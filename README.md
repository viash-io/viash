--- conflicted
+++ resolved
@@ -11,15 +11,10 @@
 CI](https://github.com/viash-io/viash/actions/workflows/sbt_test.yml/badge.svg)](https://github.com/viash-io/viash/actions/workflows/sbt_test.yml)
 [![License](https://img.shields.io/github/license/viash-io/viash?style=flat-square.png)](https://github.com/viash-io/viash/blob/master/LICENSE.md)
 
-Viash helps you turn a script (Bash/R/Python/Scala/JavaScript) into a
-reusable component. By providing some meta-data regarding its
-<<<<<<< HEAD
+Viash helps you turn a script (Bash/R/Python/Scala/JavaScript) into a reusable component. 
+By providing some meta-data regarding its
 functionality, a runner and an engine on which you want to run the software,
-viash can help you:
-=======
-functionality and the platform on which you want to run the software,
 Viash can help you:
->>>>>>> 02914b5b
 
 - Wrap your script in an executable with a CLI and –help functionality,
 - Seamlessly execute your component natively on the host platform or in
