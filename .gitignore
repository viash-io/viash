--- conflicted
+++ resolved
@@ -35,9 +35,5 @@
 # MacOS
 .DS_Store
 
-<<<<<<< HEAD
-# Composed file from multiple nextflow helper files, created by the build process
-=======
 # ignore automatically generated WorkflowHelper.nf
->>>>>>> ff60bf9f
 src/main/resources/io/viash/runners/nextflow/WorkflowHelper.nf