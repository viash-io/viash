# Viash 0.6.8 (yyyy-MM-dd): [TODO] A nice title

[TODO] A nice summary.

## MINOR CHANGES

* `Main`: Capture build, setup and push errors and output an exit code.


* `Scala`: Updated to Scala 2.13 and updated several dependencies.

* `Testbenches`: Prepare ConfigDeriver by copying base resources to the targetFolder. Use cases so far showed that it's always required and it simplifies the usage.

* `Testbenches`: Remove some old & unmaintained IntelliJ Idea `editor-fold` tags. Given that the testbenches were split up, these were broken but also no longer needed.

<<<<<<< HEAD
* `Testbenches`: Add 2 testbenches for computational requirements when running `viash run` or `viash test`.
=======
* `Changelog`: Reformat the changelog to a more structured format.
  For every release, there is now a date, title, and summary.
  This both improves the changelog itself but can then also be used to postprocess the CHANGELOG programmatically.

>>>>>>> b645f01c
## BUG FIXES

* `Testbenches`: Fix GitTest testbench to correctly increment temporary folder naming and dispose them after the test finishes.

* `viash xxx url`: Fix passing a url to viash as the config file to process. Add a short testbench to test principle functionality.

* `Testbenches`: Simplify `testr` container.

# Viash 0.6.7 (2022-12-14): A minor release with several QoL improvements

Another minor release which contains several quality of life improvements for the Nextflow VDSL3 platform, as well as automated warnings for deprecated functionality.

## MINOR CHANGES

* `NextflowPlatform`: Create directories during a stub run when output path is a nested directory (#314).

* Automatically generate a warning for deprecated parameters while parsing a .viash.yaml configuration file using the inline documentation deprecation annotations.

* Add a "planned removal" field in the deprecation annotations.

* Add testbenches to verify proper formatting of the deprecation versions and compare current version to the planned removal version so no deprecated parameters get to stick around beyond what was planned.

* `NextflowPlatform`: Nextflow processes are created lazily; that is, only when running
  a Nextflow workflow (#321).

## BUG FIXES

* `NextflowPlatform`: Automatically split Viash config strings into strings of 
  length 65000 since the JVM has a limit (65536) on the length of string constants (#323).


# Viash 0.6.6 (2022-12-06): A small bugfix releaes

This release fixes an issue where stderr was being redirected to stdout.

## BUG FIXES

* Don't redirect stderr to stdout when switching Viash versions (#312).

# Viash 0.6.5 (2022-12-02): A small bugfix release

A small update which fixes an issue with `viash ns list` that was
introduced in Viash 0.6.3.

## BUG FIXES

* `viash ns list`: When the `-p <platform>` is defined, filter the 
  output by that platform.

# Viash 0.6.4 (2022-11-30): Add backwards compability by supporting switching to older Viash versions

This release adds features related to managing Viash projects and 
allows for better runtime introspection of Nextflow VDSL3 modules.

The most notable changes are:

* You can switch versions of Viash using the `VIASH_VERSION` 
  environment variable! Example:
  
  ```bash
  VIASH_VERSION=0.6.0 viash --version
  ```

  More importantly, you can specify the version of Viash you want
  in a project config. See below for more info.

* Introducing Viash project config files as an experimental feature.
  It allows storing project-related settings in a `_viash.yaml` 
  config file which you should store at the root of your repository.
  Example:

  ```yaml
  viash_version: 0.6.4
  source: src
  target: target
  config_mods: |
    .platforms[.type == 'docker'].target_registry := 'ghcr.io'
    .platforms[.type == 'docker'].target_organization := 'viash-io'
    .platforms[.type == 'docker'].namespace_separator := '/'
    .platforms[.type == 'docker'].target_image_source := 'https://github.com/viash-io/viash'
  ```

* It's now possible to specify in which order Viash will merge
  Viash configs. Example:

  ```yaml
  functionality:
    name: foo
    arguments:
      - __merge__: obj_input.yaml
        name: "--one"
      - __merge__: [., obj_input.yaml]
        name: "--two"
      - __merge__: [obj_input.yaml, .]
       name: "--three"
  ```

Please take note of the following breaking changes:

* Passing non-existent paths to a Viash component will cause the 
  component to generate an error when no file or folder is found.
  Set `must_exist` to `false` to revert to the previous behaviour.

* The arguments `--write_meta/-w` and `--meta/-m` no longer exist,
  because every `viash build/run/test` run will generate a 
  `.config.vsh.yaml` meta file.


## BREAKING CHANGES

* Config: Viash configs whose filenames start with a `.` are ignored (#291).

* `viash build`: `--write_meta/-m` and `--meta/-m` arguments have been removed. 
  Instead, the `.config.vsh.yaml` file is always created when building Viash components (#293).

* `FileArgument`: Default setting of `must_exist` was changed from `false` to `true`. 
  As such, the component will throw an error by default if an input file or output file
  is missing (#295).

* Config merging: `__inherits__` has been renamed to `__merge__`.

## NEW FUNCTIONALITY

* You can switch versions of Viash using the `VIASH_VERSION` 
  environment variable (#304)! Example:
  
  ```bash
  VIASH_VERSION=0.6.0 viash --version
  ```

* Traceability: Running `viash build` and `viash test` creates a `.config.vsh.yaml` file 
  by default, which contains the processed config of the component. As a side effect, 
  this allows for reading in the `.config.vsh.yaml` from within the component to learn 
  more about the component being tested (#291 and #293).

* `FileArgument`: Added `create_parent` option, which will check if the directory of an output
file exists and create it if necessary (#295).

## MINOR CHANGES

* `viash run`, `viash test`: When running or testing a component, Viash will add an extension
  to the temporary file that is created. Before: `/tmp/viash-run-wdckjnce`, 
  now: `/tmp/viash-run-wdckjnce.py` (#302).

* NextflowPlatform: Add `DataflowHelper.nf` as a retrievable resource in Viash (#301).

* NextflowPlatform: During a stubrun, argument requirements are turned off and
  the `publishDir`, `cpus`, `memory`, and `label` directives are also removed 
  from the process (#301).

* `NextflowPlatform`: Added a `filter` processing argument to filter the incoming channel after 
  the `map`, `mapData`, `mapId` and `mapPassthrough` have been applied (#296).

* `NextflowPlatform`: Added the Viash config to the Nextflow module for later introspection (#296).
  For example:
  ```groovy
  include { foo } from "$targetDir/path/foo/main.nf"

  foo.run(filter: { tup ->
    def preferredNormalization = foo.config.functionality.info.preferred_normalization
    tup.normalization_id == preferredNormalization
  })
  ```

## BUG FIXES

* `BashWrapper`: Don't overwrite meta values when trailing arguments are provided (#295).


## EXPERIMENTAL FEATURES

* Viash Project: Viash will automatically search for a `_viash.yaml` file in the directory of 
  a component and its parent directories (#294).

  Contents of `_viash.yaml`:
  ```yaml
  source: src
  target: target
  config_mods: |
    .platforms[.type == 'docker'].target_registry := 'ghcr.io'
    .platforms[.type == 'docker'].target_organization := 'viash-io'
    .platforms[.type == 'docker'].namespace_separator := '/'
    .platforms[.type == 'docker'].target_image_source := 'https://github.com/viash-io/viash'
  ```


* Config merging: Allow specifying the order in which Viash will merge configs (#289).
  If `.` is not in the list of inherited objects, it will be added at the end.

  Contents of `config.vsh.yaml`:
  ```yaml
  functionality:
    name: foo
    arguments:
      - __merge__: obj_input.yaml
        name: "--one"
      - __merge__: [., obj_input.yaml]
        name: "--two"
      - __merge__: [obj_input.yaml, .]
        name: "--three"
  ```

  Contents of `obj_input.yaml`:
  ```yaml
  type: file
  name: --input
  description: A h5ad file
  ```
  Output of `viash config view config.vsh.yaml` (stripped irrelevant bits):
  ```yaml
  functionality:
    arguments:
    - type: "file"
      name: "--one"
      description: "A h5ad file"
    - type: "file"
      name: "--input"
      description: "A h5ad file"
    - type: "file"
      name: "--three"
      description: "A h5ad file"
  ```
  

# Viash 0.6.3 (2022-11-09): Quality-of-life improvements in Viash.

This release features contains mostly quality of life improvements and some experimental functionality. Most notably:

* `viash ns list` now only returns a config just once instead of once per platform.

* A functionality's info field can contain any data structures. An `.info` field was added to arguments as well.

* Bug fixes for using Viash with podman, Nextflow>=22.10 and R<4.0.

* Experimental support for inheriting from config partials.

## MAJOR CHANGES

* `Config`: Made major internal changes w.r.t. how config files are read and at which point a platform (native, docker, nextflow)
  is applied to the functionality script. The only visible side effect is that 
  `viash ns list` will output each config only once instead of multiple times.

* `Functionality`: Structured annotation can be added to a functionality and its arguments using the `info` field. Example:
  ```yaml
  functionality:
    name: foo
    info:
      site: https://abc.xyz
      tags: [ one, two, three ]
    arguments:
      - name: --foo
        type: string
        info:
          foo: bar
          a:
            b:
              c
  ```

## MINOR CHANGES

* `BashWrapper`: Allow printing the executor command by adding `---verbose ---verbose` to a `viash run` or an executable.

* `Testbenches`: Rework `MainBuildAuxiliaryNativeParameterCheck` to create stimulus files and loop over the file from bash instead of looping natively.
  This prevents creating thousands of new processes which would only test a single parameter.
  Note this still calls the main script for each stimulus separately, but that was the case anyway, only much much worse.

* `Testbenches`: Split some grouped test benches into slightly smaller test benches that group tested functionality better.

* `Annotations`: Complete the config schema annotations.
  Make sure all arguments are documented.
  Added an annotation `internalFunctionality` and `undocumented` for arguments that should not be documented.
  Added a testbench that verifies that all arguments are in fact annotated, skipping those that are not in the class constructor.
  Adds a hierarchy field in the `__this__` member to list the relation of the own and parent classes.

* `Testbenches`: Add exit code to helper method `testMainWithStdErr`.

* `Testbenches`: Add testbench to verify viash underscore components (viash_build, viash_install, viash_push, viash_skeleton, viash_test).

* `Testbenches`: Update viash underscore component tests to use `$meta_executable`.

* `viash ns exec`: Allow choosing whether the `{platform}` field should be filled in, based on the `--apply_platform` parameter.


## BUG FIXES

* `DockerPlatform`: Remove duplicate auto-mounts (#257).

* `Underscore component tests`: Fix tests for `viash_skeleton` and `viash_test` components.

* `NextflowVDSL3Platform`: Fix 'Module scriptPath has not been defined yet' error when Nextflow>=22.10 (#269).

* `config inject`: Doesn't work when `must_exist == true` (#273).

* `RScript`: Fix compatibility issue where the new character escaping in `r_script` required R>=4.0 (#275). Escaping is now handled without
  using the new `r'(foo)'` notation.

## DEPRECATION

* `DockerRequirements`: The `resources:` setting has been deprecated and will be removed in Viash 0.7.0. Please use `copy:` instead.

* `DockerRequirements`: The `privileged:` setting has been deprecated and will be removed in Viash 0.7.0. Please use `run_args: "--privileged"` instead.

## EXPERIMENTAL FUNCTIONALITY

* `Config`: Any part of a Viash config can use inheritance to fill data (#271). For example:
  Contents of `src/test/config.vsh.yaml`:
  ```yaml
  __inherits__: ../api/base.yaml
  functionality:
    name: test
    resources:
      - type: bash_script
        path: script.sh
        text: |
          echo Copying $par_input to $par_output
          cp $par_input $par_output
  ```
  Contents of `src/api/base.yaml`:
  ```yaml
  functionality:
    arguments:
      - name: "--input"
        type: file
      - name: "--output"
        type: file
        direction: output
  ```
  The resulting yaml will be:
  ```yaml
  functionality:
    name: test
    arguments:
      - name: "--input"
        type: file
      - name: "--output"
        type: file
        direction: output
    resources:
      - type: bash_script
        path: script.sh
        text: |
          echo Copying $par_input to $par_output
          cp $par_input $par_output
  ```

# Viash 0.6.2 (2022-10-11): Two bug fixes

This is a quick release to push two bug fixes related to security and being able to run Nextflow with optional output files.

## BUG FIXES

* `Git`: Strip credentials from remote repositories when retrieving the path.

* `VDSL3`: Allow optional output files to be `null`.

# Viash 0.6.1 (2022-10-03): Minor improvements in functionality

This release contains mostly minor improvements of functionality released in Viash 0.6.0. Most notably:

* Support was added for `type: long` arguments

* `meta["n_proc"]` has been renamed to `meta["cpus"]`. `meta["cpus"]` is now an integer, whereas `meta["memory_*"]` are now longs.

* `viash ns exec` is able to recognise `{platform}` and `{namespace}` fields.

* And various bug fixes and improvements to documentation and unit testing.

## BREAKING CHANGES

* Deprecated usage `resources_dir` variable inside scripts, use `meta["resources_dir"]` instead (or `$meta_resources_dir` in Bash, or `meta$resources_dir` in R).

* Deprecated `meta["n_proc"]` in favour for `meta["cpus"]`.

## NEW FUNCTIONALITY

* `viash ns exec`: Added two more fields:

  - `{platform}`: the platform name (if applicable)
  - `{namespace}`: the namespace of the component

* `LongArgument`: Added support for 64-bit integers with `type: long` as opposed to `type: integer` which are 32-bit integers.

## MAJOR CHANGES

* Allow passing integers/doubles/booleans to string parameters (#225). Removed the 'Version' helper class.

## MINOR CHANGES

* `meta["cpus"]` is now an integer, `meta["memory_*"]` are now longs (#224).

* `DockerPlatform`: Only store author names in the authors metadata.

* `NextflowPlatform`: Only store author names in the authors metadata.

* `Argument[_]`: Turn `multiple_sep` from `Char` into `String`.

## INTERNAL CHANGES

* All `meta[...]` variables are now processed similar to `Argument[_]`s, instead of using custom code to convert object types and detect Docker mounts.

* `Escaper`: Make more generic Escaper helper class.

## DOCUMENTATION

* Hardcoded URLs pointing to viash.io in the documentation annotations were replaced with a new keyword system.

* Replaced references to "DSL" with "Dynamic Config Modding" in the `--help` output.

* Added an example for Ruby based Docker setups.

## BUG FIXES

* `viash ns`: Reverse exit code outputs, was returning 1 when everything was OK and 0 when errors were detected (#227).

* `viash config inject`: Fix processing of arguments when argument groups are defined (#231).

* Fixed a few typos in the CLI.

* Fixed the formatting of `ns exec` documentation.

* `VDSL3`: Fix stub functionality.

* `VDSL3`: Fix error during error message.

* `viash test`: Fix issue where `VIASH_TEMP` could not be a relative directory when running `viash test` (#242).

* `BashScript`, `CSharpScript`, `JavaScriptScript`, `PythonScript`, `RScript`, `ScalaScript`: Fix quoting issues of certain characters (#113).

## DEPRECATION

* `NextflowPlatform`: Deprecate `--param_list_format` parameter.

## TESTING

* `BashScript`, `CSharpScript`, `JavaScriptScript`, `PythonScript`, `RScript`, `ScalaScript`: Implement more rigorous testing of which characters are escaped.

* `BashWrapper`: Escape usage of `multiple_sep`. This fixes various checks and transformations not working when when `multiple_sep` is set to `";"` (#235).

# Viash 0.6.0 (2022-09-07): Nextflow VDSL3 is now the default, support for tracking memory and cpu requirements more elegantly

The first (major) release this year! The biggest changes are:

* Nextflow VDSL3 is now the default Nextflow platform, whereas the legacy Nextflow platform has been deprecated.

* Support for tracking memory and cpu requirements more elegantly.

* Grouping arguments in groups more concisely.

* The addition of a `viash ns exec` command, to be able to execute commands on Viash components more easily.

## BREAKING CHANGES

* `NextflowPlatform`: `variant: vdsl3` is now the default NextflowPlatform. `variant: legacy` has been deprecated.

* `Functionality`: Fields `.inputs` and `.outputs` has been deprecated. Please use `.argument_groups` instead (#186).
  Before:
  ```yaml
  functionality:
    inputs:
      - name: "--foo"
    outputs:
      - name: "--bar"
  ```
  Now:
  ```yaml
  functionality:
    argument_groups:
      - name: Inputs
        arguments:
          - name: "--foo"
            type: file
      - name: Outputs
        arguments:
          - name: "--bar"
            type: file
            direction: output
  ```

* Passing strings to an argument group's arguments has been deprecated. Please simply copy the argument itself into the argument group (#186).
  Before:
  ```yaml
  functionality:
    arguments:
      - name: "--foo"
        type: file
      - name: "--bar"
        type: file
        direction: output
    argument_groups:
      - name: Inputs
        arguments: [ foo ]
      - name: Outputs
        arguments: [ bar ]
  ```
  Now:
  ```yaml
  functionality:
    argument_groups:
      - name: Inputs
        arguments:
          - name: "--foo"
            type: file
      - name: Outputs
        arguments:
          - name: "--bar"
            type: file
            direction: output
  ```

## NEW FUNCTIONALITY

* Allow setting the number of processes and memory limit from within the Viash config, 
  as well as a list of required commands. Example:

  ```yaml
  functionality:
  name: foo
  requirements:
    cpus: 10
    memory: 10GB
    commands: [ bash, r, perl ]
  ```
  
  You can override the default requirements at runtime:

  - `./foo ---cpus 4 ---memory 100PB` (for NativePlatform or DockerPlatform)
  - By adding `process.cpus = 4` and `process.memory "100 PB"` to a nextflow.config (for NextflowPlatform)

  This results the following meta variables to be injected into a script:

  - `meta_cpus` (in Bash) or `meta["cpus"]` (in any other language): Number of processes the script is allowed to spawn.
  - `meta_memory_b` (in Bash) or `meta["memory_b"]` (in any other language): Amount of memory the script is allowed to allocate, in bytes.
  - `meta_memory_kb` (in Bash) or `meta["memory_kb"]` (in any other language): Same but in kilobytes, rounded up.
  - `meta_memory_mb` (in Bash) or `meta["memory_mb"]` (in any other language): Same but in megabytes, rounded up.
  - `meta_memory_gb` (in Bash) or `meta["memory_gb"]` (in any other language): Same but in gigabytes, rounded up.
  - `meta_memory_tb` (in Bash) or `meta["memory_tb"]` (in any other language): Same but in terabytes, rounded up.
  - `meta_memory_pb` (in Bash) or `meta["memory_pb"]` (in any other language): Same but in petabytes, rounded up.
  
* `viash ns exec`: Added a command for executing arbitrary commands for all found Viash components.
  The syntax of this command is inspired by `find . -exec echo {} \;`.
  
  The following fields are automatically replaced:
   * `{}` | `{path}`: path to the config file
   * `{abs-path}`: absolute path to the config file
   * `{dir}`: path to the parent directory of the config file
   * `{abs-dir}`: absolute path to the directory of the config file
   * `{main-script}`: path to the main script (if any)
   * `{abs-main-script}`: absolute path to the main script (if any)
   * `{functionality-name}`: name of the component
  
  A command suffixed by `\;` (or nothing) will execute one command for each
  of the Viash components, whereas a command suffixed by `+` will execute one
  command for all Viash components.

* `ConfigMod`: Added a `del(...)` config mod to be able to delete a value from the yaml. Example: `del(.functionality.version)`.

## MAJOR CHANGES

* `Folder structure`: Adjusted the folder structure to correctly reflect the the namespace change of viash from `com.dataintuitive.viash` to `io.viash`.

* `Functionality`: Reworked the `enabled` field from boolean to a `status` field which can have the following statusses: `enabled`, `disabled` and `deprecated`.
  When parsing a config file which has the `status` field set to `deprecated` a warning message is displayed on stderr.
  Backwards for `enabled` is provided where `enabled: true` => `status: enabled` and `enabled: false` => `status: false`. The `enabled` field is marked deprecated.

## MINOR CHANGES

* `Resources`: Handle edge case when no resources are specified in the `vsh.yaml` config file and display a warning message.

* `BashWrapper`: Add a warning when an argument containing flags (e.g. `--foo`) is not recognized and will be handled as a positional argument as this is likely a mistake.

* `Functionality`: Add check to verify there are no double argument names or short names in the config `vsh.yaml` declarations.

* `BashWrapper`: Add check to verify a parameter isn't declared twice on the CLI, except in the case `multiple: true` is declared as then it's a valid use case.

* `BashWrapper`: For int min/max checking: use native bash functionality so there is no dependency to `bc`.
  For double min/max checking: add fallback code to use `awk` in case `bc` is not present on the system (most likely to happen when running tests in a docker container).

* `viash ns list/viash config view`: Allow viewing the post-processed argument groups by passing the `--parse_argument_groups` parameter.

## TESTING

* `ConfigMod`: Added unit tests for condition config mods.

* `MainTestDockerSuite`: Derive config alternatives from the base `vsh.yaml` instead of adding the changes in separate files.
  This both reduces file clutter and prevents having to change several files when there are updates in the config format.

* `GitTest`: Added unit tests for Git helper (#216).

## BUG FIXES

* `csharp_script`, `javascript_script`, `python_script`, `r_script`, `scala_script`: Make meta fields for `memory` and `cpus` optional.

* `NextflowVdsl3Platform`: Don't generate an error when `--publish_dir` is not defined and `-profile no_publish` is used.

* `Viash run`: Viash now properly returns the exit code from the executed script.

* `Git`: Fix incorrect metadata when git repository is empty (#216).

# Viash 0.5.15 (2022-07-14): Added testbenches, default argument groups and bugfixes for VDSL3

This release introduces testbenches and new default argument groups: `Inputs`, `Outputs` and `Arguments`.

## BREAKING CHANGES

* `WorkflowHelper::helpMessage`: Now only takes one argument, namely the config.

## MAJOR CHANGES

* `Namespace`: Changed the namespace of viash from `com.dataintuitive.viash` to `io.viash`.

## MINOR CHANGES

* `Testbenches`: Add a testbench framework to test lots of character sequences, single or repeating to be tested in the yaml config. This can be used to later extend to other tests.

* `Testbenches::vdsl3`: Add testbenches to verify functionality:
  - Vdsl3's `param_list` (`yamlblob`, `yaml`, `json`, `csv`).
  - Nextflow's own `params-file`.
  - Vdsl3's recalculating resource file paths to be relative to the `param_list` file instead of the workflow file (only available for `yaml`, `json`, `csv`).
  - Vdsl3's wrapping of modules to run these as a separate workflow automagically out of the box.

* `Main`: Added `viash --schema_export` which outputs a schema of the Viash config file
  to console. This is to be used to automate populating the documentation website.

* `Helper`: Split help message by argument group.

* `Helper`: Remove unneeded arguments.

* `Functionality`: Add default groups `Inputs`, `Outputs` and `Arguments` for all arguments missing from user-defined `argument_groups`.

* `WorkflowHelper::helpMessage`: Rewrite to bring on par with Viash's help message.

* `BooleanArguments`: Renamed internal class names for BooleanArguments to be better in line with how they are named in the config yaml.
  `BooleanArgumentRegular` -> `BooleanArgument` (in line with `boolean`)
  `BooleanArgumentTrue` -> `BooleanTrueArgument` (in line with `boolean_true`)
  `BooleanArgumentFalse` -> `BooleanFalseArgument` (in line with `boolean_false`)

## BUG FIXES

* `NextflowVdsl3Platform`: Change how `--id` is processed when a VDSL3 module is called from the CLI.

* `NextflowVdsl3Platform`: Fix error when param_list is `null`.

* `NextflowVdsl3Platform`: Fix error when optional, multiple arguments are set to `null`.

* `Testbenches`: Better capture expected error messages while running testbenches again. Code changes right before previous release re-introduced some of the messages.

* `NextflowVdsl3Platform`: Fix issue where optional parameters aren't removed when `.run(args: [optarg: null])`.

* `WorkflowHelper::readCsv`: Treat empty values as undefined instead of throwing an error.

* `NextflowVdsl3Platform`: Use `$NXF_TEMP` or `$VIASH_TEMP` as temporary directory if the container engine is not set to `docker`, `podman` or `charlieengine`, else set to `/tmp`.

* `Resources`: When adding a resource folder, allow a trailing `/` at the end of the path.
  Previously this caused the target folder to be erased and the content of the resource folder to be written directly into the target folder.

# Viash 0.5.14 (2022-06-30): Argument groups can now be defined in the Viash config

Argument groups allow for grouping arguments together by function or category, making the `--help` output a lot more clear for components with a lot of arguments.

## NEW FUNCTIONALITY

* `Functionality`: Allow specifying argument groups. Example:
  ```yaml
  functionality:
    ...
    argument_groups:
      - name: First group
        arguments: [foo, bar]
        description: Description
  ```


* Addition of the `viash_nxf_schema` component for converting a Viash config (for a workflow) into a nextflow schema file.

* `NextflowVdsl3Platform`: Use `--param_list` to initialise a Nextflow channel with multiple parameter sets.
  Possible formats are csv, json, yaml, or simply a yaml_blob.
  A csv should have column names which correspond to the different arguments of this pipeline.
  A json or a yaml file should be a list of maps, each of which has keys corresponding to the arguments of the pipeline.
  A yaml blob can also be passed directly as a parameter.
  Inside the Nextflow pipeline code, params.param_list can also be used to directly a list of parameter sets.
  When passing a csv, json or yaml, relative path names are relativized to the location of the parameter file.
  
  Examples: 
  ```sh
  nextflow run "target/foo/bar/main.nf" --param_list '[{"id": "foo", "input": "/path/to/bar"}]'
  nextflow run "target/foo/bar/main.nf" --param_list "params.csv" --reference "/path/to/ref"
  ```

## MAJOR CHANGES

* `NextflowVdsl3Platform`: The functionality is now slurped from a json instead of manually
  taking care of the formatting in Groovy.

* `NextflowVdsl3Platform`: The `--help` is auto-generated from the config.


## MINOR CHANGES

* `NextflowVdsl3Platform`: Allow both `--publish_dir` and `--publishDir` when `auto.publish = true`.

* `NextflowVdsl3Platform`: Allow passing parameters with multiplicity > 1 from Nextflow CLI.

* `Main`: Added `viash --cli_export` which outputs the internal cli construction information 
  to console. This is to be used to automate populating the documentation website.

* `viash ns`: Display success and failure summary statistics, printed to stderr.

* `DataObject`: `.alternatives` is now a `OneOrMore[String]` instead of `List[String]`, meaning
  you can now specify `{ type: string, name: "--foo", alternatives: "-f" }` instead of 
  `{ type: string, name: "--foo", alternatives: [ "-f" ] }`

* `BashWrapper`: Added metadata field `meta_executable`, which is a shorthand notation for
  `meta_executable="$meta_resources_dir/$meta_functionality_name"`

## INTERNAL CHANGES

* `Arguments`: Internal naming of functionality.arguments is changed from DataObject to Arguments. Change is also applied to child classes, e.g. StringObject -> StringArgument.

* `Script`: Allow more control over where injected code ends up.

* Restructure type system to allow type-specific arguments.

## BUG FIXES

* `DockerPlatform`: Change `org.opencontainers.image.version` annotation to `functionality.version` when set.
  Additionally fixed retrieving the git tag possibly returning `fatal: No names found, cannot describe anything.` or similar.

* `viash config inject`: Fix config inject when `.functionality.inputs` or `.functionality.outputs` is used.

* `BashWrapper`: Don't add `bc` as dependency. Only perform integer/float min/max checks when bc is available, otherwise ignore.

* `DockerPlatform`: Fix inputs & outputs arguments being present twice.

* `viash ns test`: Silently skip Nextflow platforms as these don't support tests and will always fail.

* `Testbenches`: Better capture expected error messages while running testbenches. Having these show on the console could be confusing.

* `NextflowVdsl3Platform`: Fix issue when running multiple VDSL3 modules concurrently on the same channel.


# Viash 0.5.13 (2022-06-10): Added overriding of the container registry for the VDSL3 + VDSL3 bug fixes

VDSL3 gets even more improvements and bug fixes.

## NEW FUNCTIONALITY

* `NextflowVdsl3Platform`: Allow overriding the container registry of all Viash components by 
  setting the `params.override_container_registry` value. Only works for auto-derived image names.

## MAJOR CHANGES

* `Functionality`: renamed `tests` to `test_resources`.
  Backwards compatibility provided but a notification message is displayed on the console.

## MINOR CHANGES

* `Functionality` and `viash ns`: Added `.enabled` in functionality, set to `true` by default.
  Filter for disabled components in namespace commands.

* `DockerPlatform`: Add org.opencontainers.image annotations to built docker images.

* `Functionality`: when defining text resources, permit defining `path` instead of `dest`.
  If both `dest` and `path` are unset, use a default file name depending on the resource type, such as `script.sh` or `text.txt`.

* `viash build`: Errors are printed in red.

## BUG FIXES

* `NextflowVdsl3Platform`: Undefined input files should not inject a `VIASH_PAR_*` variable when `multiple: true`.

* `NextflowVdsl3Platform`: Make injected resources dir absolute.

* `NextflowVdsl3Platform`: Fix escaping of triple single quotes.

* `NextflowVdsl3Platform`: Also apply auto.simplifyInput to Lists.

* `DockerPlatform`: added a `test_setup` that allows adding apt/apk/... setup requirements.
  These are only executed when running tests.

# Viash 0.5.12 (2022-05-24): Improvements for VDSL3 and the Bash wrapper + several bug fixes

This release contains a bunch improvements for VDSL3 and adds some parameters to the `viash test` and `viash test ns` commands.

## MINOR CHANGES

* `--help`: Don't print "my_component <not versioned>" when no version is specified, 
  but instead simply "my_component".

* `NextflowVdsl3Platform`: Set `mode=copy` for `auto.publish` and `auto.transcript`.

* `NextflowVdsl3Platform`: When a module is used multiple times in the same workflow, 
  don't throw an error anymore, instead simply generate a warning.

* `NextflowVdsl3Platform`: Throw an error when an input file was not found.

* `viash build`: Indent auto-generated code according the indentation of `VIASH START` when found.
  
* `Main`: Handle not finding the config file or resources in a config file better.
  Display a more helpful message instead of a stack trace.

* `BashWrapper`: Add checks on parameters for valid integer, double and boolean values.

* `BashWrapper`: Add option to limit string and integer values to specific choice values.

* `BashWrapper`: Add option to set min and max values for integer and double values.

* Dependencies:
  - Scala was upgraded from 2.12.10 to 2.12.15
  - sbt was upgraded from 1.3.4 to 1.6.1
  - sbt-scoverage was upgraded from 1.5.1 to 1.9.3

## BUG FIXES

* `viash_test`: Add back `--no_cache` parameter to `viash_test`.

* `viash_test`: Fix `--append` parameter for `viash_test`, was not getting passed through.

* `viash ns test`: Fix `--append` parameter, actually start from a clean file if append is false.

* `viash_push`: Fix component not being built during a release of Viash.

* `PythonRequirements`: Fix packages being mentioned twice in a Dockerfile.

* `Main`: Added support spaces in filenames of config files and resources

* `BashWrapper`: Display a message when the last parsed argument would require more values than are still available.
  Now display a message that values are missing, used to silently crash the wrapper.

* `viash config inject`: Fix error when file argument is `must_exist: true`.
  

# Viash 0.5.11 (2022-05-09): Nextflow VDSL3 is here!

This release contains additional sugar syntax for specifying inputs and outputs in a Viash config, 
a beta implementation for the next-generation Viash platform, and several other minor improvements.

## MAJOR CHANGES

* `Functionality`: Now also accepts 'inputs' and 'outputs' in addition to 'arguments'. For inputs and outputs,
  any specified arguments will have default `type: file` and `direction: input` or `direction: output` respectively.

## MINOR CHANGES

* `DockerPlatform`: Move description labels to the end of the Dockerfile to improve cross-component caching.

* `Functionality`: Arguments where `.multiple` is `true` can now have lists as `default` and `example`.

* `viash_build`: Added unit test for this component.

* `viash_test`: Added unit test for this component.

* `PythonRequirements`: Allow upgrading dependencies. Example: `[ type: python. pypi: anndata, upgrade: true ]`.

* `NextflowLegacyPlatform`: Remove annoying messages when building Nxf modules.

* `ConfigMods`: Expanded the DSL to allow specifying at which point to apply a config mod.
  This functionality was necessary to allow for setting fields which alter the way configs are parsed.
  Example of when this is useful: `<preparse> .platforms[.type == "nextflow"].variant := "vdsl3"`.
  Updating workflow of parsing a config file is:
    - read Yaml from file
    - apply preparse config mods
    - parse resulting Json as Config, thereby instantiating default values etc.
    - convert Config back to Json
    - apply postparse config mods (original config mods)
    - convert final Json back to Config

## BETA FUNCTIONALITY

* `NextflowVdsl3Platform`: A beta implementation of the next-generation Viash+Nextflow platform.
  See https://github.com/viash-io/viash/issues/82 for more information. You can access the previous Nextflow
  platform by using the `variant` parameter:
  ```yaml
  - type: nextflow
    variant: legacy
    separate_multiple_outputs: false
  ```

## BUG FIXES

* `viash_build` and `viash_test`: The `query_name` and `query_namespace` arguments were switched around. These arguments are now passed correctly.

* `BashScript`, `JavaScriptScript`, `PythonScript`, `RScript`: Correctly escape `'` (#113). Update unit tests accordingly.

* `CSharpScript`, `ScalaScript`: Correctly escape `"` (#113). Update unit tests accordingly.

* `viash_build`, `viash_test`, `viash_push`: Don't try to remove log files if they don't exist.

## INTERNAL CHANGES

* `DataObject`: 
  - Renamed `otype` to `flags`.
  - Renamed `oType` to `type`
  - Deprecated `tag` (unused feature).

* All abstract / inherited classes: Renamed `oType` to `type`.

## DEPRECATION

* `Functionality`: Deprecated `function_type` and `add_resources_to_path`. These should be 
  unused features, by now.
  
# Viash 0.5.10.1 (2022-03-16): A quick bug fix

This quick release fixes a bug that prevented the correct passthrough of the new `organization` field.

## BUG FIX

* `NextflowPlatform`: Fix passthrough of `organization` field.

# Viash 0.5.10 (2022-03-15): Rework of the Viash helper components

The `viash_install`, `viash_build`, `viash_test` and `viash_push` components have been reworked.

## MAJOR CHANGES

* `viash_install`:
  - Added `--log_prefix`: This prefix is used to determine the path of the log files for `viash_build`, `viash_test` and `viash_push`.
  - Added `--organization`: Id of the organisation to be used in the Docker image name, i.e. `<registry>/<organization>/<namespace><namespace_sep><name>`.
  - Added `--target_image_source`: Url to the Git repo in which this project resides.
  - Removed `--log`.

* `viash_build`:
  - Reduce code duplication by contructing the command with Bash Arrays.
  - Renamed `--platforms` to `--platform`.
  - Added `--organization`: Id of the organisation to be used in the Docker image name, i.e. `<registry>/<organization>/<namespace><namespace_sep><name>`.
  - Added `--target_image_source`: Url to the Git repo in which this project resides.
  - Changed default of `--log` from `log.txt` to `.viash_build_log.txt`.
  - Added `--verbose`: Print out the underlying `viash ns build` command before running it.

* `viash_test`:
  - Reduce code duplication by contructing the command with Bash Arrays.
  - Renamed `--platforms` to `--platform`.
  - Added `--organization`: Id of the organisation to be used in the Docker image name, i.e. `<registry>/<organization>/<namespace><namespace_sep><name>`.
  - Added `--target_image_source`: Url to the Git repo in which this project resides.
  - Changed default of `--log` from `log.txt` to `.viash_test_log.txt`.
  - Changed default of `--tsv` from `log.tsv` to `.viash_test_log.tsv`.
  - Added `--verbose`: Print out the underlying `viash ns test` command before running it.

* `viash_push`:
  - Reduce code duplication by contructing the command with Bash Arrays.
  - Added `--organization`: Id of the organisation to be used in the Docker image name, i.e. `<registry>/<organization>/<namespace><namespace_sep><name>`.
  - Changed default of `--log` from `log.txt` to `.viash_push_log.txt`.
  - Added `--verbose`: Print out the underlying `viash ns build` command before running it.

## MINOR CHANGES

* `NextflowPlatform`: Added the `organization` field to the nextflow platform as well.

# Viash 0.5.9 (2022-03-12): Allow interrupting Viash components

The biggest change in this release is that long running Viash components (VS Code server or R Studio server for example) can now be interrupted by pressing CTRL-C or by sending it an `INT` or `SIGINT` signal. Before this release, you had to manually stop the Docker container to get the component to terminate.

## NEW FEATURES

* `viash run`: A long running Viash component can be interrupted by pressing 
  CTRL-C or by sending it an `INT` or `SIGINT` signal.

* `DockerPlatform`: Automatically add a few labels based on metadata to Dockerfile.

* `DockerPlatform`: Added value `target_image_source` for setting the source of 
  the target image. This is used for defining labels in the dockerfile.
  Example:
  ```yaml
  target_image_source: https://github.com/foo/bar
  ```

## MINOR CHANGES

* `viash ns list`: Added `--format yaml/json` argument to be able to return the
  output as a json as well. Useful for when `jq` is installed but `yq` is not. Example:
  ```
    viash ns list -p docker -f json | jq '.[] | .info.config'
  ```

* `viash config view`: Same as above.

## DEPRECATION

* `CLI`: Deprecated `-P` flag use `-p` intead.

* `DockerPlatform`: Deprecated `version` value.

# Viash 0.5.8 (2022-02-28): Allow defining a Docker image organization, and single values can be used in place of lists

## NEW FUNCTIONALITY

* `DockerPlatform`: Allow defining a container's organisation. Example:
  ```yaml
    - type: docker
      registry: ghcr.io
      organisation: viash-io
      image: viash
      tag: "1.0"
      target_registry: ghcr.io
      target_organization: viash-io
  ```

* `DockerRequirement`: Add label instructions. Example:
  `setup: [ [ type: docker, label: [ "foo BAR" ]]]`

* `Config`: In specific places, allow parsing a value as a list of values. Fixes #97.
  This mostly applies to list values in `DockerPlatform`, but also to author roles.
  Examples:
  ```yaml
  functionality:
    name: foo
    authors:
      - name: Alice
        role: author # can be a string or a list
  platforms:
    - type: docker
      port: "80:80" # can be a string or a list
      setup:
        - type: r
          packages: incgraph # can be a string or a list
  ```
  
## BREAKING CHANGES

* `viash test`: This command doesn't automatically add the resources dir to the path.

## BUG FIXES

* `Functionality`: Fix `.functionality.add_resources_to_path` not being picked up correctly.

* `AptRequirement`: Set `DEBIAN_FRONTEND=noninteractive` by default. This can be turned off by specifying:
  ```yaml
    - type: apt
      packages: [ foo, bar ]
      interactive: true
  ```

## MINOR CHANGES

* `Main`: Slightly better error messages when parsing of viash yaml file fails.
  Before:
  ```
  $ viash test src/test/resources/testbash/config_failed_build.vsh.yaml 
  Exception in thread "main" DecodingFailure(Unexpected field: [package]; valid fields: packages, interactive, type, List(DownField(apt), DownArray, DownField(platforms)))
  ```
  
  After:
  ```
  $ viash test src/test/resources/testbash/config_failed_build.vsh.yaml 
  Error parsing 'file:///path/to/viash/src/test/resources/testbash/config_failed_build.vsh.yaml'. Details:
  Unexpected field: [package]; valid fields: packages, interactive, type: DownField(apt),DownArray,DownField(platforms)
  ```


# Viash 0.5.7 (2022-02-16): Argument examples need to be of the same type as the argument itself

Examples for arguments now need to be of the same type as the argument itself. You can't provide an `integer` for a `string`-based argument for example.  
A handy new command has been added: `viash config inject`. This can be used to inject a Viash header into a script based on the arguments of the config file.

There have been some improvements to the Docker platform as well.  
You can now add yum packages as a requirement:

```yaml
platforms:
  - type: docker
    image: bash:latest
    setup:
      - type: yum
        packages: [ wget ]
```

You can now include ADD and COPY instructions in the config file:

```yaml
platforms:
  - type: docker
    image: bash:latest
    setup:
      - type: docker
        add: [ "http://foo.bar ." ]
```

## BREAKING CHANGES

* `viash config`: An argument's example now needs to be of the same type as the argument itself. 
  For example, `[ type: integer, name: foo, example: 10 ]` is valid, whereas 
  `[ type: integer, name: foo, example: bar ]` is not, as 'bar' cannot be cast to an integer.

## NEW FUNCTIONALITY

* `viash config inject`: A command for inserting a Viash header into your script.

* `YumRequirement`: Added a requirement setup for installing through yum. Example:
  `setup: [ [ type: yum, packages: [ wget] ] ]`

* `DockerRequirement`: Allow using copy and add instructions. Example:
  `setup: [ [ type: docker, add: [ "http://foo.bar ." ]]]`

## BUG FIXES

* `ViashTest`: Fix verbosity passthrough.

* `--help`: Fix repeated usage flag when printing the help.

# Viash 0.5.6 (2022-02-03): Forbidden Bash flags have been renamed

* Viash can now be installed without Docker needing to be installed on your system. You do need `unzip` and `wget` to complete the installation.
* The Docker related messages are more user friendly now.

## BREAKING CHANGES

* `BashWrapper`: Forbidden flags `-v`, `--verbose`, `--verbosity` have been renamed to `---v`, `---verbose`, `---verbosity`.

## MINOR CHANGES

* Set version of helper scripts to the same version as Viash.

* `DockerPlatform`: Produce helpful warning message when Docker image can't be found remotely (#94).

* `DockerPlatform`: Produce helpful error message when Docker isn't installed or the daemon is not running (#94 bis).

## BUG FIXES

* `viash_install`:
  - Passing Viash path as a string instead of as a file to ensure the path is not converted to an absolute path
  - Switch from Docker backend to a Native backend, 'unzip' and 'wget' are required.
  - Correctly set the log file for viash_test.
  
* `DockerPlatform`: Added sleep workaround to avoid concurrency issue where a file is executed to
  build docker containers but apparently still in the process of being written.
  
* `DockerPlatform`: Fix order issue of ---verbose flag in combination with ---setup, allowing to run 
  `viash run config.vsh.yaml -- ---setup cb ---verbose` and actually get output.
  

# Viash 0.5.5 (2021-12-17): Resources dir no longer added to PATH automatically and minor changes

The resources directory is no longer added to the PATH variable by default. You can re-enable this behaviour by setting add_resources_to_path to `true` in the functionality part of the config file.  
Here's a snippet of a config file to illustrate this:

```yaml
functionality:
  name: example_component
  description: Serve as a simple example.
  add_resources_to_path: true
  ...
```

## BREAKING CHANGES

* `Functionality`: The resources dir no longer automatically added to the PATH variable. 
  To alter this behaviour, set `.functionality.add_resources_to_path` to `true`.

## MINOR CHANGES

* Bash Script: only define variables which have values.

* CSharp Test Component: Change Docker image to `dataintuitive/dotnet-script` to have more control over the lifecycle of 
  versioned tags.

* Updated Code of Conduct from v2.0 to v2.1.

## BUG FIXES

* Viash namespace: Fix incorrect output path when the parent directory of a Viash component is not equal to the value of
  `.functionality.name`.

# Viash 0.5.4 (2021-09-20): Added cache directive to specify the typing of caching to be performed for the Nextflow platform

A cache type can now be specified in the config file for the Nextflow platform. Previously this was hardcoded to be `deep`, but the default caching method is now `default`.  
To use deep caching again, add this to your config file:

```yaml
cache: deep
```

## BREAKING CHANGES

* `NextflowPlatform`: The default caching mechanism is now what Nextflow uses as default. In order to replicate earlier
  caching, `cache: deep` should be specified in the Viash config file.

## NEW FEATURES

* `NextflowPlatform`: Added `cache` directive to specify the typing of caching to be performed.

# Viash 0.5.3 (2021-09-02): New meta data list for scripts, VIASH_TEMP environment variable for Nextflow, fixed output formatting with separate outputs

This release provides more information to scripts with the new `meta` list. This list contains two values for now:

  - `meta["resources_dir"]`: Path to the directory containing the resources
  - `meta["functionality_name"]`: Name of the component

A new environment variable is now available for export when working with the Nextflow platform: `VIASH_TEMP`.

## Resources directory

All resources defined in the config file are copied over to a temporary location right before a Viash component is executed. This location is can now be easily accessed in your scripts, allowing you to modify and copy the files as needed.  
Here are some examples in different scripting languages on how to access the meta data, it works similarly to the `par` list:

Bash:  

```bash
echo $meta_resources_dir 
```

Python:  

```python
print(meta["resources_dir"])
```

R:

```r
cat(meta$resources_dir)
```

## Functionality name

The name of the component can now be accessed in the same way as the resources directory. This allows you to print the name of the component out to a console window for example.
Here's how to access this data in different scripting languages:

Bash:

```bash
echo $meta_functionality_name
```

Python:  

```python
print(meta["functionality_name"])
```

R:

```r
cat(meta$functionality_name)
```

## NEW FEATURES

* Similar to `par`, each script now also has a `meta` list. `meta` contains meta information about the component
  or the execution thereof. It currently has the following fields:
  - `meta["resources_dir"]`: Path to the directory containing the resources
  - `meta["functionality_name"]`: Name of the component

* `NextflowPlatform`: Export `VIASH_TEMP` environment variable. 

## BUG FIXES

* `NextflowPlatform`: Fix output formatting when `separate_multiple_outputs` is `false`.

# Viash 0.5.2 (2021-08-13): More settings for Docker and Nextflow platform, and a bug fixes for components with resources

This is a small release containing two small features and a bug fix.
The new `run_args` field allows you to add [docker run](https://docs.docker.com/engine/reference/commandline/run/) arguments to the [Docker platform](/reference/config/platforms/DockerPlatform.html) section of a [config file](/reference/config/index.html). For example:

```yaml
platforms:
  - type: docker
    image: bash:4.0
    run_args: "--expose 127.0.0.1:80:8080/tcp --env MY_ENV_VAR=foo"
```

There's also a new field for the [Nextflow platform](/reference/config/platforms/NextflowVdsl3Platform.html): `separate_multiple_outputs`. By default, this is set to `true` and separates the outputs generated by a Nextflow component with multiple outputs as separate events on the channel. You can now choose to disable this behaviour:

```yaml
platforms:
  - type: nextflow
    publish: true
    separate_multiple_outputs: false
```

## MINOR CHANGES

* `DockerPlatform`: Added `run_args` field to allow setting `docker run` arguments.

* `NextflowPlatform`: Added argument `separate_multiple_outputs` to allow not separating the outputs generated by a 
  component with multiple outputs as separate events on the channel.

## BUG FIX

* `IO`: Allow overwriting directory resources upon rebuild.

# Viash 0.5.1 (2021-07-14): Viash 0.5.1 adds support for C# scripts and fixes a few bugs

## C# script support

We've added C# scripts (.csx) as a supported language using **dotnet-script**.  
To run C# scripts natively, you'll need to install .NET Core and execute the following command in a terminal:

```bash
dotnet tool install -g dotnet-script
```

You can now run C# scripts like this:

```bash
dotnet script hello_viash.csx
```

To use C# scripts as components, use the new `csharp_script` type in the functionality section of your config file:

```yaml
  resources:
  - type: csharp_script
    path: script.csx
```

Here's an example of a simple C# script with Viash in mind:

```csharp
// VIASH START
var par = new {
  input = "Hello World",
  name = "Mike"
};
// VIASH END

System.Console.WriteLine(input + ", " + name + "!");
```

The language-specific guide for creating C# script components will be added in the near future.

## Bug fixes

First off, these special characters  can now be used in the description, usage, default and example fields of components:

- "
- \`
- \\
- \n
- $

Nextflow output files with the same extension won't overwrite each other any more, like it was the case for arguments like this:

```yaml
functionality:
  name: bar
  arguments:
    - name: "--input"
      type: file
      example: input.txt
    - name: "--output1"
      type: file
      direction: output
      required: true
      example: output.txt
    - name: "--output2"
      type: file
      direction: output
      required: true
      example: optional.txt
```

In this case, the two output files would have been identical in the past.
___

## NEW FEATURES

* `CSharpScript`: Added support for C# scripts (`type: "csharp_script"`) to viash.

## MINOR CHANGES

* `NextflowPlatform`: Added `directive_cpus`, `directive_max_forks`, `directive_memory` and `directive_time` parameters.

## BUG FIXES

* `BashWrapper`: Refactor escaping descriptions, usages, defaults, and examples (#34).

* `NextflowPlatform`: Refactor escaping descriptions, usages, defaults and examples (#75).

* `NextflowPlatform`: Add argument to output path to avoid naming conflicts for components with multiple output files (#76).

* `NextflowPlatform`, `renderCLI()`: Only add flag to rendered command when boolean_true is actually true (#78).

* `DockerPlatform`: Only chown when output file exists.

## TESTING

* `viash build`: Capture stdout messages when errors are expected, so that they don't clutter the expected output.

* `viash build`: Check `--help` description output on the whole text instead of per letter or word basis.

* `TestingAllComponentsSuite`: Only testing bash natively, because other dependencies might not be available.

# Viash 0.5.0 (2021-08-16): Improvements to running Docker executables, and Nextflow platform argument changes

Here are the most important changes:

* **Improvements to Docker backend**: In the past, you needed to perform `--setup` on your Docker-based components and executables in order for the image to be built before you could run the component or executable. Now you can simply run your component or executable and Viash will do the image building automatically by default if it detects an image isn't present yet. This behaviour can be changed by using a Docker setup strategy. For example:

  ```bash
  viash build config.vsh.yaml -p docker --setup alwayscachedbuild
  ```

* **Nextflow gets some argument changes**: Arguments for the Nextflow platform now have optional `required` and `default` values, just like their native and Docker counterparts. For example:

  ```yaml
    arguments:
      - name: --name
        type: string
        description: Input name
        required: true
      - name: --repeat
        type: integer
        description: Times to repeat the name
        default: 100
  ```

  Take a look at the Functionality page for more information on arguments and their properties.  
  As long as you use long-option arguments (e.g. `--my-option`) in the config file for required arguments, the way of specifying argument values for the Nextflow platform is identical to the Docker platform. You still access non-required arguments via this syntax: `--<component_name>__<argument_name> <value>`. For example:

  ```bash
  my_component -- --my_component__input Hello!
  ```

* **Verbosity levels for viash run**: Executables now have 8 levels of verbosity

  0. emergency
  1. alert
  2. critical
  3. error
  4. warning
  5. notice
  6. info
  7. debug

  The default verbosity level is **notice**.
  You can pass the `-v` or `--verbose` option to bump up the verbosity by one level. By passing `-vv` the verbosity goes up by two levels. You can manually set the verbosity by using the `--verbosity <int_level>` option. For example, if you wanted to only show errors or worse:

  ```bash
  viash run config.vsh.yaml -- --verbosity 3
  ```

## BREAKING CHANGES

* `DockerPlatform`: A Docker setup will be performed by default. Default strategy has been changed to `ifneedbepullelsecachedbuild` (#57).
  `---setup` strategy has been removed and `---docker_setup_strategy` has been renamed to `---setup`.
  This change allows running a component for the first time. During first time setup, the Docker container will be pulled or built automatically. 

* `NativePlatform`: Deprecated the native setup field.

## MAJOR CHANGES

* `NXF`: This version changes the handling logic for arguments. An argument can be either `required` or not and can have a `default: ...` value or not. Checks are implemented to verify that required arguments are effectively provided _during_ pipeline running.

* `NXF`: If one sticks to long-option argments in the viash config, for all arguments that are _required_, the way of specifying the arguments on the CLI is identical for the Docker and Nextflow platforms. Non-required arguments can still be accessed from CLI using `--<component_name>__<argument_name> ...`.

* `NXF`: Running a module as a standalone pipeline has become easier.

* `viash run`: Implement verbosity levels (#58). viash executables now have 7 levels of verbosity: emergency, alert, critical, error, warning, notice, info, debug.
  The default verbosity level is 'notice'. Passing `-v` or `--verbose` bumps up the verbosity level by one, `-vv` by two. The verbosity level can be set manually by passing `--verbosity x`.

## MINOR CHANGES

* `Docker Platform`: Added `privileged` argument, allowing to run docker with the `--privileged` flag.

* `Docker Requirements`: Allow specifying environment variables in the Dockerfile.

* Config modding: Added a `+0=` operator to prepend items to a list.

* `viash run`: Added a `--version` flag to viash executables for viewing the version of the component.

* `Functionality`: Added checks on the functionality and argument names.

* `viash run`: Added examples to functionality and arguments. Reworked `--help` formatting to include more information and be more consistent (#56).

## BUG FIXES

* `Docker R Requirements`: Install `remotes` when using `{ type: r, packages: [ foo ] }`.

* `config`: Throw error when user made a typo in the viash config (#62). 

## TESTING

* `NXF`: Add an end-to-end test for running a nextflow pipeline using viash components.

* `Docker`: Reorganized viash docker build testbench into a main testbench with smaller auxiliary testbenches to keep them more manageable and clear what happens where.

* `viash ns`: Added a basic testbench for namespace tests.


# Viash 0.4.0.1 (2021-05-12): Three small bug fixes.

## BUG FIX

* `NXF`: Return original_params instead of updated params for now.

* `NXF`: Reinstate function_type: asis in line with the refactored module generation code

* `viash ns test`: print header when `--tsv foo.tsv --append true` but foo.tsv doesn't exist yet. Fixes #45.

# Viash 0.4.0 (2021-04-14): Config mod DSL and renames to viash ns arguments

The viash ns command's --namespace argument has been renamed to --query_namespace, introduction of custom DSL for overriding config properties at runtime.

## NEW FEATURES

* Config modding: A custom viash DSL allows overriding viash config properties at runtime. See online documentation for more information. Example:

```
 viash ns test \
  -p docker \
  -c '.functionality.version := "1.0.0"' \
  -c '.platforms[.type == "docker"].target_registry := "my.docker-registry.com"' \
  -c '.platforms[.type == "docker"].setup_strategy := "pull"' \
  -l
```

* `viash build`: The image can be pushed with `--push`. The same can be done by passing `---push` to 
  a viash executable.

* `viash ns` can query the name, namespace, or both, with the following arguments:
  - `--query_namespace` or `-n`: filter the namespace with a regex.
  - `--query_name`: filter the name with a regex.
  - `--query` or `-q`: filter the namespace/name with a regex.

* Added the `project_build`, `project_clean`, `project_push` and `project_test` components to this repository.

* Added a field `.functionality.info` of type `Map[String, String]` in order to be able to specify custom annotations to the component.

## BREAKING CHANGES

* `viash ns`: Argument `--namespace` has been renamed to `--query_namespace`.

* `viash ns`: Argument `--namespace` does not implicitly change the namespace of the functionality anymore. You can use the command DSL to reproduce this effect; for example: `-c '.functionality.namespace := "foo"'`.
  
* `Docker` & `NXF`: Attribute `version` is deprecated. Instead, the default value will be `.functionality.version`, which can be overridden by using the `tag` attribute.

* `NXF`: When running a viash component as a Nextflow module on its own, you now need to specify all input files on the command line. For instance, if `--input` and `--reference` are input file arguments, you need to start the process by running `nextflow run main.nf --input <...> --reference <...> <other arguments>`. Previously only the input file needed to be specified.
  
* `Docker` & `NXF`: Default separator between namespace and image name has been changed from `"/"` to `"_"`.

## MINOR CHANGES

* `Docker` & `NXF`: Parsing of image attributes for both `Docker` and `Nextflow` platforms are better aligned. You can define an image by specifying either of the following:
  - `{ image: 'ubuntu:latest' }` 
  - `{ image: ubuntu, tag: latest }`
  
* `Docker` & `NXF`: Allow changing the separator between a namespace and the image name.

## NEXTFLOW REFACTORING

The generation of Nextflow modules has been refactored thoroughly.
  
* `NXF`: The implicitly generated names for output files/directories have been improved leading to less clashes.

* `NXF`: Allow for multiple output files/directories from a module while keeping compatibility for single output. Please [refer to the docs](http://www.data-intuitive.com/viash_docs/config/platform-nextflow/#multiple-outputs).

* `NXF`: Allow for zero input files by means of passing an empty list `[]` in the triplet

* `NXF`: Remove requirement for `function_type: todir`

* `NXF`: It is now possible to not only specify `label: ...` for a nextflow platform but also `labels: [ ...]`.
  
## BUG FIXES

* Allow quotes in functionality descriptions.

* `NXF`: Providing a `default: ...` value for output file arguments is no longer necessary.


# Viash 0.3.2 (2021-02-04): Don't auto-generate viash.yaml and add beta unit testing in Nextflow

The viash build command doesn't generate a viash.yaml automatically anymore, added beta functionality for running tests in Nextflow.

## BREAKING CHANGES

* `viash build`: Do not automatically generate a viash.yaml when creating an executable. 
  Instead, you need to add the `-w|--write_meta` flag in order to let viash know that it
  should generate a viash.yaml in the resources dir.

## MAJOR CHANGES

* `NXF`: Add beta functionality for running viash tests in Nextflow.

## MINOR CHANGES

* Resources: Rework the way resources paths are converted to absolute URIs, should not have any impact on UX.

## BUG FIXES

* `NXF`: Add temporary workaround for determining the used image name when running a component.

* Docker Platform: Set default setup strategy to "alwayscachedbuild" as this used to be the default viash behaviour.

* `NXF`: Fix issue where resource dir would not get mounted depending on which inputs are provided.

* `NXF`: Accept multiple inputs when component is running as standalone.

# Viash 0.3.1 (2021-01-26): Add fields for specifying authors and the Docker registry

Add authors field to config, added registry fields to Docker platform config.

## NEW FEATURES

* Functionality: Added list of authors field. Example:

```yaml
functionality:
  authors:
    - name: Bob Cando
      roles: [maintainer, author]
      email: bob@cando.com
      props: {github: bobcando, orcid: XXXAAABBB}
```

* `Docker`: Allow specifying the registry with `target_registry`. Example:

```yaml
- type: docker
  image: bash:4.0
  target_registry: foo.io
  target_image: bar
  target_tag: 0.1
```

* `Docker`: `version` is now a synonym for `target_tag`.
  If both `version` and `target_tag` are not defined, `functionality.version` will
  be used instead.
  
* `Docker`: Can change the Docker Setup Strategy by specifying
  - in the yaml: `setup_strategy: xxx`
  - on command-line: `---docker_setup_strategy xxx` or `---dss xxx`
  
  Supported values for the setup strategy are:
  - alwaysbuild / build: build the image from the dockerfile (DEFAULT)
  - alwayscachedbuild / cachedbuild: build the image from the dockerfile, with caching
  - alwayspull / pull: pull the image from a registry
  - alwayspullelsebuild / pullelsebuild: try to pull the image from a registry, else build it
  - alwayspullelsecachedbuild / pullelsecachedbuild: try to pull the image from a registry, else build it with caching
  - ifneedbebuild: if the image does not exist locally, build the image
  - ifneedbecachedbuild: if the image does not exist locally, build the image with caching
  - ifneedbepull: if the image does not exist locally, pull the image
  - ifneedbepullelsebuild: if the image does not exist locally, pull the image else build it
  - ifneedbepullelsecachedbuild: if the image does not exist locally, pull the image else build it with caching
  - donothing / meh: do not build or pull anything
  
## MAJOR CHANGES

* License: viash is now licensed under GPL-3.

## MINOR CHANGES

* CLI: Allow parameters before and after specifying a viash config yaml. For example, 
  both following commands now work. Up until now, only the latter would work.
  - `viash run config.vsh.yaml -p docker`
  - `viash run -p docker config.vsh.yaml`

* Functionality: Arguments field can now be omitted.

* Scripts: Wrapped scripts now contain a minimal header at the top.

## BUG FIXES

* `NXF viash build`: Do not assume each config yaml has at least one test.

* Scripts: Fix Docker `chown` failing when multiple outputs are defined (#21).

* JavaScriptRequirements: Fix type getting set to "python" when unparsing.

* `viash run . ---debug`: Debug session should now work again

* Native `---setup`: Fix missing newlines when running native ---setup commands.

* Main: Fix crashing when no arguments are supplied.

* Namespace: Show error message when the config file can't be parsed.

* Executable resource: Fix Docker automount handling for Executable resources.

## TESTING

* YAML: Test invertibility of parsing/unparsing config objects.


# Viash 0.3.0 (2020-11-24): Combine functionality and platform into one config, remove temporary files

`config.vsh.yaml` is the new standard format, temporary files are removed when using run and test commands.

## BREAKING CHANGES

* File format `functionality.yaml` is no longer supported. Use `config.vsh.yaml` or `script.vsh.R/py/...` instead.

* `viash run` and `viash test`: By default, temporary files are removed when the execution succeeded, otherwise they are kept. 
  This behaviour can be overridden by specifying `--keep true` to always keep the temporary files, and `--keep false` to always remove them.

* `NXF`: `function_type: todir` now returns the output directory on the `Channel` rather than its contents.

## NEW FEATURES

* Added `viash ns test`: Run all tests in a particular namespace. For each test, the exit code and duration is reported. Results can be written to a tsv file.
* Added support for JavaScript scripts.
* Added support for Scala scripts.
* `NXF`: publishing has a few more options:
  - `publish`: Publish or yes (default is false)
  - `per_id`: Publish results in directories containing the unique (sample) ID (default is true)
  - `path`: A prefix path for the results to be published (default is empty)
* Functionality resources and tests: Allow copying whole directories instead of only single files. Also allow to rename the destination folder by specifying a value for 'dest'.
* Platform R / Python dependencies: Allow running a simple command.

## MAJOR CHANGES

* The `-P <platform>` parameter will be deprecated. For now, all `-P` values are simply passed to `-p`.
* `viash ns build` and `viash ns test`: Now use all available platforms if `-p` is not specified.
* By default, python packages will not be installed as user. Use `user: true` to modify this behaviour.

## MINOR CHANGES

* Name of autogenerated Docker image is now `ns/tool`.
* Internal changes to make it easier to extend viash with more scripting languages.
* `NXF`: Default image is now `ns/tool` for consistency.
* `NXF`: Repurpose `asis` function type for having simple publishing steps (see docs).
* `NXF`: Add component name to main `process` name
* R dependencies: by default, do not reinstall Bioconductor packages. Set `bioc_force_install: true` to revert this behaviour.

## BUG FIXES

* `viash build`: Do not display error messages when pwd is not a git repository.

## TESTING

* `viash test`: Add tests for `viash test` functionality.


# Viash 0.2.2 (2020-09-22): Generation of placeholder code now possible without VIASH START and VIASH END

Allow generating placeholder without VIASH START/VIASH END blocks.

A script does not need to contain a `VIASH START`/`VIASH END` block in order to function.

Previously, each script had to contain a codeblock as follows:

```r
## VIASH START
par <- list(
  input = "foo",
  output = "bar
)
## VIASH END
```

## MINOR CHANGES

* Allow generating placeholder without VIASH START/VIASH END blocks.

## BUG FIXES

* `viash ns build`: Some platforms would sometimes not be detected.
* `viash run`: Avoid error when no arguments need to be chowned.

# Viash 0.2.1 (2020-09-11): Docker chown by default

## Docker chown by default

Running a script using a Docker platform will now chown output files by default, as well as any temporary files. You can turn off this feature by specifying `chown: false` in the yaml of a Docker platform.

## [NXF] Data references

Data references in Map form can now have values being lists. In other words, we can have multiple options which have one or more values.

## viash ns build -P docker --parallel --setup

`viash ns build` has been greatly improved! You can automatically build the docker container by adding `--setup` to the command, as well as make the whole thing run in parallel using the `--parallel` or `-l` flag.

To build a docker container, you can run either of the following:

```bash
viash run -f path/to/config.yaml -P docker -- ---setup
viash build -f path/to/functionality.yaml -P docker -o target/docker/path/to --setup
```

Note that the first will only build the docker container, whereas the second will build the executable and then build the docker container.

To build a lot of them all at once, run:

```bash
viash ns build -P docker --parallel --setup
```

## Custom order of platform requirements

You can now choose the order in which platform requirements are installed!

Before:

```yaml
type: docker
image: rocker/tidyverse
target_image: "viash_test/r"
r:
  cran:
  - optparse
  github:
  - dynverse/dynutils@devel
  bioc:
  - limma
apt:
  packages:
  - libhdf5-serial-dev
docker:
  build_arg:
  - GITHUB_PAT="$GITHUB_PAT"
  run:
  - git clone --depth 1 https://github.com/data-intuitive/viash_docs.git && rm -r viash_docs/.git
↑ in which order will these three components be run? Who knows!
```

Now:

```yaml
type: docker
image: rocker/tidyverse
target_image: "viash_test/r"
setup:
- type: docker
  build_arg:
  - GITHUB_PAT="$GITHUB_PAT"
- type: apt
  packages:
  - libhdf5-serial-dev
- type: r
  cran:
  - optparse
  - dynutils
  github:
  - rcannood/princurve@devel
  bioc:
  - limma
- type: docker
  run:
  - git clone --depth 1 https://github.com/data-intuitive/viash_docs.git && rm -r viash_docs/.git
```

This will ensure that the setup instructions are installed in the given order.

## NEW FEATURES

* `NXF`: Data references in Map form can now have values being lists. In other words, we can have multiple options which have one or more values.
* `viash ns build`: Added --parallel and --setup flag.
* `viash build`: Added --setup flag.
* Allow changing the order of setup commands using the `setup:` variable.
* (HIDDEN) Do not escape `${VIASH_...}` elements in default values and descriptions!

## MINOR CHANGES

* Remove `---chown` flag, move to `platform.docker.chown`; is set to true by default.
* Perform chown during both run and test using a Docker platform.

## BUG FIXES

* Issue trying to parse positional arguments even when none is provided.

# Viash 0.2.0 (2020-09-01): Autoresolve docker paths

## Changes to functionality metadata

- Added version attribute

### Autoresolve docker paths

Arguments of type: file are processed to automatically create a mount in docker. More specifically, when you pass an argument value: `--input /path/to/file`, this will be processed such that the following parameters are passed to docker:

```bash
docker run -v /path/to:/viash_automount/path/to ... --input /viash_automount/path/to/file
```

If, for some reason, you need to manually specify a mount, you can do this with `---mount /path/to/mount:/mymount`.

### Argument multiplicity

For all parameter types (except for `boolean_true` and `boolean_false`), you can specify `multiple: true` in order to turn this argument into an array-based argument. What this does is allow you to pass multiple values for this argument, e.g. `--input file1 --input file2 --input file3:file4:file5`.

The default separator is `:` but this can be overridden by changing the separator by setting it to `multiple_sep: ","` (for example).

### New format

Viash now supports placing the functionality.yaml, platform*.yaml(s) and script into a single file. For example, this could be a merged script.R:

```r
#' functionality:
#'   name: r-estimate
#'   arguments: ...
#' platforms:
#' - type: native
#' - type: docker
#'   image: rocker/tidyverse
library(tidyverse)
cat("Hello world!\n")
```

Instead of running:

```bash
viash run -f functionality.yaml -p platform_docker.yaml -- arg1
```

With this format, you can now run:

```bash
viash run script.R                     # run script.R with the first platform
viash run -P docker script.R           # run script.R with the platform called 'docker' with the large P argument
# use small p to override the platform with a custom yaml:
viash run -p common_resources/platform_docker.yaml script.R
# note that any arguments for the run command (e.g. -p or -P) should come before the script.R, as script.R is considered a trailing argument.
```

## NEW FEATURES

* Allow (optional) version attributes in `functionality.yaml` and `platform.yaml`.
* Allow testing a component with the `viash test` functionality. Tests are executed in a temporary directory on the specified platform. The temporary directory contains all the resource and test files. 
* `viash --version`: Add flag for printing the version of viash.
* Allow fetching resources from URL (http:// and https://)
* Allow retrieving functionality and platform YAMLs from URL.
* For docker containers, autoresolve path names of files. Use `---v path:path` or `---volume path:path` to manually mount a specific folder.
* Implement parameter multiplicity. 
  Set `multiple: true` to denote an argument to have higher multiplicity. 
  Run `./cmd --foo one --foo two --foo three:four` in order for multiple values to be added to the same parameter list.
* Added a new format for defining functionality in which the user passes the script in which the functionality and platforms are listed as yaml headers.
* A `---chown` flag has been added to Docker executables to automatically change the ownership of output files to the current user.
* `viash ns build`: A command for building a whole namespace.
* `NXF`: Join operations are now fully supported by means of `multiple`.
* `NXF`: Modules that perform joins can take either arrays (multiple input files or the same type to be joined) or hashes (multiple input files passed using different options on the CLI). Please refer to the docs for more info.

## MAJOR CHANGES

* Remove passthrough parameters.
* Since CLI generation is now performed in the outer script, `viash pimp` has been deprecated.
* Write out meta.yaml containing viash run information as well as the original `functionality.yaml` and `platform.yaml` content.
* Renamed `viash export` to `viash build`.

## MINOR CHANGES

* `viash run` and `viash test`: Allow changing the temporary directory by defining `VIASH_TEMP` as a environment variable. Temporary directories are cleaned up after successful executions.
* `viash run` and `viash test`: Exit(1) when execution or test fails.
* `viash build`: Add -m flag for outputting metadata after build.
* `viash run`: Required parameters can have a default value now. Produce error when a required parameter is not passed, even when a default is provided.
* `NXF`: _Modules_ are now stored under `target/nextflow` by default

## BUG FIXES

* `NXF`: Correctly escape path variable when running NXF command.
* `NXF`: Surround parameters with quotes when running NXF command.

## INTERNAL CHANGES

* Move CLI from inner script to outer script.
* Renamed Target to Platform
* Renamed Environment to Requirements

# Viash 0.1.0 (2020-05-14): Changes to functionality and the native/docker platforms

## Changes to functionality.yaml

* ftype has been renamed to function_type. The value for this field is also being checked.
* platform has been removed.
* Instead, the first resource listed is expected to have `type: r_script`, `type: bash_script`, `type: python_script`, or `type: executable`. The other resources are expected to have `type: file` by default, and are left untouched by Viash.
* in the arguments, field `flagValue` has been removed. Instead, use `type: boolean_true` and `type: boolean_false` to achieve the same effect.

## Changes to platform_(docker/native).yaml

* The `r: packages:` field has been renamed to `r: cran:`.

## MAJOR CHANGES

* Refactoring of the Functionality class as discussed in VIP1 (#1). This has resulted in a lot of internal changes, but the changes with regard to the yaml definitions are relatively minor. See the section below for more info.

## MINOR CHANGES

* Updated the functionality.yamls under `atoms/` and `src/test/` to reflect these aforementioned changes.
* Allow for bioconductor and other repositories in the R environment.
* Add support for pip versioning syntax.

## BUG FIXES

* Do not quote passthrough flags.
* Allow for spaces inside of Docker volume paths.

## DOCUMENTATION

* Updated the README.md.
* Provide some small examples at `doc/examples`.

# Viash 0.0.1 (2020-05-05): Initial release

* Initial proof of concept.<|MERGE_RESOLUTION|>--- conflicted
+++ resolved
@@ -13,14 +13,12 @@
 
 * `Testbenches`: Remove some old & unmaintained IntelliJ Idea `editor-fold` tags. Given that the testbenches were split up, these were broken but also no longer needed.
 
-<<<<<<< HEAD
 * `Testbenches`: Add 2 testbenches for computational requirements when running `viash run` or `viash test`.
-=======
+
 * `Changelog`: Reformat the changelog to a more structured format.
   For every release, there is now a date, title, and summary.
   This both improves the changelog itself but can then also be used to postprocess the CHANGELOG programmatically.
 
->>>>>>> b645f01c
 ## BUG FIXES
 
 * `Testbenches`: Fix GitTest testbench to correctly increment temporary folder naming and dispose them after the test finishes.
