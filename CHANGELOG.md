# Viash 0.x.x (yyyy-MM-dd): TODO Add title

## BREAKING CHANGES

* `viash export cli_schema`: Added `--format yaml/json` argument, default format is now a YAML (PR #448).

* `viash export config_schema`: Added `--format yaml/json` argument, default format is now a YAML (PR #448).

* `NextflowLegacyPlatform`: Removed deprecated code (PR #469).

* `viash_*`: Remove legacy viash_build, viash_test and viash_push components (PR #470).

## NEW FUNCTIONALITY

* `viash export json_schema`: Export a json schema derived from the class reflections and annotations already used by the `config_schema` (PR #446).

* `viash export config_schema`: Output `default` values of member fields (PR #446).

* `CI`: Test support for different Java versions on GitHub Actions (PR #456). Focussing on LTS releases starting from 11, so this is 11 and 17. Also test latest Java version, currently 20.

* `viash test` and `viash ns test`: add `--setup` argument to determine the docker build strategy before a component is tested (PR #451).

* `viash export cli_autocomplete`: Export a Bash autocomplete script (PR #465).

* `help message`: Print the relevant help message of (sub-)command when `--help` is given as an argument instead of only printing the help message when it is the leading argument and otherwise silently disregarding it (PR #472). This overrides Scallop's default behaviour in a roundabout way.

## MINOR CHANGES

* `PythonScript`: Pass `-B` to Python to avoid creating `*.pyc` and `*.pyo` files on importing helper functions (PR #442).

* `viash config`: Special double values now support `+.inf`, `-.inf` or `.nan` values (PR #446 and PR #450). The stringified versions `"+.inf"`, `"-.inf"` or `".nan"` are supported as well. This is in line with the yaml spec.

* `system environment variables`: Add wrapper around `sys.env` and provide access to specific variables (PR #457). Has advantages for documentation output and testbenches.

* `testbench`: Added some minor testbenches to tackle missing coverage (PR #459).

* `viash export config_schema`: Simplify file structure (PR #464).

<<<<<<< HEAD
* `BashWrapper`: Add 'warnFlag' parameter to allow turning off warnings (PR #467).
=======
* `helpers.Format`: Add a helper for the Format helper object (PR #466).
>>>>>>> 8dfe770e

## BUG FIXES

* `viash config`: Validate Viash config Yaml files better and try to give a more informative error message back to the user instead of a stack trace (PR #443).

* `viash ns build`: Fix the error summary when a setup or push failure occurs. These conditions were not displayed and could cause confusion (PR #447).

* `testbench`: Fix the viash version switch test bench not working for newer Java versions (PR #452).

* `malformed input exception`: Capture MalformedInputExceptions when thrown by reading files with invalid Ascii characters when unsupported by Java (PR #458).

* `viash project file parsing`: Give a more informative message when the viash project file fails to parse correctly (PR #475).

## INTERNAL CHANGES

* `NextflowVDSL3Platform`: Renamed to `NextflowPlatform` (PR #469).

# Viash 0.7.4 (2023-05-31): Minor bug fixes and minor improvements to VDSL3

Some small fixes and consistency improvements.
A few Quality of Life improvements were made e.g. to override the Docker `entrypoint` when working with Nextflow and providing default labels when building a Nextflow workflow.

## NEW FUNCTIONALITY

* Add default labels in Nextflow config files that set default values for cpu and memory settings (PR #412). Values are more or less logarithmically spaced (1, 2, 5, 10, ...).

* `Author`: Added `info` field to authors. Deprecated `props` field (PR #423).

* `viash config view` and `viash ns list`: Set the `.info.output` path when a platform argument is provided.

* `viash ns exec`: Added two more fields:

  - `{output}`: path to the destination directory when building the component
  - `{abs-output}`: absolute path to the destination directory when building the component

* `DockerPlatform`: Add `entrypoint` and `cmd` parameters to the docker platform config that allows overriding the default docker container settings (PR #432).

## MINOR CHANGES

* `Nextflow VDSL3`:
  - Add profiles to the Nextflow Config file when the main script is a `NextflowScript` (#408).
  - Add a `script` parameter in Nextflow Config file to add a single string or list of strings to the `nextflow.config` (PR #430).

* `Scripts`: Remove the `entrypoint` parameter for all script types except `NextflowScript` (#409). All these scripts had to check individually whether the parameter was unset, now it can be done in the `Script` apply method.

* `schema export`:
  - Restructure Nextflow-Directives, -Auto and -Config into a `nextflowParameters` group (PR #412). Previously only NextflowDirectives was exposed.
  - Restructure the format to group authors & computational requirements together with functionality (PR #426).
  - Restructure the Viash Config and Project Config pages under a `config` category (PR #426).
  - Add references in Functionality and Nextflow VDSL3 to the new documentation pages (PR #426).
  - Add description and/or examples for platforms and requirements (PR #428).

## BUG FIXES

* `viash config inject`: Fix an empty line being added at the script start for each time `viash config inject` was run (#377).

* `WorkflowHelper`: Fixed an issue where passing a remote file URI (for example `http://` or `s3://`) as `param_list` caused `No such file` errors.

* `BashWrapper`: Fix escaping of the included script where a line starting with a pipe character with optional leading spaces is stripped of the leading spaces and pipe character.
  This was quite unlikely to happen except when `viash config inject` was called on a Nextflow Script, which lead to no real config code being injected however workflows were getting corrupted. (#421)

* `Deprecation testbench`: Add missing classes to be checked (PR #426).

# Viash 0.7.3 (2023-04-19): Minor bug fixes in documentation and config view

Fix minor issues in the documentation and with the way parent paths of resources are printed a config view.

## BUG FIXES

* `DockerPlatform`: Fixed example in documentation for the `namespace_separator` parameter (PR #396).

* `viash config view`: Resource parent paths should be directories and not file (PR #398).


# Viash 0.7.2 (2023-04-17): Project-relative paths and improved metadata handling

This update adds functionality to resolve paths starting with a slash as relative to the project directory, improves handling of info metadata in the config, and fixes to the operator precedence of config mods.

## NEW FUNCTIONALITY

* Resolve resource and merge paths starting with a slash (`/`) as relative to the project directory (PR #380). To define absolute paths (which is not recommended anyway), prefix the path with the `file://` protocol. Examples:

  - `/foo` is a file or directory called `foo` in the current project directory.
  - `file:/foo` is a file or directory called `foo` in the system root.

## MINOR CHANGES

* `viash config view`: Do not modify (e.g. strip empty fields) of the `.functionality.info` and `.functionality.arguments[].info` fields (#386).

## BUG FIXES

* `ConfigMods`: Fix operator precedence issues with conditions in the config mod parsers (PR #390).

## INTERNAL CHANGES

* Clean up unused code (PR #380).

* Move circe encoders/decoders for File and Path from `io.viash.functionality.arguments` to `io.viash.helpers.circe` (PR #380).

* Store the project root directory (that is, the directory of the `_viash.yaml`) in a ViashProject object (PR #380).

* Tests: Reworked language tests to be grouped in their own subfolder and split off the bash language test from the general `testbash` folder (PR #381).

* Tests: Add additional language tests for `viash config inject` (PR #381).

* Tests: Added test for `io.viash.helpers.IO` (PR #380).


# Viash 0.7.1 (2023-03-08): Minor improvements to VDSL3 and schema functionality.

This is a minor release which improves caching in VDSL3 components and changes the formats of the schema files for the Viash config and CLI.

## MINOR CHANGES

* `DataflowHelper`: Add assertions and `def`s.

## BUG FIXES

* `VDSL3`: Only the first two elements from an event in a channel are now passed to a process. This avoids calculating cache entries based on arguments that are not used by the process, causing false-negative cache misses.

* `config_schema`:
  - Correct some incorrect markdown tags.
  - Add project config.
  - Correct documentation/markdown tags to the correct order.
  - Add summary description and example for 'resource' and 'argument', to be used on the reference website.
  - Add documentation for the Nextflow directives.

* `cli_schema`: Correct documentation/markdown tags to the correct order.

# Viash 0.7.0 (2023-02-28): Major code cleanup and minor improvements to VDSL3

* Default namespace separator has been changed from `_` to `/`. This means 
  Docker images will be named `<Registry>/<Organization>/<Namespace>/<Name>`
  by default. For example, `ghcr.io/openpipelines-bio/mapping/cellranger_count`
  instead of `ghcr.io/openpipelines-bio/mapping_cellranger_count`.

* Removed deprecated code of unused functionality to simplify code.
  - Shorthand notation for specitying input/output arguments
  - Shorthand notation for specifying Docker requirements
  - Legacy Nextflow platform

* Improvements in VDSL3 and the Nextflow Workflow Helper to make behaviour
  more predictable and fixing some bugs in the meantime. Run the following
  to get access to the updated helpers:

  ```bash
  WF_DIR="src/wf_utils"
  [[ -d $WF_DIR ]] || mkdir -p $WF_DIR
  viash export resource platforms/nextflow/ProfilesHelper.config > $WF_DIR/ProfilesHelper.config
  viash export resource platforms/nextflow/WorkflowHelper.nf > $WF_DIR/WorkflowHelper.nf
  viash export resource platforms/nextflow/DataflowHelper.nf > $WF_DIR/DataflowHelper.nf
  ```

* Improvements to test benches and several bug fixes.

## BREAKING CHANGES

* Viash config: Previously deprecated fields are now removed.
  - `functionality.inputs`: Use `arguments` or `argument_groups` instead.
  - `functionality.outputs`: Use `arguments` or `argument_groups` instead.
  - `functionality.tests`: Use `test_resources` instead. No functional difference.
  - `functionality.enabled`: Use `status: enabled` instead.
  - `functionality.requirements.n_proc`: Use `cpus` instead.
  - `platforms.DockerPlatform.privileged`: Add a `--privileged` flag in `run_args` instead.
  - `platforms.DockerPlatform.apk`: Use `setup: [{ type: apk, packages: ... }]` instead.
  - `platforms.DockerPlatform.apt`: Use `setup: [{ type: apt, packages: ... }]` instead.
  - `platforms.DockerPlatform.yum`: Use `setup: [{ type: yum, packages: ... }]` instead.
  - `platforms.DockerPlatform.r`: Use `setup: [{ type: r, packages: ... }]` instead.
  - `platforms.DockerPlatform.python`: Use `setup: [{ type: python, packages: ... }]` instead.
  - `platforms.DockerPlatform.docker`: Use `setup: [{ type: docker, run: ... }]` instead.
  - `platforms.DockerPlatform.docker.setup.resources`: Use `setup: [{ type: docker, copy: ... }]` instead.
  - `platforms.NextflowLegacy`: Use the Nextflow VDSL3 platform instead.
  - `functionality.ArgumentGroups`: No longer supports strings referring to arguments in the `arguments:` section.
    Instead directly put the arguments inside the argument groups.

* `viash_install`: The bootstrap script has been reworked in line with the project config introduced in 0.6.4:

    * The default location for installing the Viash executable is now `./viash` (was: `bin/viash`).
    * The new `viash_install` support `--output` and `--tag`.
    * The various settings that existed in `viash_install` (organisation, tag, ...) are moved to the project config.

  Please note that this new `viash_install` bootstrap script can be run from the CLI using:

    ```
    curl -fsSL dl.viash.io | bash
    ```
  The old `get.viash.io` is still available but points to the version 0.6.7 version of this component and is deprecated.

* `WorkflowHelper`: `paramsToList`, `paramsToChannel` and `viashChannel` are now deprecated and will be removed in a future release.

* `viash (ns) build`: Change the default value of the namespace separator in a Docker platform from `_` to `/`. 
  Add `".platforms[.type == 'docker'].namespace_separator := '_'"` to the project config `_viash.yaml` to revert to the previous behaviour.

## MAJOR CHANGES

* `VDSL3`: now uses the newly implemented `channelFromParams` and `preprocessInputs` instead of `viashChannel`.

## NEW FEATURES

* `WorkflowHelper`: Added `preprocessInputs` and `channelFromParams` to replace `paramsToList`, `paramsToChannel` and `viashChannel`. This refactor allows processing parameters that are already in a Channel using `preprocessInputs`, which is necessary when passing parameters from a workflow to a subworkflow in a Nextflow pipeline.

## MINOR CHANGES

* `Main`: Capture build, setup and push errors and output an exit code.

* `File downloading`: Add check to pre-emptively catch file errors (e.g. 404).

* `Scala`: Updated to Scala 2.13 and updated several dependencies.

* `Main`: Improve `match` completeness in some edge cases and throw exceptions where needed.

* `Changelog`: Reformat the changelog to a more structured format.
  For every release, there is now a date, title, and summary.
  This both improves the changelog itself but can then also be used to postprocess the CHANGELOG programmatically.

* `VDSL3`: Add a default value for `id` when running a VDSL3 module as a standalone pipeline.

* `TestBenches`:
  - Verify switching of Viash versions
  - Prepare ConfigDeriver by copying base resources to the targetFolder. Use cases so far showed that it's always required and it simplifies the usage.
  - Remove some old & unmaintained IntelliJ Idea `editor-fold` tags. Given that the testbenches were split up, these were broken but also no longer needed.
  - Add 2 testbenches for computational requirements when running `viash run` or `viash test`.
  - Added tests for different values for the `--id` and `--param_list` parameters of VDSL3 modules.

* `viash test`: Use `test` as a random tag during testing, instead of `test` plus a random string.

## BUG FIXES

* `WorkflowHelper`: fixed where passing a relative path as `--param_list` would cause incorrect resolving of input files.

* `Testbenches`: Fix GitTest testbench to correctly increment temporary folder naming and dispose them after the test finishes.

* `viash xxx url`: Fix passing a url to viash as the config file to process. Add a short testbench to test principle functionality.

* `Testbenches`: Simplify `testr` container.

* `Main`: Improve error reporting to the user in some cases where files or folders can't be found. Depending on the thrown exception, more or less context was given.

* `VDSL3`: Create parent directory of output files before starting the script.

# Viash 0.6.7 (2022-12-14): A minor release with several QoL improvements

Another minor release which contains several quality of life improvements for the Nextflow VDSL3 platform, as well as automated warnings for deprecated functionality.

## MINOR CHANGES

* `NextflowPlatform`: Create directories during a stub run when output path is a nested directory (PR #314).

* Automatically generate a warning for deprecated parameters while parsing a .viash.yaml configuration file using the inline documentation deprecation annotations.

* Add a "planned removal" field in the deprecation annotations.

* Add testbenches to verify proper formatting of the deprecation versions and compare current version to the planned removal version so no deprecated parameters get to stick around beyond what was planned.

* `NextflowPlatform`: Nextflow processes are created lazily; that is, only when running
  a Nextflow workflow (PR #321).

## BUG FIXES

* `NextflowPlatform`: Automatically split Viash config strings into strings of 
  length 65000 since the JVM has a limit (65536) on the length of string constants (PR #323).

# Viash 0.6.6 (2022-12-06): A small bugfix release

This release fixes an issue where stderr was being redirected to stdout.

## BUG FIXES

* Don't redirect stderr to stdout when switching Viash versions (#312).

# Viash 0.6.5 (2022-12-02): A small bugfix release

A small update which fixes an issue with `viash ns list` that was
introduced in Viash 0.6.3.

## BUG FIXES

* `viash ns list`: When the `-p <platform>` is defined, filter the 
  output by that platform.

# Viash 0.6.4 (2022-11-30): Add backwards compability by supporting switching to older Viash versions

This release adds features related to managing Viash projects and 
allows for better runtime introspection of Nextflow VDSL3 modules.

The most notable changes are:

* You can switch versions of Viash using the `VIASH_VERSION` 
  environment variable! Example:
  
  ```bash
  VIASH_VERSION=0.6.0 viash --version
  ```

  More importantly, you can specify the version of Viash you want
  in a project config. See below for more info.

* Introducing Viash project config files as an experimental feature.
  It allows storing project-related settings in a `_viash.yaml` 
  config file which you should store at the root of your repository.
  Example:

  ```yaml
  viash_version: 0.6.4
  source: src
  target: target
  config_mods: |
    .platforms[.type == 'docker'].target_registry := 'ghcr.io'
    .platforms[.type == 'docker'].target_organization := 'viash-io'
    .platforms[.type == 'docker'].namespace_separator := '/'
    .platforms[.type == 'docker'].target_image_source := 'https://github.com/viash-io/viash'
  ```

* It's now possible to specify in which order Viash will merge
  Viash configs. Example:

  ```yaml
  functionality:
    name: foo
    arguments:
      - __merge__: obj_input.yaml
        name: "--one"
      - __merge__: [., obj_input.yaml]
        name: "--two"
      - __merge__: [obj_input.yaml, .]
       name: "--three"
  ```

Please take note of the following breaking changes:

* Passing non-existent paths to a Viash component will cause the 
  component to generate an error when no file or folder is found.
  Set `must_exist` to `false` to revert to the previous behaviour.

* The arguments `--write_meta/-w` and `--meta/-m` no longer exist,
  because every `viash build/run/test` run will generate a 
  `.config.vsh.yaml` meta file.

## BREAKING CHANGES

* Config: Viash configs whose filenames start with a `.` are ignored (PR #291).

* `viash build`: `--write_meta/-m` and `--meta/-m` arguments have been removed. 
  Instead, the `.config.vsh.yaml` file is always created when building Viash components (PR #293).

* `FileArgument`: Default setting of `must_exist` was changed from `false` to `true`. 
  As such, the component will throw an error by default if an input file or output file
  is missing (PR #295).

* Config merging: `__inherits__` has been renamed to `__merge__`.

## NEW FUNCTIONALITY

* You can switch versions of Viash using the `VIASH_VERSION` 
  environment variable (PR #304)! Example:
  
  ```bash
  VIASH_VERSION=0.6.0 viash --version
  ```

* Traceability: Running `viash build` and `viash test` creates a `.config.vsh.yaml` file 
  by default, which contains the processed config of the component. As a side effect, 
  this allows for reading in the `.config.vsh.yaml` from within the component to learn 
  more about the component being tested (PR #291 and PR #293).

* `FileArgument`: Added `create_parent` option, which will check if the directory of an output
file exists and create it if necessary (PR #295).

## MINOR CHANGES

* `viash run`, `viash test`: When running or testing a component, Viash will add an extension
  to the temporary file that is created. Before: `/tmp/viash-run-wdckjnce`, 
  now: `/tmp/viash-run-wdckjnce.py` (PR #302).

* NextflowPlatform: Add `DataflowHelper.nf` as a retrievable resource in Viash (PR #301).

* NextflowPlatform: During a stubrun, argument requirements are turned off and
  the `publishDir`, `cpus`, `memory`, and `label` directives are also removed 
  from the process (PR #301).

* `NextflowPlatform`: Added a `filter` processing argument to filter the incoming channel after 
  the `map`, `mapData`, `mapId` and `mapPassthrough` have been applied (PR #296).

* `NextflowPlatform`: Added the Viash config to the Nextflow module for later introspection (PR #296).
  For example:
  ```groovy
  include { foo } from "$targetDir/path/foo/main.nf"

  foo.run(filter: { tup ->
    def preferredNormalization = foo.config.functionality.info.preferred_normalization
    tup.normalization_id == preferredNormalization
  })
  ```
## BUG FIXES

* `BashWrapper`: Don't overwrite meta values when trailing arguments are provided (PR #295).

## EXPERIMENTAL FEATURES

* Viash Project: Viash will automatically search for a `_viash.yaml` file in the directory of 
  a component and its parent directories (PR #294).

  Contents of `_viash.yaml`:
  ```yaml
  source: src
  target: target
  config_mods: |
    .platforms[.type == 'docker'].target_registry := 'ghcr.io'
    .platforms[.type == 'docker'].target_organization := 'viash-io'
    .platforms[.type == 'docker'].namespace_separator := '/'
    .platforms[.type == 'docker'].target_image_source := 'https://github.com/viash-io/viash'
  ```

* Config merging: Allow specifying the order in which Viash will merge configs (PR #289).
  If `.` is not in the list of inherited objects, it will be added at the end.

  Contents of `config.vsh.yaml`:
  ```yaml
  functionality:
    name: foo
    arguments:
      - __merge__: obj_input.yaml
        name: "--one"
      - __merge__: [., obj_input.yaml]
        name: "--two"
      - __merge__: [obj_input.yaml, .]
        name: "--three"
  ```

  Contents of `obj_input.yaml`:
  ```yaml
  type: file
  name: --input
  description: A h5ad file
  ```
  Output of `viash config view config.vsh.yaml` (stripped irrelevant bits):
  ```yaml
  functionality:
    arguments:
    - type: "file"
      name: "--one"
      description: "A h5ad file"
    - type: "file"
      name: "--input"
      description: "A h5ad file"
    - type: "file"
      name: "--three"
      description: "A h5ad file"
  ```
  

# Viash 0.6.3 (2022-11-09): Quality-of-life improvements in Viash.

This release features contains mostly quality of life improvements and some experimental functionality. Most notably:

* `viash ns list` now only returns a config just once instead of once per platform.

* A functionality's info field can contain any data structures. An `.info` field was added to arguments as well.

* Bug fixes for using Viash with podman, Nextflow>=22.10 and R<4.0.

* Experimental support for inheriting from config partials.

## MAJOR CHANGES

* `Config`: Made major internal changes w.r.t. how config files are read and at which point a platform (native, docker, nextflow)
  is applied to the functionality script. The only visible side effect is that 
  `viash ns list` will output each config only once instead of multiple times.

* `Functionality`: Structured annotation can be added to a functionality and its arguments using the `info` field. Example:
  ```yaml
  functionality:
    name: foo
    info:
      site: https://abc.xyz
      tags: [ one, two, three ]
    arguments:
      - name: --foo
        type: string
        info:
          foo: bar
          a:
            b:
              c
  ```

## MINOR CHANGES

* `BashWrapper`: Allow printing the executor command by adding `---verbose ---verbose` to a `viash run` or an executable.

* `Testbenches`: Rework `MainBuildAuxiliaryNativeParameterCheck` to create stimulus files and loop over the file from bash instead of looping natively.
  This prevents creating thousands of new processes which would only test a single parameter.
  Note this still calls the main script for each stimulus separately, but that was the case anyway, only much much worse.

* `Testbenches`: Split some grouped test benches into slightly smaller test benches that group tested functionality better.

* `Annotations`: Complete the config schema annotations.
  Make sure all arguments are documented.
  Added an annotation `internalFunctionality` and `undocumented` for arguments that should not be documented.
  Added a testbench that verifies that all arguments are in fact annotated, skipping those that are not in the class constructor.
  Adds a hierarchy field in the `__this__` member to list the relation of the own and parent classes.

* `Testbenches`: Add exit code to helper method `testMainWithStdErr`.

* `Testbenches`: Add testbench to verify viash underscore components (viash_build, viash_install, viash_push, viash_skeleton, viash_test).

* `Testbenches`: Update viash underscore component tests to use `$meta_executable`.

* `viash ns exec`: Allow choosing whether the `{platform}` field should be filled in, based on the `--apply_platform` parameter.

## BUG FIXES

* `DockerPlatform`: Remove duplicate auto-mounts (#257).

* `Underscore component tests`: Fix tests for `viash_skeleton` and `viash_test` components.

* `NextflowVDSL3Platform`: Fix 'Module scriptPath has not been defined yet' error when Nextflow>=22.10 (#269).

* `config inject`: Doesn't work when `must_exist == true` (#273).

* `RScript`: Fix compatibility issue where the new character escaping in `r_script` required R>=4.0 (#275). Escaping is now handled without
  using the new `r'(foo)'` notation.

## DEPRECATION

* `DockerRequirements`: The `resources:` setting has been deprecated and will be removed in Viash 0.7.0. Please use `copy:` instead.

* `DockerRequirements`: The `privileged:` setting has been deprecated and will be removed in Viash 0.7.0. Please use `run_args: "--privileged"` instead.

## EXPERIMENTAL FUNCTIONALITY

* `Config`: Any part of a Viash config can use inheritance to fill data (PR #271). For example:
  Contents of `src/test/config.vsh.yaml`:
  ```yaml
  __inherits__: ../api/base.yaml
  functionality:
    name: test
    resources:
      - type: bash_script
        path: script.sh
        text: |
          echo Copying $par_input to $par_output
          cp $par_input $par_output
  ```
  Contents of `src/api/base.yaml`:
  ```yaml
  functionality:
    arguments:
      - name: "--input"
        type: file
      - name: "--output"
        type: file
        direction: output
  ```
  The resulting yaml will be:
  ```yaml
  functionality:
    name: test
    arguments:
      - name: "--input"
        type: file
      - name: "--output"
        type: file
        direction: output
    resources:
      - type: bash_script
        path: script.sh
        text: |
          echo Copying $par_input to $par_output
          cp $par_input $par_output
  ```

# Viash 0.6.2 (2022-10-11): Two bug fixes

This is a quick release to push two bug fixes related to security and being able to run Nextflow with optional output files.

## BUG FIXES

* `Git`: Strip credentials from remote repositories when retrieving the path.

* `VDSL3`: Allow optional output files to be `null`.

# Viash 0.6.1 (2022-10-03): Minor improvements in functionality

This release contains mostly minor improvements of functionality released in Viash 0.6.0. Most notably:

* Support was added for `type: long` arguments

* `meta["n_proc"]` has been renamed to `meta["cpus"]`. `meta["cpus"]` is now an integer, whereas `meta["memory_*"]` are now longs.

* `viash ns exec` is able to recognise `{platform}` and `{namespace}` fields.

* And various bug fixes and improvements to documentation and unit testing.

## BREAKING CHANGES

* Deprecated usage `resources_dir` variable inside scripts, use `meta["resources_dir"]` instead (or `$meta_resources_dir` in Bash, or `meta$resources_dir` in R).

* Deprecated `meta["n_proc"]` in favour for `meta["cpus"]`.

## NEW FUNCTIONALITY

* `viash ns exec`: Added two more fields:

  - `{platform}`: the platform name (if applicable)
  - `{namespace}`: the namespace of the component

* `LongArgument`: Added support for 64-bit integers with `type: long` as opposed to `type: integer` which are 32-bit integers.

## MAJOR CHANGES

* Allow passing integers/doubles/booleans to string parameters (#225). Removed the 'Version' helper class.

## MINOR CHANGES

* `meta["cpus"]` is now an integer, `meta["memory_*"]` are now longs (#224).

* `DockerPlatform`: Only store author names in the authors metadata.

* `NextflowPlatform`: Only store author names in the authors metadata.

* `Argument[_]`: Turn `multiple_sep` from `Char` into `String`.

## INTERNAL CHANGES

* All `meta[...]` variables are now processed similar to `Argument[_]`s, instead of using custom code to convert object types and detect Docker mounts.

* `Escaper`: Make more generic Escaper helper class.

## DOCUMENTATION

* Hardcoded URLs pointing to viash.io in the documentation annotations were replaced with a new keyword system.

* Replaced references to "DSL" with "Dynamic Config Modding" in the `--help` output.

* Added an example for Ruby based Docker setups.

## BUG FIXES

* `viash ns`: Reverse exit code outputs, was returning 1 when everything was OK and 0 when errors were detected (PR #227).

* `viash config inject`: Fix processing of arguments when argument groups are defined (#231).

* Fixed a few typos in the CLI.

* Fixed the formatting of `ns exec` documentation.

* `VDSL3`: Fix stub functionality.

* `VDSL3`: Fix error during error message.

* `viash test`: Fix issue where `VIASH_TEMP` could not be a relative directory when running `viash test` (#242).

* `BashScript`, `CSharpScript`, `JavaScriptScript`, `PythonScript`, `RScript`, `ScalaScript`: Fix quoting issues of certain characters (#113).

## DEPRECATION

* `NextflowPlatform`: Deprecate `--param_list_format` parameter.

## TESTING

* `BashScript`, `CSharpScript`, `JavaScriptScript`, `PythonScript`, `RScript`, `ScalaScript`: Implement more rigorous testing of which characters are escaped.

* `BashWrapper`: Escape usage of `multiple_sep`. This fixes various checks and transformations not working when when `multiple_sep` is set to `";"` (#235).

# Viash 0.6.0 (2022-09-07): Nextflow VDSL3 is now the default, support for tracking memory and cpu requirements more elegantly

The first (major) release this year! The biggest changes are:

* Nextflow VDSL3 is now the default Nextflow platform, whereas the legacy Nextflow platform has been deprecated.

* Support for tracking memory and cpu requirements more elegantly.

* Grouping arguments in groups more concisely.

* The addition of a `viash ns exec` command, to be able to execute commands on Viash components more easily.

## BREAKING CHANGES

* `NextflowPlatform`: `variant: vdsl3` is now the default NextflowPlatform. `variant: legacy` has been deprecated.

* `Functionality`: Fields `.inputs` and `.outputs` has been deprecated. Please use `.argument_groups` instead (#186).
  Before:
  ```yaml
  functionality:
    inputs:
      - name: "--foo"
    outputs:
      - name: "--bar"
  ```
  Now:
  ```yaml
  functionality:
    argument_groups:
      - name: Inputs
        arguments:
          - name: "--foo"
            type: file
      - name: Outputs
        arguments:
          - name: "--bar"
            type: file
            direction: output
  ```

* Passing strings to an argument group's arguments has been deprecated. Please simply copy the argument itself into the argument group (#186).
  Before:
  ```yaml
  functionality:
    arguments:
      - name: "--foo"
        type: file
      - name: "--bar"
        type: file
        direction: output
    argument_groups:
      - name: Inputs
        arguments: [ foo ]
      - name: Outputs
        arguments: [ bar ]
  ```
  Now:
  ```yaml
  functionality:
    argument_groups:
      - name: Inputs
        arguments:
          - name: "--foo"
            type: file
      - name: Outputs
        arguments:
          - name: "--bar"
            type: file
            direction: output
  ```

## NEW FUNCTIONALITY

* Allow setting the number of processes and memory limit from within the Viash config, 
  as well as a list of required commands. Example:

  ```yaml
  functionality:
  name: foo
  requirements:
    cpus: 10
    memory: 10GB
    commands: [ bash, r, perl ]
  ```
  
  You can override the default requirements at runtime:

  - `./foo ---cpus 4 ---memory 100PB` (for NativePlatform or DockerPlatform)
  - By adding `process.cpus = 4` and `process.memory "100 PB"` to a nextflow.config (for NextflowPlatform)

  This results the following meta variables to be injected into a script:

  - `meta_cpus` (in Bash) or `meta["cpus"]` (in any other language): Number of processes the script is allowed to spawn.
  - `meta_memory_b` (in Bash) or `meta["memory_b"]` (in any other language): Amount of memory the script is allowed to allocate, in bytes.
  - `meta_memory_kb` (in Bash) or `meta["memory_kb"]` (in any other language): Same but in kilobytes, rounded up.
  - `meta_memory_mb` (in Bash) or `meta["memory_mb"]` (in any other language): Same but in megabytes, rounded up.
  - `meta_memory_gb` (in Bash) or `meta["memory_gb"]` (in any other language): Same but in gigabytes, rounded up.
  - `meta_memory_tb` (in Bash) or `meta["memory_tb"]` (in any other language): Same but in terabytes, rounded up.
  - `meta_memory_pb` (in Bash) or `meta["memory_pb"]` (in any other language): Same but in petabytes, rounded up.
  
* `viash ns exec`: Added a command for executing arbitrary commands for all found Viash components.
  The syntax of this command is inspired by `find . -exec echo {} \;`.
  
  The following fields are automatically replaced:
   * `{}` | `{path}`: path to the config file
   * `{abs-path}`: absolute path to the config file
   * `{dir}`: path to the parent directory of the config file
   * `{abs-dir}`: absolute path to the directory of the config file
   * `{main-script}`: path to the main script (if any)
   * `{abs-main-script}`: absolute path to the main script (if any)
   * `{functionality-name}`: name of the component
  
  A command suffixed by `\;` (or nothing) will execute one command for each
  of the Viash components, whereas a command suffixed by `+` will execute one
  command for all Viash components.

* `ConfigMod`: Added a `del(...)` config mod to be able to delete a value from the yaml. Example: `del(.functionality.version)`.

## MAJOR CHANGES

* `Folder structure`: Adjusted the folder structure to correctly reflect the the namespace change of viash from `com.dataintuitive.viash` to `io.viash`.

* `Functionality`: Reworked the `enabled` field from boolean to a `status` field which can have the following statusses: `enabled`, `disabled` and `deprecated`.
  When parsing a config file which has the `status` field set to `deprecated` a warning message is displayed on stderr.
  Backwards for `enabled` is provided where `enabled: true` => `status: enabled` and `enabled: false` => `status: false`. The `enabled` field is marked deprecated.

## MINOR CHANGES

* `Resources`: Handle edge case when no resources are specified in the `vsh.yaml` config file and display a warning message.

* `BashWrapper`: Add a warning when an argument containing flags (e.g. `--foo`) is not recognized and will be handled as a positional argument as this is likely a mistake.

* `Functionality`: Add check to verify there are no double argument names or short names in the config `vsh.yaml` declarations.

* `BashWrapper`: Add check to verify a parameter isn't declared twice on the CLI, except in the case `multiple: true` is declared as then it's a valid use case.

* `BashWrapper`: For int min/max checking: use native bash functionality so there is no dependency to `bc`.
  For double min/max checking: add fallback code to use `awk` in case `bc` is not present on the system (most likely to happen when running tests in a docker container).

* `viash ns list/viash config view`: Allow viewing the post-processed argument groups by passing the `--parse_argument_groups` parameter.

## TESTING

* `ConfigMod`: Added unit tests for condition config mods.

* `MainTestDockerSuite`: Derive config alternatives from the base `vsh.yaml` instead of adding the changes in separate files.
  This both reduces file clutter and prevents having to change several files when there are updates in the config format.

* `GitTest`: Added unit tests for Git helper (PR #216).

## BUG FIXES

* `csharp_script`, `javascript_script`, `python_script`, `r_script`, `scala_script`: Make meta fields for `memory` and `cpus` optional.

* `NextflowVdsl3Platform`: Don't generate an error when `--publish_dir` is not defined and `-profile no_publish` is used.

* `Viash run`: Viash now properly returns the exit code from the executed script.

* `Git`: Fix incorrect metadata when git repository is empty (PR #216).

# Viash 0.5.15 (2022-07-14): Added testbenches, default argument groups and bugfixes for VDSL3

This release introduces testbenches and new default argument groups: `Inputs`, `Outputs` and `Arguments`.

## BREAKING CHANGES

* `WorkflowHelper::helpMessage`: Now only takes one argument, namely the config.

## MAJOR CHANGES

* `Namespace`: Changed the namespace of viash from `com.dataintuitive.viash` to `io.viash`.

## MINOR CHANGES

* `Testbenches`: Add a testbench framework to test lots of character sequences, single or repeating to be tested in the yaml config. This can be used to later extend to other tests.

* `Testbenches::vdsl3`: Add testbenches to verify functionality:
  - Vdsl3's `param_list` (`yamlblob`, `yaml`, `json`, `csv`).
  - Nextflow's own `params-file`.
  - Vdsl3's recalculating resource file paths to be relative to the `param_list` file instead of the workflow file (only available for `yaml`, `json`, `csv`).
  - Vdsl3's wrapping of modules to run these as a separate workflow automagically out of the box.

* `Main`: Added `viash --schema_export` which outputs a schema of the Viash config file
  to console. This is to be used to automate populating the documentation website.

* `Helper`: Split help message by argument group.

* `Helper`: Remove unneeded arguments.

* `Functionality`: Add default groups `Inputs`, `Outputs` and `Arguments` for all arguments missing from user-defined `argument_groups`.

* `WorkflowHelper::helpMessage`: Rewrite to bring on par with Viash's help message.

* `BooleanArguments`: Renamed internal class names for BooleanArguments to be better in line with how they are named in the config yaml.
  `BooleanArgumentRegular` -> `BooleanArgument` (in line with `boolean`)
  `BooleanArgumentTrue` -> `BooleanTrueArgument` (in line with `boolean_true`)
  `BooleanArgumentFalse` -> `BooleanFalseArgument` (in line with `boolean_false`)

## BUG FIXES

* `NextflowVdsl3Platform`: Change how `--id` is processed when a VDSL3 module is called from the CLI.

* `NextflowVdsl3Platform`: Fix error when param_list is `null`.

* `NextflowVdsl3Platform`: Fix error when optional, multiple arguments are set to `null`.

* `Testbenches`: Better capture expected error messages while running testbenches again. Code changes right before previous release re-introduced some of the messages.

* `NextflowVdsl3Platform`: Fix issue where optional parameters aren't removed when `.run(args: [optarg: null])`.

* `WorkflowHelper::readCsv`: Treat empty values as undefined instead of throwing an error.

* `NextflowVdsl3Platform`: Use `$NXF_TEMP` or `$VIASH_TEMP` as temporary directory if the container engine is not set to `docker`, `podman` or `charlieengine`, else set to `/tmp`.

* `Resources`: When adding a resource folder, allow a trailing `/` at the end of the path.
  Previously this caused the target folder to be erased and the content of the resource folder to be written directly into the target folder.

# Viash 0.5.14 (2022-06-30): Argument groups can now be defined in the Viash config

Argument groups allow for grouping arguments together by function or category, making the `--help` output a lot more clear for components with a lot of arguments.

## NEW FUNCTIONALITY

* `Functionality`: Allow specifying argument groups. Example:
  ```yaml
  functionality:
    ...
    argument_groups:
      - name: First group
        arguments: [foo, bar]
        description: Description
  ```

* Addition of the `viash_nxf_schema` component for converting a Viash config (for a workflow) into a nextflow schema file.

* `NextflowVdsl3Platform`: Use `--param_list` to initialise a Nextflow channel with multiple parameter sets.
  Possible formats are csv, json, yaml, or simply a yaml_blob.
  A csv should have column names which correspond to the different arguments of this pipeline.
  A json or a yaml file should be a list of maps, each of which has keys corresponding to the arguments of the pipeline.
  A yaml blob can also be passed directly as a parameter.
  Inside the Nextflow pipeline code, params.param_list can also be used to directly a list of parameter sets.
  When passing a csv, json or yaml, relative path names are relativized to the location of the parameter file.
  
  Examples: 
  ```sh
  nextflow run "target/foo/bar/main.nf" --param_list '[{"id": "foo", "input": "/path/to/bar"}]'
  nextflow run "target/foo/bar/main.nf" --param_list "params.csv" --reference "/path/to/ref"
  ```

## MAJOR CHANGES

* `NextflowVdsl3Platform`: The functionality is now slurped from a json instead of manually
  taking care of the formatting in Groovy.

* `NextflowVdsl3Platform`: The `--help` is auto-generated from the config.

## MINOR CHANGES

* `NextflowVdsl3Platform`: Allow both `--publish_dir` and `--publishDir` when `auto.publish = true`.

* `NextflowVdsl3Platform`: Allow passing parameters with multiplicity > 1 from Nextflow CLI.

* `Main`: Added `viash --cli_export` which outputs the internal cli construction information 
  to console. This is to be used to automate populating the documentation website.

* `viash ns`: Display success and failure summary statistics, printed to stderr.

* `DataObject`: `.alternatives` is now a `OneOrMore[String]` instead of `List[String]`, meaning
  you can now specify `{ type: string, name: "--foo", alternatives: "-f" }` instead of 
  `{ type: string, name: "--foo", alternatives: [ "-f" ] }`

* `BashWrapper`: Added metadata field `meta_executable`, which is a shorthand notation for
  `meta_executable="$meta_resources_dir/$meta_functionality_name"`

## INTERNAL CHANGES

* `Arguments`: Internal naming of functionality.arguments is changed from DataObject to Arguments. Change is also applied to child classes, e.g. StringObject -> StringArgument.

* `Script`: Allow more control over where injected code ends up.

* Restructure type system to allow type-specific arguments.

## BUG FIXES

* `DockerPlatform`: Change `org.opencontainers.image.version` annotation to `functionality.version` when set.
  Additionally fixed retrieving the git tag possibly returning `fatal: No names found, cannot describe anything.` or similar.

* `viash config inject`: Fix config inject when `.functionality.inputs` or `.functionality.outputs` is used.

* `BashWrapper`: Don't add `bc` as dependency. Only perform integer/float min/max checks when bc is available, otherwise ignore.

* `DockerPlatform`: Fix inputs & outputs arguments being present twice.

* `viash ns test`: Silently skip Nextflow platforms as these don't support tests and will always fail.

* `Testbenches`: Better capture expected error messages while running testbenches. Having these show on the console could be confusing.

* `NextflowVdsl3Platform`: Fix issue when running multiple VDSL3 modules concurrently on the same channel.

# Viash 0.5.13 (2022-06-10): Added overriding of the container registry for the VDSL3 + VDSL3 bug fixes

VDSL3 gets even more improvements and bug fixes.

## NEW FUNCTIONALITY

* `NextflowVdsl3Platform`: Allow overriding the container registry of all Viash components by 
  setting the `params.override_container_registry` value. Only works for auto-derived image names.

## MAJOR CHANGES

* `Functionality`: renamed `tests` to `test_resources`.
  Backwards compatibility provided but a notification message is displayed on the console.

## MINOR CHANGES

* `Functionality` and `viash ns`: Added `.enabled` in functionality, set to `true` by default.
  Filter for disabled components in namespace commands.

* `DockerPlatform`: Add org.opencontainers.image annotations to built docker images.

* `Functionality`: when defining text resources, permit defining `path` instead of `dest`.
  If both `dest` and `path` are unset, use a default file name depending on the resource type, such as `script.sh` or `text.txt`.

* `viash build`: Errors are printed in red.

## BUG FIXES

* `NextflowVdsl3Platform`: Undefined input files should not inject a `VIASH_PAR_*` variable when `multiple: true`.

* `NextflowVdsl3Platform`: Make injected resources dir absolute.

* `NextflowVdsl3Platform`: Fix escaping of triple single quotes.

* `NextflowVdsl3Platform`: Also apply auto.simplifyInput to Lists.

* `DockerPlatform`: added a `test_setup` that allows adding apt/apk/... setup requirements.
  These are only executed when running tests.

# Viash 0.5.12 (2022-05-24): Improvements for VDSL3 and the Bash wrapper + several bug fixes

This release contains a bunch improvements for VDSL3 and adds some parameters to the `viash test` and `viash test ns` commands.

## MINOR CHANGES

* `--help`: Don't print "my_component <not versioned>" when no version is specified, 
  but instead simply "my_component".

* `NextflowVdsl3Platform`: Set `mode=copy` for `auto.publish` and `auto.transcript`.

* `NextflowVdsl3Platform`: When a module is used multiple times in the same workflow, 
  don't throw an error anymore, instead simply generate a warning.

* `NextflowVdsl3Platform`: Throw an error when an input file was not found.

* `viash build`: Indent auto-generated code according the indentation of `VIASH START` when found.
  
* `Main`: Handle not finding the config file or resources in a config file better.
  Display a more helpful message instead of a stack trace.

* `BashWrapper`: Add checks on parameters for valid integer, double and boolean values.

* `BashWrapper`: Add option to limit string and integer values to specific choice values.

* `BashWrapper`: Add option to set min and max values for integer and double values.

* Dependencies:
  - Scala was upgraded from 2.12.10 to 2.12.15
  - sbt was upgraded from 1.3.4 to 1.6.1
  - sbt-scoverage was upgraded from 1.5.1 to 1.9.3

## BUG FIXES

* `viash_test`: Add back `--no_cache` parameter to `viash_test`.

* `viash_test`: Fix `--append` parameter for `viash_test`, was not getting passed through.

* `viash ns test`: Fix `--append` parameter, actually start from a clean file if append is false.

* `viash_push`: Fix component not being built during a release of Viash.

* `PythonRequirements`: Fix packages being mentioned twice in a Dockerfile.

* `Main`: Added support spaces in filenames of config files and resources

* `BashWrapper`: Display a message when the last parsed argument would require more values than are still available.
  Now display a message that values are missing, used to silently crash the wrapper.

* `viash config inject`: Fix error when file argument is `must_exist: true`.
  

# Viash 0.5.11 (2022-05-09): Nextflow VDSL3 is here!

This release contains additional sugar syntax for specifying inputs and outputs in a Viash config, 
a beta implementation for the next-generation Viash platform, and several other minor improvements.

## MAJOR CHANGES

* `Functionality`: Now also accepts 'inputs' and 'outputs' in addition to 'arguments'. For inputs and outputs,
  any specified arguments will have default `type: file` and `direction: input` or `direction: output` respectively.

## MINOR CHANGES

* `DockerPlatform`: Move description labels to the end of the Dockerfile to improve cross-component caching.

* `Functionality`: Arguments where `.multiple` is `true` can now have lists as `default` and `example`.

* `viash_build`: Added unit test for this component.

* `viash_test`: Added unit test for this component.

* `PythonRequirements`: Allow upgrading dependencies. Example: `[ type: python. pypi: anndata, upgrade: true ]`.

* `NextflowLegacyPlatform`: Remove annoying messages when building Nxf modules.

* `ConfigMods`: Expanded the DSL to allow specifying at which point to apply a config mod.
  This functionality was necessary to allow for setting fields which alter the way configs are parsed.
  Example of when this is useful: `<preparse> .platforms[.type == "nextflow"].variant := "vdsl3"`.
  Updating workflow of parsing a config file is:
    - read Yaml from file
    - apply preparse config mods
    - parse resulting Json as Config, thereby instantiating default values etc.
    - convert Config back to Json
    - apply postparse config mods (original config mods)
    - convert final Json back to Config

## BETA FUNCTIONALITY

* `NextflowVdsl3Platform`: A beta implementation of the next-generation Viash+Nextflow platform.
  See https://github.com/viash-io/viash/issues/82 for more information. You can access the previous Nextflow
  platform by using the `variant` parameter:
  ```yaml
  - type: nextflow
    variant: legacy
    separate_multiple_outputs: false
  ```

## BUG FIXES

* `viash_build` and `viash_test`: The `query_name` and `query_namespace` arguments were switched around. These arguments are now passed correctly.

* `BashScript`, `JavaScriptScript`, `PythonScript`, `RScript`: Correctly escape `'` (#113). Update unit tests accordingly.

* `CSharpScript`, `ScalaScript`: Correctly escape `"` (#113). Update unit tests accordingly.

* `viash_build`, `viash_test`, `viash_push`: Don't try to remove log files if they don't exist.

## INTERNAL CHANGES

* `DataObject`: 
  - Renamed `otype` to `flags`.
  - Renamed `oType` to `type`
  - Deprecated `tag` (unused feature).

* All abstract / inherited classes: Renamed `oType` to `type`.

## DEPRECATION

* `Functionality`: Deprecated `function_type` and `add_resources_to_path`. These should be 
  unused features, by now.
  
# Viash 0.5.10.1 (2022-03-16): A quick bug fix

This quick release fixes a bug that prevented the correct passthrough of the new `organization` field.

## BUG FIX

* `NextflowPlatform`: Fix passthrough of `organization` field.

# Viash 0.5.10 (2022-03-15): Rework of the Viash helper components

The `viash_install`, `viash_build`, `viash_test` and `viash_push` components have been reworked.

## MAJOR CHANGES

* `viash_install`:
  - Added `--log_prefix`: This prefix is used to determine the path of the log files for `viash_build`, `viash_test` and `viash_push`.
  - Added `--organization`: Id of the organisation to be used in the Docker image name, i.e. `<registry>/<organization>/<namespace><namespace_sep><name>`.
  - Added `--target_image_source`: Url to the Git repo in which this project resides.
  - Removed `--log`.

* `viash_build`:
  - Reduce code duplication by contructing the command with Bash Arrays.
  - Renamed `--platforms` to `--platform`.
  - Added `--organization`: Id of the organisation to be used in the Docker image name, i.e. `<registry>/<organization>/<namespace><namespace_sep><name>`.
  - Added `--target_image_source`: Url to the Git repo in which this project resides.
  - Changed default of `--log` from `log.txt` to `.viash_build_log.txt`.
  - Added `--verbose`: Print out the underlying `viash ns build` command before running it.

* `viash_test`:
  - Reduce code duplication by contructing the command with Bash Arrays.
  - Renamed `--platforms` to `--platform`.
  - Added `--organization`: Id of the organisation to be used in the Docker image name, i.e. `<registry>/<organization>/<namespace><namespace_sep><name>`.
  - Added `--target_image_source`: Url to the Git repo in which this project resides.
  - Changed default of `--log` from `log.txt` to `.viash_test_log.txt`.
  - Changed default of `--tsv` from `log.tsv` to `.viash_test_log.tsv`.
  - Added `--verbose`: Print out the underlying `viash ns test` command before running it.

* `viash_push`:
  - Reduce code duplication by contructing the command with Bash Arrays.
  - Added `--organization`: Id of the organisation to be used in the Docker image name, i.e. `<registry>/<organization>/<namespace><namespace_sep><name>`.
  - Changed default of `--log` from `log.txt` to `.viash_push_log.txt`.
  - Added `--verbose`: Print out the underlying `viash ns build` command before running it.

## MINOR CHANGES

* `NextflowPlatform`: Added the `organization` field to the nextflow platform as well.

# Viash 0.5.9 (2022-03-12): Allow interrupting Viash components

The biggest change in this release is that long running Viash components (VS Code server or R Studio server for example) can now be interrupted by pressing CTRL-C or by sending it an `INT` or `SIGINT` signal. Before this release, you had to manually stop the Docker container to get the component to terminate.

## NEW FEATURES

* `viash run`: A long running Viash component can be interrupted by pressing 
  CTRL-C or by sending it an `INT` or `SIGINT` signal.

* `DockerPlatform`: Automatically add a few labels based on metadata to Dockerfile.

* `DockerPlatform`: Added value `target_image_source` for setting the source of 
  the target image. This is used for defining labels in the dockerfile.
  Example:
  ```yaml
  target_image_source: https://github.com/foo/bar
  ```

## MINOR CHANGES

* `viash ns list`: Added `--format yaml/json` argument to be able to return the
  output as a json as well. Useful for when `jq` is installed but `yq` is not. Example:
  ```
    viash ns list -p docker -f json | jq '.[] | .info.config'
  ```

* `viash config view`: Same as above.

## DEPRECATION

* `CLI`: Deprecated `-P` flag use `-p` intead.

* `DockerPlatform`: Deprecated `version` value.

# Viash 0.5.8 (2022-02-28): Allow defining a Docker image organization, and single values can be used in place of lists

## NEW FUNCTIONALITY

* `DockerPlatform`: Allow defining a container's organisation. Example:
  ```yaml
    - type: docker
      registry: ghcr.io
      organisation: viash-io
      image: viash
      tag: "1.0"
      target_registry: ghcr.io
      target_organization: viash-io
  ```

* `DockerRequirement`: Add label instructions. Example:
  `setup: [ [ type: docker, label: [ "foo BAR" ]]]`

* `Config`: In specific places, allow parsing a value as a list of values. Fixes #97.
  This mostly applies to list values in `DockerPlatform`, but also to author roles.
  Examples:
  ```yaml
  functionality:
    name: foo
    authors:
      - name: Alice
        role: author # can be a string or a list
  platforms:
    - type: docker
      port: "80:80" # can be a string or a list
      setup:
        - type: r
          packages: incgraph # can be a string or a list
  ```
  
## BREAKING CHANGES

* `viash test`: This command doesn't automatically add the resources dir to the path.

## BUG FIXES

* `Functionality`: Fix `.functionality.add_resources_to_path` not being picked up correctly.

* `AptRequirement`: Set `DEBIAN_FRONTEND=noninteractive` by default. This can be turned off by specifying:
  ```yaml
    - type: apt
      packages: [ foo, bar ]
      interactive: true
  ```

## MINOR CHANGES

* `Main`: Slightly better error messages when parsing of viash yaml file fails.
  Before:
  ```
  $ viash test src/test/resources/testbash/config_failed_build.vsh.yaml 
  Exception in thread "main" DecodingFailure(Unexpected field: [package]; valid fields: packages, interactive, type, List(DownField(apt), DownArray, DownField(platforms)))
  ```
  
  After:
  ```
  $ viash test src/test/resources/testbash/config_failed_build.vsh.yaml 
  Error parsing 'file:/path/to/viash/src/test/resources/testbash/config_failed_build.vsh.yaml'. Details:
  Unexpected field: [package]; valid fields: packages, interactive, type: DownField(apt),DownArray,DownField(platforms)
  ```

# Viash 0.5.7 (2022-02-16): Argument examples need to be of the same type as the argument itself

Examples for arguments now need to be of the same type as the argument itself. You can't provide an `integer` for a `string`-based argument for example.  
A handy new command has been added: `viash config inject`. This can be used to inject a Viash header into a script based on the arguments of the config file.

There have been some improvements to the Docker platform as well.  
You can now add yum packages as a requirement:

  ```yaml
  platforms:
    - type: docker
      image: bash:latest
      setup:
        - type: yum
          packages: [ wget ]
  ```

You can now include ADD and COPY instructions in the config file:

  ```yaml
  platforms:
    - type: docker
      image: bash:latest
      setup:
        - type: docker
          add: [ "http://foo.bar ." ]
  ```

## BREAKING CHANGES

* `viash config`: An argument's example now needs to be of the same type as the argument itself. 
  For example, `[ type: integer, name: foo, example: 10 ]` is valid, whereas 
  `[ type: integer, name: foo, example: bar ]` is not, as 'bar' cannot be cast to an integer.

## NEW FUNCTIONALITY

* `viash config inject`: A command for inserting a Viash header into your script.

* `YumRequirement`: Added a requirement setup for installing through yum. Example:
  `setup: [ [ type: yum, packages: [ wget] ] ]`

* `DockerRequirement`: Allow using copy and add instructions. Example:
  `setup: [ [ type: docker, add: [ "http://foo.bar ." ]]]`

## BUG FIXES

* `ViashTest`: Fix verbosity passthrough.

* `--help`: Fix repeated usage flag when printing the help.

# Viash 0.5.6 (2022-02-03): Forbidden Bash flags have been renamed

* Viash can now be installed without Docker needing to be installed on your system. You do need `unzip` and `wget` to complete the installation.
* The Docker related messages are more user friendly now.

## BREAKING CHANGES

* `BashWrapper`: Forbidden flags `-v`, `--verbose`, `--verbosity` have been renamed to `---v`, `---verbose`, `---verbosity`.

## MINOR CHANGES

* Set version of helper scripts to the same version as Viash.

* `DockerPlatform`: Produce helpful warning message when Docker image can't be found remotely (#94).

* `DockerPlatform`: Produce helpful error message when Docker isn't installed or the daemon is not running (#94 bis).

## BUG FIXES

* `viash_install`:
  - Passing Viash path as a string instead of as a file to ensure the path is not converted to an absolute path
  - Switch from Docker backend to a Native backend, 'unzip' and 'wget' are required.
  - Correctly set the log file for viash_test.
  
* `DockerPlatform`: Added sleep workaround to avoid concurrency issue where a file is executed to
  build docker containers but apparently still in the process of being written.
  
* `DockerPlatform`: Fix order issue of ---verbose flag in combination with ---setup, allowing to run 
  `viash run config.vsh.yaml -- ---setup cb ---verbose` and actually get output.
  

# Viash 0.5.5 (2021-12-17): Resources dir no longer added to PATH automatically and minor changes

The resources directory is no longer added to the PATH variable by default. You can re-enable this behaviour by setting add_resources_to_path to `true` in the functionality part of the config file.  
Here's a snippet of a config file to illustrate this:

  ```yaml
  functionality:
    name: example_component
    description: Serve as a simple example.
    add_resources_to_path: true
    ...
  ```

## BREAKING CHANGES

* `Functionality`: The resources dir no longer automatically added to the PATH variable. 
  To alter this behaviour, set `.functionality.add_resources_to_path` to `true`.

## MINOR CHANGES

* Bash Script: only define variables which have values.

* CSharp Test Component: Change Docker image to `dataintuitive/dotnet-script` to have more control over the lifecycle of 
  versioned tags.

* Updated Code of Conduct from v2.0 to v2.1.

## BUG FIXES

* Viash namespace: Fix incorrect output path when the parent directory of a Viash component is not equal to the value of
  `.functionality.name`.

# Viash 0.5.4 (2021-09-20): Added cache directive to specify the typing of caching to be performed for the Nextflow platform

A cache type can now be specified in the config file for the Nextflow platform. Previously this was hardcoded to be `deep`, but the default caching method is now `default`.  
To use deep caching again, add this to your config file:

  ```yaml
  cache: deep
  ```

## BREAKING CHANGES

* `NextflowPlatform`: The default caching mechanism is now what Nextflow uses as default. In order to replicate earlier
  caching, `cache: deep` should be specified in the Viash config file.

## NEW FEATURES

* `NextflowPlatform`: Added `cache` directive to specify the typing of caching to be performed.

# Viash 0.5.3 (2021-09-02): New meta data list for scripts, VIASH_TEMP environment variable for Nextflow, fixed output formatting with separate outputs

This release provides more information to scripts with the new `meta` list. This list contains two values for now:

  - `meta["resources_dir"]`: Path to the directory containing the resources
  - `meta["functionality_name"]`: Name of the component

A new environment variable is now available for export when working with the Nextflow platform: `VIASH_TEMP`.

## Resources directory

All resources defined in the config file are copied over to a temporary location right before a Viash component is executed. This location is can now be easily accessed in your scripts, allowing you to modify and copy the files as needed.  
Here are some examples in different scripting languages on how to access the meta data, it works similarly to the `par` list:

Bash:  

  ```bash
  echo $meta_resources_dir 
  ```

Python:  

  ```python
  print(meta["resources_dir"])
  ```

R:

  ```r
  cat(meta$resources_dir)
  ```

## Functionality name

The name of the component can now be accessed in the same way as the resources directory. This allows you to print the name of the component out to a console window for example.
Here's how to access this data in different scripting languages:

Bash:

  ```bash
  echo $meta_functionality_name
  ```

Python:  

  ```python
  print(meta["functionality_name"])
  ```

R:

  ```r
  cat(meta$functionality_name)
  ```

## NEW FEATURES

* Similar to `par`, each script now also has a `meta` list. `meta` contains meta information about the component
  or the execution thereof. It currently has the following fields:
  - `meta["resources_dir"]`: Path to the directory containing the resources
  - `meta["functionality_name"]`: Name of the component

* `NextflowPlatform`: Export `VIASH_TEMP` environment variable. 

## BUG FIXES

* `NextflowPlatform`: Fix output formatting when `separate_multiple_outputs` is `false`.

# Viash 0.5.2 (2021-08-13): More settings for Docker and Nextflow platform, and a bug fixes for components with resources

This is a small release containing two small features and a bug fix.
The new `run_args` field allows you to add [docker run](https://docs.docker.com/engine/reference/commandline/run/) arguments to the [Docker platform](/reference/config/platforms/docker/#) section of a [config file](/reference/config/index.html). For example:

  ```yaml
  platforms:
    - type: docker
      image: bash:4.0
      run_args: "--expose 127.0.0.1:80:8080/tcp --env MY_ENV_VAR=foo"
  ```

There's also a new field for the [Nextflow platform](/reference/config/platforms/nextflow/#): `separate_multiple_outputs`. By default, this is set to `true` and separates the outputs generated by a Nextflow component with multiple outputs as separate events on the channel. You can now choose to disable this behaviour:

  ```yaml
  platforms:
    - type: nextflow
      publish: true
      separate_multiple_outputs: false
  ```

## MINOR CHANGES

* `DockerPlatform`: Added `run_args` field to allow setting `docker run` arguments.

* `NextflowPlatform`: Added argument `separate_multiple_outputs` to allow not separating the outputs generated by a 
  component with multiple outputs as separate events on the channel.

## BUG FIX

* `IO`: Allow overwriting directory resources upon rebuild.

# Viash 0.5.1 (2021-07-14): Viash 0.5.1 adds support for C# scripts and fixes a few bugs

## C# script support

We've added C# scripts (.csx) as a supported language using **dotnet-script**.  
To run C# scripts natively, you'll need to install .NET Core and execute the following command in a terminal:

  ```bash
  dotnet tool install -g dotnet-script
  ```

You can now run C# scripts like this:

  ```bash
  dotnet script hello_viash.csx
  ```

To use C# scripts as components, use the new `csharp_script` type in the functionality section of your config file:

  ```yaml
    resources:
    - type: csharp_script
      path: script.csx
  ```

Here's an example of a simple C# script with Viash in mind:

  ```csharp
  // VIASH START
  var par = new {
    input = "Hello World",
    name = "Mike"
  };
  // VIASH END

  System.Console.WriteLine(input + ", " + name + "!");
  ```

The language-specific guide for creating C# script components will be added in the near future.

## Bug fixes

First off, these special characters  can now be used in the description, usage, default and example fields of components:

- "
- \`
- \\
- \n
- $

Nextflow output files with the same extension won't overwrite each other any more, like it was the case for arguments like this:

  ```yaml
  functionality:
    name: bar
    arguments:
      - name: "--input"
        type: file
        example: input.txt
      - name: "--output1"
        type: file
        direction: output
        required: true
        example: output.txt
      - name: "--output2"
        type: file
        direction: output
        required: true
        example: optional.txt
  ```

In this case, the two output files would have been identical in the past.
___

## NEW FEATURES

* `CSharpScript`: Added support for C# scripts (`type: "csharp_script"`) to viash.

## MINOR CHANGES

* `NextflowPlatform`: Added `directive_cpus`, `directive_max_forks`, `directive_memory` and `directive_time` parameters.

## BUG FIXES

* `BashWrapper`: Refactor escaping descriptions, usages, defaults, and examples (#34).

* `NextflowPlatform`: Refactor escaping descriptions, usages, defaults and examples (#75).

* `NextflowPlatform`: Add argument to output path to avoid naming conflicts for components with multiple output files (#76).

* `NextflowPlatform`, `renderCLI()`: Only add flag to rendered command when boolean_true is actually true (#78).

* `DockerPlatform`: Only chown when output file exists.

## TESTING

* `viash build`: Capture stdout messages when errors are expected, so that they don't clutter the expected output.

* `viash build`: Check `--help` description output on the whole text instead of per letter or word basis.

* `TestingAllComponentsSuite`: Only testing bash natively, because other dependencies might not be available.

# Viash 0.5.0 (2021-08-16): Improvements to running Docker executables, and Nextflow platform argument changes

Here are the most important changes:

* **Improvements to Docker backend**: In the past, you needed to perform `--setup` on your Docker-based components and executables in order for the image to be built before you could run the component or executable. Now you can simply run your component or executable and Viash will do the image building automatically by default if it detects an image isn't present yet. This behaviour can be changed by using a Docker setup strategy. For example:

  ```bash
  viash build config.vsh.yaml -p docker --setup alwayscachedbuild
  ```

* **Nextflow gets some argument changes**: Arguments for the Nextflow platform now have optional `required` and `default` values, just like their native and Docker counterparts. For example:

  ```yaml
    arguments:
      - name: --name
        type: string
        description: Input name
        required: true
      - name: --repeat
        type: integer
        description: Times to repeat the name
        default: 100
  ```

  Take a look at the Functionality page for more information on arguments and their properties.  
  As long as you use long-option arguments (e.g. `--my-option`) in the config file for required arguments, the way of specifying argument values for the Nextflow platform is identical to the Docker platform. You still access non-required arguments via this syntax: `--<component_name>__<argument_name> <value>`. For example:

  ```bash
  my_component -- --my_component__input Hello!
  ```

* **Verbosity levels for viash run**: Executables now have 8 levels of verbosity

  0. emergency
  1. alert
  2. critical
  3. error
  4. warning
  5. notice
  6. info
  7. debug

  The default verbosity level is **notice**.
  You can pass the `-v` or `--verbose` option to bump up the verbosity by one level. By passing `-vv` the verbosity goes up by two levels. You can manually set the verbosity by using the `--verbosity <int_level>` option. For example, if you wanted to only show errors or worse:

  ```bash
  viash run config.vsh.yaml -- --verbosity 3
  ```

## BREAKING CHANGES

* `DockerPlatform`: A Docker setup will be performed by default. Default strategy has been changed to `ifneedbepullelsecachedbuild` (#57).
  `---setup` strategy has been removed and `---docker_setup_strategy` has been renamed to `---setup`.
  This change allows running a component for the first time. During first time setup, the Docker container will be pulled or built automatically. 

* `NativePlatform`: Deprecated the native setup field.

## MAJOR CHANGES

* `NXF`: This version changes the handling logic for arguments. An argument can be either `required` or not and can have a `default: ...` value or not. Checks are implemented to verify that required arguments are effectively provided _during_ pipeline running.

* `NXF`: If one sticks to long-option argments in the viash config, for all arguments that are _required_, the way of specifying the arguments on the CLI is identical for the Docker and Nextflow platforms. Non-required arguments can still be accessed from CLI using `--<component_name>__<argument_name> ...`.

* `NXF`: Running a module as a standalone pipeline has become easier.

* `viash run`: Implement verbosity levels (#58). viash executables now have 7 levels of verbosity: emergency, alert, critical, error, warning, notice, info, debug.
  The default verbosity level is 'notice'. Passing `-v` or `--verbose` bumps up the verbosity level by one, `-vv` by two. The verbosity level can be set manually by passing `--verbosity x`.

## MINOR CHANGES

* `Docker Platform`: Added `privileged` argument, allowing to run docker with the `--privileged` flag.

* `Docker Requirements`: Allow specifying environment variables in the Dockerfile.

* Config modding: Added a `+0=` operator to prepend items to a list.

* `viash run`: Added a `--version` flag to viash executables for viewing the version of the component.

* `Functionality`: Added checks on the functionality and argument names.

* `viash run`: Added examples to functionality and arguments. Reworked `--help` formatting to include more information and be more consistent (#56).

## BUG FIXES

* `Docker R Requirements`: Install `remotes` when using `{ type: r, packages: [ foo ] }`.

* `config`: Throw error when user made a typo in the viash config (#62). 

## TESTING

* `NXF`: Add an end-to-end test for running a nextflow pipeline using viash components.

* `Docker`: Reorganized viash docker build testbench into a main testbench with smaller auxiliary testbenches to keep them more manageable and clear what happens where.

* `viash ns`: Added a basic testbench for namespace tests.

# Viash 0.4.0.1 (2021-05-12): Three small bug fixes.

## BUG FIX

* `NXF`: Return original_params instead of updated params for now.

* `NXF`: Reinstate function_type: asis in line with the refactored module generation code

* `viash ns test`: print header when `--tsv foo.tsv --append true` but foo.tsv doesn't exist yet. Fixes #45.

# Viash 0.4.0 (2021-04-14): Config mod DSL and renames to viash ns arguments

The viash ns command's --namespace argument has been renamed to --query_namespace, introduction of custom DSL for overriding config properties at runtime.

## NEW FEATURES

* Config modding: A custom viash DSL allows overriding viash config properties at runtime. See online documentation for more information. Example:

  ```
  viash ns test \
    -p docker \
    -c '.functionality.version := "1.0.0"' \
    -c '.platforms[.type == "docker"].target_registry := "my.docker-registry.com"' \
    -c '.platforms[.type == "docker"].setup_strategy := "pull"' \
    -l
  ```

* `viash build`: The image can be pushed with `--push`. The same can be done by passing `---push` to 
  a viash executable.

* `viash ns` can query the name, namespace, or both, with the following arguments:
  - `--query_namespace` or `-n`: filter the namespace with a regex.
  - `--query_name`: filter the name with a regex.
  - `--query` or `-q`: filter the namespace/name with a regex.

* Added the `project_build`, `project_clean`, `project_push` and `project_test` components to this repository.

* Added a field `.functionality.info` of type `Map[String, String]` in order to be able to specify custom annotations to the component.

## BREAKING CHANGES

* `viash ns`: Argument `--namespace` has been renamed to `--query_namespace`.

* `viash ns`: Argument `--namespace` does not implicitly change the namespace of the functionality anymore. You can use the command DSL to reproduce this effect; for example: `-c '.functionality.namespace := "foo"'`.
  
* `Docker` & `NXF`: Attribute `version` is deprecated. Instead, the default value will be `.functionality.version`, which can be overridden by using the `tag` attribute.

* `NXF`: When running a viash component as a Nextflow module on its own, you now need to specify all input files on the command line. For instance, if `--input` and `--reference` are input file arguments, you need to start the process by running `nextflow run main.nf --input <...> --reference <...> <other arguments>`. Previously only the input file needed to be specified.
  
* `Docker` & `NXF`: Default separator between namespace and image name has been changed from `"/"` to `"_"`.

## MINOR CHANGES

* `Docker` & `NXF`: Parsing of image attributes for both `Docker` and `Nextflow` platforms are better aligned. You can define an image by specifying either of the following:
  - `{ image: 'ubuntu:latest' }` 
  - `{ image: ubuntu, tag: latest }`
  
* `Docker` & `NXF`: Allow changing the separator between a namespace and the image name.

## NEXTFLOW REFACTORING

The generation of Nextflow modules has been refactored thoroughly.
  
* `NXF`: The implicitly generated names for output files/directories have been improved leading to less clashes.

* `NXF`: Allow for multiple output files/directories from a module while keeping compatibility for single output. Please [refer to the docs](/reference/config/platforms/nextflow/#multiple-outputs).

* `NXF`: Allow for zero input files by means of passing an empty list `[]` in the triplet

* `NXF`: Remove requirement for `function_type: todir`

* `NXF`: It is now possible to not only specify `label: ...` for a nextflow platform but also `labels: [ ...]`.
  
## BUG FIXES

* Allow quotes in functionality descriptions.

* `NXF`: Providing a `default: ...` value for output file arguments is no longer necessary.

# Viash 0.3.2 (2021-02-04): Don't auto-generate viash.yaml and add beta unit testing in Nextflow

The viash build command doesn't generate a viash.yaml automatically anymore, added beta functionality for running tests in Nextflow.

## BREAKING CHANGES

* `viash build`: Do not automatically generate a viash.yaml when creating an executable. 
  Instead, you need to add the `-w|--write_meta` flag in order to let viash know that it
  should generate a viash.yaml in the resources dir.

## MAJOR CHANGES

* `NXF`: Add beta functionality for running viash tests in Nextflow.

## MINOR CHANGES

* Resources: Rework the way resources paths are converted to absolute URIs, should not have any impact on UX.

## BUG FIXES

* `NXF`: Add temporary workaround for determining the used image name when running a component.

* Docker Platform: Set default setup strategy to "alwayscachedbuild" as this used to be the default viash behaviour.

* `NXF`: Fix issue where resource dir would not get mounted depending on which inputs are provided.

* `NXF`: Accept multiple inputs when component is running as standalone.

# Viash 0.3.1 (2021-01-26): Add fields for specifying authors and the Docker registry

Add authors field to config, added registry fields to Docker platform config.

## NEW FEATURES

* Functionality: Added list of authors field. Example:

  ```yaml
  functionality:
    authors:
      - name: Bob Cando
        roles: [maintainer, author]
        email: bob@cando.com
        props: {github: bobcando, orcid: XXXAAABBB}
  ```

* `Docker`: Allow specifying the registry with `target_registry`. Example:

  ```yaml
  - type: docker
    image: bash:4.0
    target_registry: foo.io
    target_image: bar
    target_tag: 0.1
  ```

* `Docker`: `version` is now a synonym for `target_tag`.
  If both `version` and `target_tag` are not defined, `functionality.version` will
  be used instead.
  
* `Docker`: Can change the Docker Setup Strategy by specifying
  - in the yaml: `setup_strategy: xxx`
  - on command-line: `---docker_setup_strategy xxx` or `---dss xxx`
  
  Supported values for the setup strategy are:
  - alwaysbuild / build: build the image from the dockerfile (DEFAULT)
  - alwayscachedbuild / cachedbuild: build the image from the dockerfile, with caching
  - alwayspull / pull: pull the image from a registry
  - alwayspullelsebuild / pullelsebuild: try to pull the image from a registry, else build it
  - alwayspullelsecachedbuild / pullelsecachedbuild: try to pull the image from a registry, else build it with caching
  - ifneedbebuild: if the image does not exist locally, build the image
  - ifneedbecachedbuild: if the image does not exist locally, build the image with caching
  - ifneedbepull: if the image does not exist locally, pull the image
  - ifneedbepullelsebuild: if the image does not exist locally, pull the image else build it
  - ifneedbepullelsecachedbuild: if the image does not exist locally, pull the image else build it with caching
  - donothing / meh: do not build or pull anything
  
## MAJOR CHANGES

* License: viash is now licensed under GPL-3.

## MINOR CHANGES

* CLI: Allow parameters before and after specifying a viash config yaml. For example, 
  both following commands now work. Up until now, only the latter would work.
  - `viash run config.vsh.yaml -p docker`
  - `viash run -p docker config.vsh.yaml`

* Functionality: Arguments field can now be omitted.

* Scripts: Wrapped scripts now contain a minimal header at the top.

## BUG FIXES

* `NXF viash build`: Do not assume each config yaml has at least one test.

* Scripts: Fix Docker `chown` failing when multiple outputs are defined (#21).

* JavaScriptRequirements: Fix type getting set to "python" when unparsing.

* `viash run . ---debug`: Debug session should now work again

* Native `---setup`: Fix missing newlines when running native ---setup commands.

* Main: Fix crashing when no arguments are supplied.

* Namespace: Show error message when the config file can't be parsed.

* Executable resource: Fix Docker automount handling for Executable resources.

## TESTING

* YAML: Test invertibility of parsing/unparsing config objects.

# Viash 0.3.0 (2020-11-24): Combine functionality and platform into one config, remove temporary files

`config.vsh.yaml` is the new standard format, temporary files are removed when using run and test commands.

## BREAKING CHANGES

* File format `functionality.yaml` is no longer supported. Use `config.vsh.yaml` or `script.vsh.R/py/...` instead.

* `viash run` and `viash test`: By default, temporary files are removed when the execution succeeded, otherwise they are kept. 
  This behaviour can be overridden by specifying `--keep true` to always keep the temporary files, and `--keep false` to always remove them.

* `NXF`: `function_type: todir` now returns the output directory on the `Channel` rather than its contents.

## NEW FEATURES

* Added `viash ns test`: Run all tests in a particular namespace. For each test, the exit code and duration is reported. Results can be written to a tsv file.
* Added support for JavaScript scripts.
* Added support for Scala scripts.
* `NXF`: publishing has a few more options:
  - `publish`: Publish or yes (default is false)
  - `per_id`: Publish results in directories containing the unique (sample) ID (default is true)
  - `path`: A prefix path for the results to be published (default is empty)
* Functionality resources and tests: Allow copying whole directories instead of only single files. Also allow to rename the destination folder by specifying a value for 'dest'.
* Platform R / Python dependencies: Allow running a simple command.

## MAJOR CHANGES

* The `-P <platform>` parameter will be deprecated. For now, all `-P` values are simply passed to `-p`.
* `viash ns build` and `viash ns test`: Now use all available platforms if `-p` is not specified.
* By default, python packages will not be installed as user. Use `user: true` to modify this behaviour.

## MINOR CHANGES

* Name of autogenerated Docker image is now `ns/tool`.
* Internal changes to make it easier to extend viash with more scripting languages.
* `NXF`: Default image is now `ns/tool` for consistency.
* `NXF`: Repurpose `asis` function type for having simple publishing steps (see docs).
* `NXF`: Add component name to main `process` name
* R dependencies: by default, do not reinstall Bioconductor packages. Set `bioc_force_install: true` to revert this behaviour.

## BUG FIXES

* `viash build`: Do not display error messages when pwd is not a git repository.

## TESTING

* `viash test`: Add tests for `viash test` functionality.

# Viash 0.2.2 (2020-09-22): Generation of placeholder code now possible without VIASH START and VIASH END

Allow generating placeholder without VIASH START/VIASH END blocks.

A script does not need to contain a `VIASH START`/`VIASH END` block in order to function.

Previously, each script had to contain a codeblock as follows:

  ```r
  ## VIASH START
  par <- list(
    input = "foo",
    output = "bar
  )
  ## VIASH END
  ```

## MINOR CHANGES

* Allow generating placeholder without VIASH START/VIASH END blocks.

## BUG FIXES

* `viash ns build`: Some platforms would sometimes not be detected.
* `viash run`: Avoid error when no arguments need to be chowned.

# Viash 0.2.1 (2020-09-11): Docker chown by default

## Docker chown by default

Running a script using a Docker platform will now chown output files by default, as well as any temporary files. You can turn off this feature by specifying `chown: false` in the yaml of a Docker platform.

## [NXF] Data references

Data references in Map form can now have values being lists. In other words, we can have multiple options which have one or more values.

## viash ns build -P docker --parallel --setup

`viash ns build` has been greatly improved! You can automatically build the docker container by adding `--setup` to the command, as well as make the whole thing run in parallel using the `--parallel` or `-l` flag.

To build a docker container, you can run either of the following:

  ```bash
  viash run -f path/to/config.yaml -P docker -- ---setup
  viash build -f path/to/functionality.yaml -P docker -o target/docker/path/to --setup
  ```

Note that the first will only build the docker container, whereas the second will build the executable and then build the docker container.

To build a lot of them all at once, run:

  ```bash
  viash ns build -P docker --parallel --setup
  ```

## Custom order of platform requirements

You can now choose the order in which platform requirements are installed!

Before:

  ```yaml
  type: docker
  image: rocker/tidyverse
  target_image: "viash_test/r"
  r:
    cran:
    - optparse
    github:
    - dynverse/dynutils@devel
    bioc:
    - limma
  apt:
    packages:
    - libhdf5-serial-dev
  docker:
    build_arg:
    - GITHUB_PAT="$GITHUB_PAT"
    run:
    - git clone --depth 1 https://github.com/data-intuitive/viash_docs.git && rm -r viash_docs/.git
  ↑ in which order will these three components be run? Who knows!
  ```

Now:

  ```yaml
  type: docker
  image: rocker/tidyverse
  target_image: "viash_test/r"
  setup:
  - type: docker
    build_arg:
    - GITHUB_PAT="$GITHUB_PAT"
  - type: apt
    packages:
    - libhdf5-serial-dev
  - type: r
    cran:
    - optparse
    - dynutils
    github:
    - rcannood/princurve@devel
    bioc:
    - limma
  - type: docker
    run:
    - git clone --depth 1 https://github.com/data-intuitive/viash_docs.git && rm -r viash_docs/.git
  ```

This will ensure that the setup instructions are installed in the given order.

## NEW FEATURES

* `NXF`: Data references in Map form can now have values being lists. In other words, we can have multiple options which have one or more values.
* `viash ns build`: Added --parallel and --setup flag.
* `viash build`: Added --setup flag.
* Allow changing the order of setup commands using the `setup:` variable.
* (HIDDEN) Do not escape `${VIASH_...}` elements in default values and descriptions!

## MINOR CHANGES

* Remove `---chown` flag, move to `platform.docker.chown`; is set to true by default.
* Perform chown during both run and test using a Docker platform.

## BUG FIXES

* Issue trying to parse positional arguments even when none is provided.

# Viash 0.2.0 (2020-09-01): Autoresolve docker paths

## Changes to functionality metadata

- Added version attribute

### Autoresolve docker paths

Arguments of type: file are processed to automatically create a mount in docker. More specifically, when you pass an argument value: `--input /path/to/file`, this will be processed such that the following parameters are passed to docker:

  ```bash
  docker run -v /path/to:/viash_automount/path/to ... --input /viash_automount/path/to/file
  ```

If, for some reason, you need to manually specify a mount, you can do this with `---mount /path/to/mount:/mymount`.

### Argument multiplicity

For all parameter types (except for `boolean_true` and `boolean_false`), you can specify `multiple: true` in order to turn this argument into an array-based argument. What this does is allow you to pass multiple values for this argument, e.g. `--input file1 --input file2 --input file3:file4:file5`.

The default separator is `:` but this can be overridden by changing the separator by setting it to `multiple_sep: ","` (for example).

### New format

Viash now supports placing the functionality.yaml, platform*.yaml(s) and script into a single file. For example, this could be a merged script.R:

  ```r
  #' functionality:
  #'   name: r-estimate
  #'   arguments: ...
  #' platforms:
  #' - type: native
  #' - type: docker
  #'   image: rocker/tidyverse
  library(tidyverse)
  cat("Hello world!\n")
  ```

Instead of running:

  ```bash
  viash run -f functionality.yaml -p platform_docker.yaml -- arg1
  ```

With this format, you can now run:

  ```bash
  viash run script.R                     # run script.R with the first platform
  viash run -P docker script.R           # run script.R with the platform called 'docker' with the large P argument
  # use small p to override the platform with a custom yaml:
  viash run -p common_resources/platform_docker.yaml script.R
  # note that any arguments for the run command (e.g. -p or -P) should come before the script.R, as script.R is considered a trailing argument.
  ```

## NEW FEATURES

* Allow (optional) version attributes in `functionality.yaml` and `platform.yaml`.
* Allow testing a component with the `viash test` functionality. Tests are executed in a temporary directory on the specified platform. The temporary directory contains all the resource and test files. 
* `viash --version`: Add flag for printing the version of viash.
* Allow fetching resources from URL (http:// and https://)
* Allow retrieving functionality and platform YAMLs from URL.
* For docker containers, autoresolve path names of files. Use `---v path:path` or `---volume path:path` to manually mount a specific folder.
* Implement parameter multiplicity. 
  Set `multiple: true` to denote an argument to have higher multiplicity. 
  Run `./cmd --foo one --foo two --foo three:four` in order for multiple values to be added to the same parameter list.
* Added a new format for defining functionality in which the user passes the script in which the functionality and platforms are listed as yaml headers.
* A `---chown` flag has been added to Docker executables to automatically change the ownership of output files to the current user.
* `viash ns build`: A command for building a whole namespace.
* `NXF`: Join operations are now fully supported by means of `multiple`.
* `NXF`: Modules that perform joins can take either arrays (multiple input files or the same type to be joined) or hashes (multiple input files passed using different options on the CLI). Please refer to the docs for more info.

## MAJOR CHANGES

* Remove passthrough parameters.
* Since CLI generation is now performed in the outer script, `viash pimp` has been deprecated.
* Write out meta.yaml containing viash run information as well as the original `functionality.yaml` and `platform.yaml` content.
* Renamed `viash export` to `viash build`.

## MINOR CHANGES

* `viash run` and `viash test`: Allow changing the temporary directory by defining `VIASH_TEMP` as a environment variable. Temporary directories are cleaned up after successful executions.
* `viash run` and `viash test`: Exit(1) when execution or test fails.
* `viash build`: Add -m flag for outputting metadata after build.
* `viash run`: Required parameters can have a default value now. Produce error when a required parameter is not passed, even when a default is provided.
* `NXF`: _Modules_ are now stored under `target/nextflow` by default

## BUG FIXES

* `NXF`: Correctly escape path variable when running NXF command.
* `NXF`: Surround parameters with quotes when running NXF command.

## INTERNAL CHANGES

* Move CLI from inner script to outer script.
* Renamed Target to Platform
* Renamed Environment to Requirements

# Viash 0.1.0 (2020-05-14): Changes to functionality and the native/docker platforms

## Changes to functionality.yaml

* ftype has been renamed to function_type. The value for this field is also being checked.
* platform has been removed.
* Instead, the first resource listed is expected to have `type: r_script`, `type: bash_script`, `type: python_script`, or `type: executable`. The other resources are expected to have `type: file` by default, and are left untouched by Viash.
* in the arguments, field `flagValue` has been removed. Instead, use `type: boolean_true` and `type: boolean_false` to achieve the same effect.

## Changes to platform_(docker/native).yaml

* The `r: packages:` field has been renamed to `r: cran:`.

## MAJOR CHANGES

* Refactoring of the Functionality class as discussed in VIP1 (#1). This has resulted in a lot of internal changes, but the changes with regard to the yaml definitions are relatively minor. See the section below for more info.

## MINOR CHANGES

* Updated the functionality.yamls under `atoms/` and `src/test/` to reflect these aforementioned changes.
* Allow for bioconductor and other repositories in the R environment.
* Add support for pip versioning syntax.

## BUG FIXES

* Do not quote passthrough flags.
* Allow for spaces inside of Docker volume paths.

## DOCUMENTATION

* Updated the README.md.
* Provide some small examples at `doc/examples`.

# Viash 0.0.1 (2020-05-05): Initial release

* Initial proof of concept.<|MERGE_RESOLUTION|>--- conflicted
+++ resolved
@@ -36,11 +36,9 @@
 
 * `viash export config_schema`: Simplify file structure (PR #464).
 
-<<<<<<< HEAD
+* `helpers.Format`: Add a helper for the Format helper object (PR #466).
+
 * `BashWrapper`: Add 'warnFlag' parameter to allow turning off warnings (PR #467).
-=======
-* `helpers.Format`: Add a helper for the Format helper object (PR #466).
->>>>>>> 8dfe770e
 
 ## BUG FIXES
 
