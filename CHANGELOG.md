--- conflicted
+++ resolved
@@ -12,18 +12,15 @@
 
 * `Testbenches`: Remove some old & unmaintained IntelliJ Idea `editor-fold` tags. Given that the testbenches were split up, these were broken but also no longer needed.
 
-<<<<<<< HEAD
-* `Changelog`: Contain Viash dates, titles and a summary in the changelog itself.
-  This both improves the changelog itself but can then also be used to generate website posts automagically.
+* `Changelog`: Reformat the changelog to a more structured format.
+  For every release, there is now a date, title, and summary.
+  This both improves the changelog itself but can then also be used to postprocess the CHANGELOG programmatically.
+
+## BUG FIXES
+
+* `Testbenches`: Simplify `testr` container.
 
 # Viash 0.6.7 (2022-12-14): A minor release with several QoL improvements
-=======
-## BUG FIXES
-
-* `Testbenches`: Simplify `testr` container.
-
-# Viash 0.6.7
->>>>>>> c105226c
 
 Another minor release which contains several quality of life improvements for the Nextflow VDSL3 platform, as well as automated warnings for deprecated functionality.
 
