# VIASH 0.5.15

## MINOR CHANGES

<<<<<<< HEAD
* `Main`: Added `viash --schema_export` which outputs a schema of the Viash config file
  to console. This is to be used to automate populating the documentation website.
=======
* `Testbenches`: Add a testbench framework to test lots of character sequences, single or repeating to be tested in the yaml config. This can be used to later extend to other tests.
>>>>>>> d23d22fd

## BUG FIXES

* `NextflowVdsl3Platform`: Change how `--id` is processed when a VDSL3 module is called from the CLI.

* `NextflowVdsl3Platform`: Fix error when param_list is `null`.

* `NextflowVdsl3Platform`: Fix error when optional, multiple arguments are set to `null`.

* `Testbenches`: Better capture expected error messages while running testbenches again. Code changes right before previous release re-introduced some of the messages.

# Viash 0.5.14

## NEW FUNCTIONALITY

* `Functionality`: Allow specifying argument groups. Example:
  ```yaml
  functionality:
    ...
    argument_groups:
      - name: First group
        arguments: [foo, bar]
        description: Description
  ```

* `NextflowVdsl3Platform`: Use `--param_list` to initialise a Nextflow channel with multiple parameter sets.
  Possible formats are csv, json, yaml, or simply a yaml_blob.
  A csv should have column names which correspond to the different arguments of this pipeline.
  A json or a yaml file should be a list of maps, each of which has keys corresponding to the arguments of the pipeline.
  A yaml blob can also be passed directly as a parameter.
  Inside the Nextflow pipeline code, params.params_list can also be used to directly a list of parameter sets.
  When passing a csv, json or yaml, relative path names are relativized to the location of the parameter file.
  
  Examples: 
  ```sh
  nextflow run "target/foo/bar/main.nf" --param_list '[{"id": "foo", "input": "/path/to/bar"}]'
  nextflow run "target/foo/bar/main.nf" --param_list "params.csv" --reference "/path/to/ref"
  ```

## MAJOR CHANGES

* `NextflowVdsl3Platform`: The functionality is now slurped from a json instead of manually
  taking care of the formatting in Groovy.

* `NextflowVdsl3Platform`: The `--help` is auto-generated from the config.

## MINOR CHANGES

* `NextflowVdsl3Platform`: Allow both `--publish_dir` and `--publishDir` when `auto.publish = true`.

* `NextflowVdsl3Platform`: Allow passing parameters with multiplicity > 1 from Nextflow CLI.

* `Main`: Added `viash --cli_export` which outputs the internal cli construction information 
  to console. This is to be used to automate populating the documentation website.

* `viash ns`: Display success and failure summary statistics, printed to stderr.

* `DataObject`: `.alternatives` is now a `OneOrMore[String]` instead of `List[String]`, meaning
  you can now specify `{ type: string, name: "--foo", alternatives: "-f" }` instead of 
  `{ type: string, name: "--foo", alternatives: [ "-f" ] }`

* `BashWrapper`: Added metadata field `meta_executable`, which is a shorthand notation for
  `meta_executable="$meta_resources_dir/$meta_functionality_name"`

## INTERNAL CHANGES

* `Arguments`: Internal naming of functionality.arguments is changed from DataObject to Arguments. Change is also applied to child classes, e.g. StringObject -> StringArgument.

* `Script`: Allow more control over where injected code ends up.

* Restructure type system to allow type-specific arguments.

## BUG FIXES

* `DockerPlatform`: Change `org.opencontainers.image.version` annotation to `functionality.version` when set.
  Additionally fixed retrieving the git tag possibly returning `fatal: No names found, cannot describe anything.` or similar.

* `viash config inject`: Fix config inject when `.functionality.inputs` or `.functionality.outputs` is used.

* `BashWrapper`: Don't add `bc` as dependency. Only perform integer/float min/max checks when bc is available, otherwise ignore.

* `DockerPlatform`: Fix inputs & outputs arguments being present twice.

* `viash ns test`: Silently skip Nextflow platforms as these don't support tests and will always fail.

* `Testbenches`: Better capture expected error messages while running testbenches. Having these show on the console could be confusing.

* `NextflowVdsl3Platform`: Fix issue when running multiple VDSL3 modules concurrently on the same channel.


# Viash 0.5.13

## NEW FUNCTIONALITY

* `NextflowVdsl3Platform`: Allow overriding the container registry of all Viash components by 
  setting the `params.override_container_registry` value. Only works for auto-derived image names.

## MAJOR CHANGES

* `Functionality`: renamed `tests` to `test_resources`.
  Backwards compatibility provided but a notification message is displayed on the console.

## MINOR CHANGES

* `Functionality` and `viash ns`: Added `.enabled` in functionality, set to `true` by default.
  Filter for disabled components in namespace commands.

* `DockerPlatform`: Add org.opencontainers.image annotations to built docker images.

* `Functionality`: when defining text resources, permit defining `path` instead of `dest`.
  If both `dest` and `path` are unset, use a default file name depending on the resource type, such as `script.sh` or `text.txt`.

* `viash build`: Errors are printed in red.

## BUG FIXES

* `NextflowVdsl3Platform`: Undefined input files should not inject a `VIASH_PAR_*` variable when `multiple: true`.

* `NextflowVdsl3Platform`: Make injected resources dir absolute.

* `NextflowVdsl3Platform`: Fix escaping of triple single quotes.

* `NextflowVdsl3Platform`: Also apply auto.simplifyInput to Lists.

* `DockerPlatform`: added a `test_setup` that allows adding apt/apk/... setup requirements.
  These are only executed when running tests.

# Viash 0.5.12

## MINOR CHANGES

* `--help`: Don't print "my_component <not versioned>" when no version is specified, 
  but instead simply "my_component".

* `NextflowVdsl3Platform`: Set `mode=copy` for `auto.publish` and `auto.transcript`.

* `NextflowVdsl3Platform`: When a module is used multiple times in the same workflow, 
  don't throw an error anymore, instead simply generate a warning.

* `NextflowVdsl3Platform`: Throw an error when an input file was not found.

* `viash build`: Indent auto-generated code according the indentation of `VIASH START` when found.
  
* `Main`: Handle not finding the config file or resources in a config file better.
  Display a more helpful message instead of a stack trace.

* `BashWrapper`: Add checks on parameters for valid integer, double and boolean values.

* `BashWrapper`: Add option to limit string and integer values to specific choice values.

* `BashWrapper`: Add option to set min and max values for integer and double values.

* Dependencies:
  - Scala was upgraded from 2.12.10 to 2.12.15
  - sbt was upgraded from 1.3.4 to 1.6.1
  - sbt-scoverage was upgraded from 1.5.1 to 1.9.3

## BUG FIXES

* `viash_test`: Add back `--no_cache` parameter to `viash_test`.

* `viash_test`: Fix `--append` parameter for `viash_test`, was not getting passed through.

* `viash ns test`: Fix `--append` parameter, actually start from a clean file if append is false.

* `viash_push`: Fix component not being built during a release of Viash.

* `PythonRequirements`: Fix packages being mentioned twice in a Dockerfile.

* `Main`: Added support spaces in filenames of config files and resources

* `BashWrapper`: Display a message when the last parsed argument would require more values than are still available.
  Now display a message that values are missing, used to silently crash the wrapper.

* `viash config inject`: Fix error when file argument is `must_exist: true`.
  

# Viash 0.5.11

## MAJOR CHANGES

* `Functionality`: Now also accepts 'inputs' and 'outputs' in addition to 'arguments'. For inputs and outputs,
  any specified arguments will have default `type: file` and `direction: input` or `direction: output` respectively.

## MINOR CHANGES

* `DockerPlatform`: Move description labels to the end of the Dockerfile to improve cross-component caching.

* `Functionality`: Arguments where `.multiple` is `true` can now have lists as `default` and `example`.

* `viash_build`: Added unit test for this component.

* `viash_test`: Added unit test for this component.

* `PythonRequirements`: Allow upgrading dependencies. Example: `[ type: python. pypi: anndata, upgrade: true ]`.

* `NextflowLegacyPlatform`: Remove annoying messages when building Nxf modules.

* `ConfigMods`: Expanded the DSL to allow specifying at which point to apply a config mod.
  This functionality was necessary to allow for setting fields which alter the way configs are parsed.
  Example of when this is useful: `<preparse> .platforms[.type == "nextflow"].variant := "vdsl3"`.
  Updating workflow of parsing a config file is:
    - read Yaml from file
    - apply preparse config mods
    - parse resulting Json as Config, thereby instantiating default values etc.
    - convert Config back to Json
    - apply postparse config mods (original config mods)
    - convert final Json back to Config

## BETA FUNCTIONALITY

* `NextflowVdsl3Platform`: A beta implementation of the next-generation Viash+Nextflow platform.
  See https://github.com/viash-io/viash/issues/82 for more information. You can access the previous Nextflow
  platform by using the `variant` parameter:
  ```yaml
  - type: nextflow
    variant: legacy
    separate_multiple_outputs: false
  ```

## BUG FIXES

* `viash_build` and `viash_test`: The `query_name` and `query_namespace` arguments were switched around. These arguments are now passed correctly.

* `BashScript`, `JavaScriptScript`, `PythonScript`, `RScript`: Correctly escape `'` (#113). Update unit tests accordingly.

* `CSharpScript`, `ScalaScript`: Correctly escape `"` (#113). Update unit tests accordingly.

* `viash_build`, `viash_test`, `viash_push`: Don't try to remove log files if they don't exist.

## INTERNAL CHANGES

* `DataObject`: 
  - Renamed `otype` to `flags`.
  - Renamed `oType` to `type`
  - Deprecated `tag` (unused feature).

* All abstract / inherited classes: Renamed `oType` to `type`.

## DEPRECATION

* `Functionality`: Deprecated `function_type` and `add_resources_to_path`. These should be 
  unused features, by now.
  
# Viash 0.5.10.1

## BUG FIX

* `NextflowPlatform`: Fix passthrough of `organization` field.

# Viash 0.5.10

## MAJOR CHANGES

* `viash_install`:
  - Added `--log_prefix`: This prefix is used to determine the path of the log files for `viash_build`, `viash_test` and `viash_push`.
  - Added `--organization`: Id of the organisation to be used in the Docker image name, i.e. `<registry>/<organization>/<namespace><namespace_sep><name>`.
  - Added `--target_image_source`: Url to the Git repo in which this project resides.
  - Removed `--log`.

* `viash_build`:
  - Reduce code duplication by contructing the command with Bash Arrays.
  - Renamed `--platforms` to `--platform`.
  - Added `--organization`: Id of the organisation to be used in the Docker image name, i.e. `<registry>/<organization>/<namespace><namespace_sep><name>`.
  - Added `--target_image_source`: Url to the Git repo in which this project resides.
  - Changed default of `--log` from `log.txt` to `.viash_build_log.txt`.
  - Added `--verbose`: Print out the underlying `viash ns build` command before running it.

* `viash_test`:
  - Reduce code duplication by contructing the command with Bash Arrays.
  - Renamed `--platforms` to `--platform`.
  - Added `--organization`: Id of the organisation to be used in the Docker image name, i.e. `<registry>/<organization>/<namespace><namespace_sep><name>`.
  - Added `--target_image_source`: Url to the Git repo in which this project resides.
  - Changed default of `--log` from `log.txt` to `.viash_test_log.txt`.
  - Changed default of `--tsv` from `log.tsv` to `.viash_test_log.tsv`.
  - Added `--verbose`: Print out the underlying `viash ns test` command before running it.

* `viash_push`:
  - Reduce code duplication by contructing the command with Bash Arrays.
  - Added `--organization`: Id of the organisation to be used in the Docker image name, i.e. `<registry>/<organization>/<namespace><namespace_sep><name>`.
  - Changed default of `--log` from `log.txt` to `.viash_push_log.txt`.
  - Added `--verbose`: Print out the underlying `viash ns build` command before running it.

## MINOR CHANGES

* `NextflowPlatform`: Added the `organization` field to the nextflow platform as well.

# Viash 0.5.9

## NEW FEATURES

* `viash run`: A long running Viash component can be interrupted by pressing 
  CTRL-C or by sending it an `INT` or `SIGINT` signal.

* `DockerPlatform`: Automatically add a few labels based on metadata to Dockerfile.

* `DockerPlatform`: Added value `target_image_source` for setting the source of 
  the target image. This is used for defining labels in the dockerfile.
  Example:
  ```yaml
  target_image_source: https://github.com/foo/bar
  ```

## MINOR CHANGES

* `viash ns list`: Added `--format yaml/json` argument to be able to return the
  output as a json as well. Useful for when `jq` is installed but `yq` is not. Example:
  ```
    viash ns list -p docker -f json | jq '.[] | .info.config'
  ```

* `viash config view`: Same as above.

## DEPRECATION

* `CLI`: Deprecated `-P` flag use `-p` intead.

* `DockerPlatform`: Deprecated `version` value.

# Viash 0.5.8

## NEW FUNCTIONALITY

* `DockerPlatform`: Allow defining a container's organisation. Example:
  ```yaml
    - type: docker
      registry: ghcr.io
      organisation: viash-io
      image: viash
      tag: "1.0"
      target_registry: ghcr.io
      target_organization: viash-io
  ```

* `DockerRequirement`: Add label instructions. Example:
  `setup: [ [ type: docker, label: [ "foo BAR" ]]]`

* `Config`: In specific places, allow parsing a value as a list of values. Fixes #97.
  This mostly applies to list values in `DockerPlatform`, but also to author roles.
  Examples:
  ```yaml
  functionality:
    name: foo
    authors:
      - name: Alice
        role: author # can be a string or a list
  platforms:
    - type: docker
      port: "80:80" # can be a string or a list
      setup:
        - type: r
          packages: incgraph # can be a string or a list
  ```
  
## BREAKING CHANGES

* `viash test`: This command doesn't automatically add the resources dir to the path.

## BUG FIXES

* `Functionality`: Fix `.functionality.add_resources_to_path` not being picked up correctly.

* `AptRequirement`: Set `DEBIAN_FRONTEND=noninteractive` by default. This can be turned off by specifying:
  ```yaml
    - type: apt
      packages: [ foo, bar ]
      interactive: true
  ```

## MINOR CHANGES

* `Main`: Slightly better error messages when parsing of viash yaml file fails.
  Before:
  ```
  $ viash test src/test/resources/testbash/config_failed_build.vsh.yaml 
  Exception in thread "main" DecodingFailure(Unexpected field: [package]; valid fields: packages, interactive, type, List(DownField(apt), DownArray, DownField(platforms)))
  ```
  
  After:
  ```
  $ viash test src/test/resources/testbash/config_failed_build.vsh.yaml 
  Error parsing 'file:///path/to/viash/src/test/resources/testbash/config_failed_build.vsh.yaml'. Details:
  Unexpected field: [package]; valid fields: packages, interactive, type: DownField(apt),DownArray,DownField(platforms)
  ```


# Viash 0.5.7

## BREAKING CHANGES

* `viash config`: An argument's example now needs to be of the same type as the argument itself. 
  For example, `[ type: integer, name: foo, example: 10 ]` is valid, whereas 
  `[ type: integer, name: foo, example: bar ]` is not, as 'bar' cannot be cast to an integer.

## NEW FUNCTIONALITY

* `viash config inject`: A command for inserting a Viash header into your script.

* `YumRequirement`: Added a requirement setup for installing through yum. Example:
  `setup: [ [ type: yum, packages: [ wget] ] ]`

* `DockerRequirement`: Allow using copy and add instructions. Example:
  `setup: [ [ type: docker, add: [ "http://foo.bar ." ]]]`

## BUG FIXES

* `ViashTest`: Fix verbosity passthrough.

* `--help`: Fix repeated usage flag when printing the help.

# Viash 0.5.6

## BREAKING CHANGES

* `BashWrapper`: Forbidden flags `-v`, `--verbose`, `--verbosity` have been renamed to `---v`, `---verbose`, `---verbosity`.

## MINOR CHANGES

* Set version of helper scripts to the same version as Viash.

* `DockerPlatform`: Produce helpful warning message when Docker image can't be found remotely (#94).

* `DockerPlatform`: Produce helpful error message when Docker isn't installed or the daemon is not running (#94 bis).

## BUG FIXES

* `viash_install`:
  - Passing Viash path as a string instead of as a file to ensure the path is not converted to an absolute path
  - Switch from Docker backend to a Native backend, 'unzip' and 'wget' are required.
  - Correctly set the log file for viash_test.
  
* `DockerPlatform`: Added sleep workaround to avoid concurrency issue where a file is executed to
  build docker containers but apparently still in the process of being written.
  
* `DockerPlatform`: Fix order issue of ---verbose flag in combination with ---setup, allowing to run 
  `viash run config.vsh.yaml -- ---setup cb ---verbose` and actually get output.
  

# Viash 0.5.5

## BREAKING CHANGES

* `Functionality`: The resources dir no longer automatically added to the PATH variable. 
  To alter this behaviour, set `.functionality.add_resources_to_path` to `true`.

## MINOR CHANGES

* Bash Script: only define variables which have values.

* CSharp Test Component: Change Docker image to `dataintuitive/dotnet-script` to have more control over the lifecycle of 
  versioned tags.

* Updated Code of Conduct from v2.0 to v2.1.

## BUG FIXES

* Viash namespace: Fix incorrect output path when the parent directory of a Viash component is not equal to the value of
  `.functionality.name`.

# Viash 0.5.4

## BREAKING CHANGES

* `NextFlowPlatform`: The default caching mechanism is now what NextFlow uses as default. In order to replicate earlier
  caching, `cache: deep` should be specified in the Viash config file.

## NEW FEATURES

* `NextFlowPlatform`: Added `cache` directive to specify the typing of caching to be performed.

# Viash 0.5.3

## NEW FEATURES

* Similar to `par`, each script now also has a `meta` list. `meta` contains meta information about the component
  or the execution thereof. It currently has the following fields:
  - `meta["resources_dir"]`: Path to the directory containing the resources
  - `meta["functionality_name"]`: Name of the component

* `NextFlowPlatform`: Export `VIASH_TEMP` environment variable. 

## BUG FIXES

* `NextFlowPlatform`: Fix output formatting when `separate_multiple_outputs` is `false`.

# Viash 0.5.2

## MINOR CHANGES

* `DockerPlatform`: Added `run_args` field to allow setting `docker run` arguments.

* `NextFlowPlatform`: Added argument `separate_multiple_outputs` to allow not separating the outputs generated by a 
  component with multiple outputs as separate events on the channel.

## BUG FIX

* `IO`: Allow overwriting directory resources upon rebuild.

# Viash 0.5.1

## NEW FEATURES

* `CSharpScript`: Added support for C# scripts (`type: "csharp_script"`) to viash.

## MINOR CHANGES

* `NextFlowPlatform`: Added `directive_cpus`, `directive_max_forks`, `directive_memory` and `directive_time` parameters.

## BUG FIXES

* `BashWrapper`: Refactor escaping descriptions, usages, defaults, and examples (#34).

* `NextFlowPlatform`: Refactor escaping descriptions, usages, defaults and examples (#75).

* `NextFlowPlatform`: Add argument to output path to avoid naming conflicts for components with multiple output files (#76).

* `NextFlowPlatform`, `renderCLI()`: Only add flag to rendered command when boolean_true is actually true (#78).

* `DockerPlatform`: Only chown when output file exists.

## TESTING

* `viash build`: Capture stdout messages when errors are expected, so that they don't clutter the expected output.

* `viash build`: Check `--help` description output on the whole text instead of per letter or word basis.

* `TestingAllComponentsSuite`: Only testing bash natively, because other dependencies might not be available.

# Viash 0.5.0

## BREAKING CHANGES

* `DockerPlatform`: A Docker setup will be performed by default. Default strategy has been changed to `ifneedbepullelsecachedbuild` (#57).
  `---setup` strategy has been removed and `---docker_setup_strategy` has been renamed to `---setup`.
  This change allows running a component for the first time. During first time setup, the Docker container will be pulled or built automatically. 

* `NativePlatform`: Deprecated the native setup field.

## MAJOR CHANGES

* `NXF`: This version changes the handling logic for arguments. An argument can be either `required` or not and can have a `default: ...` value or not. Checks are implemented to verify that required arguments are effectively provided _during_ pipeline running.

* `NXF`: If one sticks to long-option argments in the viash config, for all arguments that are _required_, the way of specifying the arguments on the CLI is identical for the Docker and NextFlow platforms. Non-required arguments can still be accessed from CLI using `--<component_name>__<argument_name> ...`.

* `NXF`: Running a module as a standalone pipeline has become easier.

* `viash run`: Implement verbosity levels (#58). viash executables now have 7 levels of verbosity: emergency, alert, critical, error, warning, notice, info, debug.
  The default verbosity level is 'notice'. Passing `-v` or `--verbose` bumps up the verbosity level by one, `-vv` by two. The verbosity level can be set manually by passing `--verbosity x`.

## MINOR CHANGES

* `Docker Platform`: Added `privileged` argument, allowing to run docker with the `--privileged` flag.

* `Docker Requirements`: Allow specifying environment variables in the Dockerfile.

* Config modding: Added a `+0=` operator to prepend items to a list.

* `viash run`: Added a `--version` flag to viash executables for viewing the version of the component.

* `Functionality`: Added checks on the functionality and argument names.

* `viash run`: Added examples to functionality and arguments. Reworked `--help` formatting to include more information and be more consistent (#56).

## BUG FIXES

* `Docker R Requirements`: Install `remotes` when using `{ type: r, packages: [ foo ] }`.

* `config`: Throw error when user made a typo in the viash config (#62). 

## TESTING

* `NXF`: Add an end-to-end test for running a nextflow pipeline using viash components.

* `Docker`: Reorganized viash docker build testbench into a main testbench with smaller auxiliary testbenches to keep them more manageable and clear what happens where.

* `viash ns`: Added a basic testbench for namespace tests.


# Viash 0.4.0.1 (2021-05-12)

## BUG FIX

* `NXF`: Return original_params instead of updated params for now.

* `NXF`: Reinstate function_type: asis in line with the refactored module generation code

* `viash ns test`: print header when `--tsv foo.tsv --append true` but foo.tsv doesn't exist yet. Fixes #45.

# Viash 0.4.0 (2021-04-14)

## NEW FEATURES

* Config modding: A custom viash DSL allows overriding viash config properties at runtime. See online documentation for more information. Example:

```
 viash ns test \
  -p docker \
  -c '.functionality.version := "1.0.0"' \
  -c '.platforms[.type == "docker"].target_registry := "my.docker-registry.com"' \
  -c '.platforms[.type == "docker"].setup_strategy := "pull"' \
  -l
```

* `viash build`: The image can be pushed with `--push`. The same can be done by passing `---push` to 
  a viash executable.

* `viash ns` can query the name, namespace, or both, with the following arguments:
  - `--query_namespace` or `-n`: filter the namespace with a regex.
  - `--query_name`: filter the name with a regex.
  - `--query` or `-q`: filter the namespace/name with a regex.

* Added the `project_build`, `project_clean`, `project_push` and `project_test` components to this repository.

* Added a field `.functionality.info` of type `Map[String, String]` in order to be able to specify custom annotations to the component.

## BREAKING CHANGES

* `viash ns`: Argument `--namespace` has been renamed to `--query_namespace`.

* `viash ns`: Argument `--namespace` does not implicitly change the namespace of the functionality anymore. You can use the command DSL to reproduce this effect; for example: `-c '.functionality.namespace := "foo"'`.
  
* `Docker` & `NXF`: Attribute `version` is deprecated. Instead, the default value will be `.functionality.version`, which can be overridden by using the `tag` attribute.

* `NXF`: When running a viash component as a Nextflow module on its own, you now need to specify all input files on the command line. For instance, if `--input` and `--reference` are input file arguments, you need to start the process by running `nextflow run main.nf --input <...> --reference <...> <other arguments>`. Previously only the input file needed to be specified.
  
* `Docker` & `NXF`: Default separator between namespace and image name has been changed from `"/"` to `"_"`.

## MINOR CHANGES

* `Docker` & `NXF`: Parsing of image attributes for both `Docker` and `Nextflow` platforms are better aligned. You can define an image by specifying either of the following:
  - `{ image: 'ubuntu:latest' }` 
  - `{ image: ubuntu, tag: latest }`
  
* `Docker` & `NXF`: Allow changing the separator between a namespace and the image name.

## NEXTFLOW REFACTORING

The generation of Nextflow modules has been refactored thoroughly.
  
* `NXF`: The implicitly generated names for output files/directories have been improved leading to less clashes.

* `NXF`: Allow for multiple output files/directories from a module while keeping compatibility for single output. Please [refer to the docs](http://www.data-intuitive.com/viash_docs/config/platform-nextflow/#multiple-outputs).

* `NXF`: Allow for zero input files by means of passing an empty list `[]` in the triplet

* `NXF`: Remove requirement for `function_type: todir`

* `NXF`: It is now possible to not only specify `label: ...` for a nextflow platform but also `labels: [ ...]`.
  
## BUG FIXES

* Allow quotes in functionality descriptions.

* `NXF`: Providing a `default: ...` value for output file arguments is no longer necessary.


# Viash 0.3.2 (2021-02-04)

## BREAKING CHANGES

* `viash build`: Do not automatically generate a viash.yaml when creating an executable. 
  Instead, you need to add the `-w|--write_meta` flag in order to let viash know that it
  should generate a viash.yaml in the resources dir.

## MAJOR CHANGES

* `NXF`: Add beta functionality for running viash tests in Nextflow.

## MINOR CHANGES

* Resources: Rework the way resources paths are converted to absolute URIs, should not have any impact on UX.

## BUG FIXES

* `NXF`: Add temporary workaround for determining the used image name when running a component.

* Docker Platform: Set default setup strategy to "alwayscachedbuild" as this used to be the default viash behaviour.

* `NXF`: Fix issue where resource dir would not get mounted depending on which inputs are provided.

* `NXF`: Accept multiple inputs when component is running as standalone.

# Viash 0.3.1 (2021-01-26)

## NEW FEATURES

* Functionality: Added list of authors field. Example:

```yaml
functionality:
  authors:
    - name: Bob Cando
      roles: [maintainer, author]
      email: bob@cando.com
      props: {github: bobcando, orcid: XXXAAABBB}
```

* `Docker`: Allow specifying the registry with `target_registry`. Example:

```yaml
- type: docker
  image: bash:4.0
  target_registry: foo.io
  target_image: bar
  target_tag: 0.1
```

* `Docker`: `version` is now a synonym for `target_tag`.
  If both `version` and `target_tag` are not defined, `functionality.version` will
  be used instead.
  
* `Docker`: Can change the Docker Setup Strategy by specifying
  - in the yaml: `setup_strategy: xxx`
  - on command-line: `---docker_setup_strategy xxx` or `---dss xxx`
  
  Supported values for the setup strategy are:
  - alwaysbuild / build: build the image from the dockerfile (DEFAULT)
  - alwayscachedbuild / cachedbuild: build the image from the dockerfile, with caching
  - alwayspull / pull: pull the image from a registry
  - alwayspullelsebuild / pullelsebuild: try to pull the image from a registry, else build it
  - alwayspullelsecachedbuild / pullelsecachedbuild: try to pull the image from a registry, else build it with caching
  - ifneedbebuild: if the image does not exist locally, build the image
  - ifneedbecachedbuild: if the image does not exist locally, build the image with caching
  - ifneedbepull: if the image does not exist locally, pull the image
  - ifneedbepullelsebuild: if the image does not exist locally, pull the image else build it
  - ifneedbepullelsecachedbuild: if the image does not exist locally, pull the image else build it with caching
  - donothing / meh: do not build or pull anything
  
## MAJOR CHANGES

* License: viash is now licensed under GPL-3.

## MINOR CHANGES

* CLI: Allow parameters before and after specifying a viash config yaml. For example, 
  both following commands now work. Up until now, only the latter would work.
  - `viash run config.vsh.yaml -p docker`
  - `viash run -p docker config.vsh.yaml`

* Functionality: Arguments field can now be omitted.

* Scripts: Wrapped scripts now contain a minimal header at the top.

## BUG FIXES

* `NXF viash build`: Do not assume each config yaml has at least one test.

* Scripts: Fix Docker `chown` failing when multiple outputs are defined (#21).

* JavaScriptRequirements: Fix type getting set to "python" when unparsing.

* `viash run . ---debug`: Debug session should now work again

* Native `---setup`: Fix missing newlines when running native ---setup commands.

* Main: Fix crashing when no arguments are supplied.

* Namespace: Show error message when the config file can't be parsed.

* Executable resource: Fix Docker automount handling for Executable resources.

## TESTING

* YAML: Test invertibility of parsing/unparsing config objects.


# Viash 0.3.0 (2020-11-24)

## BREAKING CHANGES

* File format `functionality.yaml` is no longer supported. Use `config.vsh.yaml` or `script.vsh.R/py/...` instead.

* `viash run` and `viash test`: By default, temporary files are removed when the execution succeeded, otherwise they are kept. 
  This behaviour can be overridden by specifying `--keep true` to always keep the temporary files, and `--keep false` to always remove them.

* `NXF`: `function_type: todir` now returns the output directory on the `Channel` rather than its contents.

## NEW FEATURES

* Added `viash ns test`: Run all tests in a particular namespace. For each test, the exit code and duration is reported. Results can be written to a tsv file.
* Added support for JavaScript scripts.
* Added support for Scala scripts.
* `NXF`: publishing has a few more options:
  - `publish`: Publish or yes (default is false)
  - `per_id`: Publish results in directories containing the unique (sample) ID (default is true)
  - `path`: A prefix path for the results to be published (default is empty)
* Functionality resources and tests: Allow copying whole directories instead of only single files. Also allow to rename the destination folder by specifying a value for 'dest'.
* Platform R / Python dependencies: Allow running a simple command.

## MAJOR CHANGES

* The `-P <platform>` parameter will be deprecated. For now, all `-P` values are simply passed to `-p`.
* `viash ns build` and `viash ns test`: Now use all available platforms if `-p` is not specified.
* By default, python packages will not be installed as user. Use `user: true` to modify this behaviour.

## MINOR CHANGES

* Name of autogenerated Docker image is now `ns/tool`.
* Internal changes to make it easier to extend viash with more scripting languages.
* `NXF`: Default image is now `ns/tool` for consistency.
* `NXF`: Repurpose `asis` function type for having simple publishing steps (see docs).
* `NXF`: Add component name to main `process` name
* R dependencies: by default, do not reinstall Bioconductor packages. Set `bioc_force_install: true` to revert this behaviour.

## BUG FIXES

* `viash build`: Do not display error messages when pwd is not a git repository.

## TESTING

* `viash test`: Add tests for `viash test` functionality.


# Viash 0.2.2 (2020-09-22)

* MINOR CHANGE: Allow generating placeholder without VIASH START/VIASH END blocks.
* BUG FIX `viash ns build`: Some platforms would sometimes not be detected.
* BUG FIX `viash run`: Avoid error when no arguments need to be chowned.

# Viash 0.2.1 (2020-09-11)

* NEW FEATURE `NXF`: Data references in Map form can now have values being lists. In other words, we can have multiple options which have one or more values.
* NEW FEATURE `viash ns build`: Added --parallel and --setup flag.
* NEW FEATURE `viash build`: Added --setup flag.
* NEW FEATURE: Allow changing the order of setup commands using the `setup:` variable.
* NEW (HIDDEN) FEATURE: Do not escape `${VIASH_...}` elements in default values and descriptions!
* MINOR CHANGE: Remove `---chown` flag, move to `platform.docker.chown`; is set to true by default.
* MINOR CHANGE: Perform chown during both run and test using a Docker platform.
* BUG FIX: Issue trying to parse positional arguments even when none is provided.

# Viash 0.2.0 (2020-09-01)

## NEW FEATURES

* Allow (optional) version attributes in `functionality.yaml` and `platform.yaml`.
* Allow testing a component with the `viash test` functionality. Tests are executed in a temporary directory on the specified platform. The temporary directory contains all the resource and test files. 
* `viash --version`: Add flag for printing the version of viash.
* Allow fetching resources from URL (http:// and https://)
* Allow retrieving functionality and platform YAMLs from URL.
* For docker containers, autoresolve path names of files. Use `---v path:path` or `---volume path:path` to manually mount a specific folder.
* Implement parameter multiplicity. 
  Set `multiple: true` to denote an argument to have higher multiplicity. 
  Run `./cmd --foo one --foo two --foo three:four` in order for multiple values to be added to the same parameter list.
* Added a new format for defining functionality in which the user passes the script in which the functionality and platforms are listed as yaml headers.
* A `---chown` flag has been added to Docker executables to automatically change the ownership of output files to the current user.
* `viash ns build`: A command for building a whole namespace.
* `NXF`: Join operations are now fully supported by means of `multiple`.
* `NXF`: Modules that perform joins can take either arrays (multiple input files or the same type to be joined) or hashes (multiple input files passed using different options on the CLI). Please refer to the docs for more info.

## MAJOR CHANGES
* Remove passthrough parameters.
* Since CLI generation is now performed in the outer script, `viash pimp` has been deprecated.
* Write out meta.yaml containing viash run information as well as the original `functionality.yaml` and `platform.yaml` content.
* Renamed `viash export` to `viash build`.

## MINOR CHANGES
* `viash run` and `viash test`: Allow changing the temporary directory by defining `VIASH_TEMP` as a environment variable. Temporary directories are cleaned up after successful executions.
* `viash run` and `viash test`: Exit(1) when execution or test fails.
* `viash build`: Add -m flag for outputting metadata after build.
* `viash run`: Required parameters can have a default value now. Produce error when a required parameter is not passed, even when a default is provided.
* `NXF`: _Modules_ are now stored under `target/nextflow` by default

## BUG FIXES
* `NXF`: Correctly escape path variable when running NXF command.
* `NXF`: Surround parameters with quotes when running NXF command.

## INTERNAL CHANGES
* Move CLI from inner script to outer script.
* Renamed Target to Platform
* Renamed Environment to Requirements

# Viash 0.1.0 (2020-05-14)
* MAJOR CHANGES: Refactoring of the Functionality class as discussed in VIP1 (#1). This has resulted in a lot of internal changes, but the changes with regard to the yaml definitions are relatively minor. See the section below for more info.
* MINOR CHANGES: Updated the functionality.yamls under `atoms/` and `src/test/` to reflect these aforementioned changes.
* BUG FIX: Do not quote passthrough flags.
* BUG FIX: Allow for spaces inside of Docker volume paths.
* DOCUMENTATION: Updated the README.md.
* DOCUMENTATION: Provide some small examples at `doc/examples`.
* MINOR CHANGES: Allow for bioconductor and other repositories in the R environment.
* MINOR CHANGES: Add support for pip versioning syntax.

## Changes to functionality.yaml
* ftype has been renamed to function_type. The value for this field is also being checked.
* platform has been removed.
* Instead, the first resource listed is expected to have `type: r_script`, `type: bash_script`, `type: python_script`, or `type: executable`. The other resources are expected to have `type: file` by default, and are left untouched by Viash.
* in the arguments, field `flagValue` has been removed. Instead, use `type: boolean_true` and `type: boolean_false` to achieve the same effect.

## Changes to platform_(docker/native).yaml
* The `r: packages:` field has been renamed to `r: cran:`.

# Viash 0.0.1 (2020-05-05)
* Initial proof of concept.<|MERGE_RESOLUTION|>--- conflicted
+++ resolved
@@ -2,12 +2,10 @@
 
 ## MINOR CHANGES
 
-<<<<<<< HEAD
+* `Testbenches`: Add a testbench framework to test lots of character sequences, single or repeating to be tested in the yaml config. This can be used to later extend to other tests.
+
 * `Main`: Added `viash --schema_export` which outputs a schema of the Viash config file
   to console. This is to be used to automate populating the documentation website.
-=======
-* `Testbenches`: Add a testbench framework to test lots of character sequences, single or repeating to be tested in the yaml config. This can be used to later extend to other tests.
->>>>>>> d23d22fd
 
 ## BUG FIXES
 
