# Viash 0.x.x (yyyy-MM-dd): TODO Add title

TODO add summary

<<<<<<< HEAD
## BREAKING CHANGES

* `runners` and `engines`: The usage of `platforms` is deprecated and instead these are split into `runners` and `engines` (PR #510). 
  The `platforms` field is still supported but will be removed in a future release.
  In brief, the `native platform` became a `native engine` and `docker platform` became a `docker engine`.
  Additionally, the `native platform` and `docker platform` became a `executable runner`, `nextflow platform` became a `nextflow runner`.
  The fields of `docker platform` is split between `docker engine` and `docker runner`: `port`, `workdir`, `setup_strategy`, and `run_args` are captured by the `runner` as they define how the component is run. The other fields are captured by the `engine` as they define the environment in which the component is run. One exception is `chown` which is rarely set to false and is now always enabled.

* `arguments`: Merge arguments into argument_groups during a json decode prepare step (PR #574). The `--parse_argument_groups` option from `ns list` and `config view` is deprecated as it is now always enabled.

## NEW FUNCTIONALITY

* `export json_schema`: Add a `--strict` option to output a subset of the schema representing the internal structure of the Viash config (PR #564).

* `config view` and `ns list`: Do not output internal functionality fields (#564). Additionally, add a validation that no internal fields are present when reading a Viash config file.

## MINOR CHANGES

* `testbenches`: Add testbenches for local dependencies (PR #565).

* `testbenches`: Refactor testbenches helper functions to uniformize them (PR #565).

* `logging`: Preserve log order of StdOut and StdErr messages during reading configs in namespaces (PR #571).

* `Java 21 support`: Update Scala to 2.13.12 and update dependencies (PR #602).

## BUG FIXES

* `__merge__`: Handle invalid yaml during merging (PR #570). There was not enough error handling during this operation. Switched to the more advanced `Convert.textToJson` helper method.

=======
## MINOR CHANGES

* `NextflowTestHelper`: Do not hardcode a version of Nextflow in the testbench, 
  but use the version of Nextflow that is installed on the system (PR #593).

* GitHub Actions: Test different versions of Nextflow (22.04.5, latest, and latest-edge) (PR #593).
  Testing the latest Edge version of Nextflow will allow us to catch notice changes in Nextflow earlier.

* Updates to the documentation and templates in the Git repo (#598, PR #600):

  - Add contributing guidelines.

  - Add issue templates.

  - Reworked the pull request template.

## BUG FIXES

>>>>>>> 7fcf5857
* `config`: Fix the main level of a component config not enforcing strict mode and instead allowing any field to be specified (PR #585).

# Viash 0.8.1 (2023-11-20): Minor bug fix to Nextflow workflows

This release fixes a bug in the Nextflow platform where calling a workflow with the `.run()` function without specifying the `fromState` argument would result in an error when the input channel contained tuples with more than two elements.

## BUG FIXES

 `NextflowPlatform`: Fix error when using `.run()` without using `fromState` and the input channel holds tuples with more than two elements (PR #587).

# Viash 0.8.0 (2023-10-23): Nextflow workflows and dependencies

Nextflow workflows definitions are picked up by Viash and assembled into a functional Nextflow workflow, reducing the amount of boilerplate code needed to be written by the user.
It also adds a new `runIf` argument to the `NextflowPlatform` which allows for conditional execution of modules.
We added new 'dependencies' functionality to allow for more advanced functionality to be offloaded and re-used in components and workflows.

## BREAKING CHANGES

* `NextflowPlatform`: Changed the default value of `auto.simplifyOutput` from `true` to `false` (#522, PR #518). With `simplifyOutput` set to `true`, the resulting Map could be simplified into a `File` or a `List[File]` depending on the number of outputs. To replicate the previous behaviour, add the following config mod to `_viash.yaml`:

  ```yaml
  config_mods: |
    .platforms[.type == 'nextflow'].auto.simplifyOutput := true
  ```

* `VDSL3Helper.nf`: Removed from the Viash jar file (PR #518). Its functions have been moved to `WorkflowHelper.nf`.

* `DataflowHelper.nf`: Added deprecation warning to functions from this file (PR #518).

* `preprocessInputs()` in `WorkflowHelper.nf`: Added deprecation warning to `preprocessInputs()` because this function causes a synchronisation event (PR #518).

* `author.props`: Removed deprecated `props` field (PR #536). Deprecated since 0.7.4.

## NEW FUNCTIONALITY

* `dependencies`: Add `dependencies` and `repositories` to `functionality` (PR #509). 
  The new functionality allows specifying dependencies and where to retrieve (repositories) them in a component, and subsequentially allows advanced functionality to be offloaded and re-used in scripts and projects. This is alike e.g. `npm`, `pip` and many others. A big difference is that we aim to provide the needed boilerplate code to ease the usage of the dependencies in scripts, workflows and pipelines.
  Note that the dependency is required to be a built Viash component or project and not a random file or code project found externally. This is needed to provide the necessary background information to correctly link dependencies into a component.

* `NextflowScript` & `NextflowPlatform`: Merged code for merging the `main.nf` files for VDSL3 components and wrapped Nextflow workflows (PR #518).
  By aligning the codebase for these two, wrapped Nextflow workflows are more similar to VDSL3 components. For example, you can override the behaviour of a
  wrapped Nextflow workflow using the `.run()` method. Status of a workflows `.run()` arguments:

  - Works as intended: `auto.simplifyInput`, `auto.simplifyOutput`, `fromState`, `toState`, `map`, `mapData`, `mapPassthrough`, `filter`, `auto.publish = "state"`
  - Does not work (yet): `auto.transcript`, `auto.publish = true`, `directives`, `debug`.

  In a next PR, each of the dependencies will have their values overridden by the arguments of the `.run`.

* `NextflowPlatform`: The data passed to the input of a component and produced as output by the component are now validated against the arguments defined in the Viash config (PR #518).

* `NextflowPlatform`: Use `stageAs` to allow duplicate filenames to be used automatigically (PR #518).

* `NextflowPlatform`: When wrapping Nextflow workflows, throw an error if the IDs of the output channel doesn't match the IDs of the input channel (PR #518).
  If they don't, the workflow should store the original ID of the input tuple in the in the `_meta.join_id` field inside the state as follows:
  Example input event: `["id", [input: file(...)]]`,
  Example output event: `["newid", [output: file(...), _meta: [join_id: "id"]]]`

* `NextflowPlatform`: Added new `.run()` argument `runIf` - a function that determines whether the module should be run or not (PR #553).
  If the `runIf` closure evaluates to `true`, then the module will be run. Otherwise it will be passed through without running.

## MAJOR CHANGES

* `WorkflowHelper.nf`: The workflow helper was split into different helper files for each of the helper functions (PR #518).
  For now, these helper files are pasted together to recreate the `WorkflowHelper.nf`.
  In Viash development environments, don't forget to run `./configure` to start using the updated Makefile.

* `NextflowPlatform`: Set default tag to `"$id"` (#521, PR #518).

* `NextflowPlatform`: Refactoring of helper functions (PR #557).
  - Cleaned up `processConfig()`: Removed support for `functionality.inputs` and `functionality.outputs`
  - Cleaned up `processConfig()`: Removed support for `.functionality.argument_groups[].argument` containing a list of argument ids as opposed to the arguments themselves.
  - Rewrote `--param_list` parser.
  - Removed unused function `applyConfig()` and `applyConfigToOneParamSet()`.
  - Refactored `channelFromParams()` to make use of new helper functions.
  - Removed deprecated `paramsToChannel()`, `paramsToList()`, `viashChannel()`.
  - Deprecated `preprocessInputs()` -- use the wrapped Viash Nextflow functionality instead.
  - Refactored `preprocessInputs()` to make use of new helper functions.
  - Deprecated run arguments `map`, `mapData`, `mapPassthrough`, `renameKeys`.

## MINOR CHANGES

* `NextflowPlatform`: Throw error when unexpected keys are passed to the `.run()` method (#512, PR #518).

* `Testbenches`: Add testbenches for the new `dependencies` functionality and other small coverage improvements (PR #524).

* `NextflowPlatform`: Use `moduleDir` instead of `projectDir` to determine the resource directory.

* `NextflowPlatform`: Rename internal VDSL3 variables to be more consistent with regular Viash component variables and avoid naming clashes (PR #553).

## DOCUMENTATION

* Minor fixes to VDSL3 reference documentation (PR #508).

## BUG FIXES

* `WorkflowHelper.nf`: Only set default values of output files which are **not already set**, and if the output file argument is **not required** (PR #514).

* `NextflowPlatform`: When using `fromState` and `toState`, do not throw an error when the state or output is missing an optional argument (PR #515).

* `export cli_autocomplete`: Fix output script format and hide `--loglevel` and `--colorize` (PR #544). Masked arguments are usable but might not be very useful to always display in help messages.

# Viash 0.7.5 (2023-08-11): Minor breaking changes and new features

This release contains minor breaking change due to deprecated or outdated functionality being removed.

New functionality includes:

  - Export a JSON schema for the Viash config with `viash export json_schema`

  - Export a Bash or Zsh autocomplete script with `viash export cli_autocomplete`

  - Nextflow VDSL3 modules now have a `fromState` and `toState` argument to allow for better control of the data that gets passed to the module and how the state is managed in a Nextflow workflow.

## BREAKING CHANGES

* `viash export cli_schema`: Added `--format yaml/json` argument, default format is now a YAML (PR #448).

* `viash export config_schema`: Added `--format yaml/json` argument, default format is now a YAML (PR #448).

* `NextflowLegacyPlatform`: Removed deprecated code (PR #469).

* `viash_*`: Remove legacy viash_build, viash_test and viash_push components (PR #470).

* `ComputationalRequirements`, `Functionality`, `DockerPlatform`, `DockerRequirements`: Remove documentation of removed fields (PR #477).

## NEW FUNCTIONALITY

* `viash export json_schema`: Export a json schema derived from the class reflections and annotations already used by the `config_schema` (PR #446).

* `viash export config_schema`: Output `default` values of member fields (PR #446).

* `CI`: Test support for different Java versions on GitHub Actions (PR #456). Focussing on LTS releases starting from 11, so this is 11 and 17. Also test latest Java version, currently 20.

* `viash test` and `viash ns test`: add `--setup` argument to determine the docker build strategy before a component is tested (PR #451).

* `viash export cli_autocomplete`: Export a Bash or Zsh autocomplete script (PR #465 & #482).

* `help message`: Print the relevant help message of (sub-)command when `--help` is given as an argument instead of only printing the help message when it is the leading argument and otherwise silently disregarding it (initially added in PR #472, replaced by PR #496). This is a new feature implemented in Scallop 5.0.0.

* `Logging`: Add a Logger helper class (PR #485 & #490). Allows manually enabling or disabling colorizing TTY output by using `--colorize`. Add provisions for adding debugging or trace code which is not outputted by default. Changing logging level can be changed with `--loglevel`. These CLI arguments are currently hidden.

* `NextflowPlatform`: Nextflow VDSL3 modules now have a `fromState` and `toState` argument to allow for better control of the data that gets passed to the module and how the state is managed in a Nextflow workflow (#479, PR #501).

## MINOR CHANGES

* `PythonScript`: Pass `-B` to Python to avoid creating `*.pyc` and `*.pyo` files on importing helper functions (PR #442).

* `viash config`: Special double values now support `+.inf`, `-.inf` or `.nan` values (PR #446 and PR #450). The stringified versions `"+.inf"`, `"-.inf"` or `".nan"` are supported as well. This is in line with the yaml spec.

* `system environment variables`: Add wrapper around `sys.env` and provide access to specific variables (PR #457). Has advantages for documentation output and testbenches.

* `testbench`: Added some minor testbenches to tackle missing coverage (PR #459, #486, #488, #489, #492 & #494).

* `viash export config_schema`: Simplify file structure (PR #464).

* `helpers.Format`: Add a helper for the Format helper object (PR #466).

* `testbench`: Use config deriver to create config variants for testing (PR #498). This reduces the amount of config files that need to be maintained.

## BUG FIXES

* `viash config`: Validate Viash config Yaml files better and try to give a more informative error message back to the user instead of a stack trace (PR #443).

* `viash ns build`: Fix the error summary when a setup or push failure occurs. These conditions were not displayed and could cause confusion (PR #447).

* `testbench`: Fix the viash version switch test bench not working for newer Java versions (PR #452).

* `malformed input exception`: Capture MalformedInputExceptions when thrown by reading files with invalid Ascii characters when unsupported by Java (PR #458).

* `viash project file parsing`: Give a more informative message when the viash project file fails to parse correctly (PR #475).

* `DockerPlatform`: Fix issue when mounting an input or output folder containing spaces (PR #484).

* `Config mod`: Fix a config mod where the filter should execute multiple deletes (PR #503).

## DOCUMENTATION

* `NextflowPlatform`: Add documentation for the usage and arguments of a VDSL3 module (PR #501).

## INTERNAL CHANGES

* `NextflowVDSL3Platform`: Renamed to `NextflowPlatform` (PR #469).

* Rename mentions of `NextFlow` to `Nextflow` (PR #476).

* `Reference static pages`: Move `.qmd` files from the website to a local folder here; `docs/reference` (PR #504). This way we can track behaviour changes that need to be documented locally.

# Viash 0.7.4 (2023-05-31): Minor bug fixes and minor improvements to VDSL3

Some small fixes and consistency improvements.
A few Quality of Life improvements were made e.g. to override the Docker `entrypoint` when working with Nextflow and providing default labels when building a Nextflow workflow.

## NEW FUNCTIONALITY

* Add default labels in Nextflow config files that set default values for cpu and memory settings (PR #412). Values are more or less logarithmically spaced (1, 2, 5, 10, ...).

* `Author`: Added `info` field to authors. Deprecated `props` field (PR #423).

* `viash config view` and `viash ns list`: Set the `.info.output` path when a platform argument is provided.

* `viash ns exec`: Added two more fields:

  - `{output}`: path to the destination directory when building the component
  - `{abs-output}`: absolute path to the destination directory when building the component

* `DockerPlatform`: Add `entrypoint` and `cmd` parameters to the docker platform config that allows overriding the default docker container settings (PR #432).

## MINOR CHANGES

* `Nextflow VDSL3`:
  - Add profiles to the Nextflow Config file when the main script is a `NextflowScript` (#408).
  - Add a `script` parameter in Nextflow Config file to add a single string or list of strings to the `nextflow.config` (PR #430).

* `Scripts`: Remove the `entrypoint` parameter for all script types except `NextflowScript` (#409). All these scripts had to check individually whether the parameter was unset, now it can be done in the `Script` apply method.

* `schema export`:
  - Restructure Nextflow-Directives, -Auto and -Config into a `nextflowParameters` group (PR #412). Previously only NextflowDirectives was exposed.
  - Restructure the format to group authors & computational requirements together with functionality (PR #426).
  - Restructure the Viash Config and Project Config pages under a `config` category (PR #426).
  - Add references in Functionality and Nextflow VDSL3 to the new documentation pages (PR #426).
  - Add description and/or examples for platforms and requirements (PR #428).

## BUG FIXES

* `viash config inject`: Fix an empty line being added at the script start for each time `viash config inject` was run (#377).

* `WorkflowHelper`: Fixed an issue where passing a remote file URI (for example `http://` or `s3://`) as `param_list` caused `No such file` errors.

* `BashWrapper`: Fix escaping of the included script where a line starting with a pipe character with optional leading spaces is stripped of the leading spaces and pipe character.
  This was quite unlikely to happen except when `viash config inject` was called on a Nextflow Script, which lead to no real config code being injected however workflows were getting corrupted. (#421)

* `Deprecation testbench`: Add missing classes to be checked (PR #426).

# Viash 0.7.3 (2023-04-19): Minor bug fixes in documentation and config view

Fix minor issues in the documentation and with the way parent paths of resources are printed a config view.

## BUG FIXES

* `DockerPlatform`: Fixed example in documentation for the `namespace_separator` parameter (PR #396).

* `viash config view`: Resource parent paths should be directories and not file (PR #398).


# Viash 0.7.2 (2023-04-17): Project-relative paths and improved metadata handling

This update adds functionality to resolve paths starting with a slash as relative to the project directory, improves handling of info metadata in the config, and fixes to the operator precedence of config mods.

## NEW FUNCTIONALITY

* Resolve resource and merge paths starting with a slash (`/`) as relative to the project directory (PR #380). To define absolute paths (which is not recommended anyway), prefix the path with the `file://` protocol. Examples:

  - `/foo` is a file or directory called `foo` in the current project directory.
  - `file:/foo` is a file or directory called `foo` in the system root.

## MINOR CHANGES

* `viash config view`: Do not modify (e.g. strip empty fields) of the `.functionality.info` and `.functionality.arguments[].info` fields (#386).

## BUG FIXES

* `ConfigMods`: Fix operator precedence issues with conditions in the config mod parsers (PR #390).

## INTERNAL CHANGES

* Clean up unused code (PR #380).

* Move circe encoders/decoders for File and Path from `io.viash.functionality.arguments` to `io.viash.helpers.circe` (PR #380).

* Store the project root directory (that is, the directory of the `_viash.yaml`) in a ViashProject object (PR #380).

* Tests: Reworked language tests to be grouped in their own subfolder and split off the bash language test from the general `testbash` folder (PR #381).

* Tests: Add additional language tests for `viash config inject` (PR #381).

* Tests: Added test for `io.viash.helpers.IO` (PR #380).


# Viash 0.7.1 (2023-03-08): Minor improvements to VDSL3 and schema functionality.

This is a minor release which improves caching in VDSL3 components and changes the formats of the schema files for the Viash config and CLI.

## MINOR CHANGES

* `DataflowHelper`: Add assertions and `def`s.

## BUG FIXES

* `VDSL3`: Only the first two elements from an event in a channel are now passed to a process. This avoids calculating cache entries based on arguments that are not used by the process, causing false-negative cache misses.

* `config_schema`:
  - Correct some incorrect markdown tags.
  - Add project config.
  - Correct documentation/markdown tags to the correct order.
  - Add summary description and example for 'resource' and 'argument', to be used on the reference website.
  - Add documentation for the Nextflow directives.

* `cli_schema`: Correct documentation/markdown tags to the correct order.

# Viash 0.7.0 (2023-02-28): Major code cleanup and minor improvements to VDSL3

* Default namespace separator has been changed from `_` to `/`. This means 
  Docker images will be named `<Registry>/<Organization>/<Namespace>/<Name>`
  by default. For example, `ghcr.io/openpipelines-bio/mapping/cellranger_count`
  instead of `ghcr.io/openpipelines-bio/mapping_cellranger_count`.

* Removed deprecated code of unused functionality to simplify code.
  - Shorthand notation for specitying input/output arguments
  - Shorthand notation for specifying Docker requirements
  - Legacy Nextflow platform

* Improvements in VDSL3 and the Nextflow Workflow Helper to make behaviour
  more predictable and fixing some bugs in the meantime. Run the following
  to get access to the updated helpers:

  ```bash
  WF_DIR="src/wf_utils"
  [[ -d $WF_DIR ]] || mkdir -p $WF_DIR
  viash export resource platforms/nextflow/ProfilesHelper.config > $WF_DIR/ProfilesHelper.config
  viash export resource platforms/nextflow/WorkflowHelper.nf > $WF_DIR/WorkflowHelper.nf
  viash export resource platforms/nextflow/DataflowHelper.nf > $WF_DIR/DataflowHelper.nf
  ```

* Improvements to test benches and several bug fixes.

## BREAKING CHANGES

* Viash config: Previously deprecated fields are now removed.
  - `functionality.inputs`: Use `arguments` or `argument_groups` instead.
  - `functionality.outputs`: Use `arguments` or `argument_groups` instead.
  - `functionality.tests`: Use `test_resources` instead. No functional difference.
  - `functionality.enabled`: Use `status: enabled` instead.
  - `functionality.requirements.n_proc`: Use `cpus` instead.
  - `platforms.DockerPlatform.privileged`: Add a `--privileged` flag in `run_args` instead.
  - `platforms.DockerPlatform.apk`: Use `setup: [{ type: apk, packages: ... }]` instead.
  - `platforms.DockerPlatform.apt`: Use `setup: [{ type: apt, packages: ... }]` instead.
  - `platforms.DockerPlatform.yum`: Use `setup: [{ type: yum, packages: ... }]` instead.
  - `platforms.DockerPlatform.r`: Use `setup: [{ type: r, packages: ... }]` instead.
  - `platforms.DockerPlatform.python`: Use `setup: [{ type: python, packages: ... }]` instead.
  - `platforms.DockerPlatform.docker`: Use `setup: [{ type: docker, run: ... }]` instead.
  - `platforms.DockerPlatform.docker.setup.resources`: Use `setup: [{ type: docker, copy: ... }]` instead.
  - `platforms.NextflowLegacy`: Use the Nextflow VDSL3 platform instead.
  - `functionality.ArgumentGroups`: No longer supports strings referring to arguments in the `arguments:` section.
    Instead directly put the arguments inside the argument groups.

* `viash_install`: The bootstrap script has been reworked in line with the project config introduced in 0.6.4:

    * The default location for installing the Viash executable is now `./viash` (was: `bin/viash`).
    * The new `viash_install` support `--output` and `--tag`.
    * The various settings that existed in `viash_install` (organisation, tag, ...) are moved to the project config.

  Please note that this new `viash_install` bootstrap script can be run from the CLI using:

    ```
    curl -fsSL dl.viash.io | bash
    ```
  The old `get.viash.io` is still available but points to the version 0.6.7 version of this component and is deprecated.

* `WorkflowHelper`: `paramsToList`, `paramsToChannel` and `viashChannel` are now deprecated and will be removed in a future release.

* `viash (ns) build`: Change the default value of the namespace separator in a Docker platform from `_` to `/`. 
  Add `".platforms[.type == 'docker'].namespace_separator := '_'"` to the project config `_viash.yaml` to revert to the previous behaviour.

## MAJOR CHANGES

* `VDSL3`: now uses the newly implemented `channelFromParams` and `preprocessInputs` instead of `viashChannel`.

## NEW FEATURES

* `WorkflowHelper`: Added `preprocessInputs` and `channelFromParams` to replace `paramsToList`, `paramsToChannel` and `viashChannel`. This refactor allows processing parameters that are already in a Channel using `preprocessInputs`, which is necessary when passing parameters from a workflow to a subworkflow in a Nextflow pipeline.

## MINOR CHANGES

* `Main`: Capture build, setup and push errors and output an exit code.

* `File downloading`: Add check to pre-emptively catch file errors (e.g. 404).

* `Scala`: Updated to Scala 2.13 and updated several dependencies.

* `Main`: Improve `match` completeness in some edge cases and throw exceptions where needed.

* `Changelog`: Reformat the changelog to a more structured format.
  For every release, there is now a date, title, and summary.
  This both improves the changelog itself but can then also be used to postprocess the CHANGELOG programmatically.

* `VDSL3`: Add a default value for `id` when running a VDSL3 module as a standalone pipeline.

* `TestBenches`:
  - Verify switching of Viash versions
  - Prepare ConfigDeriver by copying base resources to the targetFolder. Use cases so far showed that it's always required and it simplifies the usage.
  - Remove some old & unmaintained IntelliJ Idea `editor-fold` tags. Given that the testbenches were split up, these were broken but also no longer needed.
  - Add 2 testbenches for computational requirements when running `viash run` or `viash test`.
  - Added tests for different values for the `--id` and `--param_list` parameters of VDSL3 modules.

* `viash test`: Use `test` as a random tag during testing, instead of `test` plus a random string.

## BUG FIXES

* `WorkflowHelper`: fixed where passing a relative path as `--param_list` would cause incorrect resolving of input files.

* `Testbenches`: Fix GitTest testbench to correctly increment temporary folder naming and dispose them after the test finishes.

* `viash xxx url`: Fix passing a url to viash as the config file to process. Add a short testbench to test principle functionality.

* `Testbenches`: Simplify `testr` container.

* `Main`: Improve error reporting to the user in some cases where files or folders can't be found. Depending on the thrown exception, more or less context was given.

* `VDSL3`: Create parent directory of output files before starting the script.

# Viash 0.6.7 (2022-12-14): A minor release with several QoL improvements

Another minor release which contains several quality of life improvements for the Nextflow VDSL3 platform, as well as automated warnings for deprecated functionality.

## MINOR CHANGES

* `NextflowPlatform`: Create directories during a stub run when output path is a nested directory (PR #314).

* Automatically generate a warning for deprecated parameters while parsing a .viash.yaml configuration file using the inline documentation deprecation annotations.

* Add a "planned removal" field in the deprecation annotations.

* Add testbenches to verify proper formatting of the deprecation versions and compare current version to the planned removal version so no deprecated parameters get to stick around beyond what was planned.

* `NextflowPlatform`: Nextflow processes are created lazily; that is, only when running
  a Nextflow workflow (PR #321).

## BUG FIXES

* `NextflowPlatform`: Automatically split Viash config strings into strings of 
  length 65000 since the JVM has a limit (65536) on the length of string constants (PR #323).

# Viash 0.6.6 (2022-12-06): A small bugfix release

This release fixes an issue where stderr was being redirected to stdout.

## BUG FIXES

* Don't redirect stderr to stdout when switching Viash versions (#312).

# Viash 0.6.5 (2022-12-02): A small bugfix release

A small update which fixes an issue with `viash ns list` that was
introduced in Viash 0.6.3.

## BUG FIXES

* `viash ns list`: When the `-p <platform>` is defined, filter the 
  output by that platform.

# Viash 0.6.4 (2022-11-30): Add backwards compability by supporting switching to older Viash versions

This release adds features related to managing Viash projects and 
allows for better runtime introspection of Nextflow VDSL3 modules.

The most notable changes are:

* You can switch versions of Viash using the `VIASH_VERSION` 
  environment variable! Example:
  
  ```bash
  VIASH_VERSION=0.6.0 viash --version
  ```

  More importantly, you can specify the version of Viash you want
  in a project config. See below for more info.

* Introducing Viash project config files as an experimental feature.
  It allows storing project-related settings in a `_viash.yaml` 
  config file which you should store at the root of your repository.
  Example:

  ```yaml
  viash_version: 0.6.4
  source: src
  target: target
  config_mods: |
    .platforms[.type == 'docker'].target_registry := 'ghcr.io'
    .platforms[.type == 'docker'].target_organization := 'viash-io'
    .platforms[.type == 'docker'].namespace_separator := '/'
    .platforms[.type == 'docker'].target_image_source := 'https://github.com/viash-io/viash'
  ```

* It's now possible to specify in which order Viash will merge
  Viash configs. Example:

  ```yaml
  functionality:
    name: foo
    arguments:
      - __merge__: obj_input.yaml
        name: "--one"
      - __merge__: [., obj_input.yaml]
        name: "--two"
      - __merge__: [obj_input.yaml, .]
       name: "--three"
  ```

Please take note of the following breaking changes:

* Passing non-existent paths to a Viash component will cause the 
  component to generate an error when no file or folder is found.
  Set `must_exist` to `false` to revert to the previous behaviour.

* The arguments `--write_meta/-w` and `--meta/-m` no longer exist,
  because every `viash build/run/test` run will generate a 
  `.config.vsh.yaml` meta file.

## BREAKING CHANGES

* Config: Viash configs whose filenames start with a `.` are ignored (PR #291).

* `viash build`: `--write_meta/-m` and `--meta/-m` arguments have been removed. 
  Instead, the `.config.vsh.yaml` file is always created when building Viash components (PR #293).

* `FileArgument`: Default setting of `must_exist` was changed from `false` to `true`. 
  As such, the component will throw an error by default if an input file or output file
  is missing (PR #295).

* Config merging: `__inherits__` has been renamed to `__merge__`.

## NEW FUNCTIONALITY

* You can switch versions of Viash using the `VIASH_VERSION` 
  environment variable (PR #304)! Example:
  
  ```bash
  VIASH_VERSION=0.6.0 viash --version
  ```

* Traceability: Running `viash build` and `viash test` creates a `.config.vsh.yaml` file 
  by default, which contains the processed config of the component. As a side effect, 
  this allows for reading in the `.config.vsh.yaml` from within the component to learn 
  more about the component being tested (PR #291 and PR #293).

* `FileArgument`: Added `create_parent` option, which will check if the directory of an output
file exists and create it if necessary (PR #295).

## MINOR CHANGES

* `viash run`, `viash test`: When running or testing a component, Viash will add an extension
  to the temporary file that is created. Before: `/tmp/viash-run-wdckjnce`, 
  now: `/tmp/viash-run-wdckjnce.py` (PR #302).

* NextflowPlatform: Add `DataflowHelper.nf` as a retrievable resource in Viash (PR #301).

* NextflowPlatform: During a stubrun, argument requirements are turned off and
  the `publishDir`, `cpus`, `memory`, and `label` directives are also removed 
  from the process (PR #301).

* `NextflowPlatform`: Added a `filter` processing argument to filter the incoming channel after 
  the `map`, `mapData`, `mapId` and `mapPassthrough` have been applied (PR #296).

* `NextflowPlatform`: Added the Viash config to the Nextflow module for later introspection (PR #296).
  For example:
  ```groovy
  include { foo } from "$targetDir/path/foo/main.nf"

  foo.run(filter: { tup ->
    def preferredNormalization = foo.config.functionality.info.preferred_normalization
    tup.normalization_id == preferredNormalization
  })
  ```
## BUG FIXES

* `BashWrapper`: Don't overwrite meta values when trailing arguments are provided (PR #295).

## EXPERIMENTAL FEATURES

* Viash Project: Viash will automatically search for a `_viash.yaml` file in the directory of 
  a component and its parent directories (PR #294).

  Contents of `_viash.yaml`:
  ```yaml
  source: src
  target: target
  config_mods: |
    .platforms[.type == 'docker'].target_registry := 'ghcr.io'
    .platforms[.type == 'docker'].target_organization := 'viash-io'
    .platforms[.type == 'docker'].namespace_separator := '/'
    .platforms[.type == 'docker'].target_image_source := 'https://github.com/viash-io/viash'
  ```

* Config merging: Allow specifying the order in which Viash will merge configs (PR #289).
  If `.` is not in the list of inherited objects, it will be added at the end.

  Contents of `config.vsh.yaml`:
  ```yaml
  functionality:
    name: foo
    arguments:
      - __merge__: obj_input.yaml
        name: "--one"
      - __merge__: [., obj_input.yaml]
        name: "--two"
      - __merge__: [obj_input.yaml, .]
        name: "--three"
  ```

  Contents of `obj_input.yaml`:
  ```yaml
  type: file
  name: --input
  description: A h5ad file
  ```
  Output of `viash config view config.vsh.yaml` (stripped irrelevant bits):
  ```yaml
  functionality:
    arguments:
    - type: "file"
      name: "--one"
      description: "A h5ad file"
    - type: "file"
      name: "--input"
      description: "A h5ad file"
    - type: "file"
      name: "--three"
      description: "A h5ad file"
  ```
  

# Viash 0.6.3 (2022-11-09): Quality-of-life improvements in Viash.

This release features contains mostly quality of life improvements and some experimental functionality. Most notably:

* `viash ns list` now only returns a config just once instead of once per platform.

* A functionality's info field can contain any data structures. An `.info` field was added to arguments as well.

* Bug fixes for using Viash with podman, Nextflow>=22.10 and R<4.0.

* Experimental support for inheriting from config partials.

## MAJOR CHANGES

* `Config`: Made major internal changes w.r.t. how config files are read and at which point a platform (native, docker, nextflow)
  is applied to the functionality script. The only visible side effect is that 
  `viash ns list` will output each config only once instead of multiple times.

* `Functionality`: Structured annotation can be added to a functionality and its arguments using the `info` field. Example:
  ```yaml
  functionality:
    name: foo
    info:
      site: https://abc.xyz
      tags: [ one, two, three ]
    arguments:
      - name: --foo
        type: string
        info:
          foo: bar
          a:
            b:
              c
  ```

## MINOR CHANGES

* `BashWrapper`: Allow printing the executor command by adding `---verbose ---verbose` to a `viash run` or an executable.

* `Testbenches`: Rework `MainBuildAuxiliaryNativeParameterCheck` to create stimulus files and loop over the file from bash instead of looping natively.
  This prevents creating thousands of new processes which would only test a single parameter.
  Note this still calls the main script for each stimulus separately, but that was the case anyway, only much much worse.

* `Testbenches`: Split some grouped test benches into slightly smaller test benches that group tested functionality better.

* `Annotations`: Complete the config schema annotations.
  Make sure all arguments are documented.
  Added an annotation `internalFunctionality` and `undocumented` for arguments that should not be documented.
  Added a testbench that verifies that all arguments are in fact annotated, skipping those that are not in the class constructor.
  Adds a hierarchy field in the `__this__` member to list the relation of the own and parent classes.

* `Testbenches`: Add exit code to helper method `testMainWithStdErr`.

* `Testbenches`: Add testbench to verify viash underscore components (viash_build, viash_install, viash_push, viash_skeleton, viash_test).

* `Testbenches`: Update viash underscore component tests to use `$meta_executable`.

* `viash ns exec`: Allow choosing whether the `{platform}` field should be filled in, based on the `--apply_platform` parameter.

## BUG FIXES

* `DockerPlatform`: Remove duplicate auto-mounts (#257).

* `Underscore component tests`: Fix tests for `viash_skeleton` and `viash_test` components.

* `NextflowVDSL3Platform`: Fix 'Module scriptPath has not been defined yet' error when Nextflow>=22.10 (#269).

* `config inject`: Doesn't work when `must_exist == true` (#273).

* `RScript`: Fix compatibility issue where the new character escaping in `r_script` required R>=4.0 (#275). Escaping is now handled without
  using the new `r'(foo)'` notation.

## DEPRECATION

* `DockerRequirements`: The `resources:` setting has been deprecated and will be removed in Viash 0.7.0. Please use `copy:` instead.

* `DockerRequirements`: The `privileged:` setting has been deprecated and will be removed in Viash 0.7.0. Please use `run_args: "--privileged"` instead.

## EXPERIMENTAL FUNCTIONALITY

* `Config`: Any part of a Viash config can use inheritance to fill data (PR #271). For example:
  Contents of `src/test/config.vsh.yaml`:
  ```yaml
  __inherits__: ../api/base.yaml
  functionality:
    name: test
    resources:
      - type: bash_script
        path: script.sh
        text: |
          echo Copying $par_input to $par_output
          cp $par_input $par_output
  ```
  Contents of `src/api/base.yaml`:
  ```yaml
  functionality:
    arguments:
      - name: "--input"
        type: file
      - name: "--output"
        type: file
        direction: output
  ```
  The resulting yaml will be:
  ```yaml
  functionality:
    name: test
    arguments:
      - name: "--input"
        type: file
      - name: "--output"
        type: file
        direction: output
    resources:
      - type: bash_script
        path: script.sh
        text: |
          echo Copying $par_input to $par_output
          cp $par_input $par_output
  ```

# Viash 0.6.2 (2022-10-11): Two bug fixes

This is a quick release to push two bug fixes related to security and being able to run Nextflow with optional output files.

## BUG FIXES

* `Git`: Strip credentials from remote repositories when retrieving the path.

* `VDSL3`: Allow optional output files to be `null`.

# Viash 0.6.1 (2022-10-03): Minor improvements in functionality

This release contains mostly minor improvements of functionality released in Viash 0.6.0. Most notably:

* Support was added for `type: long` arguments

* `meta["n_proc"]` has been renamed to `meta["cpus"]`. `meta["cpus"]` is now an integer, whereas `meta["memory_*"]` are now longs.

* `viash ns exec` is able to recognise `{platform}` and `{namespace}` fields.

* And various bug fixes and improvements to documentation and unit testing.

## BREAKING CHANGES

* Deprecated usage `resources_dir` variable inside scripts, use `meta["resources_dir"]` instead (or `$meta_resources_dir` in Bash, or `meta$resources_dir` in R).

* Deprecated `meta["n_proc"]` in favour for `meta["cpus"]`.

## NEW FUNCTIONALITY

* `viash ns exec`: Added two more fields:

  - `{platform}`: the platform name (if applicable)
  - `{namespace}`: the namespace of the component

* `LongArgument`: Added support for 64-bit integers with `type: long` as opposed to `type: integer` which are 32-bit integers.

## MAJOR CHANGES

* Allow passing integers/doubles/booleans to string parameters (#225). Removed the 'Version' helper class.

## MINOR CHANGES

* `meta["cpus"]` is now an integer, `meta["memory_*"]` are now longs (#224).

* `DockerPlatform`: Only store author names in the authors metadata.

* `NextflowPlatform`: Only store author names in the authors metadata.

* `Argument[_]`: Turn `multiple_sep` from `Char` into `String`.

## INTERNAL CHANGES

* All `meta[...]` variables are now processed similar to `Argument[_]`s, instead of using custom code to convert object types and detect Docker mounts.

* `Escaper`: Make more generic Escaper helper class.

## DOCUMENTATION

* Hardcoded URLs pointing to viash.io in the documentation annotations were replaced with a new keyword system.

* Replaced references to "DSL" with "Dynamic Config Modding" in the `--help` output.

* Added an example for Ruby based Docker setups.

## BUG FIXES

* `viash ns`: Reverse exit code outputs, was returning 1 when everything was OK and 0 when errors were detected (PR #227).

* `viash config inject`: Fix processing of arguments when argument groups are defined (#231).

* Fixed a few typos in the CLI.

* Fixed the formatting of `ns exec` documentation.

* `VDSL3`: Fix stub functionality.

* `VDSL3`: Fix error during error message.

* `viash test`: Fix issue where `VIASH_TEMP` could not be a relative directory when running `viash test` (#242).

* `BashScript`, `CSharpScript`, `JavaScriptScript`, `PythonScript`, `RScript`, `ScalaScript`: Fix quoting issues of certain characters (#113).

## DEPRECATION

* `NextflowPlatform`: Deprecate `--param_list_format` parameter.

## TESTING

* `BashScript`, `CSharpScript`, `JavaScriptScript`, `PythonScript`, `RScript`, `ScalaScript`: Implement more rigorous testing of which characters are escaped.

* `BashWrapper`: Escape usage of `multiple_sep`. This fixes various checks and transformations not working when when `multiple_sep` is set to `";"` (#235).

# Viash 0.6.0 (2022-09-07): Nextflow VDSL3 is now the default, support for tracking memory and cpu requirements more elegantly

The first (major) release this year! The biggest changes are:

* Nextflow VDSL3 is now the default Nextflow platform, whereas the legacy Nextflow platform has been deprecated.

* Support for tracking memory and cpu requirements more elegantly.

* Grouping arguments in groups more concisely.

* The addition of a `viash ns exec` command, to be able to execute commands on Viash components more easily.

## BREAKING CHANGES

* `NextflowPlatform`: `variant: vdsl3` is now the default NextflowPlatform. `variant: legacy` has been deprecated.

* `Functionality`: Fields `.inputs` and `.outputs` has been deprecated. Please use `.argument_groups` instead (#186).
  Before:
  ```yaml
  functionality:
    inputs:
      - name: "--foo"
    outputs:
      - name: "--bar"
  ```
  Now:
  ```yaml
  functionality:
    argument_groups:
      - name: Inputs
        arguments:
          - name: "--foo"
            type: file
      - name: Outputs
        arguments:
          - name: "--bar"
            type: file
            direction: output
  ```

* Passing strings to an argument group's arguments has been deprecated. Please simply copy the argument itself into the argument group (#186).
  Before:
  ```yaml
  functionality:
    arguments:
      - name: "--foo"
        type: file
      - name: "--bar"
        type: file
        direction: output
    argument_groups:
      - name: Inputs
        arguments: [ foo ]
      - name: Outputs
        arguments: [ bar ]
  ```
  Now:
  ```yaml
  functionality:
    argument_groups:
      - name: Inputs
        arguments:
          - name: "--foo"
            type: file
      - name: Outputs
        arguments:
          - name: "--bar"
            type: file
            direction: output
  ```

## NEW FUNCTIONALITY

* Allow setting the number of processes and memory limit from within the Viash config, 
  as well as a list of required commands. Example:

  ```yaml
  functionality:
  name: foo
  requirements:
    cpus: 10
    memory: 10GB
    commands: [ bash, r, perl ]
  ```
  
  You can override the default requirements at runtime:

  - `./foo ---cpus 4 ---memory 100PB` (for NativePlatform or DockerPlatform)
  - By adding `process.cpus = 4` and `process.memory "100 PB"` to a nextflow.config (for NextflowPlatform)

  This results the following meta variables to be injected into a script:

  - `meta_cpus` (in Bash) or `meta["cpus"]` (in any other language): Number of processes the script is allowed to spawn.
  - `meta_memory_b` (in Bash) or `meta["memory_b"]` (in any other language): Amount of memory the script is allowed to allocate, in bytes.
  - `meta_memory_kb` (in Bash) or `meta["memory_kb"]` (in any other language): Same but in kilobytes, rounded up.
  - `meta_memory_mb` (in Bash) or `meta["memory_mb"]` (in any other language): Same but in megabytes, rounded up.
  - `meta_memory_gb` (in Bash) or `meta["memory_gb"]` (in any other language): Same but in gigabytes, rounded up.
  - `meta_memory_tb` (in Bash) or `meta["memory_tb"]` (in any other language): Same but in terabytes, rounded up.
  - `meta_memory_pb` (in Bash) or `meta["memory_pb"]` (in any other language): Same but in petabytes, rounded up.
  
* `viash ns exec`: Added a command for executing arbitrary commands for all found Viash components.
  The syntax of this command is inspired by `find . -exec echo {} \;`.
  
  The following fields are automatically replaced:
   * `{}` | `{path}`: path to the config file
   * `{abs-path}`: absolute path to the config file
   * `{dir}`: path to the parent directory of the config file
   * `{abs-dir}`: absolute path to the directory of the config file
   * `{main-script}`: path to the main script (if any)
   * `{abs-main-script}`: absolute path to the main script (if any)
   * `{functionality-name}`: name of the component
  
  A command suffixed by `\;` (or nothing) will execute one command for each
  of the Viash components, whereas a command suffixed by `+` will execute one
  command for all Viash components.

* `ConfigMod`: Added a `del(...)` config mod to be able to delete a value from the yaml. Example: `del(.functionality.version)`.

## MAJOR CHANGES

* `Folder structure`: Adjusted the folder structure to correctly reflect the the namespace change of viash from `com.dataintuitive.viash` to `io.viash`.

* `Functionality`: Reworked the `enabled` field from boolean to a `status` field which can have the following statusses: `enabled`, `disabled` and `deprecated`.
  When parsing a config file which has the `status` field set to `deprecated` a warning message is displayed on stderr.
  Backwards for `enabled` is provided where `enabled: true` => `status: enabled` and `enabled: false` => `status: false`. The `enabled` field is marked deprecated.

## MINOR CHANGES

* `Resources`: Handle edge case when no resources are specified in the `vsh.yaml` config file and display a warning message.

* `BashWrapper`: Add a warning when an argument containing flags (e.g. `--foo`) is not recognized and will be handled as a positional argument as this is likely a mistake.

* `Functionality`: Add check to verify there are no double argument names or short names in the config `vsh.yaml` declarations.

* `BashWrapper`: Add check to verify a parameter isn't declared twice on the CLI, except in the case `multiple: true` is declared as then it's a valid use case.

* `BashWrapper`: For int min/max checking: use native bash functionality so there is no dependency to `bc`.
  For double min/max checking: add fallback code to use `awk` in case `bc` is not present on the system (most likely to happen when running tests in a docker container).

* `viash ns list/viash config view`: Allow viewing the post-processed argument groups by passing the `--parse_argument_groups` parameter.

## TESTING

* `ConfigMod`: Added unit tests for condition config mods.

* `MainTestDockerSuite`: Derive config alternatives from the base `vsh.yaml` instead of adding the changes in separate files.
  This both reduces file clutter and prevents having to change several files when there are updates in the config format.

* `GitTest`: Added unit tests for Git helper (PR #216).

## BUG FIXES

* `csharp_script`, `javascript_script`, `python_script`, `r_script`, `scala_script`: Make meta fields for `memory` and `cpus` optional.

* `NextflowVdsl3Platform`: Don't generate an error when `--publish_dir` is not defined and `-profile no_publish` is used.

* `Viash run`: Viash now properly returns the exit code from the executed script.

* `Git`: Fix incorrect metadata when git repository is empty (PR #216).

# Viash 0.5.15 (2022-07-14): Added testbenches, default argument groups and bugfixes for VDSL3

This release introduces testbenches and new default argument groups: `Inputs`, `Outputs` and `Arguments`.

## BREAKING CHANGES

* `WorkflowHelper::helpMessage`: Now only takes one argument, namely the config.

## MAJOR CHANGES

* `Namespace`: Changed the namespace of viash from `com.dataintuitive.viash` to `io.viash`.

## MINOR CHANGES

* `Testbenches`: Add a testbench framework to test lots of character sequences, single or repeating to be tested in the yaml config. This can be used to later extend to other tests.

* `Testbenches::vdsl3`: Add testbenches to verify functionality:
  - Vdsl3's `param_list` (`yamlblob`, `yaml`, `json`, `csv`).
  - Nextflow's own `params-file`.
  - Vdsl3's recalculating resource file paths to be relative to the `param_list` file instead of the workflow file (only available for `yaml`, `json`, `csv`).
  - Vdsl3's wrapping of modules to run these as a separate workflow automagically out of the box.

* `Main`: Added `viash --schema_export` which outputs a schema of the Viash config file
  to console. This is to be used to automate populating the documentation website.

* `Helper`: Split help message by argument group.

* `Helper`: Remove unneeded arguments.

* `Functionality`: Add default groups `Inputs`, `Outputs` and `Arguments` for all arguments missing from user-defined `argument_groups`.

* `WorkflowHelper::helpMessage`: Rewrite to bring on par with Viash's help message.

* `BooleanArguments`: Renamed internal class names for BooleanArguments to be better in line with how they are named in the config yaml.
  `BooleanArgumentRegular` -> `BooleanArgument` (in line with `boolean`)
  `BooleanArgumentTrue` -> `BooleanTrueArgument` (in line with `boolean_true`)
  `BooleanArgumentFalse` -> `BooleanFalseArgument` (in line with `boolean_false`)

## BUG FIXES

* `NextflowVdsl3Platform`: Change how `--id` is processed when a VDSL3 module is called from the CLI.

* `NextflowVdsl3Platform`: Fix error when param_list is `null`.

* `NextflowVdsl3Platform`: Fix error when optional, multiple arguments are set to `null`.

* `Testbenches`: Better capture expected error messages while running testbenches again. Code changes right before previous release re-introduced some of the messages.

* `NextflowVdsl3Platform`: Fix issue where optional parameters aren't removed when `.run(args: [optarg: null])`.

* `WorkflowHelper::readCsv`: Treat empty values as undefined instead of throwing an error.

* `NextflowVdsl3Platform`: Use `$NXF_TEMP` or `$VIASH_TEMP` as temporary directory if the container engine is not set to `docker`, `podman` or `charlieengine`, else set to `/tmp`.

* `Resources`: When adding a resource folder, allow a trailing `/` at the end of the path.
  Previously this caused the target folder to be erased and the content of the resource folder to be written directly into the target folder.

# Viash 0.5.14 (2022-06-30): Argument groups can now be defined in the Viash config

Argument groups allow for grouping arguments together by function or category, making the `--help` output a lot more clear for components with a lot of arguments.

## NEW FUNCTIONALITY

* `Functionality`: Allow specifying argument groups. Example:
  ```yaml
  functionality:
    ...
    argument_groups:
      - name: First group
        arguments: [foo, bar]
        description: Description
  ```

* Addition of the `viash_nxf_schema` component for converting a Viash config (for a workflow) into a nextflow schema file.

* `NextflowVdsl3Platform`: Use `--param_list` to initialise a Nextflow channel with multiple parameter sets.
  Possible formats are csv, json, yaml, or simply a yaml_blob.
  A csv should have column names which correspond to the different arguments of this pipeline.
  A json or a yaml file should be a list of maps, each of which has keys corresponding to the arguments of the pipeline.
  A yaml blob can also be passed directly as a parameter.
  Inside the Nextflow pipeline code, params.param_list can also be used to directly a list of parameter sets.
  When passing a csv, json or yaml, relative path names are relativized to the location of the parameter file.
  
  Examples: 
  ```sh
  nextflow run "target/foo/bar/main.nf" --param_list '[{"id": "foo", "input": "/path/to/bar"}]'
  nextflow run "target/foo/bar/main.nf" --param_list "params.csv" --reference "/path/to/ref"
  ```

## MAJOR CHANGES

* `NextflowVdsl3Platform`: The functionality is now slurped from a json instead of manually
  taking care of the formatting in Groovy.

* `NextflowVdsl3Platform`: The `--help` is auto-generated from the config.

## MINOR CHANGES

* `NextflowVdsl3Platform`: Allow both `--publish_dir` and `--publishDir` when `auto.publish = true`.

* `NextflowVdsl3Platform`: Allow passing parameters with multiplicity > 1 from Nextflow CLI.

* `Main`: Added `viash --cli_export` which outputs the internal cli construction information 
  to console. This is to be used to automate populating the documentation website.

* `viash ns`: Display success and failure summary statistics, printed to stderr.

* `DataObject`: `.alternatives` is now a `OneOrMore[String]` instead of `List[String]`, meaning
  you can now specify `{ type: string, name: "--foo", alternatives: "-f" }` instead of 
  `{ type: string, name: "--foo", alternatives: [ "-f" ] }`

* `BashWrapper`: Added metadata field `meta_executable`, which is a shorthand notation for
  `meta_executable="$meta_resources_dir/$meta_functionality_name"`

## INTERNAL CHANGES

* `Arguments`: Internal naming of functionality.arguments is changed from DataObject to Arguments. Change is also applied to child classes, e.g. StringObject -> StringArgument.

* `Script`: Allow more control over where injected code ends up.

* Restructure type system to allow type-specific arguments.

## BUG FIXES

* `DockerPlatform`: Change `org.opencontainers.image.version` annotation to `functionality.version` when set.
  Additionally fixed retrieving the git tag possibly returning `fatal: No names found, cannot describe anything.` or similar.

* `viash config inject`: Fix config inject when `.functionality.inputs` or `.functionality.outputs` is used.

* `BashWrapper`: Don't add `bc` as dependency. Only perform integer/float min/max checks when bc is available, otherwise ignore.

* `DockerPlatform`: Fix inputs & outputs arguments being present twice.

* `viash ns test`: Silently skip Nextflow platforms as these don't support tests and will always fail.

* `Testbenches`: Better capture expected error messages while running testbenches. Having these show on the console could be confusing.

* `NextflowVdsl3Platform`: Fix issue when running multiple VDSL3 modules concurrently on the same channel.

# Viash 0.5.13 (2022-06-10): Added overriding of the container registry for the VDSL3 + VDSL3 bug fixes

VDSL3 gets even more improvements and bug fixes.

## NEW FUNCTIONALITY

* `NextflowVdsl3Platform`: Allow overriding the container registry of all Viash components by 
  setting the `params.override_container_registry` value. Only works for auto-derived image names.

## MAJOR CHANGES

* `Functionality`: renamed `tests` to `test_resources`.
  Backwards compatibility provided but a notification message is displayed on the console.

## MINOR CHANGES

* `Functionality` and `viash ns`: Added `.enabled` in functionality, set to `true` by default.
  Filter for disabled components in namespace commands.

* `DockerPlatform`: Add org.opencontainers.image annotations to built docker images.

* `Functionality`: when defining text resources, permit defining `path` instead of `dest`.
  If both `dest` and `path` are unset, use a default file name depending on the resource type, such as `script.sh` or `text.txt`.

* `viash build`: Errors are printed in red.

## BUG FIXES

* `NextflowVdsl3Platform`: Undefined input files should not inject a `VIASH_PAR_*` variable when `multiple: true`.

* `NextflowVdsl3Platform`: Make injected resources dir absolute.

* `NextflowVdsl3Platform`: Fix escaping of triple single quotes.

* `NextflowVdsl3Platform`: Also apply auto.simplifyInput to Lists.

* `DockerPlatform`: added a `test_setup` that allows adding apt/apk/... setup requirements.
  These are only executed when running tests.

# Viash 0.5.12 (2022-05-24): Improvements for VDSL3 and the Bash wrapper + several bug fixes

This release contains a bunch improvements for VDSL3 and adds some parameters to the `viash test` and `viash test ns` commands.

## MINOR CHANGES

* `--help`: Don't print "my_component <not versioned>" when no version is specified, 
  but instead simply "my_component".

* `NextflowVdsl3Platform`: Set `mode=copy` for `auto.publish` and `auto.transcript`.

* `NextflowVdsl3Platform`: When a module is used multiple times in the same workflow, 
  don't throw an error anymore, instead simply generate a warning.

* `NextflowVdsl3Platform`: Throw an error when an input file was not found.

* `viash build`: Indent auto-generated code according the indentation of `VIASH START` when found.
  
* `Main`: Handle not finding the config file or resources in a config file better.
  Display a more helpful message instead of a stack trace.

* `BashWrapper`: Add checks on parameters for valid integer, double and boolean values.

* `BashWrapper`: Add option to limit string and integer values to specific choice values.

* `BashWrapper`: Add option to set min and max values for integer and double values.

* Dependencies:
  - Scala was upgraded from 2.12.10 to 2.12.15
  - sbt was upgraded from 1.3.4 to 1.6.1
  - sbt-scoverage was upgraded from 1.5.1 to 1.9.3

## BUG FIXES

* `viash_test`: Add back `--no_cache` parameter to `viash_test`.

* `viash_test`: Fix `--append` parameter for `viash_test`, was not getting passed through.

* `viash ns test`: Fix `--append` parameter, actually start from a clean file if append is false.

* `viash_push`: Fix component not being built during a release of Viash.

* `PythonRequirements`: Fix packages being mentioned twice in a Dockerfile.

* `Main`: Added support spaces in filenames of config files and resources

* `BashWrapper`: Display a message when the last parsed argument would require more values than are still available.
  Now display a message that values are missing, used to silently crash the wrapper.

* `viash config inject`: Fix error when file argument is `must_exist: true`.
  

# Viash 0.5.11 (2022-05-09): Nextflow VDSL3 is here!

This release contains additional sugar syntax for specifying inputs and outputs in a Viash config, 
a beta implementation for the next-generation Viash platform, and several other minor improvements.

## MAJOR CHANGES

* `Functionality`: Now also accepts 'inputs' and 'outputs' in addition to 'arguments'. For inputs and outputs,
  any specified arguments will have default `type: file` and `direction: input` or `direction: output` respectively.

## MINOR CHANGES

* `DockerPlatform`: Move description labels to the end of the Dockerfile to improve cross-component caching.

* `Functionality`: Arguments where `.multiple` is `true` can now have lists as `default` and `example`.

* `viash_build`: Added unit test for this component.

* `viash_test`: Added unit test for this component.

* `PythonRequirements`: Allow upgrading dependencies. Example: `[ type: python. pypi: anndata, upgrade: true ]`.

* `NextflowLegacyPlatform`: Remove annoying messages when building Nxf modules.

* `ConfigMods`: Expanded the DSL to allow specifying at which point to apply a config mod.
  This functionality was necessary to allow for setting fields which alter the way configs are parsed.
  Example of when this is useful: `<preparse> .platforms[.type == "nextflow"].variant := "vdsl3"`.
  Updating workflow of parsing a config file is:
    - read Yaml from file
    - apply preparse config mods
    - parse resulting Json as Config, thereby instantiating default values etc.
    - convert Config back to Json
    - apply postparse config mods (original config mods)
    - convert final Json back to Config

## BETA FUNCTIONALITY

* `NextflowVdsl3Platform`: A beta implementation of the next-generation Viash+Nextflow platform.
  See https://github.com/viash-io/viash/issues/82 for more information. You can access the previous Nextflow
  platform by using the `variant` parameter:
  ```yaml
  - type: nextflow
    variant: legacy
    separate_multiple_outputs: false
  ```

## BUG FIXES

* `viash_build` and `viash_test`: The `query_name` and `query_namespace` arguments were switched around. These arguments are now passed correctly.

* `BashScript`, `JavaScriptScript`, `PythonScript`, `RScript`: Correctly escape `'` (#113). Update unit tests accordingly.

* `CSharpScript`, `ScalaScript`: Correctly escape `"` (#113). Update unit tests accordingly.

* `viash_build`, `viash_test`, `viash_push`: Don't try to remove log files if they don't exist.

## INTERNAL CHANGES

* `DataObject`: 
  - Renamed `otype` to `flags`.
  - Renamed `oType` to `type`
  - Deprecated `tag` (unused feature).

* All abstract / inherited classes: Renamed `oType` to `type`.

## DEPRECATION

* `Functionality`: Deprecated `function_type` and `add_resources_to_path`. These should be 
  unused features, by now.
  
# Viash 0.5.10.1 (2022-03-16): A quick bug fix

This quick release fixes a bug that prevented the correct passthrough of the new `organization` field.

## BUG FIX

* `NextflowPlatform`: Fix passthrough of `organization` field.

# Viash 0.5.10 (2022-03-15): Rework of the Viash helper components

The `viash_install`, `viash_build`, `viash_test` and `viash_push` components have been reworked.

## MAJOR CHANGES

* `viash_install`:
  - Added `--log_prefix`: This prefix is used to determine the path of the log files for `viash_build`, `viash_test` and `viash_push`.
  - Added `--organization`: Id of the organisation to be used in the Docker image name, i.e. `<registry>/<organization>/<namespace><namespace_sep><name>`.
  - Added `--target_image_source`: Url to the Git repo in which this project resides.
  - Removed `--log`.

* `viash_build`:
  - Reduce code duplication by contructing the command with Bash Arrays.
  - Renamed `--platforms` to `--platform`.
  - Added `--organization`: Id of the organisation to be used in the Docker image name, i.e. `<registry>/<organization>/<namespace><namespace_sep><name>`.
  - Added `--target_image_source`: Url to the Git repo in which this project resides.
  - Changed default of `--log` from `log.txt` to `.viash_build_log.txt`.
  - Added `--verbose`: Print out the underlying `viash ns build` command before running it.

* `viash_test`:
  - Reduce code duplication by contructing the command with Bash Arrays.
  - Renamed `--platforms` to `--platform`.
  - Added `--organization`: Id of the organisation to be used in the Docker image name, i.e. `<registry>/<organization>/<namespace><namespace_sep><name>`.
  - Added `--target_image_source`: Url to the Git repo in which this project resides.
  - Changed default of `--log` from `log.txt` to `.viash_test_log.txt`.
  - Changed default of `--tsv` from `log.tsv` to `.viash_test_log.tsv`.
  - Added `--verbose`: Print out the underlying `viash ns test` command before running it.

* `viash_push`:
  - Reduce code duplication by contructing the command with Bash Arrays.
  - Added `--organization`: Id of the organisation to be used in the Docker image name, i.e. `<registry>/<organization>/<namespace><namespace_sep><name>`.
  - Changed default of `--log` from `log.txt` to `.viash_push_log.txt`.
  - Added `--verbose`: Print out the underlying `viash ns build` command before running it.

## MINOR CHANGES

* `NextflowPlatform`: Added the `organization` field to the nextflow platform as well.

# Viash 0.5.9 (2022-03-12): Allow interrupting Viash components

The biggest change in this release is that long running Viash components (VS Code server or R Studio server for example) can now be interrupted by pressing CTRL-C or by sending it an `INT` or `SIGINT` signal. Before this release, you had to manually stop the Docker container to get the component to terminate.

## NEW FEATURES

* `viash run`: A long running Viash component can be interrupted by pressing 
  CTRL-C or by sending it an `INT` or `SIGINT` signal.

* `DockerPlatform`: Automatically add a few labels based on metadata to Dockerfile.

* `DockerPlatform`: Added value `target_image_source` for setting the source of 
  the target image. This is used for defining labels in the dockerfile.
  Example:
  ```yaml
  target_image_source: https://github.com/foo/bar
  ```

## MINOR CHANGES

* `viash ns list`: Added `--format yaml/json` argument to be able to return the
  output as a json as well. Useful for when `jq` is installed but `yq` is not. Example:
  ```
    viash ns list -p docker -f json | jq '.[] | .info.config'
  ```

* `viash config view`: Same as above.

## DEPRECATION

* `CLI`: Deprecated `-P` flag use `-p` intead.

* `DockerPlatform`: Deprecated `version` value.

# Viash 0.5.8 (2022-02-28): Allow defining a Docker image organization, and single values can be used in place of lists

## NEW FUNCTIONALITY

* `DockerPlatform`: Allow defining a container's organisation. Example:
  ```yaml
    - type: docker
      registry: ghcr.io
      organisation: viash-io
      image: viash
      tag: "1.0"
      target_registry: ghcr.io
      target_organization: viash-io
  ```

* `DockerRequirement`: Add label instructions. Example:
  `setup: [ [ type: docker, label: [ "foo BAR" ]]]`

* `Config`: In specific places, allow parsing a value as a list of values. Fixes #97.
  This mostly applies to list values in `DockerPlatform`, but also to author roles.
  Examples:
  ```yaml
  functionality:
    name: foo
    authors:
      - name: Alice
        role: author # can be a string or a list
  platforms:
    - type: docker
      port: "80:80" # can be a string or a list
      setup:
        - type: r
          packages: incgraph # can be a string or a list
  ```
  
## BREAKING CHANGES

* `viash test`: This command doesn't automatically add the resources dir to the path.

## BUG FIXES

* `Functionality`: Fix `.functionality.add_resources_to_path` not being picked up correctly.

* `AptRequirement`: Set `DEBIAN_FRONTEND=noninteractive` by default. This can be turned off by specifying:
  ```yaml
    - type: apt
      packages: [ foo, bar ]
      interactive: true
  ```

## MINOR CHANGES

* `Main`: Slightly better error messages when parsing of viash yaml file fails.
  Before:
  ```
  $ viash test src/test/resources/testbash/config_failed_build.vsh.yaml 
  Exception in thread "main" DecodingFailure(Unexpected field: [package]; valid fields: packages, interactive, type, List(DownField(apt), DownArray, DownField(platforms)))
  ```
  
  After:
  ```
  $ viash test src/test/resources/testbash/config_failed_build.vsh.yaml 
  Error parsing 'file:/path/to/viash/src/test/resources/testbash/config_failed_build.vsh.yaml'. Details:
  Unexpected field: [package]; valid fields: packages, interactive, type: DownField(apt),DownArray,DownField(platforms)
  ```

# Viash 0.5.7 (2022-02-16): Argument examples need to be of the same type as the argument itself

Examples for arguments now need to be of the same type as the argument itself. You can't provide an `integer` for a `string`-based argument for example.  
A handy new command has been added: `viash config inject`. This can be used to inject a Viash header into a script based on the arguments of the config file.

There have been some improvements to the Docker platform as well.  
You can now add yum packages as a requirement:

  ```yaml
  platforms:
    - type: docker
      image: bash:latest
      setup:
        - type: yum
          packages: [ wget ]
  ```

You can now include ADD and COPY instructions in the config file:

  ```yaml
  platforms:
    - type: docker
      image: bash:latest
      setup:
        - type: docker
          add: [ "http://foo.bar ." ]
  ```

## BREAKING CHANGES

* `viash config`: An argument's example now needs to be of the same type as the argument itself. 
  For example, `[ type: integer, name: foo, example: 10 ]` is valid, whereas 
  `[ type: integer, name: foo, example: bar ]` is not, as 'bar' cannot be cast to an integer.

## NEW FUNCTIONALITY

* `viash config inject`: A command for inserting a Viash header into your script.

* `YumRequirement`: Added a requirement setup for installing through yum. Example:
  `setup: [ [ type: yum, packages: [ wget] ] ]`

* `DockerRequirement`: Allow using copy and add instructions. Example:
  `setup: [ [ type: docker, add: [ "http://foo.bar ." ]]]`

## BUG FIXES

* `ViashTest`: Fix verbosity passthrough.

* `--help`: Fix repeated usage flag when printing the help.

# Viash 0.5.6 (2022-02-03): Forbidden Bash flags have been renamed

* Viash can now be installed without Docker needing to be installed on your system. You do need `unzip` and `wget` to complete the installation.
* The Docker related messages are more user friendly now.

## BREAKING CHANGES

* `BashWrapper`: Forbidden flags `-v`, `--verbose`, `--verbosity` have been renamed to `---v`, `---verbose`, `---verbosity`.

## MINOR CHANGES

* Set version of helper scripts to the same version as Viash.

* `DockerPlatform`: Produce helpful warning message when Docker image can't be found remotely (#94).

* `DockerPlatform`: Produce helpful error message when Docker isn't installed or the daemon is not running (#94 bis).

## BUG FIXES

* `viash_install`:
  - Passing Viash path as a string instead of as a file to ensure the path is not converted to an absolute path
  - Switch from Docker backend to a Native backend, 'unzip' and 'wget' are required.
  - Correctly set the log file for viash_test.
  
* `DockerPlatform`: Added sleep workaround to avoid concurrency issue where a file is executed to
  build docker containers but apparently still in the process of being written.
  
* `DockerPlatform`: Fix order issue of ---verbose flag in combination with ---setup, allowing to run 
  `viash run config.vsh.yaml -- ---setup cb ---verbose` and actually get output.
  

# Viash 0.5.5 (2021-12-17): Resources dir no longer added to PATH automatically and minor changes

The resources directory is no longer added to the PATH variable by default. You can re-enable this behaviour by setting add_resources_to_path to `true` in the functionality part of the config file.  
Here's a snippet of a config file to illustrate this:

  ```yaml
  functionality:
    name: example_component
    description: Serve as a simple example.
    add_resources_to_path: true
    ...
  ```

## BREAKING CHANGES

* `Functionality`: The resources dir no longer automatically added to the PATH variable. 
  To alter this behaviour, set `.functionality.add_resources_to_path` to `true`.

## MINOR CHANGES

* Bash Script: only define variables which have values.

* CSharp Test Component: Change Docker image to `dataintuitive/dotnet-script` to have more control over the lifecycle of 
  versioned tags.

* Updated Code of Conduct from v2.0 to v2.1.

## BUG FIXES

* Viash namespace: Fix incorrect output path when the parent directory of a Viash component is not equal to the value of
  `.functionality.name`.

# Viash 0.5.4 (2021-09-20): Added cache directive to specify the typing of caching to be performed for the Nextflow platform

A cache type can now be specified in the config file for the Nextflow platform. Previously this was hardcoded to be `deep`, but the default caching method is now `default`.  
To use deep caching again, add this to your config file:

  ```yaml
  cache: deep
  ```

## BREAKING CHANGES

* `NextflowPlatform`: The default caching mechanism is now what Nextflow uses as default. In order to replicate earlier
  caching, `cache: deep` should be specified in the Viash config file.

## NEW FEATURES

* `NextflowPlatform`: Added `cache` directive to specify the typing of caching to be performed.

# Viash 0.5.3 (2021-09-02): New meta data list for scripts, VIASH_TEMP environment variable for Nextflow, fixed output formatting with separate outputs

This release provides more information to scripts with the new `meta` list. This list contains two values for now:

  - `meta["resources_dir"]`: Path to the directory containing the resources
  - `meta["functionality_name"]`: Name of the component

A new environment variable is now available for export when working with the Nextflow platform: `VIASH_TEMP`.

## Resources directory

All resources defined in the config file are copied over to a temporary location right before a Viash component is executed. This location is can now be easily accessed in your scripts, allowing you to modify and copy the files as needed.  
Here are some examples in different scripting languages on how to access the meta data, it works similarly to the `par` list:

Bash:  

  ```bash
  echo $meta_resources_dir 
  ```

Python:  

  ```python
  print(meta["resources_dir"])
  ```

R:

  ```r
  cat(meta$resources_dir)
  ```

## Functionality name

The name of the component can now be accessed in the same way as the resources directory. This allows you to print the name of the component out to a console window for example.
Here's how to access this data in different scripting languages:

Bash:

  ```bash
  echo $meta_functionality_name
  ```

Python:  

  ```python
  print(meta["functionality_name"])
  ```

R:

  ```r
  cat(meta$functionality_name)
  ```

## NEW FEATURES

* Similar to `par`, each script now also has a `meta` list. `meta` contains meta information about the component
  or the execution thereof. It currently has the following fields:
  - `meta["resources_dir"]`: Path to the directory containing the resources
  - `meta["functionality_name"]`: Name of the component

* `NextflowPlatform`: Export `VIASH_TEMP` environment variable. 

## BUG FIXES

* `NextflowPlatform`: Fix output formatting when `separate_multiple_outputs` is `false`.

# Viash 0.5.2 (2021-08-13): More settings for Docker and Nextflow platform, and a bug fixes for components with resources

This is a small release containing two small features and a bug fix.
The new `run_args` field allows you to add [docker run](https://docs.docker.com/engine/reference/commandline/run/) arguments to the [Docker platform](/reference/config/platforms/docker/#) section of a [config file](/reference/config/index.html). For example:

  ```yaml
  platforms:
    - type: docker
      image: bash:4.0
      run_args: "--expose 127.0.0.1:80:8080/tcp --env MY_ENV_VAR=foo"
  ```

There's also a new field for the [Nextflow platform](/reference/config/platforms/nextflow/#): `separate_multiple_outputs`. By default, this is set to `true` and separates the outputs generated by a Nextflow component with multiple outputs as separate events on the channel. You can now choose to disable this behaviour:

  ```yaml
  platforms:
    - type: nextflow
      publish: true
      separate_multiple_outputs: false
  ```

## MINOR CHANGES

* `DockerPlatform`: Added `run_args` field to allow setting `docker run` arguments.

* `NextflowPlatform`: Added argument `separate_multiple_outputs` to allow not separating the outputs generated by a 
  component with multiple outputs as separate events on the channel.

## BUG FIX

* `IO`: Allow overwriting directory resources upon rebuild.

# Viash 0.5.1 (2021-07-14): Viash 0.5.1 adds support for C# scripts and fixes a few bugs

## C# script support

We've added C# scripts (.csx) as a supported language using **dotnet-script**.  
To run C# scripts natively, you'll need to install .NET Core and execute the following command in a terminal:

  ```bash
  dotnet tool install -g dotnet-script
  ```

You can now run C# scripts like this:

  ```bash
  dotnet script hello_viash.csx
  ```

To use C# scripts as components, use the new `csharp_script` type in the functionality section of your config file:

  ```yaml
    resources:
    - type: csharp_script
      path: script.csx
  ```

Here's an example of a simple C# script with Viash in mind:

  ```csharp
  // VIASH START
  var par = new {
    input = "Hello World",
    name = "Mike"
  };
  // VIASH END

  System.Console.WriteLine(input + ", " + name + "!");
  ```

The language-specific guide for creating C# script components will be added in the near future.

## Bug fixes

First off, these special characters  can now be used in the description, usage, default and example fields of components:

- "
- \`
- \\
- \n
- $

Nextflow output files with the same extension won't overwrite each other any more, like it was the case for arguments like this:

  ```yaml
  functionality:
    name: bar
    arguments:
      - name: "--input"
        type: file
        example: input.txt
      - name: "--output1"
        type: file
        direction: output
        required: true
        example: output.txt
      - name: "--output2"
        type: file
        direction: output
        required: true
        example: optional.txt
  ```

In this case, the two output files would have been identical in the past.
___

## NEW FEATURES

* `CSharpScript`: Added support for C# scripts (`type: "csharp_script"`) to viash.

## MINOR CHANGES

* `NextflowPlatform`: Added `directive_cpus`, `directive_max_forks`, `directive_memory` and `directive_time` parameters.

## BUG FIXES

* `BashWrapper`: Refactor escaping descriptions, usages, defaults, and examples (#34).

* `NextflowPlatform`: Refactor escaping descriptions, usages, defaults and examples (#75).

* `NextflowPlatform`: Add argument to output path to avoid naming conflicts for components with multiple output files (#76).

* `NextflowPlatform`, `renderCLI()`: Only add flag to rendered command when boolean_true is actually true (#78).

* `DockerPlatform`: Only chown when output file exists.

## TESTING

* `viash build`: Capture stdout messages when errors are expected, so that they don't clutter the expected output.

* `viash build`: Check `--help` description output on the whole text instead of per letter or word basis.

* `TestingAllComponentsSuite`: Only testing bash natively, because other dependencies might not be available.

# Viash 0.5.0 (2021-08-16): Improvements to running Docker executables, and Nextflow platform argument changes

Here are the most important changes:

* **Improvements to Docker backend**: In the past, you needed to perform `--setup` on your Docker-based components and executables in order for the image to be built before you could run the component or executable. Now you can simply run your component or executable and Viash will do the image building automatically by default if it detects an image isn't present yet. This behaviour can be changed by using a Docker setup strategy. For example:

  ```bash
  viash build config.vsh.yaml -p docker --setup alwayscachedbuild
  ```

* **Nextflow gets some argument changes**: Arguments for the Nextflow platform now have optional `required` and `default` values, just like their native and Docker counterparts. For example:

  ```yaml
    arguments:
      - name: --name
        type: string
        description: Input name
        required: true
      - name: --repeat
        type: integer
        description: Times to repeat the name
        default: 100
  ```

  Take a look at the Functionality page for more information on arguments and their properties.  
  As long as you use long-option arguments (e.g. `--my-option`) in the config file for required arguments, the way of specifying argument values for the Nextflow platform is identical to the Docker platform. You still access non-required arguments via this syntax: `--<component_name>__<argument_name> <value>`. For example:

  ```bash
  my_component -- --my_component__input Hello!
  ```

* **Verbosity levels for viash run**: Executables now have 8 levels of verbosity

  0. emergency
  1. alert
  2. critical
  3. error
  4. warning
  5. notice
  6. info
  7. debug

  The default verbosity level is **notice**.
  You can pass the `-v` or `--verbose` option to bump up the verbosity by one level. By passing `-vv` the verbosity goes up by two levels. You can manually set the verbosity by using the `--verbosity <int_level>` option. For example, if you wanted to only show errors or worse:

  ```bash
  viash run config.vsh.yaml -- --verbosity 3
  ```

## BREAKING CHANGES

* `DockerPlatform`: A Docker setup will be performed by default. Default strategy has been changed to `ifneedbepullelsecachedbuild` (#57).
  `---setup` strategy has been removed and `---docker_setup_strategy` has been renamed to `---setup`.
  This change allows running a component for the first time. During first time setup, the Docker container will be pulled or built automatically. 

* `NativePlatform`: Deprecated the native setup field.

## MAJOR CHANGES

* `NXF`: This version changes the handling logic for arguments. An argument can be either `required` or not and can have a `default: ...` value or not. Checks are implemented to verify that required arguments are effectively provided _during_ pipeline running.

* `NXF`: If one sticks to long-option argments in the viash config, for all arguments that are _required_, the way of specifying the arguments on the CLI is identical for the Docker and Nextflow platforms. Non-required arguments can still be accessed from CLI using `--<component_name>__<argument_name> ...`.

* `NXF`: Running a module as a standalone pipeline has become easier.

* `viash run`: Implement verbosity levels (#58). viash executables now have 7 levels of verbosity: emergency, alert, critical, error, warning, notice, info, debug.
  The default verbosity level is 'notice'. Passing `-v` or `--verbose` bumps up the verbosity level by one, `-vv` by two. The verbosity level can be set manually by passing `--verbosity x`.

## MINOR CHANGES

* `Docker Platform`: Added `privileged` argument, allowing to run docker with the `--privileged` flag.

* `Docker Requirements`: Allow specifying environment variables in the Dockerfile.

* Config modding: Added a `+0=` operator to prepend items to a list.

* `viash run`: Added a `--version` flag to viash executables for viewing the version of the component.

* `Functionality`: Added checks on the functionality and argument names.

* `viash run`: Added examples to functionality and arguments. Reworked `--help` formatting to include more information and be more consistent (#56).

## BUG FIXES

* `Docker R Requirements`: Install `remotes` when using `{ type: r, packages: [ foo ] }`.

* `config`: Throw error when user made a typo in the viash config (#62). 

## TESTING

* `NXF`: Add an end-to-end test for running a nextflow pipeline using viash components.

* `Docker`: Reorganized viash docker build testbench into a main testbench with smaller auxiliary testbenches to keep them more manageable and clear what happens where.

* `viash ns`: Added a basic testbench for namespace tests.

# Viash 0.4.0.1 (2021-05-12): Three small bug fixes.

## BUG FIX

* `NXF`: Return original_params instead of updated params for now.

* `NXF`: Reinstate function_type: asis in line with the refactored module generation code

* `viash ns test`: print header when `--tsv foo.tsv --append true` but foo.tsv doesn't exist yet. Fixes #45.

# Viash 0.4.0 (2021-04-14): Config mod DSL and renames to viash ns arguments

The viash ns command's --namespace argument has been renamed to --query_namespace, introduction of custom DSL for overriding config properties at runtime.

## NEW FEATURES

* Config modding: A custom viash DSL allows overriding viash config properties at runtime. See online documentation for more information. Example:

  ```
  viash ns test \
    -p docker \
    -c '.functionality.version := "1.0.0"' \
    -c '.platforms[.type == "docker"].target_registry := "my.docker-registry.com"' \
    -c '.platforms[.type == "docker"].setup_strategy := "pull"' \
    -l
  ```

* `viash build`: The image can be pushed with `--push`. The same can be done by passing `---push` to 
  a viash executable.

* `viash ns` can query the name, namespace, or both, with the following arguments:
  - `--query_namespace` or `-n`: filter the namespace with a regex.
  - `--query_name`: filter the name with a regex.
  - `--query` or `-q`: filter the namespace/name with a regex.

* Added the `project_build`, `project_clean`, `project_push` and `project_test` components to this repository.

* Added a field `.functionality.info` of type `Map[String, String]` in order to be able to specify custom annotations to the component.

## BREAKING CHANGES

* `viash ns`: Argument `--namespace` has been renamed to `--query_namespace`.

* `viash ns`: Argument `--namespace` does not implicitly change the namespace of the functionality anymore. You can use the command DSL to reproduce this effect; for example: `-c '.functionality.namespace := "foo"'`.
  
* `Docker` & `NXF`: Attribute `version` is deprecated. Instead, the default value will be `.functionality.version`, which can be overridden by using the `tag` attribute.

* `NXF`: When running a viash component as a Nextflow module on its own, you now need to specify all input files on the command line. For instance, if `--input` and `--reference` are input file arguments, you need to start the process by running `nextflow run main.nf --input <...> --reference <...> <other arguments>`. Previously only the input file needed to be specified.
  
* `Docker` & `NXF`: Default separator between namespace and image name has been changed from `"/"` to `"_"`.

## MINOR CHANGES

* `Docker` & `NXF`: Parsing of image attributes for both `Docker` and `Nextflow` platforms are better aligned. You can define an image by specifying either of the following:
  - `{ image: 'ubuntu:latest' }` 
  - `{ image: ubuntu, tag: latest }`
  
* `Docker` & `NXF`: Allow changing the separator between a namespace and the image name.

## NEXTFLOW REFACTORING

The generation of Nextflow modules has been refactored thoroughly.
  
* `NXF`: The implicitly generated names for output files/directories have been improved leading to less clashes.

* `NXF`: Allow for multiple output files/directories from a module while keeping compatibility for single output. Please [refer to the docs](/reference/config/platforms/nextflow/#multiple-outputs).

* `NXF`: Allow for zero input files by means of passing an empty list `[]` in the triplet

* `NXF`: Remove requirement for `function_type: todir`

* `NXF`: It is now possible to not only specify `label: ...` for a nextflow platform but also `labels: [ ...]`.
  
## BUG FIXES

* Allow quotes in functionality descriptions.

* `NXF`: Providing a `default: ...` value for output file arguments is no longer necessary.

# Viash 0.3.2 (2021-02-04): Don't auto-generate viash.yaml and add beta unit testing in Nextflow

The viash build command doesn't generate a viash.yaml automatically anymore, added beta functionality for running tests in Nextflow.

## BREAKING CHANGES

* `viash build`: Do not automatically generate a viash.yaml when creating an executable. 
  Instead, you need to add the `-w|--write_meta` flag in order to let viash know that it
  should generate a viash.yaml in the resources dir.

## MAJOR CHANGES

* `NXF`: Add beta functionality for running viash tests in Nextflow.

## MINOR CHANGES

* Resources: Rework the way resources paths are converted to absolute URIs, should not have any impact on UX.

## BUG FIXES

* `NXF`: Add temporary workaround for determining the used image name when running a component.

* Docker Platform: Set default setup strategy to "alwayscachedbuild" as this used to be the default viash behaviour.

* `NXF`: Fix issue where resource dir would not get mounted depending on which inputs are provided.

* `NXF`: Accept multiple inputs when component is running as standalone.

# Viash 0.3.1 (2021-01-26): Add fields for specifying authors and the Docker registry

Add authors field to config, added registry fields to Docker platform config.

## NEW FEATURES

* Functionality: Added list of authors field. Example:

  ```yaml
  functionality:
    authors:
      - name: Bob Cando
        roles: [maintainer, author]
        email: bob@cando.com
        props: {github: bobcando, orcid: XXXAAABBB}
  ```

* `Docker`: Allow specifying the registry with `target_registry`. Example:

  ```yaml
  - type: docker
    image: bash:4.0
    target_registry: foo.io
    target_image: bar
    target_tag: 0.1
  ```

* `Docker`: `version` is now a synonym for `target_tag`.
  If both `version` and `target_tag` are not defined, `functionality.version` will
  be used instead.
  
* `Docker`: Can change the Docker Setup Strategy by specifying
  - in the yaml: `setup_strategy: xxx`
  - on command-line: `---docker_setup_strategy xxx` or `---dss xxx`
  
  Supported values for the setup strategy are:
  - alwaysbuild / build: build the image from the dockerfile (DEFAULT)
  - alwayscachedbuild / cachedbuild: build the image from the dockerfile, with caching
  - alwayspull / pull: pull the image from a registry
  - alwayspullelsebuild / pullelsebuild: try to pull the image from a registry, else build it
  - alwayspullelsecachedbuild / pullelsecachedbuild: try to pull the image from a registry, else build it with caching
  - ifneedbebuild: if the image does not exist locally, build the image
  - ifneedbecachedbuild: if the image does not exist locally, build the image with caching
  - ifneedbepull: if the image does not exist locally, pull the image
  - ifneedbepullelsebuild: if the image does not exist locally, pull the image else build it
  - ifneedbepullelsecachedbuild: if the image does not exist locally, pull the image else build it with caching
  - donothing / meh: do not build or pull anything
  
## MAJOR CHANGES

* License: viash is now licensed under GPL-3.

## MINOR CHANGES

* CLI: Allow parameters before and after specifying a viash config yaml. For example, 
  both following commands now work. Up until now, only the latter would work.
  - `viash run config.vsh.yaml -p docker`
  - `viash run -p docker config.vsh.yaml`

* Functionality: Arguments field can now be omitted.

* Scripts: Wrapped scripts now contain a minimal header at the top.

## BUG FIXES

* `NXF viash build`: Do not assume each config yaml has at least one test.

* Scripts: Fix Docker `chown` failing when multiple outputs are defined (#21).

* JavaScriptRequirements: Fix type getting set to "python" when unparsing.

* `viash run . ---debug`: Debug session should now work again

* Native `---setup`: Fix missing newlines when running native ---setup commands.

* Main: Fix crashing when no arguments are supplied.

* Namespace: Show error message when the config file can't be parsed.

* Executable resource: Fix Docker automount handling for Executable resources.

## TESTING

* YAML: Test invertibility of parsing/unparsing config objects.

# Viash 0.3.0 (2020-11-24): Combine functionality and platform into one config, remove temporary files

`config.vsh.yaml` is the new standard format, temporary files are removed when using run and test commands.

## BREAKING CHANGES

* File format `functionality.yaml` is no longer supported. Use `config.vsh.yaml` or `script.vsh.R/py/...` instead.

* `viash run` and `viash test`: By default, temporary files are removed when the execution succeeded, otherwise they are kept. 
  This behaviour can be overridden by specifying `--keep true` to always keep the temporary files, and `--keep false` to always remove them.

* `NXF`: `function_type: todir` now returns the output directory on the `Channel` rather than its contents.

## NEW FEATURES

* Added `viash ns test`: Run all tests in a particular namespace. For each test, the exit code and duration is reported. Results can be written to a tsv file.
* Added support for JavaScript scripts.
* Added support for Scala scripts.
* `NXF`: publishing has a few more options:
  - `publish`: Publish or yes (default is false)
  - `per_id`: Publish results in directories containing the unique (sample) ID (default is true)
  - `path`: A prefix path for the results to be published (default is empty)
* Functionality resources and tests: Allow copying whole directories instead of only single files. Also allow to rename the destination folder by specifying a value for 'dest'.
* Platform R / Python dependencies: Allow running a simple command.

## MAJOR CHANGES

* The `-P <platform>` parameter will be deprecated. For now, all `-P` values are simply passed to `-p`.
* `viash ns build` and `viash ns test`: Now use all available platforms if `-p` is not specified.
* By default, python packages will not be installed as user. Use `user: true` to modify this behaviour.

## MINOR CHANGES

* Name of autogenerated Docker image is now `ns/tool`.
* Internal changes to make it easier to extend viash with more scripting languages.
* `NXF`: Default image is now `ns/tool` for consistency.
* `NXF`: Repurpose `asis` function type for having simple publishing steps (see docs).
* `NXF`: Add component name to main `process` name
* R dependencies: by default, do not reinstall Bioconductor packages. Set `bioc_force_install: true` to revert this behaviour.

## BUG FIXES

* `viash build`: Do not display error messages when pwd is not a git repository.

## TESTING

* `viash test`: Add tests for `viash test` functionality.

# Viash 0.2.2 (2020-09-22): Generation of placeholder code now possible without VIASH START and VIASH END

Allow generating placeholder without VIASH START/VIASH END blocks.

A script does not need to contain a `VIASH START`/`VIASH END` block in order to function.

Previously, each script had to contain a codeblock as follows:

  ```r
  ## VIASH START
  par <- list(
    input = "foo",
    output = "bar
  )
  ## VIASH END
  ```

## MINOR CHANGES

* Allow generating placeholder without VIASH START/VIASH END blocks.

## BUG FIXES

* `viash ns build`: Some platforms would sometimes not be detected.
* `viash run`: Avoid error when no arguments need to be chowned.

# Viash 0.2.1 (2020-09-11): Docker chown by default

## Docker chown by default

Running a script using a Docker platform will now chown output files by default, as well as any temporary files. You can turn off this feature by specifying `chown: false` in the yaml of a Docker platform.

## [NXF] Data references

Data references in Map form can now have values being lists. In other words, we can have multiple options which have one or more values.

## viash ns build -P docker --parallel --setup

`viash ns build` has been greatly improved! You can automatically build the docker container by adding `--setup` to the command, as well as make the whole thing run in parallel using the `--parallel` or `-l` flag.

To build a docker container, you can run either of the following:

  ```bash
  viash run -f path/to/config.yaml -P docker -- ---setup
  viash build -f path/to/functionality.yaml -P docker -o target/docker/path/to --setup
  ```

Note that the first will only build the docker container, whereas the second will build the executable and then build the docker container.

To build a lot of them all at once, run:

  ```bash
  viash ns build -P docker --parallel --setup
  ```

## Custom order of platform requirements

You can now choose the order in which platform requirements are installed!

Before:

  ```yaml
  type: docker
  image: rocker/tidyverse
  target_image: "viash_test/r"
  r:
    cran:
    - optparse
    github:
    - dynverse/dynutils@devel
    bioc:
    - limma
  apt:
    packages:
    - libhdf5-serial-dev
  docker:
    build_arg:
    - GITHUB_PAT="$GITHUB_PAT"
    run:
    - git clone --depth 1 https://github.com/data-intuitive/viash_docs.git && rm -r viash_docs/.git
  ↑ in which order will these three components be run? Who knows!
  ```

Now:

  ```yaml
  type: docker
  image: rocker/tidyverse
  target_image: "viash_test/r"
  setup:
  - type: docker
    build_arg:
    - GITHUB_PAT="$GITHUB_PAT"
  - type: apt
    packages:
    - libhdf5-serial-dev
  - type: r
    cran:
    - optparse
    - dynutils
    github:
    - rcannood/princurve@devel
    bioc:
    - limma
  - type: docker
    run:
    - git clone --depth 1 https://github.com/data-intuitive/viash_docs.git && rm -r viash_docs/.git
  ```

This will ensure that the setup instructions are installed in the given order.

## NEW FEATURES

* `NXF`: Data references in Map form can now have values being lists. In other words, we can have multiple options which have one or more values.
* `viash ns build`: Added --parallel and --setup flag.
* `viash build`: Added --setup flag.
* Allow changing the order of setup commands using the `setup:` variable.
* (HIDDEN) Do not escape `${VIASH_...}` elements in default values and descriptions!

## MINOR CHANGES

* Remove `---chown` flag, move to `platform.docker.chown`; is set to true by default.
* Perform chown during both run and test using a Docker platform.

## BUG FIXES

* Issue trying to parse positional arguments even when none is provided.

# Viash 0.2.0 (2020-09-01): Autoresolve docker paths

## Changes to functionality metadata

- Added version attribute

### Autoresolve docker paths

Arguments of type: file are processed to automatically create a mount in docker. More specifically, when you pass an argument value: `--input /path/to/file`, this will be processed such that the following parameters are passed to docker:

  ```bash
  docker run -v /path/to:/viash_automount/path/to ... --input /viash_automount/path/to/file
  ```

If, for some reason, you need to manually specify a mount, you can do this with `---mount /path/to/mount:/mymount`.

### Argument multiplicity

For all parameter types (except for `boolean_true` and `boolean_false`), you can specify `multiple: true` in order to turn this argument into an array-based argument. What this does is allow you to pass multiple values for this argument, e.g. `--input file1 --input file2 --input file3:file4:file5`.

The default separator is `:` but this can be overridden by changing the separator by setting it to `multiple_sep: ","` (for example).

### New format

Viash now supports placing the functionality.yaml, platform*.yaml(s) and script into a single file. For example, this could be a merged script.R:

  ```r
  #' functionality:
  #'   name: r-estimate
  #'   arguments: ...
  #' platforms:
  #' - type: native
  #' - type: docker
  #'   image: rocker/tidyverse
  library(tidyverse)
  cat("Hello world!\n")
  ```

Instead of running:

  ```bash
  viash run -f functionality.yaml -p platform_docker.yaml -- arg1
  ```

With this format, you can now run:

  ```bash
  viash run script.R                     # run script.R with the first platform
  viash run -P docker script.R           # run script.R with the platform called 'docker' with the large P argument
  # use small p to override the platform with a custom yaml:
  viash run -p common_resources/platform_docker.yaml script.R
  # note that any arguments for the run command (e.g. -p or -P) should come before the script.R, as script.R is considered a trailing argument.
  ```

## NEW FEATURES

* Allow (optional) version attributes in `functionality.yaml` and `platform.yaml`.
* Allow testing a component with the `viash test` functionality. Tests are executed in a temporary directory on the specified platform. The temporary directory contains all the resource and test files. 
* `viash --version`: Add flag for printing the version of viash.
* Allow fetching resources from URL (http:// and https://)
* Allow retrieving functionality and platform YAMLs from URL.
* For docker containers, autoresolve path names of files. Use `---v path:path` or `---volume path:path` to manually mount a specific folder.
* Implement parameter multiplicity. 
  Set `multiple: true` to denote an argument to have higher multiplicity. 
  Run `./cmd --foo one --foo two --foo three:four` in order for multiple values to be added to the same parameter list.
* Added a new format for defining functionality in which the user passes the script in which the functionality and platforms are listed as yaml headers.
* A `---chown` flag has been added to Docker executables to automatically change the ownership of output files to the current user.
* `viash ns build`: A command for building a whole namespace.
* `NXF`: Join operations are now fully supported by means of `multiple`.
* `NXF`: Modules that perform joins can take either arrays (multiple input files or the same type to be joined) or hashes (multiple input files passed using different options on the CLI). Please refer to the docs for more info.

## MAJOR CHANGES

* Remove passthrough parameters.
* Since CLI generation is now performed in the outer script, `viash pimp` has been deprecated.
* Write out meta.yaml containing viash run information as well as the original `functionality.yaml` and `platform.yaml` content.
* Renamed `viash export` to `viash build`.

## MINOR CHANGES

* `viash run` and `viash test`: Allow changing the temporary directory by defining `VIASH_TEMP` as a environment variable. Temporary directories are cleaned up after successful executions.
* `viash run` and `viash test`: Exit(1) when execution or test fails.
* `viash build`: Add -m flag for outputting metadata after build.
* `viash run`: Required parameters can have a default value now. Produce error when a required parameter is not passed, even when a default is provided.
* `NXF`: _Modules_ are now stored under `target/nextflow` by default

## BUG FIXES

* `NXF`: Correctly escape path variable when running NXF command.
* `NXF`: Surround parameters with quotes when running NXF command.

## INTERNAL CHANGES

* Move CLI from inner script to outer script.
* Renamed Target to Platform
* Renamed Environment to Requirements

# Viash 0.1.0 (2020-05-14): Changes to functionality and the native/docker platforms

## Changes to functionality.yaml

* ftype has been renamed to function_type. The value for this field is also being checked.
* platform has been removed.
* Instead, the first resource listed is expected to have `type: r_script`, `type: bash_script`, `type: python_script`, or `type: executable`. The other resources are expected to have `type: file` by default, and are left untouched by Viash.
* in the arguments, field `flagValue` has been removed. Instead, use `type: boolean_true` and `type: boolean_false` to achieve the same effect.

## Changes to platform_(docker/native).yaml

* The `r: packages:` field has been renamed to `r: cran:`.

## MAJOR CHANGES

* Refactoring of the Functionality class as discussed in VIP1 (#1). This has resulted in a lot of internal changes, but the changes with regard to the yaml definitions are relatively minor. See the section below for more info.

## MINOR CHANGES

* Updated the functionality.yamls under `atoms/` and `src/test/` to reflect these aforementioned changes.
* Allow for bioconductor and other repositories in the R environment.
* Add support for pip versioning syntax.

## BUG FIXES

* Do not quote passthrough flags.
* Allow for spaces inside of Docker volume paths.

## DOCUMENTATION

* Updated the README.md.
* Provide some small examples at `doc/examples`.

# Viash 0.0.1 (2020-05-05): Initial release

* Initial proof of concept.<|MERGE_RESOLUTION|>--- conflicted
+++ resolved
@@ -2,7 +2,6 @@
 
 TODO add summary
 
-<<<<<<< HEAD
 ## BREAKING CHANGES
 
 * `runners` and `engines`: The usage of `platforms` is deprecated and instead these are split into `runners` and `engines` (PR #510). 
@@ -33,7 +32,10 @@
 
 * `__merge__`: Handle invalid yaml during merging (PR #570). There was not enough error handling during this operation. Switched to the more advanced `Convert.textToJson` helper method.
 
-=======
+
+
+# Viash 0.8.2 (yyyy-MM-dd): TODO Add title
+
 ## MINOR CHANGES
 
 * `NextflowTestHelper`: Do not hardcode a version of Nextflow in the testbench, 
@@ -52,8 +54,9 @@
 
 ## BUG FIXES
 
->>>>>>> 7fcf5857
 * `config`: Fix the main level of a component config not enforcing strict mode and instead allowing any field to be specified (PR #585).
+
+
 
 # Viash 0.8.1 (2023-11-20): Minor bug fix to Nextflow workflows
 
