--- conflicted
+++ resolved
@@ -1,8 +1,5 @@
 # Viash 0.7.4 (yyyy-MM-dd): TODO Add title
 
-## BUG FIXES
-
-* `WorkflowHelper`: Fixed an issue where passing a remote file URI (for example `http://` or `s3://`) as `param_list` caused `No such file` errors.
 
 ## NEW FUNCTIONALITY
 
@@ -16,19 +13,17 @@
 
 * `Scripts`: Remove the `entrypoint` parameter for all script types except `NextflowScript` (#409). All these scripts had to check individually whether the parameter was unset, now it can be done in the `Script` apply method.
 
-<<<<<<< HEAD
-* `schema export`: Restructured Nextflow-Directives, -Auto and -Config into a `nextflowParameters` group (PR #412). Previously only NextflowDirectives was exposed.
-=======
 * `schema export`:
-  - Restructure Nextflow-Directives, -Auto and -Config into a `nextflowParameters` group (#412). Previously only NextflowDirectives was exposed.
+  - Restructure Nextflow-Directives, -Auto and -Config into a `nextflowParameters` group (PR #412). Previously only NextflowDirectives was exposed.
   - Restructure the format to group authors & computational requirements together with functionality (PR #426).
   - Restructure the Viash Config and Project Config pages under a `config` category (PR #426).
   - Add references in Functionality and Nextflow VDSL3 to the new documentation pages (PR #426).
->>>>>>> f9eb2d20
 
 ## BUG FIXES
 
 * `viash config inject`: Fix an empty line being added at the script start for each time `viash config inject` was run (#377).
+
+* `WorkflowHelper`: Fixed an issue where passing a remote file URI (for example `http://` or `s3://`) as `param_list` caused `No such file` errors.
 
 * `BashWrapper`: Fix escaping of the included script where a line starting with a pipe character with optional leading spaces is stripped of the leading spaces and pipe character.
   This was quite unlikely to happen except when `viash config inject` was called on a Nextflow Script, which lead to no real config code being injected however workflows were getting corrupted. (#421)
