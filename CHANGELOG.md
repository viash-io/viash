# Viash 0.x.x (yyyy-MM-dd): TODO Add title
<<<<<<< HEAD

TODO add summary

## BREAKING CHANGES

* `runners` and `engines`: The usage of `platforms` is deprecated and instead these are split into `runners` and `engines` (PR #510). 
  The `platforms` field is still supported but will be removed in a future release.
  In brief, the `native platform` became a `native engine` and `docker platform` became a `docker engine`.
  Additionally, the `native platform` and `docker platform` became a `executable runner`, `nextflow platform` became a `nextflow runner`.
  The fields of `docker platform` is split between `docker engine` and `docker runner`: `port`, `workdir`, `setup_strategy`, and `run_args` are captured by the `runner` as they define how the component is run. The other fields are captured by the `engine` as they define the environment in which the component is run. One exception is `chown` which is rarely set to false and is now always enabled.

## NEW FUNCTIONALITY

* `export json_schema`: Add a `--strict` option to output a subset of the schema representing the internal structure of the Viash config (PR #564).

* `config view` and `ns list`: Do not output internal functionality fields (#564). Additionally, add a validation that no internal fields are present when reading a Viash config file.

## MINOR CHANGES

* `testbenches`: Add testbenches for local dependencies (PR #565).

* `testbenches`: Refactor testbenches helper functions to uniformize them (PR #565).

* `logging`: Preserve log order of StdOut and StdErr messages during reading configs in namespaces (PR #571).

## BUG FIXES

* `__merge__`: Handle invalid yaml during merging (PR #570). There was not enough error handling during this operation. Switched to the more advanced `Convert.textToJson` helper method.
  
# Viash 0.8.0-RC5 (2023-10-11): Fix run workflow
=======
>>>>>>> 66e681cd

TODO add summary

# Viash 0.8.0 (2023-10-23): Nextflow workflows and dependencies

Nextflow workflows definitions are picked up by Viash and assembled into a functional Nextflow workflow, reducing the amount of boilerplate code needed to be written by the user.
It also adds a new `runIf` argument to the `NextflowPlatform` which allows for conditional execution of modules.
We added new 'dependencies' functionality to allow for more advanced functionality to be offloaded and re-used in components and workflows.

## BREAKING CHANGES

* `NextflowPlatform`: Changed the default value of `auto.simplifyOutput` from `true` to `false` (#522, PR #518). With `simplifyOutput` set to `true`, the resulting Map could be simplified into a `File` or a `List[File]` depending on the number of outputs. To replicate the previous behaviour, add the following config mod to `_viash.yaml`:

  ```yaml
  config_mods: |
    .platforms[.type == 'nextflow'].auto.simplifyOutput := true
  ```

* `VDSL3Helper.nf`: Removed from the Viash jar file (PR #518). Its functions have been moved to `WorkflowHelper.nf`.

* `DataflowHelper.nf`: Added deprecation warning to functions from this file (PR #518).

* `preprocessInputs()` in `WorkflowHelper.nf`: Added deprecation warning to `preprocessInputs()` because this function causes a synchronisation event (PR #518).

* `author.props`: Removed deprecated `props` field (PR #536). Deprecated since 0.7.4.

## NEW FUNCTIONALITY

* `dependencies`: Add `dependencies` and `repositories` to `functionality` (PR #509). 
  The new functionality allows specifying dependencies and where to retrieve (repositories) them in a component, and subsequentially allows advanced functionality to be offloaded and re-used in scripts and projects. This is alike e.g. `npm`, `pip` and many others. A big difference is that we aim to provide the needed boilerplate code to ease the usage of the dependencies in scripts, workflows and pipelines.
  Note that the dependency is required to be a built Viash component or project and not a random file or code project found externally. This is needed to provide the necessary background information to correctly link dependencies into a component.

* `NextflowScript` & `NextflowPlatform`: Merged code for merging the `main.nf` files for VDSL3 components and wrapped Nextflow workflows (PR #518).
  By aligning the codebase for these two, wrapped Nextflow workflows are more similar to VDSL3 components. For example, you can override the behaviour of a
  wrapped Nextflow workflow using the `.run()` method. Status of a workflows `.run()` arguments:

  - Works as intended: `auto.simplifyInput`, `auto.simplifyOutput`, `fromState`, `toState`, `map`, `mapData`, `mapPassthrough`, `filter`, `auto.publish = "state"`
  - Does not work (yet): `auto.transcript`, `auto.publish = true`, `directives`, `debug`.

  In a next PR, each of the dependencies will have their values overridden by the arguments of the `.run`.

* `NextflowPlatform`: The data passed to the input of a component and produced as output by the component are now validated against the arguments defined in the Viash config (PR #518).

* `NextflowPlatform`: Use `stageAs` to allow duplicate filenames to be used automatigically (PR #518).

* `NextflowPlatform`: When wrapping Nextflow workflows, throw an error if the IDs of the output channel doesn't match the IDs of the input channel (PR #518).
  If they don't, the workflow should store the original ID of the input tuple in the in the `_meta.join_id` field inside the state as follows:
  Example input event: `["id", [input: file(...)]]`,
  Example output event: `["newid", [output: file(...), _meta: [join_id: "id"]]]`

* `NextflowPlatform`: Added new `.run()` argument `runIf` - a function that determines whether the module should be run or not (PR #553).
  If the `runIf` closure evaluates to `true`, then the module will be run. Otherwise it will be passed through without running.

## MAJOR CHANGES

* `WorkflowHelper.nf`: The workflow helper was split into different helper files for each of the helper functions (PR #518).
  For now, these helper files are pasted together to recreate the `WorkflowHelper.nf`.
  In Viash development environments, don't forget to run `./configure` to start using the updated Makefile.

* `NextflowPlatform`: Set default tag to `"$id"` (#521, PR #518).

* `NextflowPlatform`: Refactoring of helper functions (PR #557).
  - Cleaned up `processConfig()`: Removed support for `functionality.inputs` and `functionality.outputs`
  - Cleaned up `processConfig()`: Removed support for `.functionality.argument_groups[].argument` containing a list of argument ids as opposed to the arguments themselves.
  - Rewrote `--param_list` parser.
  - Removed unused function `applyConfig()` and `applyConfigToOneParamSet()`.
  - Refactored `channelFromParams()` to make use of new helper functions.
  - Removed deprecated `paramsToChannel()`, `paramsToList()`, `viashChannel()`.
  - Deprecated `preprocessInputs()` -- use the wrapped Viash Nextflow functionality instead.
  - Refactored `preprocessInputs()` to make use of new helper functions.
  - Reprecated run arguments `map`, `mapData`, `mapPassthrough`, `renameKeys`.

## MINOR CHANGES

* `NextflowPlatform`: Throw error when unexpected keys are passed to the `.run()` method (#512, PR #518).

* `Testbenches`: Add testbenches for the new `dependencies` functionality and other small coverage improvements (PR #524).

* `NextflowPlatform`: Use `moduleDir` instead of `projectDir` to determine the resource directory.

* `NextflowPlatform`: Rename internal VDSL3 variables to be more consistent with regular Viash component variables and avoid naming clashes (PR #553).

## DOCUMENTATION

* Minor fixes to VDSL3 reference documentation (PR #508).

## BUG FIXES

* `WorkflowHelper.nf`: Only set default values of output files which are **not already set**, and if the output file argument is **not required** (PR #514).

* `NextflowPlatform`: When using `fromState` and `toState`, do not throw an error when the state or output is missing an optional argument (PR #515).

* `export cli_autocomplete`: Fix output script format and hide `--loglevel` and `--colorize` (PR #544). Masked arguments are usable but might not be very useful to always display in help messages.

# Viash 0.7.5 (2023-08-11): Minor breaking changes and new features

This release contains minor breaking change due to deprecated or outdated functionality being removed.

New functionality includes:

  - Export a JSON schema for the Viash config with `viash export json_schema`

  - Export a Bash or Zsh autocomplete script with `viash export cli_autocomplete`

  - Nextflow VDSL3 modules now have a `fromState` and `toState` argument to allow for better control of the data that gets passed to the module and how the state is managed in a Nextflow workflow.

## BREAKING CHANGES

* `viash export cli_schema`: Added `--format yaml/json` argument, default format is now a YAML (PR #448).

* `viash export config_schema`: Added `--format yaml/json` argument, default format is now a YAML (PR #448).

* `NextflowLegacyPlatform`: Removed deprecated code (PR #469).

* `viash_*`: Remove legacy viash_build, viash_test and viash_push components (PR #470).

* `ComputationalRequirements`, `Functionality`, `DockerPlatform`, `DockerRequirements`: Remove documentation of removed fields (PR #477).

## NEW FUNCTIONALITY

* `viash export json_schema`: Export a json schema derived from the class reflections and annotations already used by the `config_schema` (PR #446).

* `viash export config_schema`: Output `default` values of member fields (PR #446).

* `CI`: Test support for different Java versions on GitHub Actions (PR #456). Focussing on LTS releases starting from 11, so this is 11 and 17. Also test latest Java version, currently 20.

* `viash test` and `viash ns test`: add `--setup` argument to determine the docker build strategy before a component is tested (PR #451).

* `viash export cli_autocomplete`: Export a Bash or Zsh autocomplete script (PR #465 & #482).

* `help message`: Print the relevant help message of (sub-)command when `--help` is given as an argument instead of only printing the help message when it is the leading argument and otherwise silently disregarding it (initially added in PR #472, replaced by PR #496). This is a new feature implemented in Scallop 5.0.0.

* `Logging`: Add a Logger helper class (PR #485 & #490). Allows manually enabling or disabling colorizing TTY output by using `--colorize`. Add provisions for adding debugging or trace code which is not outputted by default. Changing logging level can be changed with `--loglevel`. These CLI arguments are currently hidden.

* `NextflowPlatform`: Nextflow VDSL3 modules now have a `fromState` and `toState` argument to allow for better control of the data that gets passed to the module and how the state is managed in a Nextflow workflow (#479, PR #501).

## MINOR CHANGES

* `PythonScript`: Pass `-B` to Python to avoid creating `*.pyc` and `*.pyo` files on importing helper functions (PR #442).

* `viash config`: Special double values now support `+.inf`, `-.inf` or `.nan` values (PR #446 and PR #450). The stringified versions `"+.inf"`, `"-.inf"` or `".nan"` are supported as well. This is in line with the yaml spec.

* `system environment variables`: Add wrapper around `sys.env` and provide access to specific variables (PR #457). Has advantages for documentation output and testbenches.

* `testbench`: Added some minor testbenches to tackle missing coverage (PR #459, #486, #488, #489, #492 & #494).

* `viash export config_schema`: Simplify file structure (PR #464).

* `helpers.Format`: Add a helper for the Format helper object (PR #466).

* `testbench`: Use config deriver to create config variants for testing (PR #498). This reduces the amount of config files that need to be maintained.

## BUG FIXES

* `viash config`: Validate Viash config Yaml files better and try to give a more informative error message back to the user instead of a stack trace (PR #443).

* `viash ns build`: Fix the error summary when a setup or push failure occurs. These conditions were not displayed and could cause confusion (PR #447).

* `testbench`: Fix the viash version switch test bench not working for newer Java versions (PR #452).

* `malformed input exception`: Capture MalformedInputExceptions when thrown by reading files with invalid Ascii characters when unsupported by Java (PR #458).

* `viash project file parsing`: Give a more informative message when the viash project file fails to parse correctly (PR #475).

* `DockerPlatform`: Fix issue when mounting an input or output folder containing spaces (PR #484).

* `Config mod`: Fix a config mod where the filter should execute multiple deletes (PR #503).

## DOCUMENTATION

* `NextflowPlatform`: Add documentation for the usage and arguments of a VDSL3 module (PR #501).

## INTERNAL CHANGES

* `NextflowVDSL3Platform`: Renamed to `NextflowPlatform` (PR #469).

* Rename mentions of `NextFlow` to `Nextflow` (PR #476).

* `Reference static pages`: Move `.qmd` files from the website to a local folder here; `docs/reference` (PR #504). This way we can track behaviour changes that need to be documented locally.

# Viash 0.7.4 (2023-05-31): Minor bug fixes and minor improvements to VDSL3

Some small fixes and consistency improvements.
A few Quality of Life improvements were made e.g. to override the Docker `entrypoint` when working with Nextflow and providing default labels when building a Nextflow workflow.

## NEW FUNCTIONALITY

* Add default labels in Nextflow config files that set default values for cpu and memory settings (PR #412). Values are more or less logarithmically spaced (1, 2, 5, 10, ...).

* `Author`: Added `info` field to authors. Deprecated `props` field (PR #423).

* `viash config view` and `viash ns list`: Set the `.info.output` path when a platform argument is provided.

* `viash ns exec`: Added two more fields:

  - `{output}`: path to the destination directory when building the component
  - `{abs-output}`: absolute path to the destination directory when building the component

* `DockerPlatform`: Add `entrypoint` and `cmd` parameters to the docker platform config that allows overriding the default docker container settings (PR #432).

## MINOR CHANGES

* `Nextflow VDSL3`:
  - Add profiles to the Nextflow Config file when the main script is a `NextflowScript` (#408).
  - Add a `script` parameter in Nextflow Config file to add a single string or list of strings to the `nextflow.config` (PR #430).

* `Scripts`: Remove the `entrypoint` parameter for all script types except `NextflowScript` (#409). All these scripts had to check individually whether the parameter was unset, now it can be done in the `Script` apply method.

* `schema export`:
  - Restructure Nextflow-Directives, -Auto and -Config into a `nextflowParameters` group (PR #412). Previously only NextflowDirectives was exposed.
  - Restructure the format to group authors & computational requirements together with functionality (PR #426).
  - Restructure the Viash Config and Project Config pages under a `config` category (PR #426).
  - Add references in Functionality and Nextflow VDSL3 to the new documentation pages (PR #426).
  - Add description and/or examples for platforms and requirements (PR #428).

## BUG FIXES

* `viash config inject`: Fix an empty line being added at the script start for each time `viash config inject` was run (#377).

* `WorkflowHelper`: Fixed an issue where passing a remote file URI (for example `http://` or `s3://`) as `param_list` caused `No such file` errors.

* `BashWrapper`: Fix escaping of the included script where a line starting with a pipe character with optional leading spaces is stripped of the leading spaces and pipe character.
  This was quite unlikely to happen except when `viash config inject` was called on a Nextflow Script, which lead to no real config code being injected however workflows were getting corrupted. (#421)

* `Deprecation testbench`: Add missing classes to be checked (PR #426).

# Viash 0.7.3 (2023-04-19): Minor bug fixes in documentation and config view

Fix minor issues in the documentation and with the way parent paths of resources are printed a config view.

## BUG FIXES

* `DockerPlatform`: Fixed example in documentation for the `namespace_separator` parameter (PR #396).

* `viash config view`: Resource parent paths should be directories and not file (PR #398).


# Viash 0.7.2 (2023-04-17): Project-relative paths and improved metadata handling

This update adds functionality to resolve paths starting with a slash as relative to the project directory, improves handling of info metadata in the config, and fixes to the operator precedence of config mods.

## NEW FUNCTIONALITY

* Resolve resource and merge paths starting with a slash (`/`) as relative to the project directory (PR #380). To define absolute paths (which is not recommended anyway), prefix the path with the `file://` protocol. Examples:

  - `/foo` is a file or directory called `foo` in the current project directory.
  - `file:/foo` is a file or directory called `foo` in the system root.

## MINOR CHANGES

* `viash config view`: Do not modify (e.g. strip empty fields) of the `.functionality.info` and `.functionality.arguments[].info` fields (#386).

## BUG FIXES

* `ConfigMods`: Fix operator precedence issues with conditions in the config mod parsers (PR #390).

## INTERNAL CHANGES

* Clean up unused code (PR #380).

* Move circe encoders/decoders for File and Path from `io.viash.functionality.arguments` to `io.viash.helpers.circe` (PR #380).

* Store the project root directory (that is, the directory of the `_viash.yaml`) in a ViashProject object (PR #380).

* Tests: Reworked language tests to be grouped in their own subfolder and split off the bash language test from the general `testbash` folder (PR #381).

* Tests: Add additional language tests for `viash config inject` (PR #381).

* Tests: Added test for `io.viash.helpers.IO` (PR #380).


# Viash 0.7.1 (2023-03-08): Minor improvements to VDSL3 and schema functionality.

This is a minor release which improves caching in VDSL3 components and changes the formats of the schema files for the Viash config and CLI.

## MINOR CHANGES

* `DataflowHelper`: Add assertions and `def`s.

## BUG FIXES

* `VDSL3`: Only the first two elements from an event in a channel are now passed to a process. This avoids calculating cache entries based on arguments that are not used by the process, causing false-negative cache misses.

* `config_schema`:
  - Correct some incorrect markdown tags.
  - Add project config.
  - Correct documentation/markdown tags to the correct order.
  - Add summary description and example for 'resource' and 'argument', to be used on the reference website.
  - Add documentation for the Nextflow directives.

* `cli_schema`: Correct documentation/markdown tags to the correct order.

# Viash 0.7.0 (2023-02-28): Major code cleanup and minor improvements to VDSL3

* Default namespace separator has been changed from `_` to `/`. This means 
  Docker images will be named `<Registry>/<Organization>/<Namespace>/<Name>`
  by default. For example, `ghcr.io/openpipelines-bio/mapping/cellranger_count`
  instead of `ghcr.io/openpipelines-bio/mapping_cellranger_count`.

* Removed deprecated code of unused functionality to simplify code.
  - Shorthand notation for specitying input/output arguments
  - Shorthand notation for specifying Docker requirements
  - Legacy Nextflow platform

* Improvements in VDSL3 and the Nextflow Workflow Helper to make behaviour
  more predictable and fixing some bugs in the meantime. Run the following
  to get access to the updated helpers:

  ```bash
  WF_DIR="src/wf_utils"
  [[ -d $WF_DIR ]] || mkdir -p $WF_DIR
  viash export resource platforms/nextflow/ProfilesHelper.config > $WF_DIR/ProfilesHelper.config
  viash export resource platforms/nextflow/WorkflowHelper.nf > $WF_DIR/WorkflowHelper.nf
  viash export resource platforms/nextflow/DataflowHelper.nf > $WF_DIR/DataflowHelper.nf
  ```

* Improvements to test benches and several bug fixes.

## BREAKING CHANGES

* Viash config: Previously deprecated fields are now removed.
  - `functionality.inputs`: Use `arguments` or `argument_groups` instead.
  - `functionality.outputs`: Use `arguments` or `argument_groups` instead.
  - `functionality.tests`: Use `test_resources` instead. No functional difference.
  - `functionality.enabled`: Use `status: enabled` instead.
  - `functionality.requirements.n_proc`: Use `cpus` instead.
  - `platforms.DockerPlatform.privileged`: Add a `--privileged` flag in `run_args` instead.
  - `platforms.DockerPlatform.apk`: Use `setup: [{ type: apk, packages: ... }]` instead.
  - `platforms.DockerPlatform.apt`: Use `setup: [{ type: apt, packages: ... }]` instead.
  - `platforms.DockerPlatform.yum`: Use `setup: [{ type: yum, packages: ... }]` instead.
  - `platforms.DockerPlatform.r`: Use `setup: [{ type: r, packages: ... }]` instead.
  - `platforms.DockerPlatform.python`: Use `setup: [{ type: python, packages: ... }]` instead.
  - `platforms.DockerPlatform.docker`: Use `setup: [{ type: docker, run: ... }]` instead.
  - `platforms.DockerPlatform.docker.setup.resources`: Use `setup: [{ type: docker, copy: ... }]` instead.
  - `platforms.NextflowLegacy`: Use the Nextflow VDSL3 platform instead.
  - `functionality.ArgumentGroups`: No longer supports strings referring to arguments in the `arguments:` section.
    Instead directly put the arguments inside the argument groups.

* `viash_install`: The bootstrap script has been reworked in line with the project config introduced in 0.6.4:

    * The default location for installing the Viash executable is now `./viash` (was: `bin/viash`).
    * The new `viash_install` support `--output` and `--tag`.
    * The various settings that existed in `viash_install` (organisation, tag, ...) are moved to the project config.

  Please note that this new `viash_install` bootstrap script can be run from the CLI using:

    ```
    curl -fsSL dl.viash.io | bash
    ```
  The old `get.viash.io` is still available but points to the version 0.6.7 version of this component and is deprecated.

* `WorkflowHelper`: `paramsToList`, `paramsToChannel` and `viashChannel` are now deprecated and will be removed in a future release.

* `viash (ns) build`: Change the default value of the namespace separator in a Docker platform from `_` to `/`. 
  Add `".platforms[.type == 'docker'].namespace_separator := '_'"` to the project config `_viash.yaml` to revert to the previous behaviour.

## MAJOR CHANGES

* `VDSL3`: now uses the newly implemented `channelFromParams` and `preprocessInputs` instead of `viashChannel`.

## NEW FEATURES

* `WorkflowHelper`: Added `preprocessInputs` and `channelFromParams` to replace `paramsToList`, `paramsToChannel` and `viashChannel`. This refactor allows processing parameters that are already in a Channel using `preprocessInputs`, which is necessary when passing parameters from a workflow to a subworkflow in a Nextflow pipeline.

## MINOR CHANGES

* `Main`: Capture build, setup and push errors and output an exit code.

* `File downloading`: Add check to pre-emptively catch file errors (e.g. 404).

* `Scala`: Updated to Scala 2.13 and updated several dependencies.

* `Main`: Improve `match` completeness in some edge cases and throw exceptions where needed.

* `Changelog`: Reformat the changelog to a more structured format.
  For every release, there is now a date, title, and summary.
  This both improves the changelog itself but can then also be used to postprocess the CHANGELOG programmatically.

* `VDSL3`: Add a default value for `id` when running a VDSL3 module as a standalone pipeline.

* `TestBenches`:
  - Verify switching of Viash versions
  - Prepare ConfigDeriver by copying base resources to the targetFolder. Use cases so far showed that it's always required and it simplifies the usage.
  - Remove some old & unmaintained IntelliJ Idea `editor-fold` tags. Given that the testbenches were split up, these were broken but also no longer needed.
  - Add 2 testbenches for computational requirements when running `viash run` or `viash test`.
  - Added tests for different values for the `--id` and `--param_list` parameters of VDSL3 modules.

* `viash test`: Use `test` as a random tag during testing, instead of `test` plus a random string.

## BUG FIXES

* `WorkflowHelper`: fixed where passing a relative path as `--param_list` would cause incorrect resolving of input files.

* `Testbenches`: Fix GitTest testbench to correctly increment temporary folder naming and dispose them after the test finishes.

* `viash xxx url`: Fix passing a url to viash as the config file to process. Add a short testbench to test principle functionality.

* `Testbenches`: Simplify `testr` container.

* `Main`: Improve error reporting to the user in some cases where files or folders can't be found. Depending on the thrown exception, more or less context was given.

* `VDSL3`: Create parent directory of output files before starting the script.

# Viash 0.6.7 (2022-12-14): A minor release with several QoL improvements

Another minor release which contains several quality of life improvements for the Nextflow VDSL3 platform, as well as automated warnings for deprecated functionality.

## MINOR CHANGES

* `NextflowPlatform`: Create directories during a stub run when output path is a nested directory (PR #314).

* Automatically generate a warning for deprecated parameters while parsing a .viash.yaml configuration file using the inline documentation deprecation annotations.

* Add a "planned removal" field in the deprecation annotations.

* Add testbenches to verify proper formatting of the deprecation versions and compare current version to the planned removal version so no deprecated parameters get to stick around beyond what was planned.

* `NextflowPlatform`: Nextflow processes are created lazily; that is, only when running
  a Nextflow workflow (PR #321).

## BUG FIXES

* `NextflowPlatform`: Automatically split Viash config strings into strings of 
  length 65000 since the JVM has a limit (65536) on the length of string constants (PR #323).

# Viash 0.6.6 (2022-12-06): A small bugfix release

This release fixes an issue where stderr was being redirected to stdout.

## BUG FIXES

* Don't redirect stderr to stdout when switching Viash versions (#312).

# Viash 0.6.5 (2022-12-02): A small bugfix release

A small update which fixes an issue with `viash ns list` that was
introduced in Viash 0.6.3.

## BUG FIXES

* `viash ns list`: When the `-p <platform>` is defined, filter the 
  output by that platform.

# Viash 0.6.4 (2022-11-30): Add backwards compability by supporting switching to older Viash versions

This release adds features related to managing Viash projects and 
allows for better runtime introspection of Nextflow VDSL3 modules.

The most notable changes are:

* You can switch versions of Viash using the `VIASH_VERSION` 
  environment variable! Example:
  
  ```bash
  VIASH_VERSION=0.6.0 viash --version
  ```

  More importantly, you can specify the version of Viash you want
  in a project config. See below for more info.

* Introducing Viash project config files as an experimental feature.
  It allows storing project-related settings in a `_viash.yaml` 
  config file which you should store at the root of your repository.
  Example:

  ```yaml
  viash_version: 0.6.4
  source: src
  target: target
  config_mods: |
    .platforms[.type == 'docker'].target_registry := 'ghcr.io'
    .platforms[.type == 'docker'].target_organization := 'viash-io'
    .platforms[.type == 'docker'].namespace_separator := '/'
    .platforms[.type == 'docker'].target_image_source := 'https://github.com/viash-io/viash'
  ```

* It's now possible to specify in which order Viash will merge
  Viash configs. Example:

  ```yaml
  functionality:
    name: foo
    arguments:
      - __merge__: obj_input.yaml
        name: "--one"
      - __merge__: [., obj_input.yaml]
        name: "--two"
      - __merge__: [obj_input.yaml, .]
       name: "--three"
  ```

Please take note of the following breaking changes:

* Passing non-existent paths to a Viash component will cause the 
  component to generate an error when no file or folder is found.
  Set `must_exist` to `false` to revert to the previous behaviour.

* The arguments `--write_meta/-w` and `--meta/-m` no longer exist,
  because every `viash build/run/test` run will generate a 
  `.config.vsh.yaml` meta file.

## BREAKING CHANGES

* Config: Viash configs whose filenames start with a `.` are ignored (PR #291).

* `viash build`: `--write_meta/-m` and `--meta/-m` arguments have been removed. 
  Instead, the `.config.vsh.yaml` file is always created when building Viash components (PR #293).

* `FileArgument`: Default setting of `must_exist` was changed from `false` to `true`. 
  As such, the component will throw an error by default if an input file or output file
  is missing (PR #295).

* Config merging: `__inherits__` has been renamed to `__merge__`.

## NEW FUNCTIONALITY

* You can switch versions of Viash using the `VIASH_VERSION` 
  environment variable (PR #304)! Example:
  
  ```bash
  VIASH_VERSION=0.6.0 viash --version
  ```

* Traceability: Running `viash build` and `viash test` creates a `.config.vsh.yaml` file 
  by default, which contains the processed config of the component. As a side effect, 
  this allows for reading in the `.config.vsh.yaml` from within the component to learn 
  more about the component being tested (PR #291 and PR #293).

* `FileArgument`: Added `create_parent` option, which will check if the directory of an output
file exists and create it if necessary (PR #295).

## MINOR CHANGES

* `viash run`, `viash test`: When running or testing a component, Viash will add an extension
  to the temporary file that is created. Before: `/tmp/viash-run-wdckjnce`, 
  now: `/tmp/viash-run-wdckjnce.py` (PR #302).

* NextflowPlatform: Add `DataflowHelper.nf` as a retrievable resource in Viash (PR #301).

* NextflowPlatform: During a stubrun, argument requirements are turned off and
  the `publishDir`, `cpus`, `memory`, and `label` directives are also removed 
  from the process (PR #301).

* `NextflowPlatform`: Added a `filter` processing argument to filter the incoming channel after 
  the `map`, `mapData`, `mapId` and `mapPassthrough` have been applied (PR #296).

* `NextflowPlatform`: Added the Viash config to the Nextflow module for later introspection (PR #296).
  For example:
  ```groovy
  include { foo } from "$targetDir/path/foo/main.nf"

  foo.run(filter: { tup ->
    def preferredNormalization = foo.config.functionality.info.preferred_normalization
    tup.normalization_id == preferredNormalization
  })
  ```
## BUG FIXES

* `BashWrapper`: Don't overwrite meta values when trailing arguments are provided (PR #295).

## EXPERIMENTAL FEATURES

* Viash Project: Viash will automatically search for a `_viash.yaml` file in the directory of 
  a component and its parent directories (PR #294).

  Contents of `_viash.yaml`:
  ```yaml
  source: src
  target: target
  config_mods: |
    .platforms[.type == 'docker'].target_registry := 'ghcr.io'
    .platforms[.type == 'docker'].target_organization := 'viash-io'
    .platforms[.type == 'docker'].namespace_separator := '/'
    .platforms[.type == 'docker'].target_image_source := 'https://github.com/viash-io/viash'
  ```

* Config merging: Allow specifying the order in which Viash will merge configs (PR #289).
  If `.` is not in the list of inherited objects, it will be added at the end.

  Contents of `config.vsh.yaml`:
  ```yaml
  functionality:
    name: foo
    arguments:
      - __merge__: obj_input.yaml
        name: "--one"
      - __merge__: [., obj_input.yaml]
        name: "--two"
      - __merge__: [obj_input.yaml, .]
        name: "--three"
  ```

  Contents of `obj_input.yaml`:
  ```yaml
  type: file
  name: --input
  description: A h5ad file
  ```
  Output of `viash config view config.vsh.yaml` (stripped irrelevant bits):
  ```yaml
  functionality:
    arguments:
    - type: "file"
      name: "--one"
      description: "A h5ad file"
    - type: "file"
      name: "--input"
      description: "A h5ad file"
    - type: "file"
      name: "--three"
      description: "A h5ad file"
  ```
  

# Viash 0.6.3 (2022-11-09): Quality-of-life improvements in Viash.

This release features contains mostly quality of life improvements and some experimental functionality. Most notably:

* `viash ns list` now only returns a config just once instead of once per platform.

* A functionality's info field can contain any data structures. An `.info` field was added to arguments as well.

* Bug fixes for using Viash with podman, Nextflow>=22.10 and R<4.0.

* Experimental support for inheriting from config partials.

## MAJOR CHANGES

* `Config`: Made major internal changes w.r.t. how config files are read and at which point a platform (native, docker, nextflow)
  is applied to the functionality script. The only visible side effect is that 
  `viash ns list` will output each config only once instead of multiple times.

* `Functionality`: Structured annotation can be added to a functionality and its arguments using the `info` field. Example:
  ```yaml
  functionality:
    name: foo
    info:
      site: https://abc.xyz
      tags: [ one, two, three ]
    arguments:
      - name: --foo
        type: string
        info:
          foo: bar
          a:
            b:
              c
  ```

## MINOR CHANGES

* `BashWrapper`: Allow printing the executor command by adding `---verbose ---verbose` to a `viash run` or an executable.

* `Testbenches`: Rework `MainBuildAuxiliaryNativeParameterCheck` to create stimulus files and loop over the file from bash instead of looping natively.
  This prevents creating thousands of new processes which would only test a single parameter.
  Note this still calls the main script for each stimulus separately, but that was the case anyway, only much much worse.

* `Testbenches`: Split some grouped test benches into slightly smaller test benches that group tested functionality better.

* `Annotations`: Complete the config schema annotations.
  Make sure all arguments are documented.
  Added an annotation `internalFunctionality` and `undocumented` for arguments that should not be documented.
  Added a testbench that verifies that all arguments are in fact annotated, skipping those that are not in the class constructor.
  Adds a hierarchy field in the `__this__` member to list the relation of the own and parent classes.

* `Testbenches`: Add exit code to helper method `testMainWithStdErr`.

* `Testbenches`: Add testbench to verify viash underscore components (viash_build, viash_install, viash_push, viash_skeleton, viash_test).

* `Testbenches`: Update viash underscore component tests to use `$meta_executable`.

* `viash ns exec`: Allow choosing whether the `{platform}` field should be filled in, based on the `--apply_platform` parameter.

## BUG FIXES

* `DockerPlatform`: Remove duplicate auto-mounts (#257).

* `Underscore component tests`: Fix tests for `viash_skeleton` and `viash_test` components.

* `NextflowVDSL3Platform`: Fix 'Module scriptPath has not been defined yet' error when Nextflow>=22.10 (#269).

* `config inject`: Doesn't work when `must_exist == true` (#273).

* `RScript`: Fix compatibility issue where the new character escaping in `r_script` required R>=4.0 (#275). Escaping is now handled without
  using the new `r'(foo)'` notation.

## DEPRECATION

* `DockerRequirements`: The `resources:` setting has been deprecated and will be removed in Viash 0.7.0. Please use `copy:` instead.

* `DockerRequirements`: The `privileged:` setting has been deprecated and will be removed in Viash 0.7.0. Please use `run_args: "--privileged"` instead.

## EXPERIMENTAL FUNCTIONALITY

* `Config`: Any part of a Viash config can use inheritance to fill data (PR #271). For example:
  Contents of `src/test/config.vsh.yaml`:
  ```yaml
  __inherits__: ../api/base.yaml
  functionality:
    name: test
    resources:
      - type: bash_script
        path: script.sh
        text: |
          echo Copying $par_input to $par_output
          cp $par_input $par_output
  ```
  Contents of `src/api/base.yaml`:
  ```yaml
  functionality:
    arguments:
      - name: "--input"
        type: file
      - name: "--output"
        type: file
        direction: output
  ```
  The resulting yaml will be:
  ```yaml
  functionality:
    name: test
    arguments:
      - name: "--input"
        type: file
      - name: "--output"
        type: file
        direction: output
    resources:
      - type: bash_script
        path: script.sh
        text: |
          echo Copying $par_input to $par_output
          cp $par_input $par_output
  ```

# Viash 0.6.2 (2022-10-11): Two bug fixes

This is a quick release to push two bug fixes related to security and being able to run Nextflow with optional output files.

## BUG FIXES

* `Git`: Strip credentials from remote repositories when retrieving the path.

* `VDSL3`: Allow optional output files to be `null`.

# Viash 0.6.1 (2022-10-03): Minor improvements in functionality

This release contains mostly minor improvements of functionality released in Viash 0.6.0. Most notably:

* Support was added for `type: long` arguments

* `meta["n_proc"]` has been renamed to `meta["cpus"]`. `meta["cpus"]` is now an integer, whereas `meta["memory_*"]` are now longs.

* `viash ns exec` is able to recognise `{platform}` and `{namespace}` fields.

* And various bug fixes and improvements to documentation and unit testing.

## BREAKING CHANGES

* Deprecated usage `resources_dir` variable inside scripts, use `meta["resources_dir"]` instead (or `$meta_resources_dir` in Bash, or `meta$resources_dir` in R).

* Deprecated `meta["n_proc"]` in favour for `meta["cpus"]`.

## NEW FUNCTIONALITY

* `viash ns exec`: Added two more fields:

  - `{platform}`: the platform name (if applicable)
  - `{namespace}`: the namespace of the component

* `LongArgument`: Added support for 64-bit integers with `type: long` as opposed to `type: integer` which are 32-bit integers.

## MAJOR CHANGES

* Allow passing integers/doubles/booleans to string parameters (#225). Removed the 'Version' helper class.

## MINOR CHANGES

* `meta["cpus"]` is now an integer, `meta["memory_*"]` are now longs (#224).

* `DockerPlatform`: Only store author names in the authors metadata.

* `NextflowPlatform`: Only store author names in the authors metadata.

* `Argument[_]`: Turn `multiple_sep` from `Char` into `String`.

## INTERNAL CHANGES

* All `meta[...]` variables are now processed similar to `Argument[_]`s, instead of using custom code to convert object types and detect Docker mounts.

* `Escaper`: Make more generic Escaper helper class.

## DOCUMENTATION

* Hardcoded URLs pointing to viash.io in the documentation annotations were replaced with a new keyword system.

* Replaced references to "DSL" with "Dynamic Config Modding" in the `--help` output.

* Added an example for Ruby based Docker setups.

## BUG FIXES

* `viash ns`: Reverse exit code outputs, was returning 1 when everything was OK and 0 when errors were detected (PR #227).

* `viash config inject`: Fix processing of arguments when argument groups are defined (#231).

* Fixed a few typos in the CLI.

* Fixed the formatting of `ns exec` documentation.

* `VDSL3`: Fix stub functionality.

* `VDSL3`: Fix error during error message.

* `viash test`: Fix issue where `VIASH_TEMP` could not be a relative directory when running `viash test` (#242).

* `BashScript`, `CSharpScript`, `JavaScriptScript`, `PythonScript`, `RScript`, `ScalaScript`: Fix quoting issues of certain characters (#113).

## DEPRECATION

* `NextflowPlatform`: Deprecate `--param_list_format` parameter.

## TESTING

* `BashScript`, `CSharpScript`, `JavaScriptScript`, `PythonScript`, `RScript`, `ScalaScript`: Implement more rigorous testing of which characters are escaped.

* `BashWrapper`: Escape usage of `multiple_sep`. This fixes various checks and transformations not working when when `multiple_sep` is set to `";"` (#235).

# Viash 0.6.0 (2022-09-07): Nextflow VDSL3 is now the default, support for tracking memory and cpu requirements more elegantly

The first (major) release this year! The biggest changes are:

* Nextflow VDSL3 is now the default Nextflow platform, whereas the legacy Nextflow platform has been deprecated.

* Support for tracking memory and cpu requirements more elegantly.

* Grouping arguments in groups more concisely.

* The addition of a `viash ns exec` command, to be able to execute commands on Viash components more easily.

## BREAKING CHANGES

* `NextflowPlatform`: `variant: vdsl3` is now the default NextflowPlatform. `variant: legacy` has been deprecated.

* `Functionality`: Fields `.inputs` and `.outputs` has been deprecated. Please use `.argument_groups` instead (#186).
  Before:
  ```yaml
  functionality:
    inputs:
      - name: "--foo"
    outputs:
      - name: "--bar"
  ```
  Now:
  ```yaml
  functionality:
    argument_groups:
      - name: Inputs
        arguments:
          - name: "--foo"
            type: file
      - name: Outputs
        arguments:
          - name: "--bar"
            type: file
            direction: output
  ```

* Passing strings to an argument group's arguments has been deprecated. Please simply copy the argument itself into the argument group (#186).
  Before:
  ```yaml
  functionality:
    arguments:
      - name: "--foo"
        type: file
      - name: "--bar"
        type: file
        direction: output
    argument_groups:
      - name: Inputs
        arguments: [ foo ]
      - name: Outputs
        arguments: [ bar ]
  ```
  Now:
  ```yaml
  functionality:
    argument_groups:
      - name: Inputs
        arguments:
          - name: "--foo"
            type: file
      - name: Outputs
        arguments:
          - name: "--bar"
            type: file
            direction: output
  ```

## NEW FUNCTIONALITY

* Allow setting the number of processes and memory limit from within the Viash config, 
  as well as a list of required commands. Example:

  ```yaml
  functionality:
  name: foo
  requirements:
    cpus: 10
    memory: 10GB
    commands: [ bash, r, perl ]
  ```
  
  You can override the default requirements at runtime:

  - `./foo ---cpus 4 ---memory 100PB` (for NativePlatform or DockerPlatform)
  - By adding `process.cpus = 4` and `process.memory "100 PB"` to a nextflow.config (for NextflowPlatform)

  This results the following meta variables to be injected into a script:

  - `meta_cpus` (in Bash) or `meta["cpus"]` (in any other language): Number of processes the script is allowed to spawn.
  - `meta_memory_b` (in Bash) or `meta["memory_b"]` (in any other language): Amount of memory the script is allowed to allocate, in bytes.
  - `meta_memory_kb` (in Bash) or `meta["memory_kb"]` (in any other language): Same but in kilobytes, rounded up.
  - `meta_memory_mb` (in Bash) or `meta["memory_mb"]` (in any other language): Same but in megabytes, rounded up.
  - `meta_memory_gb` (in Bash) or `meta["memory_gb"]` (in any other language): Same but in gigabytes, rounded up.
  - `meta_memory_tb` (in Bash) or `meta["memory_tb"]` (in any other language): Same but in terabytes, rounded up.
  - `meta_memory_pb` (in Bash) or `meta["memory_pb"]` (in any other language): Same but in petabytes, rounded up.
  
* `viash ns exec`: Added a command for executing arbitrary commands for all found Viash components.
  The syntax of this command is inspired by `find . -exec echo {} \;`.
  
  The following fields are automatically replaced:
   * `{}` | `{path}`: path to the config file
   * `{abs-path}`: absolute path to the config file
   * `{dir}`: path to the parent directory of the config file
   * `{abs-dir}`: absolute path to the directory of the config file
   * `{main-script}`: path to the main script (if any)
   * `{abs-main-script}`: absolute path to the main script (if any)
   * `{functionality-name}`: name of the component
  
  A command suffixed by `\;` (or nothing) will execute one command for each
  of the Viash components, whereas a command suffixed by `+` will execute one
  command for all Viash components.

* `ConfigMod`: Added a `del(...)` config mod to be able to delete a value from the yaml. Example: `del(.functionality.version)`.

## MAJOR CHANGES

* `Folder structure`: Adjusted the folder structure to correctly reflect the the namespace change of viash from `com.dataintuitive.viash` to `io.viash`.

* `Functionality`: Reworked the `enabled` field from boolean to a `status` field which can have the following statusses: `enabled`, `disabled` and `deprecated`.
  When parsing a config file which has the `status` field set to `deprecated` a warning message is displayed on stderr.
  Backwards for `enabled` is provided where `enabled: true` => `status: enabled` and `enabled: false` => `status: false`. The `enabled` field is marked deprecated.

## MINOR CHANGES

* `Resources`: Handle edge case when no resources are specified in the `vsh.yaml` config file and display a warning message.

* `BashWrapper`: Add a warning when an argument containing flags (e.g. `--foo`) is not recognized and will be handled as a positional argument as this is likely a mistake.

* `Functionality`: Add check to verify there are no double argument names or short names in the config `vsh.yaml` declarations.

* `BashWrapper`: Add check to verify a parameter isn't declared twice on the CLI, except in the case `multiple: true` is declared as then it's a valid use case.

* `BashWrapper`: For int min/max checking: use native bash functionality so there is no dependency to `bc`.
  For double min/max checking: add fallback code to use `awk` in case `bc` is not present on the system (most likely to happen when running tests in a docker container).

* `viash ns list/viash config view`: Allow viewing the post-processed argument groups by passing the `--parse_argument_groups` parameter.

## TESTING

* `ConfigMod`: Added unit tests for condition config mods.

* `MainTestDockerSuite`: Derive config alternatives from the base `vsh.yaml` instead of adding the changes in separate files.
  This both reduces file clutter and prevents having to change several files when there are updates in the config format.

* `GitTest`: Added unit tests for Git helper (PR #216).

## BUG FIXES

* `csharp_script`, `javascript_script`, `python_script`, `r_script`, `scala_script`: Make meta fields for `memory` and `cpus` optional.

* `NextflowVdsl3Platform`: Don't generate an error when `--publish_dir` is not defined and `-profile no_publish` is used.

* `Viash run`: Viash now properly returns the exit code from the executed script.

* `Git`: Fix incorrect metadata when git repository is empty (PR #216).

# Viash 0.5.15 (2022-07-14): Added testbenches, default argument groups and bugfixes for VDSL3

This release introduces testbenches and new default argument groups: `Inputs`, `Outputs` and `Arguments`.

## BREAKING CHANGES

* `WorkflowHelper::helpMessage`: Now only takes one argument, namely the config.

## MAJOR CHANGES

* `Namespace`: Changed the namespace of viash from `com.dataintuitive.viash` to `io.viash`.

## MINOR CHANGES

* `Testbenches`: Add a testbench framework to test lots of character sequences, single or repeating to be tested in the yaml config. This can be used to later extend to other tests.

* `Testbenches::vdsl3`: Add testbenches to verify functionality:
  - Vdsl3's `param_list` (`yamlblob`, `yaml`, `json`, `csv`).
  - Nextflow's own `params-file`.
  - Vdsl3's recalculating resource file paths to be relative to the `param_list` file instead of the workflow file (only available for `yaml`, `json`, `csv`).
  - Vdsl3's wrapping of modules to run these as a separate workflow automagically out of the box.

* `Main`: Added `viash --schema_export` which outputs a schema of the Viash config file
  to console. This is to be used to automate populating the documentation website.

* `Helper`: Split help message by argument group.

* `Helper`: Remove unneeded arguments.

* `Functionality`: Add default groups `Inputs`, `Outputs` and `Arguments` for all arguments missing from user-defined `argument_groups`.

* `WorkflowHelper::helpMessage`: Rewrite to bring on par with Viash's help message.

* `BooleanArguments`: Renamed internal class names for BooleanArguments to be better in line with how they are named in the config yaml.
  `BooleanArgumentRegular` -> `BooleanArgument` (in line with `boolean`)
  `BooleanArgumentTrue` -> `BooleanTrueArgument` (in line with `boolean_true`)
  `BooleanArgumentFalse` -> `BooleanFalseArgument` (in line with `boolean_false`)

## BUG FIXES

* `NextflowVdsl3Platform`: Change how `--id` is processed when a VDSL3 module is called from the CLI.

* `NextflowVdsl3Platform`: Fix error when param_list is `null`.

* `NextflowVdsl3Platform`: Fix error when optional, multiple arguments are set to `null`.

* `Testbenches`: Better capture expected error messages while running testbenches again. Code changes right before previous release re-introduced some of the messages.

* `NextflowVdsl3Platform`: Fix issue where optional parameters aren't removed when `.run(args: [optarg: null])`.

* `WorkflowHelper::readCsv`: Treat empty values as undefined instead of throwing an error.

* `NextflowVdsl3Platform`: Use `$NXF_TEMP` or `$VIASH_TEMP` as temporary directory if the container engine is not set to `docker`, `podman` or `charlieengine`, else set to `/tmp`.

* `Resources`: When adding a resource folder, allow a trailing `/` at the end of the path.
  Previously this caused the target folder to be erased and the content of the resource folder to be written directly into the target folder.

# Viash 0.5.14 (2022-06-30): Argument groups can now be defined in the Viash config

Argument groups allow for grouping arguments together by function or category, making the `--help` output a lot more clear for components with a lot of arguments.

## NEW FUNCTIONALITY

* `Functionality`: Allow specifying argument groups. Example:
  ```yaml
  functionality:
    ...
    argument_groups:
      - name: First group
        arguments: [foo, bar]
        description: Description
  ```

* Addition of the `viash_nxf_schema` component for converting a Viash config (for a workflow) into a nextflow schema file.

* `NextflowVdsl3Platform`: Use `--param_list` to initialise a Nextflow channel with multiple parameter sets.
  Possible formats are csv, json, yaml, or simply a yaml_blob.
  A csv should have column names which correspond to the different arguments of this pipeline.
  A json or a yaml file should be a list of maps, each of which has keys corresponding to the arguments of the pipeline.
  A yaml blob can also be passed directly as a parameter.
  Inside the Nextflow pipeline code, params.param_list can also be used to directly a list of parameter sets.
  When passing a csv, json or yaml, relative path names are relativized to the location of the parameter file.
  
  Examples: 
  ```sh
  nextflow run "target/foo/bar/main.nf" --param_list '[{"id": "foo", "input": "/path/to/bar"}]'
  nextflow run "target/foo/bar/main.nf" --param_list "params.csv" --reference "/path/to/ref"
  ```

## MAJOR CHANGES

* `NextflowVdsl3Platform`: The functionality is now slurped from a json instead of manually
  taking care of the formatting in Groovy.

* `NextflowVdsl3Platform`: The `--help` is auto-generated from the config.

## MINOR CHANGES

* `NextflowVdsl3Platform`: Allow both `--publish_dir` and `--publishDir` when `auto.publish = true`.

* `NextflowVdsl3Platform`: Allow passing parameters with multiplicity > 1 from Nextflow CLI.

* `Main`: Added `viash --cli_export` which outputs the internal cli construction information 
  to console. This is to be used to automate populating the documentation website.

* `viash ns`: Display success and failure summary statistics, printed to stderr.

* `DataObject`: `.alternatives` is now a `OneOrMore[String]` instead of `List[String]`, meaning
  you can now specify `{ type: string, name: "--foo", alternatives: "-f" }` instead of 
  `{ type: string, name: "--foo", alternatives: [ "-f" ] }`

* `BashWrapper`: Added metadata field `meta_executable`, which is a shorthand notation for
  `meta_executable="$meta_resources_dir/$meta_functionality_name"`

## INTERNAL CHANGES

* `Arguments`: Internal naming of functionality.arguments is changed from DataObject to Arguments. Change is also applied to child classes, e.g. StringObject -> StringArgument.

* `Script`: Allow more control over where injected code ends up.

* Restructure type system to allow type-specific arguments.

## BUG FIXES

* `DockerPlatform`: Change `org.opencontainers.image.version` annotation to `functionality.version` when set.
  Additionally fixed retrieving the git tag possibly returning `fatal: No names found, cannot describe anything.` or similar.

* `viash config inject`: Fix config inject when `.functionality.inputs` or `.functionality.outputs` is used.

* `BashWrapper`: Don't add `bc` as dependency. Only perform integer/float min/max checks when bc is available, otherwise ignore.

* `DockerPlatform`: Fix inputs & outputs arguments being present twice.

* `viash ns test`: Silently skip Nextflow platforms as these don't support tests and will always fail.

* `Testbenches`: Better capture expected error messages while running testbenches. Having these show on the console could be confusing.

* `NextflowVdsl3Platform`: Fix issue when running multiple VDSL3 modules concurrently on the same channel.

# Viash 0.5.13 (2022-06-10): Added overriding of the container registry for the VDSL3 + VDSL3 bug fixes

VDSL3 gets even more improvements and bug fixes.

## NEW FUNCTIONALITY

* `NextflowVdsl3Platform`: Allow overriding the container registry of all Viash components by 
  setting the `params.override_container_registry` value. Only works for auto-derived image names.

## MAJOR CHANGES

* `Functionality`: renamed `tests` to `test_resources`.
  Backwards compatibility provided but a notification message is displayed on the console.

## MINOR CHANGES

* `Functionality` and `viash ns`: Added `.enabled` in functionality, set to `true` by default.
  Filter for disabled components in namespace commands.

* `DockerPlatform`: Add org.opencontainers.image annotations to built docker images.

* `Functionality`: when defining text resources, permit defining `path` instead of `dest`.
  If both `dest` and `path` are unset, use a default file name depending on the resource type, such as `script.sh` or `text.txt`.

* `viash build`: Errors are printed in red.

## BUG FIXES

* `NextflowVdsl3Platform`: Undefined input files should not inject a `VIASH_PAR_*` variable when `multiple: true`.

* `NextflowVdsl3Platform`: Make injected resources dir absolute.

* `NextflowVdsl3Platform`: Fix escaping of triple single quotes.

* `NextflowVdsl3Platform`: Also apply auto.simplifyInput to Lists.

* `DockerPlatform`: added a `test_setup` that allows adding apt/apk/... setup requirements.
  These are only executed when running tests.

# Viash 0.5.12 (2022-05-24): Improvements for VDSL3 and the Bash wrapper + several bug fixes

This release contains a bunch improvements for VDSL3 and adds some parameters to the `viash test` and `viash test ns` commands.

## MINOR CHANGES

* `--help`: Don't print "my_component <not versioned>" when no version is specified, 
  but instead simply "my_component".

* `NextflowVdsl3Platform`: Set `mode=copy` for `auto.publish` and `auto.transcript`.

* `NextflowVdsl3Platform`: When a module is used multiple times in the same workflow, 
  don't throw an error anymore, instead simply generate a warning.

* `NextflowVdsl3Platform`: Throw an error when an input file was not found.

* `viash build`: Indent auto-generated code according the indentation of `VIASH START` when found.
  
* `Main`: Handle not finding the config file or resources in a config file better.
  Display a more helpful message instead of a stack trace.

* `BashWrapper`: Add checks on parameters for valid integer, double and boolean values.

* `BashWrapper`: Add option to limit string and integer values to specific choice values.

* `BashWrapper`: Add option to set min and max values for integer and double values.

* Dependencies:
  - Scala was upgraded from 2.12.10 to 2.12.15
  - sbt was upgraded from 1.3.4 to 1.6.1
  - sbt-scoverage was upgraded from 1.5.1 to 1.9.3

## BUG FIXES

* `viash_test`: Add back `--no_cache` parameter to `viash_test`.

* `viash_test`: Fix `--append` parameter for `viash_test`, was not getting passed through.

* `viash ns test`: Fix `--append` parameter, actually start from a clean file if append is false.

* `viash_push`: Fix component not being built during a release of Viash.

* `PythonRequirements`: Fix packages being mentioned twice in a Dockerfile.

* `Main`: Added support spaces in filenames of config files and resources

* `BashWrapper`: Display a message when the last parsed argument would require more values than are still available.
  Now display a message that values are missing, used to silently crash the wrapper.

* `viash config inject`: Fix error when file argument is `must_exist: true`.
  

# Viash 0.5.11 (2022-05-09): Nextflow VDSL3 is here!

This release contains additional sugar syntax for specifying inputs and outputs in a Viash config, 
a beta implementation for the next-generation Viash platform, and several other minor improvements.

## MAJOR CHANGES

* `Functionality`: Now also accepts 'inputs' and 'outputs' in addition to 'arguments'. For inputs and outputs,
  any specified arguments will have default `type: file` and `direction: input` or `direction: output` respectively.

## MINOR CHANGES

* `DockerPlatform`: Move description labels to the end of the Dockerfile to improve cross-component caching.

* `Functionality`: Arguments where `.multiple` is `true` can now have lists as `default` and `example`.

* `viash_build`: Added unit test for this component.

* `viash_test`: Added unit test for this component.

* `PythonRequirements`: Allow upgrading dependencies. Example: `[ type: python. pypi: anndata, upgrade: true ]`.

* `NextflowLegacyPlatform`: Remove annoying messages when building Nxf modules.

* `ConfigMods`: Expanded the DSL to allow specifying at which point to apply a config mod.
  This functionality was necessary to allow for setting fields which alter the way configs are parsed.
  Example of when this is useful: `<preparse> .platforms[.type == "nextflow"].variant := "vdsl3"`.
  Updating workflow of parsing a config file is:
    - read Yaml from file
    - apply preparse config mods
    - parse resulting Json as Config, thereby instantiating default values etc.
    - convert Config back to Json
    - apply postparse config mods (original config mods)
    - convert final Json back to Config

## BETA FUNCTIONALITY

* `NextflowVdsl3Platform`: A beta implementation of the next-generation Viash+Nextflow platform.
  See https://github.com/viash-io/viash/issues/82 for more information. You can access the previous Nextflow
  platform by using the `variant` parameter:
  ```yaml
  - type: nextflow
    variant: legacy
    separate_multiple_outputs: false
  ```

## BUG FIXES

* `viash_build` and `viash_test`: The `query_name` and `query_namespace` arguments were switched around. These arguments are now passed correctly.

* `BashScript`, `JavaScriptScript`, `PythonScript`, `RScript`: Correctly escape `'` (#113). Update unit tests accordingly.

* `CSharpScript`, `ScalaScript`: Correctly escape `"` (#113). Update unit tests accordingly.

* `viash_build`, `viash_test`, `viash_push`: Don't try to remove log files if they don't exist.

## INTERNAL CHANGES

* `DataObject`: 
  - Renamed `otype` to `flags`.
  - Renamed `oType` to `type`
  - Deprecated `tag` (unused feature).

* All abstract / inherited classes: Renamed `oType` to `type`.

## DEPRECATION

* `Functionality`: Deprecated `function_type` and `add_resources_to_path`. These should be 
  unused features, by now.
  
# Viash 0.5.10.1 (2022-03-16): A quick bug fix

This quick release fixes a bug that prevented the correct passthrough of the new `organization` field.

## BUG FIX

* `NextflowPlatform`: Fix passthrough of `organization` field.

# Viash 0.5.10 (2022-03-15): Rework of the Viash helper components

The `viash_install`, `viash_build`, `viash_test` and `viash_push` components have been reworked.

## MAJOR CHANGES

* `viash_install`:
  - Added `--log_prefix`: This prefix is used to determine the path of the log files for `viash_build`, `viash_test` and `viash_push`.
  - Added `--organization`: Id of the organisation to be used in the Docker image name, i.e. `<registry>/<organization>/<namespace><namespace_sep><name>`.
  - Added `--target_image_source`: Url to the Git repo in which this project resides.
  - Removed `--log`.

* `viash_build`:
  - Reduce code duplication by contructing the command with Bash Arrays.
  - Renamed `--platforms` to `--platform`.
  - Added `--organization`: Id of the organisation to be used in the Docker image name, i.e. `<registry>/<organization>/<namespace><namespace_sep><name>`.
  - Added `--target_image_source`: Url to the Git repo in which this project resides.
  - Changed default of `--log` from `log.txt` to `.viash_build_log.txt`.
  - Added `--verbose`: Print out the underlying `viash ns build` command before running it.

* `viash_test`:
  - Reduce code duplication by contructing the command with Bash Arrays.
  - Renamed `--platforms` to `--platform`.
  - Added `--organization`: Id of the organisation to be used in the Docker image name, i.e. `<registry>/<organization>/<namespace><namespace_sep><name>`.
  - Added `--target_image_source`: Url to the Git repo in which this project resides.
  - Changed default of `--log` from `log.txt` to `.viash_test_log.txt`.
  - Changed default of `--tsv` from `log.tsv` to `.viash_test_log.tsv`.
  - Added `--verbose`: Print out the underlying `viash ns test` command before running it.

* `viash_push`:
  - Reduce code duplication by contructing the command with Bash Arrays.
  - Added `--organization`: Id of the organisation to be used in the Docker image name, i.e. `<registry>/<organization>/<namespace><namespace_sep><name>`.
  - Changed default of `--log` from `log.txt` to `.viash_push_log.txt`.
  - Added `--verbose`: Print out the underlying `viash ns build` command before running it.

## MINOR CHANGES

* `NextflowPlatform`: Added the `organization` field to the nextflow platform as well.

# Viash 0.5.9 (2022-03-12): Allow interrupting Viash components

The biggest change in this release is that long running Viash components (VS Code server or R Studio server for example) can now be interrupted by pressing CTRL-C or by sending it an `INT` or `SIGINT` signal. Before this release, you had to manually stop the Docker container to get the component to terminate.

## NEW FEATURES

* `viash run`: A long running Viash component can be interrupted by pressing 
  CTRL-C or by sending it an `INT` or `SIGINT` signal.

* `DockerPlatform`: Automatically add a few labels based on metadata to Dockerfile.

* `DockerPlatform`: Added value `target_image_source` for setting the source of 
  the target image. This is used for defining labels in the dockerfile.
  Example:
  ```yaml
  target_image_source: https://github.com/foo/bar
  ```

## MINOR CHANGES

* `viash ns list`: Added `--format yaml/json` argument to be able to return the
  output as a json as well. Useful for when `jq` is installed but `yq` is not. Example:
  ```
    viash ns list -p docker -f json | jq '.[] | .info.config'
  ```

* `viash config view`: Same as above.

## DEPRECATION

* `CLI`: Deprecated `-P` flag use `-p` intead.

* `DockerPlatform`: Deprecated `version` value.

# Viash 0.5.8 (2022-02-28): Allow defining a Docker image organization, and single values can be used in place of lists

## NEW FUNCTIONALITY

* `DockerPlatform`: Allow defining a container's organisation. Example:
  ```yaml
    - type: docker
      registry: ghcr.io
      organisation: viash-io
      image: viash
      tag: "1.0"
      target_registry: ghcr.io
      target_organization: viash-io
  ```

* `DockerRequirement`: Add label instructions. Example:
  `setup: [ [ type: docker, label: [ "foo BAR" ]]]`

* `Config`: In specific places, allow parsing a value as a list of values. Fixes #97.
  This mostly applies to list values in `DockerPlatform`, but also to author roles.
  Examples:
  ```yaml
  functionality:
    name: foo
    authors:
      - name: Alice
        role: author # can be a string or a list
  platforms:
    - type: docker
      port: "80:80" # can be a string or a list
      setup:
        - type: r
          packages: incgraph # can be a string or a list
  ```
  
## BREAKING CHANGES

* `viash test`: This command doesn't automatically add the resources dir to the path.

## BUG FIXES

* `Functionality`: Fix `.functionality.add_resources_to_path` not being picked up correctly.

* `AptRequirement`: Set `DEBIAN_FRONTEND=noninteractive` by default. This can be turned off by specifying:
  ```yaml
    - type: apt
      packages: [ foo, bar ]
      interactive: true
  ```

## MINOR CHANGES

* `Main`: Slightly better error messages when parsing of viash yaml file fails.
  Before:
  ```
  $ viash test src/test/resources/testbash/config_failed_build.vsh.yaml 
  Exception in thread "main" DecodingFailure(Unexpected field: [package]; valid fields: packages, interactive, type, List(DownField(apt), DownArray, DownField(platforms)))
  ```
  
  After:
  ```
  $ viash test src/test/resources/testbash/config_failed_build.vsh.yaml 
  Error parsing 'file:/path/to/viash/src/test/resources/testbash/config_failed_build.vsh.yaml'. Details:
  Unexpected field: [package]; valid fields: packages, interactive, type: DownField(apt),DownArray,DownField(platforms)
  ```

# Viash 0.5.7 (2022-02-16): Argument examples need to be of the same type as the argument itself

Examples for arguments now need to be of the same type as the argument itself. You can't provide an `integer` for a `string`-based argument for example.  
A handy new command has been added: `viash config inject`. This can be used to inject a Viash header into a script based on the arguments of the config file.

There have been some improvements to the Docker platform as well.  
You can now add yum packages as a requirement:

  ```yaml
  platforms:
    - type: docker
      image: bash:latest
      setup:
        - type: yum
          packages: [ wget ]
  ```

You can now include ADD and COPY instructions in the config file:

  ```yaml
  platforms:
    - type: docker
      image: bash:latest
      setup:
        - type: docker
          add: [ "http://foo.bar ." ]
  ```

## BREAKING CHANGES

* `viash config`: An argument's example now needs to be of the same type as the argument itself. 
  For example, `[ type: integer, name: foo, example: 10 ]` is valid, whereas 
  `[ type: integer, name: foo, example: bar ]` is not, as 'bar' cannot be cast to an integer.

## NEW FUNCTIONALITY

* `viash config inject`: A command for inserting a Viash header into your script.

* `YumRequirement`: Added a requirement setup for installing through yum. Example:
  `setup: [ [ type: yum, packages: [ wget] ] ]`

* `DockerRequirement`: Allow using copy and add instructions. Example:
  `setup: [ [ type: docker, add: [ "http://foo.bar ." ]]]`

## BUG FIXES

* `ViashTest`: Fix verbosity passthrough.

* `--help`: Fix repeated usage flag when printing the help.

# Viash 0.5.6 (2022-02-03): Forbidden Bash flags have been renamed

* Viash can now be installed without Docker needing to be installed on your system. You do need `unzip` and `wget` to complete the installation.
* The Docker related messages are more user friendly now.

## BREAKING CHANGES

* `BashWrapper`: Forbidden flags `-v`, `--verbose`, `--verbosity` have been renamed to `---v`, `---verbose`, `---verbosity`.

## MINOR CHANGES

* Set version of helper scripts to the same version as Viash.

* `DockerPlatform`: Produce helpful warning message when Docker image can't be found remotely (#94).

* `DockerPlatform`: Produce helpful error message when Docker isn't installed or the daemon is not running (#94 bis).

## BUG FIXES

* `viash_install`:
  - Passing Viash path as a string instead of as a file to ensure the path is not converted to an absolute path
  - Switch from Docker backend to a Native backend, 'unzip' and 'wget' are required.
  - Correctly set the log file for viash_test.
  
* `DockerPlatform`: Added sleep workaround to avoid concurrency issue where a file is executed to
  build docker containers but apparently still in the process of being written.
  
* `DockerPlatform`: Fix order issue of ---verbose flag in combination with ---setup, allowing to run 
  `viash run config.vsh.yaml -- ---setup cb ---verbose` and actually get output.
  

# Viash 0.5.5 (2021-12-17): Resources dir no longer added to PATH automatically and minor changes

The resources directory is no longer added to the PATH variable by default. You can re-enable this behaviour by setting add_resources_to_path to `true` in the functionality part of the config file.  
Here's a snippet of a config file to illustrate this:

  ```yaml
  functionality:
    name: example_component
    description: Serve as a simple example.
    add_resources_to_path: true
    ...
  ```

## BREAKING CHANGES

* `Functionality`: The resources dir no longer automatically added to the PATH variable. 
  To alter this behaviour, set `.functionality.add_resources_to_path` to `true`.

## MINOR CHANGES

* Bash Script: only define variables which have values.

* CSharp Test Component: Change Docker image to `dataintuitive/dotnet-script` to have more control over the lifecycle of 
  versioned tags.

* Updated Code of Conduct from v2.0 to v2.1.

## BUG FIXES

* Viash namespace: Fix incorrect output path when the parent directory of a Viash component is not equal to the value of
  `.functionality.name`.

# Viash 0.5.4 (2021-09-20): Added cache directive to specify the typing of caching to be performed for the Nextflow platform

A cache type can now be specified in the config file for the Nextflow platform. Previously this was hardcoded to be `deep`, but the default caching method is now `default`.  
To use deep caching again, add this to your config file:

  ```yaml
  cache: deep
  ```

## BREAKING CHANGES

* `NextflowPlatform`: The default caching mechanism is now what Nextflow uses as default. In order to replicate earlier
  caching, `cache: deep` should be specified in the Viash config file.

## NEW FEATURES

* `NextflowPlatform`: Added `cache` directive to specify the typing of caching to be performed.

# Viash 0.5.3 (2021-09-02): New meta data list for scripts, VIASH_TEMP environment variable for Nextflow, fixed output formatting with separate outputs

This release provides more information to scripts with the new `meta` list. This list contains two values for now:

  - `meta["resources_dir"]`: Path to the directory containing the resources
  - `meta["functionality_name"]`: Name of the component

A new environment variable is now available for export when working with the Nextflow platform: `VIASH_TEMP`.

## Resources directory

All resources defined in the config file are copied over to a temporary location right before a Viash component is executed. This location is can now be easily accessed in your scripts, allowing you to modify and copy the files as needed.  
Here are some examples in different scripting languages on how to access the meta data, it works similarly to the `par` list:

Bash:  

  ```bash
  echo $meta_resources_dir 
  ```

Python:  

  ```python
  print(meta["resources_dir"])
  ```

R:

  ```r
  cat(meta$resources_dir)
  ```

## Functionality name

The name of the component can now be accessed in the same way as the resources directory. This allows you to print the name of the component out to a console window for example.
Here's how to access this data in different scripting languages:

Bash:

  ```bash
  echo $meta_functionality_name
  ```

Python:  

  ```python
  print(meta["functionality_name"])
  ```

R:

  ```r
  cat(meta$functionality_name)
  ```

## NEW FEATURES

* Similar to `par`, each script now also has a `meta` list. `meta` contains meta information about the component
  or the execution thereof. It currently has the following fields:
  - `meta["resources_dir"]`: Path to the directory containing the resources
  - `meta["functionality_name"]`: Name of the component

* `NextflowPlatform`: Export `VIASH_TEMP` environment variable. 

## BUG FIXES

* `NextflowPlatform`: Fix output formatting when `separate_multiple_outputs` is `false`.

# Viash 0.5.2 (2021-08-13): More settings for Docker and Nextflow platform, and a bug fixes for components with resources

This is a small release containing two small features and a bug fix.
The new `run_args` field allows you to add [docker run](https://docs.docker.com/engine/reference/commandline/run/) arguments to the [Docker platform](/reference/config/platforms/docker/#) section of a [config file](/reference/config/index.html). For example:

  ```yaml
  platforms:
    - type: docker
      image: bash:4.0
      run_args: "--expose 127.0.0.1:80:8080/tcp --env MY_ENV_VAR=foo"
  ```

There's also a new field for the [Nextflow platform](/reference/config/platforms/nextflow/#): `separate_multiple_outputs`. By default, this is set to `true` and separates the outputs generated by a Nextflow component with multiple outputs as separate events on the channel. You can now choose to disable this behaviour:

  ```yaml
  platforms:
    - type: nextflow
      publish: true
      separate_multiple_outputs: false
  ```

## MINOR CHANGES

* `DockerPlatform`: Added `run_args` field to allow setting `docker run` arguments.

* `NextflowPlatform`: Added argument `separate_multiple_outputs` to allow not separating the outputs generated by a 
  component with multiple outputs as separate events on the channel.

## BUG FIX

* `IO`: Allow overwriting directory resources upon rebuild.

# Viash 0.5.1 (2021-07-14): Viash 0.5.1 adds support for C# scripts and fixes a few bugs

## C# script support

We've added C# scripts (.csx) as a supported language using **dotnet-script**.  
To run C# scripts natively, you'll need to install .NET Core and execute the following command in a terminal:

  ```bash
  dotnet tool install -g dotnet-script
  ```

You can now run C# scripts like this:

  ```bash
  dotnet script hello_viash.csx
  ```

To use C# scripts as components, use the new `csharp_script` type in the functionality section of your config file:

  ```yaml
    resources:
    - type: csharp_script
      path: script.csx
  ```

Here's an example of a simple C# script with Viash in mind:

  ```csharp
  // VIASH START
  var par = new {
    input = "Hello World",
    name = "Mike"
  };
  // VIASH END

  System.Console.WriteLine(input + ", " + name + "!");
  ```

The language-specific guide for creating C# script components will be added in the near future.

## Bug fixes

First off, these special characters  can now be used in the description, usage, default and example fields of components:

- "
- \`
- \\
- \n
- $

Nextflow output files with the same extension won't overwrite each other any more, like it was the case for arguments like this:

  ```yaml
  functionality:
    name: bar
    arguments:
      - name: "--input"
        type: file
        example: input.txt
      - name: "--output1"
        type: file
        direction: output
        required: true
        example: output.txt
      - name: "--output2"
        type: file
        direction: output
        required: true
        example: optional.txt
  ```

In this case, the two output files would have been identical in the past.
___

## NEW FEATURES

* `CSharpScript`: Added support for C# scripts (`type: "csharp_script"`) to viash.

## MINOR CHANGES

* `NextflowPlatform`: Added `directive_cpus`, `directive_max_forks`, `directive_memory` and `directive_time` parameters.

## BUG FIXES

* `BashWrapper`: Refactor escaping descriptions, usages, defaults, and examples (#34).

* `NextflowPlatform`: Refactor escaping descriptions, usages, defaults and examples (#75).

* `NextflowPlatform`: Add argument to output path to avoid naming conflicts for components with multiple output files (#76).

* `NextflowPlatform`, `renderCLI()`: Only add flag to rendered command when boolean_true is actually true (#78).

* `DockerPlatform`: Only chown when output file exists.

## TESTING

* `viash build`: Capture stdout messages when errors are expected, so that they don't clutter the expected output.

* `viash build`: Check `--help` description output on the whole text instead of per letter or word basis.

* `TestingAllComponentsSuite`: Only testing bash natively, because other dependencies might not be available.

# Viash 0.5.0 (2021-08-16): Improvements to running Docker executables, and Nextflow platform argument changes

Here are the most important changes:

* **Improvements to Docker backend**: In the past, you needed to perform `--setup` on your Docker-based components and executables in order for the image to be built before you could run the component or executable. Now you can simply run your component or executable and Viash will do the image building automatically by default if it detects an image isn't present yet. This behaviour can be changed by using a Docker setup strategy. For example:

  ```bash
  viash build config.vsh.yaml -p docker --setup alwayscachedbuild
  ```

* **Nextflow gets some argument changes**: Arguments for the Nextflow platform now have optional `required` and `default` values, just like their native and Docker counterparts. For example:

  ```yaml
    arguments:
      - name: --name
        type: string
        description: Input name
        required: true
      - name: --repeat
        type: integer
        description: Times to repeat the name
        default: 100
  ```

  Take a look at the Functionality page for more information on arguments and their properties.  
  As long as you use long-option arguments (e.g. `--my-option`) in the config file for required arguments, the way of specifying argument values for the Nextflow platform is identical to the Docker platform. You still access non-required arguments via this syntax: `--<component_name>__<argument_name> <value>`. For example:

  ```bash
  my_component -- --my_component__input Hello!
  ```

* **Verbosity levels for viash run**: Executables now have 8 levels of verbosity

  0. emergency
  1. alert
  2. critical
  3. error
  4. warning
  5. notice
  6. info
  7. debug

  The default verbosity level is **notice**.
  You can pass the `-v` or `--verbose` option to bump up the verbosity by one level. By passing `-vv` the verbosity goes up by two levels. You can manually set the verbosity by using the `--verbosity <int_level>` option. For example, if you wanted to only show errors or worse:

  ```bash
  viash run config.vsh.yaml -- --verbosity 3
  ```

## BREAKING CHANGES

* `DockerPlatform`: A Docker setup will be performed by default. Default strategy has been changed to `ifneedbepullelsecachedbuild` (#57).
  `---setup` strategy has been removed and `---docker_setup_strategy` has been renamed to `---setup`.
  This change allows running a component for the first time. During first time setup, the Docker container will be pulled or built automatically. 

* `NativePlatform`: Deprecated the native setup field.

## MAJOR CHANGES

* `NXF`: This version changes the handling logic for arguments. An argument can be either `required` or not and can have a `default: ...` value or not. Checks are implemented to verify that required arguments are effectively provided _during_ pipeline running.

* `NXF`: If one sticks to long-option argments in the viash config, for all arguments that are _required_, the way of specifying the arguments on the CLI is identical for the Docker and Nextflow platforms. Non-required arguments can still be accessed from CLI using `--<component_name>__<argument_name> ...`.

* `NXF`: Running a module as a standalone pipeline has become easier.

* `viash run`: Implement verbosity levels (#58). viash executables now have 7 levels of verbosity: emergency, alert, critical, error, warning, notice, info, debug.
  The default verbosity level is 'notice'. Passing `-v` or `--verbose` bumps up the verbosity level by one, `-vv` by two. The verbosity level can be set manually by passing `--verbosity x`.

## MINOR CHANGES

* `Docker Platform`: Added `privileged` argument, allowing to run docker with the `--privileged` flag.

* `Docker Requirements`: Allow specifying environment variables in the Dockerfile.

* Config modding: Added a `+0=` operator to prepend items to a list.

* `viash run`: Added a `--version` flag to viash executables for viewing the version of the component.

* `Functionality`: Added checks on the functionality and argument names.

* `viash run`: Added examples to functionality and arguments. Reworked `--help` formatting to include more information and be more consistent (#56).

## BUG FIXES

* `Docker R Requirements`: Install `remotes` when using `{ type: r, packages: [ foo ] }`.

* `config`: Throw error when user made a typo in the viash config (#62). 

## TESTING

* `NXF`: Add an end-to-end test for running a nextflow pipeline using viash components.

* `Docker`: Reorganized viash docker build testbench into a main testbench with smaller auxiliary testbenches to keep them more manageable and clear what happens where.

* `viash ns`: Added a basic testbench for namespace tests.

# Viash 0.4.0.1 (2021-05-12): Three small bug fixes.

## BUG FIX

* `NXF`: Return original_params instead of updated params for now.

* `NXF`: Reinstate function_type: asis in line with the refactored module generation code

* `viash ns test`: print header when `--tsv foo.tsv --append true` but foo.tsv doesn't exist yet. Fixes #45.

# Viash 0.4.0 (2021-04-14): Config mod DSL and renames to viash ns arguments

The viash ns command's --namespace argument has been renamed to --query_namespace, introduction of custom DSL for overriding config properties at runtime.

## NEW FEATURES

* Config modding: A custom viash DSL allows overriding viash config properties at runtime. See online documentation for more information. Example:

  ```
  viash ns test \
    -p docker \
    -c '.functionality.version := "1.0.0"' \
    -c '.platforms[.type == "docker"].target_registry := "my.docker-registry.com"' \
    -c '.platforms[.type == "docker"].setup_strategy := "pull"' \
    -l
  ```

* `viash build`: The image can be pushed with `--push`. The same can be done by passing `---push` to 
  a viash executable.

* `viash ns` can query the name, namespace, or both, with the following arguments:
  - `--query_namespace` or `-n`: filter the namespace with a regex.
  - `--query_name`: filter the name with a regex.
  - `--query` or `-q`: filter the namespace/name with a regex.

* Added the `project_build`, `project_clean`, `project_push` and `project_test` components to this repository.

* Added a field `.functionality.info` of type `Map[String, String]` in order to be able to specify custom annotations to the component.

## BREAKING CHANGES

* `viash ns`: Argument `--namespace` has been renamed to `--query_namespace`.

* `viash ns`: Argument `--namespace` does not implicitly change the namespace of the functionality anymore. You can use the command DSL to reproduce this effect; for example: `-c '.functionality.namespace := "foo"'`.
  
* `Docker` & `NXF`: Attribute `version` is deprecated. Instead, the default value will be `.functionality.version`, which can be overridden by using the `tag` attribute.

* `NXF`: When running a viash component as a Nextflow module on its own, you now need to specify all input files on the command line. For instance, if `--input` and `--reference` are input file arguments, you need to start the process by running `nextflow run main.nf --input <...> --reference <...> <other arguments>`. Previously only the input file needed to be specified.
  
* `Docker` & `NXF`: Default separator between namespace and image name has been changed from `"/"` to `"_"`.

## MINOR CHANGES

* `Docker` & `NXF`: Parsing of image attributes for both `Docker` and `Nextflow` platforms are better aligned. You can define an image by specifying either of the following:
  - `{ image: 'ubuntu:latest' }` 
  - `{ image: ubuntu, tag: latest }`
  
* `Docker` & `NXF`: Allow changing the separator between a namespace and the image name.

## NEXTFLOW REFACTORING

The generation of Nextflow modules has been refactored thoroughly.
  
* `NXF`: The implicitly generated names for output files/directories have been improved leading to less clashes.

* `NXF`: Allow for multiple output files/directories from a module while keeping compatibility for single output. Please [refer to the docs](/reference/config/platforms/nextflow/#multiple-outputs).

* `NXF`: Allow for zero input files by means of passing an empty list `[]` in the triplet

* `NXF`: Remove requirement for `function_type: todir`

* `NXF`: It is now possible to not only specify `label: ...` for a nextflow platform but also `labels: [ ...]`.
  
## BUG FIXES

* Allow quotes in functionality descriptions.

* `NXF`: Providing a `default: ...` value for output file arguments is no longer necessary.

# Viash 0.3.2 (2021-02-04): Don't auto-generate viash.yaml and add beta unit testing in Nextflow

The viash build command doesn't generate a viash.yaml automatically anymore, added beta functionality for running tests in Nextflow.

## BREAKING CHANGES

* `viash build`: Do not automatically generate a viash.yaml when creating an executable. 
  Instead, you need to add the `-w|--write_meta` flag in order to let viash know that it
  should generate a viash.yaml in the resources dir.

## MAJOR CHANGES

* `NXF`: Add beta functionality for running viash tests in Nextflow.

## MINOR CHANGES

* Resources: Rework the way resources paths are converted to absolute URIs, should not have any impact on UX.

## BUG FIXES

* `NXF`: Add temporary workaround for determining the used image name when running a component.

* Docker Platform: Set default setup strategy to "alwayscachedbuild" as this used to be the default viash behaviour.

* `NXF`: Fix issue where resource dir would not get mounted depending on which inputs are provided.

* `NXF`: Accept multiple inputs when component is running as standalone.

# Viash 0.3.1 (2021-01-26): Add fields for specifying authors and the Docker registry

Add authors field to config, added registry fields to Docker platform config.

## NEW FEATURES

* Functionality: Added list of authors field. Example:

  ```yaml
  functionality:
    authors:
      - name: Bob Cando
        roles: [maintainer, author]
        email: bob@cando.com
        props: {github: bobcando, orcid: XXXAAABBB}
  ```

* `Docker`: Allow specifying the registry with `target_registry`. Example:

  ```yaml
  - type: docker
    image: bash:4.0
    target_registry: foo.io
    target_image: bar
    target_tag: 0.1
  ```

* `Docker`: `version` is now a synonym for `target_tag`.
  If both `version` and `target_tag` are not defined, `functionality.version` will
  be used instead.
  
* `Docker`: Can change the Docker Setup Strategy by specifying
  - in the yaml: `setup_strategy: xxx`
  - on command-line: `---docker_setup_strategy xxx` or `---dss xxx`
  
  Supported values for the setup strategy are:
  - alwaysbuild / build: build the image from the dockerfile (DEFAULT)
  - alwayscachedbuild / cachedbuild: build the image from the dockerfile, with caching
  - alwayspull / pull: pull the image from a registry
  - alwayspullelsebuild / pullelsebuild: try to pull the image from a registry, else build it
  - alwayspullelsecachedbuild / pullelsecachedbuild: try to pull the image from a registry, else build it with caching
  - ifneedbebuild: if the image does not exist locally, build the image
  - ifneedbecachedbuild: if the image does not exist locally, build the image with caching
  - ifneedbepull: if the image does not exist locally, pull the image
  - ifneedbepullelsebuild: if the image does not exist locally, pull the image else build it
  - ifneedbepullelsecachedbuild: if the image does not exist locally, pull the image else build it with caching
  - donothing / meh: do not build or pull anything
  
## MAJOR CHANGES

* License: viash is now licensed under GPL-3.

## MINOR CHANGES

* CLI: Allow parameters before and after specifying a viash config yaml. For example, 
  both following commands now work. Up until now, only the latter would work.
  - `viash run config.vsh.yaml -p docker`
  - `viash run -p docker config.vsh.yaml`

* Functionality: Arguments field can now be omitted.

* Scripts: Wrapped scripts now contain a minimal header at the top.

## BUG FIXES

* `NXF viash build`: Do not assume each config yaml has at least one test.

* Scripts: Fix Docker `chown` failing when multiple outputs are defined (#21).

* JavaScriptRequirements: Fix type getting set to "python" when unparsing.

* `viash run . ---debug`: Debug session should now work again

* Native `---setup`: Fix missing newlines when running native ---setup commands.

* Main: Fix crashing when no arguments are supplied.

* Namespace: Show error message when the config file can't be parsed.

* Executable resource: Fix Docker automount handling for Executable resources.

## TESTING

* YAML: Test invertibility of parsing/unparsing config objects.

# Viash 0.3.0 (2020-11-24): Combine functionality and platform into one config, remove temporary files

`config.vsh.yaml` is the new standard format, temporary files are removed when using run and test commands.

## BREAKING CHANGES

* File format `functionality.yaml` is no longer supported. Use `config.vsh.yaml` or `script.vsh.R/py/...` instead.

* `viash run` and `viash test`: By default, temporary files are removed when the execution succeeded, otherwise they are kept. 
  This behaviour can be overridden by specifying `--keep true` to always keep the temporary files, and `--keep false` to always remove them.

* `NXF`: `function_type: todir` now returns the output directory on the `Channel` rather than its contents.

## NEW FEATURES

* Added `viash ns test`: Run all tests in a particular namespace. For each test, the exit code and duration is reported. Results can be written to a tsv file.
* Added support for JavaScript scripts.
* Added support for Scala scripts.
* `NXF`: publishing has a few more options:
  - `publish`: Publish or yes (default is false)
  - `per_id`: Publish results in directories containing the unique (sample) ID (default is true)
  - `path`: A prefix path for the results to be published (default is empty)
* Functionality resources and tests: Allow copying whole directories instead of only single files. Also allow to rename the destination folder by specifying a value for 'dest'.
* Platform R / Python dependencies: Allow running a simple command.

## MAJOR CHANGES

* The `-P <platform>` parameter will be deprecated. For now, all `-P` values are simply passed to `-p`.
* `viash ns build` and `viash ns test`: Now use all available platforms if `-p` is not specified.
* By default, python packages will not be installed as user. Use `user: true` to modify this behaviour.

## MINOR CHANGES

* Name of autogenerated Docker image is now `ns/tool`.
* Internal changes to make it easier to extend viash with more scripting languages.
* `NXF`: Default image is now `ns/tool` for consistency.
* `NXF`: Repurpose `asis` function type for having simple publishing steps (see docs).
* `NXF`: Add component name to main `process` name
* R dependencies: by default, do not reinstall Bioconductor packages. Set `bioc_force_install: true` to revert this behaviour.

## BUG FIXES

* `viash build`: Do not display error messages when pwd is not a git repository.

## TESTING

* `viash test`: Add tests for `viash test` functionality.

# Viash 0.2.2 (2020-09-22): Generation of placeholder code now possible without VIASH START and VIASH END

Allow generating placeholder without VIASH START/VIASH END blocks.

A script does not need to contain a `VIASH START`/`VIASH END` block in order to function.

Previously, each script had to contain a codeblock as follows:

  ```r
  ## VIASH START
  par <- list(
    input = "foo",
    output = "bar
  )
  ## VIASH END
  ```

## MINOR CHANGES

* Allow generating placeholder without VIASH START/VIASH END blocks.

## BUG FIXES

* `viash ns build`: Some platforms would sometimes not be detected.
* `viash run`: Avoid error when no arguments need to be chowned.

# Viash 0.2.1 (2020-09-11): Docker chown by default

## Docker chown by default

Running a script using a Docker platform will now chown output files by default, as well as any temporary files. You can turn off this feature by specifying `chown: false` in the yaml of a Docker platform.

## [NXF] Data references

Data references in Map form can now have values being lists. In other words, we can have multiple options which have one or more values.

## viash ns build -P docker --parallel --setup

`viash ns build` has been greatly improved! You can automatically build the docker container by adding `--setup` to the command, as well as make the whole thing run in parallel using the `--parallel` or `-l` flag.

To build a docker container, you can run either of the following:

  ```bash
  viash run -f path/to/config.yaml -P docker -- ---setup
  viash build -f path/to/functionality.yaml -P docker -o target/docker/path/to --setup
  ```

Note that the first will only build the docker container, whereas the second will build the executable and then build the docker container.

To build a lot of them all at once, run:

  ```bash
  viash ns build -P docker --parallel --setup
  ```

## Custom order of platform requirements

You can now choose the order in which platform requirements are installed!

Before:

  ```yaml
  type: docker
  image: rocker/tidyverse
  target_image: "viash_test/r"
  r:
    cran:
    - optparse
    github:
    - dynverse/dynutils@devel
    bioc:
    - limma
  apt:
    packages:
    - libhdf5-serial-dev
  docker:
    build_arg:
    - GITHUB_PAT="$GITHUB_PAT"
    run:
    - git clone --depth 1 https://github.com/data-intuitive/viash_docs.git && rm -r viash_docs/.git
  ↑ in which order will these three components be run? Who knows!
  ```

Now:

  ```yaml
  type: docker
  image: rocker/tidyverse
  target_image: "viash_test/r"
  setup:
  - type: docker
    build_arg:
    - GITHUB_PAT="$GITHUB_PAT"
  - type: apt
    packages:
    - libhdf5-serial-dev
  - type: r
    cran:
    - optparse
    - dynutils
    github:
    - rcannood/princurve@devel
    bioc:
    - limma
  - type: docker
    run:
    - git clone --depth 1 https://github.com/data-intuitive/viash_docs.git && rm -r viash_docs/.git
  ```

This will ensure that the setup instructions are installed in the given order.

## NEW FEATURES

* `NXF`: Data references in Map form can now have values being lists. In other words, we can have multiple options which have one or more values.
* `viash ns build`: Added --parallel and --setup flag.
* `viash build`: Added --setup flag.
* Allow changing the order of setup commands using the `setup:` variable.
* (HIDDEN) Do not escape `${VIASH_...}` elements in default values and descriptions!

## MINOR CHANGES

* Remove `---chown` flag, move to `platform.docker.chown`; is set to true by default.
* Perform chown during both run and test using a Docker platform.

## BUG FIXES

* Issue trying to parse positional arguments even when none is provided.

# Viash 0.2.0 (2020-09-01): Autoresolve docker paths

## Changes to functionality metadata

- Added version attribute

### Autoresolve docker paths

Arguments of type: file are processed to automatically create a mount in docker. More specifically, when you pass an argument value: `--input /path/to/file`, this will be processed such that the following parameters are passed to docker:

  ```bash
  docker run -v /path/to:/viash_automount/path/to ... --input /viash_automount/path/to/file
  ```

If, for some reason, you need to manually specify a mount, you can do this with `---mount /path/to/mount:/mymount`.

### Argument multiplicity

For all parameter types (except for `boolean_true` and `boolean_false`), you can specify `multiple: true` in order to turn this argument into an array-based argument. What this does is allow you to pass multiple values for this argument, e.g. `--input file1 --input file2 --input file3:file4:file5`.

The default separator is `:` but this can be overridden by changing the separator by setting it to `multiple_sep: ","` (for example).

### New format

Viash now supports placing the functionality.yaml, platform*.yaml(s) and script into a single file. For example, this could be a merged script.R:

  ```r
  #' functionality:
  #'   name: r-estimate
  #'   arguments: ...
  #' platforms:
  #' - type: native
  #' - type: docker
  #'   image: rocker/tidyverse
  library(tidyverse)
  cat("Hello world!\n")
  ```

Instead of running:

  ```bash
  viash run -f functionality.yaml -p platform_docker.yaml -- arg1
  ```

With this format, you can now run:

  ```bash
  viash run script.R                     # run script.R with the first platform
  viash run -P docker script.R           # run script.R with the platform called 'docker' with the large P argument
  # use small p to override the platform with a custom yaml:
  viash run -p common_resources/platform_docker.yaml script.R
  # note that any arguments for the run command (e.g. -p or -P) should come before the script.R, as script.R is considered a trailing argument.
  ```

## NEW FEATURES

* Allow (optional) version attributes in `functionality.yaml` and `platform.yaml`.
* Allow testing a component with the `viash test` functionality. Tests are executed in a temporary directory on the specified platform. The temporary directory contains all the resource and test files. 
* `viash --version`: Add flag for printing the version of viash.
* Allow fetching resources from URL (http:// and https://)
* Allow retrieving functionality and platform YAMLs from URL.
* For docker containers, autoresolve path names of files. Use `---v path:path` or `---volume path:path` to manually mount a specific folder.
* Implement parameter multiplicity. 
  Set `multiple: true` to denote an argument to have higher multiplicity. 
  Run `./cmd --foo one --foo two --foo three:four` in order for multiple values to be added to the same parameter list.
* Added a new format for defining functionality in which the user passes the script in which the functionality and platforms are listed as yaml headers.
* A `---chown` flag has been added to Docker executables to automatically change the ownership of output files to the current user.
* `viash ns build`: A command for building a whole namespace.
* `NXF`: Join operations are now fully supported by means of `multiple`.
* `NXF`: Modules that perform joins can take either arrays (multiple input files or the same type to be joined) or hashes (multiple input files passed using different options on the CLI). Please refer to the docs for more info.

## MAJOR CHANGES

* Remove passthrough parameters.
* Since CLI generation is now performed in the outer script, `viash pimp` has been deprecated.
* Write out meta.yaml containing viash run information as well as the original `functionality.yaml` and `platform.yaml` content.
* Renamed `viash export` to `viash build`.

## MINOR CHANGES

* `viash run` and `viash test`: Allow changing the temporary directory by defining `VIASH_TEMP` as a environment variable. Temporary directories are cleaned up after successful executions.
* `viash run` and `viash test`: Exit(1) when execution or test fails.
* `viash build`: Add -m flag for outputting metadata after build.
* `viash run`: Required parameters can have a default value now. Produce error when a required parameter is not passed, even when a default is provided.
* `NXF`: _Modules_ are now stored under `target/nextflow` by default

## BUG FIXES

* `NXF`: Correctly escape path variable when running NXF command.
* `NXF`: Surround parameters with quotes when running NXF command.

## INTERNAL CHANGES

* Move CLI from inner script to outer script.
* Renamed Target to Platform
* Renamed Environment to Requirements

# Viash 0.1.0 (2020-05-14): Changes to functionality and the native/docker platforms

## Changes to functionality.yaml

* ftype has been renamed to function_type. The value for this field is also being checked.
* platform has been removed.
* Instead, the first resource listed is expected to have `type: r_script`, `type: bash_script`, `type: python_script`, or `type: executable`. The other resources are expected to have `type: file` by default, and are left untouched by Viash.
* in the arguments, field `flagValue` has been removed. Instead, use `type: boolean_true` and `type: boolean_false` to achieve the same effect.

## Changes to platform_(docker/native).yaml

* The `r: packages:` field has been renamed to `r: cran:`.

## MAJOR CHANGES

* Refactoring of the Functionality class as discussed in VIP1 (#1). This has resulted in a lot of internal changes, but the changes with regard to the yaml definitions are relatively minor. See the section below for more info.

## MINOR CHANGES

* Updated the functionality.yamls under `atoms/` and `src/test/` to reflect these aforementioned changes.
* Allow for bioconductor and other repositories in the R environment.
* Add support for pip versioning syntax.

## BUG FIXES

* Do not quote passthrough flags.
* Allow for spaces inside of Docker volume paths.

## DOCUMENTATION

* Updated the README.md.
* Provide some small examples at `doc/examples`.

# Viash 0.0.1 (2020-05-05): Initial release

* Initial proof of concept.<|MERGE_RESOLUTION|>--- conflicted
+++ resolved
@@ -1,5 +1,4 @@
 # Viash 0.x.x (yyyy-MM-dd): TODO Add title
-<<<<<<< HEAD
 
 TODO add summary
 
@@ -29,12 +28,6 @@
 
 * `__merge__`: Handle invalid yaml during merging (PR #570). There was not enough error handling during this operation. Switched to the more advanced `Convert.textToJson` helper method.
   
-# Viash 0.8.0-RC5 (2023-10-11): Fix run workflow
-=======
->>>>>>> 66e681cd
-
-TODO add summary
-
 # Viash 0.8.0 (2023-10-23): Nextflow workflows and dependencies
 
 Nextflow workflows definitions are picked up by Viash and assembled into a functional Nextflow workflow, reducing the amount of boilerplate code needed to be written by the user.
