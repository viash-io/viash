# Viash 0.x.x (yyyy-MM-dd): TODO Add title

## DOCUMENTATION

* `docker setup strategy`: Fix inconsistencies in the documentation (PR #657).

## BUG FIXES

* `NextflowPlatform`: Fix publishing state for output arguments with `multiple: true` (#638, PR #639). 

* `Executable`: Check whether a multiple output file argument contains a wildcard (PR #639).

* `Resources`: Fix an issue where if the first resource is not a script, the resource is silently dropped (PR #670).

* `Docker automount`: Prevent adding a trailing slash to an automounted folder (PR #673).

## MINOR CHANGES

* `error message`: Improve the error message when using an invalid field in the config (#PR #662). The error message now includes the field names that are not valid if that happens to be the case or otherwise a more general error message.

* `config mods`: Improve the displayed error message when a config mod could not be applied because of an invalid path (PR #672).

## BUG FIXES

* `export json_schema`: Fix minor inconsistencies and make the strict schema stricter by adapting to what Viash will effectively return (PR #666).

* `deprecation & removal warning`: Improve the displayed warning where a deprecated or removed field could display a double '.' when it field was located at the root level (PR #671).

* `resource path`: Don't finalize the `path` field of a resource until it's written as part of building a component (PR #668).


# Viash 0.9.0-RC2 (2024-02-23): Restructure the config and change some default values

The `.functionality` layer has been removed from the config and all fields have been moved to the top layer.
The default `multiple_sep` has been changed from `:` to `;` to avoid conflicts with paths like `s3://foo/bar`.

## BREAKING CHANGES

* `arguments`: Change default `multiple_sep` from `:` to `;` to avoid conflicts with paths like `s3://foo/bar` (PR #645).
  The previous behaviour of using `multiple_sep: ":"` can be achieved by adding a config mod to the `_viash.yaml`:
  ```yaml
  config_mods: |
    .functionality.argument_groups[true].arguments[.multiple == true].multiple_sep := ":"
  ```

* `functionality`: Remove the `functionality` layer from the config and move all fields to the top layer (PR #649).

## MINOR CHANGES

* `package config`: Renamed `project config` to `package config` (PR #636). Now that we start using the config more, we came to the conclusion that "package" was better suited that "project".

* `ns exec`: Added an extra field `{name}` to replace `{functionality-name}` (PR #649). No immediate removal of the old field is planned, but it is deprecated.

* `BashWrapper`: Added meta-data field `meta_name` as a replacement for `meta_functionality_name` (PR #649). No immediate removal of the old field is planned, but it is deprecated.

## BUG FIXES

* `schema`: Don't require undocumented fields to set default values and add the `links` and `reference` fields to functionality as they were not meant only to be in the project config (PR #636).

# Viash 0.9.0-RC1 (2024-01-26): Restructure platforms into runners and engines

This release restructures the `platforms` field into `runners` and `engines`.
Additionally changes are made to sanitize the built config output and include additional relevant meta data.

## BREAKING CHANGES

* `runners` and `engines`: The usage of `platforms` is deprecated and instead these are split into `runners` and `engines` (PR #510). 
  The `platforms` field is still supported but will be removed in a future release.
  In brief, the `native platform` became a `native engine` and `docker platform` became a `docker engine`.
  Additionally, the `native platform` and `docker platform` became a `executable runner`, `nextflow platform` became a `nextflow runner`.
  The fields of `docker platform` is split between `docker engine` and `docker runner`: `port`, `workdir`, `setup_strategy`, and `run_args` are captured by the `runner` as they define how the component is run. The other fields are captured by the `engine` as they define the environment in which the component is run. One exception is `chown` which is rarely set to false and is now always enabled.

* `arguments`: Merge arguments into argument_groups during a json decode prepare step (PR #574). The `--parse_argument_groups` option from `ns list` and `config view` is deprecated as it is now always enabled.

## NEW FUNCTIONALITY

* `export json_schema`: Add a `--strict` option to output a subset of the schema representing the internal structure of the Viash config (PR #564).

* `config view` and `ns list`: Do not output internal functionality fields (#564). Additionally, add a validation that no internal fields are present when reading a Viash config file.

* `project config`: Add fields in the project config to specify default values for component config fields (PR #612). This allows for a more DRY approach to defining the same values for multiple components.

## MINOR CHANGES

* `testbenches`: Add testbenches for local dependencies (PR #565).

* `testbenches`: Refactor testbenches helper functions to uniformize them (PR #565).

* `logging`: Preserve log order of StdOut and StdErr messages during reading configs in namespaces (PR #571).

* `Java 21 support`: Update Scala to 2.13.12 and update dependencies (PR #602).

* `project config`: Output the project config under the default name `ProjectConfig` instead of `Project` during schema export (PR #631). This is now important as the project config is now part of the component config. Previously this was overridden as the class name was `ViashProject` which was less descriptive.

## BUG FIXES

* `__merge__`: Handle invalid yaml during merging (PR #570). There was not enough error handling during this operation. Switched to the more advanced `Convert.textToJson` helper method.

* `config`: Anonymize paths in the config when outputting the config (PR #625).

# Viash 0.8.6 (yyyy-MM-dd): TODO Add title

## DOCUMENTATION

* `docker setup strategy`: Fix inconsistencies in the documentation (PR #657).

# Viash 0.8.5 (2024-02-21): Bug fixes and documentation improvements

Fix a bug when building a test docker container which requires a test resource. Additional improvements for the website documentation and support for the latest version of Nextflow are added.

## BUG FIXES

* `NextflowPlatform`: Fix an issue with current nextflow-latest (24.01.0-edge) where our supporting library passes a GString instead of a String and results in a type mismatch (PR #640).
<<<<<<< HEAD

* `NextflowPlatform`: Fix publishing state for output arguments with `multiple: true` (#638, PR #639). 

* `Executable`: Check whether a multiple output file argument contains a wildcard (PR #639).
=======
>>>>>>> 23314ab3

* `test resources`: Make non-script test resources available during building of a docker container for `viash test` (PR #652).

## DOCUMENTATION

* `repositories`: Improve the repository documentation with links and a overview table with links (PR #643).

# Viash 0.8.4 (2024-01-15): Bug fix

Fix building components with dependencies that have symlinks in their paths.

## BUG FIXES

* `dependencies`: Fix dependencies with paths using symlinks (PR #621). The resolution for the `.build.vsh` was changed to use the `toRealPath` previously, so dependency resolution must take account possible resolved symlinks too.

# Viash 0.8.3 (2024-01-08): Bug fixes

Fix some edge cases and improve usability.

## BUG FIXES

* `NextflowPlatform`: properly resolve paths when a nextflow workflow has another nextflow
  workflow as dependency and the worktree contains a directory that is a symlink (PR #614).

* `Main`: Fixes a bug added by #294 which causes Viash to print a stacktrace instead of a helpful error message when `viash` is run without any arguments (#617, PR #618).
  Thanks @mberacochea for pointing out this oversight!
  
* `Dependency`: When an alias is defined, pass the alias as a key to the `.run()` function (#601, PR #606).

# Viash 0.8.2 (2023-12-14): Minor changes and bug fixes

This release fixes a few bugs regarding dependencies and how the Nextflow platform handles Paths.

## MINOR CHANGES

* `NextflowTestHelper`: Do not hardcode a version of Nextflow in the testbench, 
  but use the version of Nextflow that is installed on the system (PR #593).

* GitHub Actions: Test different versions of Nextflow (22.04.5, latest, and latest-edge) (PR #593).
  Testing the latest Edge version of Nextflow will allow us to catch notice changes in Nextflow earlier.

* Updates to the documentation and templates in the Git repo (#598, PR #600):

  - Add contributing guidelines.

  - Add issue templates.

  - Reworked the pull request template.

## BUG FIXES

* `config`: Fix the main level of a component config not enforcing strict mode and instead allowing any field to be specified (PR #585).

* `dependencies`: Allow the user to define a local dependency with specifying `repository: local` as sugar syntax (PR #609). A local repository is the default value so it's not required to be filled in, but allowing it with a sensible sugar syntax makes sense.

* `Repositories`: Fix a structural issue where a repository defined directly in a `dependency` would require the `name` field to be set (PR #607). Repository variants are created with and without the `name` field. Repositories under `.functionality.dependencies[]` use repositories without the `name` field, while repositories under `.functionality.repositories[]` use repositories with the `name` field.

* `NextflowPlatform`: Do not resolve remote paths relative to the --param_list file (PR #592).

* `NextflowPlatform`: Allow finding `.build.yaml` file when worktree contains a directory that is a symlink (PR #611). 

# Viash 0.8.1 (2023-11-20): Minor bug fix to Nextflow workflows

This release fixes a bug in the Nextflow platform where calling a workflow with the `.run()` function without specifying the `fromState` argument would result in an error when the input channel contained tuples with more than two elements.

## BUG FIXES

 `NextflowPlatform`: Fix error when using `.run()` without using `fromState` and the input channel holds tuples with more than two elements (PR #587).

# Viash 0.8.0 (2023-10-23): Nextflow workflows and dependencies

Nextflow workflows definitions are picked up by Viash and assembled into a functional Nextflow workflow, reducing the amount of boilerplate code needed to be written by the user.
It also adds a new `runIf` argument to the `NextflowPlatform` which allows for conditional execution of modules.
We added new 'dependencies' functionality to allow for more advanced functionality to be offloaded and re-used in components and workflows.

## BREAKING CHANGES

* `NextflowPlatform`: Changed the default value of `auto.simplifyOutput` from `true` to `false` (#522, PR #518). With `simplifyOutput` set to `true`, the resulting Map could be simplified into a `File` or a `List[File]` depending on the number of outputs. To replicate the previous behaviour, add the following config mod to `_viash.yaml`:

  ```yaml
  config_mods: |
    .platforms[.type == 'nextflow'].auto.simplifyOutput := true
  ```

* `VDSL3Helper.nf`: Removed from the Viash jar file (PR #518). Its functions have been moved to `WorkflowHelper.nf`.

* `DataflowHelper.nf`: Added deprecation warning to functions from this file (PR #518).

* `preprocessInputs()` in `WorkflowHelper.nf`: Added deprecation warning to `preprocessInputs()` because this function causes a synchronisation event (PR #518).

* `author.props`: Removed deprecated `props` field (PR #536). Deprecated since 0.7.4.

## NEW FUNCTIONALITY

* `dependencies`: Add `dependencies` and `repositories` to `functionality` (PR #509). 
  The new functionality allows specifying dependencies and where to retrieve (repositories) them in a component, and subsequentially allows advanced functionality to be offloaded and re-used in scripts and projects. This is alike e.g. `npm`, `pip` and many others. A big difference is that we aim to provide the needed boilerplate code to ease the usage of the dependencies in scripts, workflows and pipelines.
  Note that the dependency is required to be a built Viash component or project and not a random file or code project found externally. This is needed to provide the necessary background information to correctly link dependencies into a component.

* `NextflowScript` & `NextflowPlatform`: Merged code for merging the `main.nf` files for VDSL3 components and wrapped Nextflow workflows (PR #518).
  By aligning the codebase for these two, wrapped Nextflow workflows are more similar to VDSL3 components. For example, you can override the behaviour of a
  wrapped Nextflow workflow using the `.run()` method. Status of a workflows `.run()` arguments:

  - Works as intended: `auto.simplifyInput`, `auto.simplifyOutput`, `fromState`, `toState`, `map`, `mapData`, `mapPassthrough`, `filter`, `auto.publish = "state"`
  - Does not work (yet): `auto.transcript`, `auto.publish = true`, `directives`, `debug`.

  In a next PR, each of the dependencies will have their values overridden by the arguments of the `.run`.

* `NextflowPlatform`: The data passed to the input of a component and produced as output by the component are now validated against the arguments defined in the Viash config (PR #518).

* `NextflowPlatform`: Use `stageAs` to allow duplicate filenames to be used automatigically (PR #518).

* `NextflowPlatform`: When wrapping Nextflow workflows, throw an error if the IDs of the output channel doesn't match the IDs of the input channel (PR #518).
  If they don't, the workflow should store the original ID of the input tuple in the in the `_meta.join_id` field inside the state as follows:
  Example input event: `["id", [input: file(...)]]`,
  Example output event: `["newid", [output: file(...), _meta: [join_id: "id"]]]`

* `NextflowPlatform`: Added new `.run()` argument `runIf` - a function that determines whether the module should be run or not (PR #553).
  If the `runIf` closure evaluates to `true`, then the module will be run. Otherwise it will be passed through without running.

## MAJOR CHANGES

* `WorkflowHelper.nf`: The workflow helper was split into different helper files for each of the helper functions (PR #518).
  For now, these helper files are pasted together to recreate the `WorkflowHelper.nf`.
  In Viash development environments, don't forget to run `./configure` to start using the updated Makefile.

* `NextflowPlatform`: Set default tag to `"$id"` (#521, PR #518).

* `NextflowPlatform`: Refactoring of helper functions (PR #557).
  - Cleaned up `processConfig()`: Removed support for `functionality.inputs` and `functionality.outputs`
  - Cleaned up `processConfig()`: Removed support for `.functionality.argument_groups[].argument` containing a list of argument ids as opposed to the arguments themselves.
  - Rewrote `--param_list` parser.
  - Removed unused function `applyConfig()` and `applyConfigToOneParamSet()`.
  - Refactored `channelFromParams()` to make use of new helper functions.
  - Removed deprecated `paramsToChannel()`, `paramsToList()`, `viashChannel()`.
  - Deprecated `preprocessInputs()` -- use the wrapped Viash Nextflow functionality instead.
  - Refactored `preprocessInputs()` to make use of new helper functions.
  - Deprecated run arguments `map`, `mapData`, `mapPassthrough`, `renameKeys`.

## MINOR CHANGES

* `NextflowPlatform`: Throw error when unexpected keys are passed to the `.run()` method (#512, PR #518).

* `Testbenches`: Add testbenches for the new `dependencies` functionality and other small coverage improvements (PR #524).

* `NextflowPlatform`: Use `moduleDir` instead of `projectDir` to determine the resource directory.

* `NextflowPlatform`: Rename internal VDSL3 variables to be more consistent with regular Viash component variables and avoid naming clashes (PR #553).

## DOCUMENTATION

* Minor fixes to VDSL3 reference documentation (PR #508).

## BUG FIXES

* `WorkflowHelper.nf`: Only set default values of output files which are **not already set**, and if the output file argument is **not required** (PR #514).

* `NextflowPlatform`: When using `fromState` and `toState`, do not throw an error when the state or output is missing an optional argument (PR #515).

* `export cli_autocomplete`: Fix output script format and hide `--loglevel` and `--colorize` (PR #544). Masked arguments are usable but might not be very useful to always display in help messages.

# Viash 0.7.5 (2023-08-11): Minor breaking changes and new features

This release contains minor breaking change due to deprecated or outdated functionality being removed.

New functionality includes:

  - Export a JSON schema for the Viash config with `viash export json_schema`

  - Export a Bash or Zsh autocomplete script with `viash export cli_autocomplete`

  - Nextflow VDSL3 modules now have a `fromState` and `toState` argument to allow for better control of the data that gets passed to the module and how the state is managed in a Nextflow workflow.

## BREAKING CHANGES

* `viash export cli_schema`: Added `--format yaml/json` argument, default format is now a YAML (PR #448).

* `viash export config_schema`: Added `--format yaml/json` argument, default format is now a YAML (PR #448).

* `NextflowLegacyPlatform`: Removed deprecated code (PR #469).

* `viash_*`: Remove legacy viash_build, viash_test and viash_push components (PR #470).

* `ComputationalRequirements`, `Functionality`, `DockerPlatform`, `DockerRequirements`: Remove documentation of removed fields (PR #477).

## NEW FUNCTIONALITY

* `viash export json_schema`: Export a json schema derived from the class reflections and annotations already used by the `config_schema` (PR #446).

* `viash export config_schema`: Output `default` values of member fields (PR #446).

* `CI`: Test support for different Java versions on GitHub Actions (PR #456). Focussing on LTS releases starting from 11, so this is 11 and 17. Also test latest Java version, currently 20.

* `viash test` and `viash ns test`: add `--setup` argument to determine the docker build strategy before a component is tested (PR #451).

* `viash export cli_autocomplete`: Export a Bash or Zsh autocomplete script (PR #465 & #482).

* `help message`: Print the relevant help message of (sub-)command when `--help` is given as an argument instead of only printing the help message when it is the leading argument and otherwise silently disregarding it (initially added in PR #472, replaced by PR #496). This is a new feature implemented in Scallop 5.0.0.

* `Logging`: Add a Logger helper class (PR #485 & #490). Allows manually enabling or disabling colorizing TTY output by using `--colorize`. Add provisions for adding debugging or trace code which is not outputted by default. Changing logging level can be changed with `--loglevel`. These CLI arguments are currently hidden.

* `NextflowPlatform`: Nextflow VDSL3 modules now have a `fromState` and `toState` argument to allow for better control of the data that gets passed to the module and how the state is managed in a Nextflow workflow (#479, PR #501).

## MINOR CHANGES

* `PythonScript`: Pass `-B` to Python to avoid creating `*.pyc` and `*.pyo` files on importing helper functions (PR #442).

* `viash config`: Special double values now support `+.inf`, `-.inf` or `.nan` values (PR #446 and PR #450). The stringified versions `"+.inf"`, `"-.inf"` or `".nan"` are supported as well. This is in line with the yaml spec.

* `system environment variables`: Add wrapper around `sys.env` and provide access to specific variables (PR #457). Has advantages for documentation output and testbenches.

* `testbench`: Added some minor testbenches to tackle missing coverage (PR #459, #486, #488, #489, #492 & #494).

* `viash export config_schema`: Simplify file structure (PR #464).

* `helpers.Format`: Add a helper for the Format helper object (PR #466).

* `testbench`: Use config deriver to create config variants for testing (PR #498). This reduces the amount of config files that need to be maintained.

## BUG FIXES

* `viash config`: Validate Viash config Yaml files better and try to give a more informative error message back to the user instead of a stack trace (PR #443).

* `viash ns build`: Fix the error summary when a setup or push failure occurs. These conditions were not displayed and could cause confusion (PR #447).

* `testbench`: Fix the viash version switch test bench not working for newer Java versions (PR #452).

* `malformed input exception`: Capture MalformedInputExceptions when thrown by reading files with invalid Ascii characters when unsupported by Java (PR #458).

* `viash project file parsing`: Give a more informative message when the viash project file fails to parse correctly (PR #475).

* `DockerPlatform`: Fix issue when mounting an input or output folder containing spaces (PR #484).

* `Config mod`: Fix a config mod where the filter should execute multiple deletes (PR #503).

## DOCUMENTATION

* `NextflowPlatform`: Add documentation for the usage and arguments of a VDSL3 module (PR #501).

## INTERNAL CHANGES

* `NextflowVDSL3Platform`: Renamed to `NextflowPlatform` (PR #469).

* Rename mentions of `NextFlow` to `Nextflow` (PR #476).

* `Reference static pages`: Move `.qmd` files from the website to a local folder here; `docs/reference` (PR #504). This way we can track behaviour changes that need to be documented locally.

# Viash 0.7.4 (2023-05-31): Minor bug fixes and minor improvements to VDSL3

Some small fixes and consistency improvements.
A few Quality of Life improvements were made e.g. to override the Docker `entrypoint` when working with Nextflow and providing default labels when building a Nextflow workflow.

## NEW FUNCTIONALITY

* Add default labels in Nextflow config files that set default values for cpu and memory settings (PR #412). Values are more or less logarithmically spaced (1, 2, 5, 10, ...).

* `Author`: Added `info` field to authors. Deprecated `props` field (PR #423).

* `viash config view` and `viash ns list`: Set the `.info.output` path when a platform argument is provided.

* `viash ns exec`: Added two more fields:

  - `{output}`: path to the destination directory when building the component
  - `{abs-output}`: absolute path to the destination directory when building the component

* `DockerPlatform`: Add `entrypoint` and `cmd` parameters to the docker platform config that allows overriding the default docker container settings (PR #432).

## MINOR CHANGES

* `Nextflow VDSL3`:
  - Add profiles to the Nextflow Config file when the main script is a `NextflowScript` (#408).
  - Add a `script` parameter in Nextflow Config file to add a single string or list of strings to the `nextflow.config` (PR #430).

* `Scripts`: Remove the `entrypoint` parameter for all script types except `NextflowScript` (#409). All these scripts had to check individually whether the parameter was unset, now it can be done in the `Script` apply method.

* `schema export`:
  - Restructure Nextflow-Directives, -Auto and -Config into a `nextflowParameters` group (PR #412). Previously only NextflowDirectives was exposed.
  - Restructure the format to group authors & computational requirements together with functionality (PR #426).
  - Restructure the Viash Config and Project Config pages under a `config` category (PR #426).
  - Add references in Functionality and Nextflow VDSL3 to the new documentation pages (PR #426).
  - Add description and/or examples for platforms and requirements (PR #428).

## BUG FIXES

* `viash config inject`: Fix an empty line being added at the script start for each time `viash config inject` was run (#377).

* `WorkflowHelper`: Fixed an issue where passing a remote file URI (for example `http://` or `s3://`) as `param_list` caused `No such file` errors.

* `BashWrapper`: Fix escaping of the included script where a line starting with a pipe character with optional leading spaces is stripped of the leading spaces and pipe character.
  This was quite unlikely to happen except when `viash config inject` was called on a Nextflow Script, which lead to no real config code being injected however workflows were getting corrupted. (#421)

* `Deprecation testbench`: Add missing classes to be checked (PR #426).

# Viash 0.7.3 (2023-04-19): Minor bug fixes in documentation and config view

Fix minor issues in the documentation and with the way parent paths of resources are printed a config view.

## BUG FIXES

* `DockerPlatform`: Fixed example in documentation for the `namespace_separator` parameter (PR #396).

* `viash config view`: Resource parent paths should be directories and not file (PR #398).


# Viash 0.7.2 (2023-04-17): Project-relative paths and improved metadata handling

This update adds functionality to resolve paths starting with a slash as relative to the project directory, improves handling of info metadata in the config, and fixes to the operator precedence of config mods.

## NEW FUNCTIONALITY

* Resolve resource and merge paths starting with a slash (`/`) as relative to the project directory (PR #380). To define absolute paths (which is not recommended anyway), prefix the path with the `file://` protocol. Examples:

  - `/foo` is a file or directory called `foo` in the current project directory.
  - `file:/foo` is a file or directory called `foo` in the system root.

## MINOR CHANGES

* `viash config view`: Do not modify (e.g. strip empty fields) of the `.functionality.info` and `.functionality.arguments[].info` fields (#386).

## BUG FIXES

* `ConfigMods`: Fix operator precedence issues with conditions in the config mod parsers (PR #390).

## INTERNAL CHANGES

* Clean up unused code (PR #380).

* Move circe encoders/decoders for File and Path from `io.viash.functionality.arguments` to `io.viash.helpers.circe` (PR #380).

* Store the project root directory (that is, the directory of the `_viash.yaml`) in a ViashProject object (PR #380).

* Tests: Reworked language tests to be grouped in their own subfolder and split off the bash language test from the general `testbash` folder (PR #381).

* Tests: Add additional language tests for `viash config inject` (PR #381).

* Tests: Added test for `io.viash.helpers.IO` (PR #380).


# Viash 0.7.1 (2023-03-08): Minor improvements to VDSL3 and schema functionality.

This is a minor release which improves caching in VDSL3 components and changes the formats of the schema files for the Viash config and CLI.

## MINOR CHANGES

* `DataflowHelper`: Add assertions and `def`s.

## BUG FIXES

* `VDSL3`: Only the first two elements from an event in a channel are now passed to a process. This avoids calculating cache entries based on arguments that are not used by the process, causing false-negative cache misses.

* `config_schema`:
  - Correct some incorrect markdown tags.
  - Add project config.
  - Correct documentation/markdown tags to the correct order.
  - Add summary description and example for 'resource' and 'argument', to be used on the reference website.
  - Add documentation for the Nextflow directives.

* `cli_schema`: Correct documentation/markdown tags to the correct order.

# Viash 0.7.0 (2023-02-28): Major code cleanup and minor improvements to VDSL3

* Default namespace separator has been changed from `_` to `/`. This means 
  Docker images will be named `<Registry>/<Organization>/<Namespace>/<Name>`
  by default. For example, `ghcr.io/openpipelines-bio/mapping/cellranger_count`
  instead of `ghcr.io/openpipelines-bio/mapping_cellranger_count`.

* Removed deprecated code of unused functionality to simplify code.
  - Shorthand notation for specitying input/output arguments
  - Shorthand notation for specifying Docker requirements
  - Legacy Nextflow platform

* Improvements in VDSL3 and the Nextflow Workflow Helper to make behaviour
  more predictable and fixing some bugs in the meantime. Run the following
  to get access to the updated helpers:

  ```bash
  WF_DIR="src/wf_utils"
  [[ -d $WF_DIR ]] || mkdir -p $WF_DIR
  viash export resource platforms/nextflow/ProfilesHelper.config > $WF_DIR/ProfilesHelper.config
  viash export resource platforms/nextflow/WorkflowHelper.nf > $WF_DIR/WorkflowHelper.nf
  viash export resource platforms/nextflow/DataflowHelper.nf > $WF_DIR/DataflowHelper.nf
  ```

* Improvements to test benches and several bug fixes.

## BREAKING CHANGES

* Viash config: Previously deprecated fields are now removed.
  - `functionality.inputs`: Use `arguments` or `argument_groups` instead.
  - `functionality.outputs`: Use `arguments` or `argument_groups` instead.
  - `functionality.tests`: Use `test_resources` instead. No functional difference.
  - `functionality.enabled`: Use `status: enabled` instead.
  - `functionality.requirements.n_proc`: Use `cpus` instead.
  - `platforms.DockerPlatform.privileged`: Add a `--privileged` flag in `run_args` instead.
  - `platforms.DockerPlatform.apk`: Use `setup: [{ type: apk, packages: ... }]` instead.
  - `platforms.DockerPlatform.apt`: Use `setup: [{ type: apt, packages: ... }]` instead.
  - `platforms.DockerPlatform.yum`: Use `setup: [{ type: yum, packages: ... }]` instead.
  - `platforms.DockerPlatform.r`: Use `setup: [{ type: r, packages: ... }]` instead.
  - `platforms.DockerPlatform.python`: Use `setup: [{ type: python, packages: ... }]` instead.
  - `platforms.DockerPlatform.docker`: Use `setup: [{ type: docker, run: ... }]` instead.
  - `platforms.DockerPlatform.docker.setup.resources`: Use `setup: [{ type: docker, copy: ... }]` instead.
  - `platforms.NextflowLegacy`: Use the Nextflow VDSL3 platform instead.
  - `functionality.ArgumentGroups`: No longer supports strings referring to arguments in the `arguments:` section.
    Instead directly put the arguments inside the argument groups.

* `viash_install`: The bootstrap script has been reworked in line with the project config introduced in 0.6.4:

    * The default location for installing the Viash executable is now `./viash` (was: `bin/viash`).
    * The new `viash_install` support `--output` and `--tag`.
    * The various settings that existed in `viash_install` (organisation, tag, ...) are moved to the project config.

  Please note that this new `viash_install` bootstrap script can be run from the CLI using:

    ```
    curl -fsSL dl.viash.io | bash
    ```
  The old `get.viash.io` is still available but points to the version 0.6.7 version of this component and is deprecated.

* `WorkflowHelper`: `paramsToList`, `paramsToChannel` and `viashChannel` are now deprecated and will be removed in a future release.

* `viash (ns) build`: Change the default value of the namespace separator in a Docker platform from `_` to `/`. 
  Add `".platforms[.type == 'docker'].namespace_separator := '_'"` to the project config `_viash.yaml` to revert to the previous behaviour.

## MAJOR CHANGES

* `VDSL3`: now uses the newly implemented `channelFromParams` and `preprocessInputs` instead of `viashChannel`.

## NEW FEATURES

* `WorkflowHelper`: Added `preprocessInputs` and `channelFromParams` to replace `paramsToList`, `paramsToChannel` and `viashChannel`. This refactor allows processing parameters that are already in a Channel using `preprocessInputs`, which is necessary when passing parameters from a workflow to a subworkflow in a Nextflow pipeline.

## MINOR CHANGES

* `Main`: Capture build, setup and push errors and output an exit code.

* `File downloading`: Add check to pre-emptively catch file errors (e.g. 404).

* `Scala`: Updated to Scala 2.13 and updated several dependencies.

* `Main`: Improve `match` completeness in some edge cases and throw exceptions where needed.

* `Changelog`: Reformat the changelog to a more structured format.
  For every release, there is now a date, title, and summary.
  This both improves the changelog itself but can then also be used to postprocess the CHANGELOG programmatically.

* `VDSL3`: Add a default value for `id` when running a VDSL3 module as a standalone pipeline.

* `TestBenches`:
  - Verify switching of Viash versions
  - Prepare ConfigDeriver by copying base resources to the targetFolder. Use cases so far showed that it's always required and it simplifies the usage.
  - Remove some old & unmaintained IntelliJ Idea `editor-fold` tags. Given that the testbenches were split up, these were broken but also no longer needed.
  - Add 2 testbenches for computational requirements when running `viash run` or `viash test`.
  - Added tests for different values for the `--id` and `--param_list` parameters of VDSL3 modules.

* `viash test`: Use `test` as a random tag during testing, instead of `test` plus a random string.

## BUG FIXES

* `WorkflowHelper`: fixed where passing a relative path as `--param_list` would cause incorrect resolving of input files.

* `Testbenches`: Fix GitTest testbench to correctly increment temporary folder naming and dispose them after the test finishes.

* `viash xxx url`: Fix passing a url to viash as the config file to process. Add a short testbench to test principle functionality.

* `Testbenches`: Simplify `testr` container.

* `Main`: Improve error reporting to the user in some cases where files or folders can't be found. Depending on the thrown exception, more or less context was given.

* `VDSL3`: Create parent directory of output files before starting the script.

# Viash 0.6.7 (2022-12-14): A minor release with several QoL improvements

Another minor release which contains several quality of life improvements for the Nextflow VDSL3 platform, as well as automated warnings for deprecated functionality.

## MINOR CHANGES

* `NextflowPlatform`: Create directories during a stub run when output path is a nested directory (PR #314).

* Automatically generate a warning for deprecated parameters while parsing a .viash.yaml configuration file using the inline documentation deprecation annotations.

* Add a "planned removal" field in the deprecation annotations.

* Add testbenches to verify proper formatting of the deprecation versions and compare current version to the planned removal version so no deprecated parameters get to stick around beyond what was planned.

* `NextflowPlatform`: Nextflow processes are created lazily; that is, only when running
  a Nextflow workflow (PR #321).

## BUG FIXES

* `NextflowPlatform`: Automatically split Viash config strings into strings of 
  length 65000 since the JVM has a limit (65536) on the length of string constants (PR #323).

# Viash 0.6.6 (2022-12-06): A small bugfix release

This release fixes an issue where stderr was being redirected to stdout.

## BUG FIXES

* Don't redirect stderr to stdout when switching Viash versions (#312).

# Viash 0.6.5 (2022-12-02): A small bugfix release

A small update which fixes an issue with `viash ns list` that was
introduced in Viash 0.6.3.

## BUG FIXES

* `viash ns list`: When the `-p <platform>` is defined, filter the 
  output by that platform.

# Viash 0.6.4 (2022-11-30): Add backwards compability by supporting switching to older Viash versions

This release adds features related to managing Viash projects and 
allows for better runtime introspection of Nextflow VDSL3 modules.

The most notable changes are:

* You can switch versions of Viash using the `VIASH_VERSION` 
  environment variable! Example:
  
  ```bash
  VIASH_VERSION=0.6.0 viash --version
  ```

  More importantly, you can specify the version of Viash you want
  in a project config. See below for more info.

* Introducing Viash project config files as an experimental feature.
  It allows storing project-related settings in a `_viash.yaml` 
  config file which you should store at the root of your repository.
  Example:

  ```yaml
  viash_version: 0.6.4
  source: src
  target: target
  config_mods: |
    .platforms[.type == 'docker'].target_registry := 'ghcr.io'
    .platforms[.type == 'docker'].target_organization := 'viash-io'
    .platforms[.type == 'docker'].namespace_separator := '/'
    .platforms[.type == 'docker'].target_image_source := 'https://github.com/viash-io/viash'
  ```

* It's now possible to specify in which order Viash will merge
  Viash configs. Example:

  ```yaml
  functionality:
    name: foo
    arguments:
      - __merge__: obj_input.yaml
        name: "--one"
      - __merge__: [., obj_input.yaml]
        name: "--two"
      - __merge__: [obj_input.yaml, .]
       name: "--three"
  ```

Please take note of the following breaking changes:

* Passing non-existent paths to a Viash component will cause the 
  component to generate an error when no file or folder is found.
  Set `must_exist` to `false` to revert to the previous behaviour.

* The arguments `--write_meta/-w` and `--meta/-m` no longer exist,
  because every `viash build/run/test` run will generate a 
  `.config.vsh.yaml` meta file.

## BREAKING CHANGES

* Config: Viash configs whose filenames start with a `.` are ignored (PR #291).

* `viash build`: `--write_meta/-m` and `--meta/-m` arguments have been removed. 
  Instead, the `.config.vsh.yaml` file is always created when building Viash components (PR #293).

* `FileArgument`: Default setting of `must_exist` was changed from `false` to `true`. 
  As such, the component will throw an error by default if an input file or output file
  is missing (PR #295).

* Config merging: `__inherits__` has been renamed to `__merge__`.

## NEW FUNCTIONALITY

* You can switch versions of Viash using the `VIASH_VERSION` 
  environment variable (PR #304)! Example:
  
  ```bash
  VIASH_VERSION=0.6.0 viash --version
  ```

* Traceability: Running `viash build` and `viash test` creates a `.config.vsh.yaml` file 
  by default, which contains the processed config of the component. As a side effect, 
  this allows for reading in the `.config.vsh.yaml` from within the component to learn 
  more about the component being tested (PR #291 and PR #293).

* `FileArgument`: Added `create_parent` option, which will check if the directory of an output
file exists and create it if necessary (PR #295).

## MINOR CHANGES

* `viash run`, `viash test`: When running or testing a component, Viash will add an extension
  to the temporary file that is created. Before: `/tmp/viash-run-wdckjnce`, 
  now: `/tmp/viash-run-wdckjnce.py` (PR #302).

* NextflowPlatform: Add `DataflowHelper.nf` as a retrievable resource in Viash (PR #301).

* NextflowPlatform: During a stubrun, argument requirements are turned off and
  the `publishDir`, `cpus`, `memory`, and `label` directives are also removed 
  from the process (PR #301).

* `NextflowPlatform`: Added a `filter` processing argument to filter the incoming channel after 
  the `map`, `mapData`, `mapId` and `mapPassthrough` have been applied (PR #296).

* `NextflowPlatform`: Added the Viash config to the Nextflow module for later introspection (PR #296).
  For example:
  ```groovy
  include { foo } from "$targetDir/path/foo/main.nf"

  foo.run(filter: { tup ->
    def preferredNormalization = foo.config.functionality.info.preferred_normalization
    tup.normalization_id == preferredNormalization
  })
  ```
## BUG FIXES

* `BashWrapper`: Don't overwrite meta values when trailing arguments are provided (PR #295).

## EXPERIMENTAL FEATURES

* Viash Project: Viash will automatically search for a `_viash.yaml` file in the directory of 
  a component and its parent directories (PR #294).

  Contents of `_viash.yaml`:
  ```yaml
  source: src
  target: target
  config_mods: |
    .platforms[.type == 'docker'].target_registry := 'ghcr.io'
    .platforms[.type == 'docker'].target_organization := 'viash-io'
    .platforms[.type == 'docker'].namespace_separator := '/'
    .platforms[.type == 'docker'].target_image_source := 'https://github.com/viash-io/viash'
  ```

* Config merging: Allow specifying the order in which Viash will merge configs (PR #289).
  If `.` is not in the list of inherited objects, it will be added at the end.

  Contents of `config.vsh.yaml`:
  ```yaml
  functionality:
    name: foo
    arguments:
      - __merge__: obj_input.yaml
        name: "--one"
      - __merge__: [., obj_input.yaml]
        name: "--two"
      - __merge__: [obj_input.yaml, .]
        name: "--three"
  ```

  Contents of `obj_input.yaml`:
  ```yaml
  type: file
  name: --input
  description: A h5ad file
  ```
  Output of `viash config view config.vsh.yaml` (stripped irrelevant bits):
  ```yaml
  functionality:
    arguments:
    - type: "file"
      name: "--one"
      description: "A h5ad file"
    - type: "file"
      name: "--input"
      description: "A h5ad file"
    - type: "file"
      name: "--three"
      description: "A h5ad file"
  ```
  

# Viash 0.6.3 (2022-11-09): Quality-of-life improvements in Viash.

This release features contains mostly quality of life improvements and some experimental functionality. Most notably:

* `viash ns list` now only returns a config just once instead of once per platform.

* A functionality's info field can contain any data structures. An `.info` field was added to arguments as well.

* Bug fixes for using Viash with podman, Nextflow>=22.10 and R<4.0.

* Experimental support for inheriting from config partials.

## MAJOR CHANGES

* `Config`: Made major internal changes w.r.t. how config files are read and at which point a platform (native, docker, nextflow)
  is applied to the functionality script. The only visible side effect is that 
  `viash ns list` will output each config only once instead of multiple times.

* `Functionality`: Structured annotation can be added to a functionality and its arguments using the `info` field. Example:
  ```yaml
  functionality:
    name: foo
    info:
      site: https://abc.xyz
      tags: [ one, two, three ]
    arguments:
      - name: --foo
        type: string
        info:
          foo: bar
          a:
            b:
              c
  ```

## MINOR CHANGES

* `BashWrapper`: Allow printing the executor command by adding `---verbose ---verbose` to a `viash run` or an executable.

* `Testbenches`: Rework `MainBuildAuxiliaryNativeParameterCheck` to create stimulus files and loop over the file from bash instead of looping natively.
  This prevents creating thousands of new processes which would only test a single parameter.
  Note this still calls the main script for each stimulus separately, but that was the case anyway, only much much worse.

* `Testbenches`: Split some grouped test benches into slightly smaller test benches that group tested functionality better.

* `Annotations`: Complete the config schema annotations.
  Make sure all arguments are documented.
  Added an annotation `internalFunctionality` and `undocumented` for arguments that should not be documented.
  Added a testbench that verifies that all arguments are in fact annotated, skipping those that are not in the class constructor.
  Adds a hierarchy field in the `__this__` member to list the relation of the own and parent classes.

* `Testbenches`: Add exit code to helper method `testMainWithStdErr`.

* `Testbenches`: Add testbench to verify viash underscore components (viash_build, viash_install, viash_push, viash_skeleton, viash_test).

* `Testbenches`: Update viash underscore component tests to use `$meta_executable`.

* `viash ns exec`: Allow choosing whether the `{platform}` field should be filled in, based on the `--apply_platform` parameter.

## BUG FIXES

* `DockerPlatform`: Remove duplicate auto-mounts (#257).

* `Underscore component tests`: Fix tests for `viash_skeleton` and `viash_test` components.

* `NextflowVDSL3Platform`: Fix 'Module scriptPath has not been defined yet' error when Nextflow>=22.10 (#269).

* `config inject`: Doesn't work when `must_exist == true` (#273).

* `RScript`: Fix compatibility issue where the new character escaping in `r_script` required R>=4.0 (#275). Escaping is now handled without
  using the new `r'(foo)'` notation.

## DEPRECATION

* `DockerRequirements`: The `resources:` setting has been deprecated and will be removed in Viash 0.7.0. Please use `copy:` instead.

* `DockerRequirements`: The `privileged:` setting has been deprecated and will be removed in Viash 0.7.0. Please use `run_args: "--privileged"` instead.

## EXPERIMENTAL FUNCTIONALITY

* `Config`: Any part of a Viash config can use inheritance to fill data (PR #271). For example:
  Contents of `src/test/config.vsh.yaml`:
  ```yaml
  __inherits__: ../api/base.yaml
  functionality:
    name: test
    resources:
      - type: bash_script
        path: script.sh
        text: |
          echo Copying $par_input to $par_output
          cp $par_input $par_output
  ```
  Contents of `src/api/base.yaml`:
  ```yaml
  functionality:
    arguments:
      - name: "--input"
        type: file
      - name: "--output"
        type: file
        direction: output
  ```
  The resulting yaml will be:
  ```yaml
  functionality:
    name: test
    arguments:
      - name: "--input"
        type: file
      - name: "--output"
        type: file
        direction: output
    resources:
      - type: bash_script
        path: script.sh
        text: |
          echo Copying $par_input to $par_output
          cp $par_input $par_output
  ```

# Viash 0.6.2 (2022-10-11): Two bug fixes

This is a quick release to push two bug fixes related to security and being able to run Nextflow with optional output files.

## BUG FIXES

* `Git`: Strip credentials from remote repositories when retrieving the path.

* `VDSL3`: Allow optional output files to be `null`.

# Viash 0.6.1 (2022-10-03): Minor improvements in functionality

This release contains mostly minor improvements of functionality released in Viash 0.6.0. Most notably:

* Support was added for `type: long` arguments

* `meta["n_proc"]` has been renamed to `meta["cpus"]`. `meta["cpus"]` is now an integer, whereas `meta["memory_*"]` are now longs.

* `viash ns exec` is able to recognise `{platform}` and `{namespace}` fields.

* And various bug fixes and improvements to documentation and unit testing.

## BREAKING CHANGES

* Deprecated usage `resources_dir` variable inside scripts, use `meta["resources_dir"]` instead (or `$meta_resources_dir` in Bash, or `meta$resources_dir` in R).

* Deprecated `meta["n_proc"]` in favour for `meta["cpus"]`.

## NEW FUNCTIONALITY

* `viash ns exec`: Added two more fields:

  - `{platform}`: the platform name (if applicable)
  - `{namespace}`: the namespace of the component

* `LongArgument`: Added support for 64-bit integers with `type: long` as opposed to `type: integer` which are 32-bit integers.

## MAJOR CHANGES

* Allow passing integers/doubles/booleans to string parameters (#225). Removed the 'Version' helper class.

## MINOR CHANGES

* `meta["cpus"]` is now an integer, `meta["memory_*"]` are now longs (#224).

* `DockerPlatform`: Only store author names in the authors metadata.

* `NextflowPlatform`: Only store author names in the authors metadata.

* `Argument[_]`: Turn `multiple_sep` from `Char` into `String`.

## INTERNAL CHANGES

* All `meta[...]` variables are now processed similar to `Argument[_]`s, instead of using custom code to convert object types and detect Docker mounts.

* `Escaper`: Make more generic Escaper helper class.

## DOCUMENTATION

* Hardcoded URLs pointing to viash.io in the documentation annotations were replaced with a new keyword system.

* Replaced references to "DSL" with "Dynamic Config Modding" in the `--help` output.

* Added an example for Ruby based Docker setups.

## BUG FIXES

* `viash ns`: Reverse exit code outputs, was returning 1 when everything was OK and 0 when errors were detected (PR #227).

* `viash config inject`: Fix processing of arguments when argument groups are defined (#231).

* Fixed a few typos in the CLI.

* Fixed the formatting of `ns exec` documentation.

* `VDSL3`: Fix stub functionality.

* `VDSL3`: Fix error during error message.

* `viash test`: Fix issue where `VIASH_TEMP` could not be a relative directory when running `viash test` (#242).

* `BashScript`, `CSharpScript`, `JavaScriptScript`, `PythonScript`, `RScript`, `ScalaScript`: Fix quoting issues of certain characters (#113).

## DEPRECATION

* `NextflowPlatform`: Deprecate `--param_list_format` parameter.

## TESTING

* `BashScript`, `CSharpScript`, `JavaScriptScript`, `PythonScript`, `RScript`, `ScalaScript`: Implement more rigorous testing of which characters are escaped.

* `BashWrapper`: Escape usage of `multiple_sep`. This fixes various checks and transformations not working when when `multiple_sep` is set to `";"` (#235).

# Viash 0.6.0 (2022-09-07): Nextflow VDSL3 is now the default, support for tracking memory and cpu requirements more elegantly

The first (major) release this year! The biggest changes are:

* Nextflow VDSL3 is now the default Nextflow platform, whereas the legacy Nextflow platform has been deprecated.

* Support for tracking memory and cpu requirements more elegantly.

* Grouping arguments in groups more concisely.

* The addition of a `viash ns exec` command, to be able to execute commands on Viash components more easily.

## BREAKING CHANGES

* `NextflowPlatform`: `variant: vdsl3` is now the default NextflowPlatform. `variant: legacy` has been deprecated.

* `Functionality`: Fields `.inputs` and `.outputs` has been deprecated. Please use `.argument_groups` instead (#186).
  Before:
  ```yaml
  functionality:
    inputs:
      - name: "--foo"
    outputs:
      - name: "--bar"
  ```
  Now:
  ```yaml
  functionality:
    argument_groups:
      - name: Inputs
        arguments:
          - name: "--foo"
            type: file
      - name: Outputs
        arguments:
          - name: "--bar"
            type: file
            direction: output
  ```

* Passing strings to an argument group's arguments has been deprecated. Please simply copy the argument itself into the argument group (#186).
  Before:
  ```yaml
  functionality:
    arguments:
      - name: "--foo"
        type: file
      - name: "--bar"
        type: file
        direction: output
    argument_groups:
      - name: Inputs
        arguments: [ foo ]
      - name: Outputs
        arguments: [ bar ]
  ```
  Now:
  ```yaml
  functionality:
    argument_groups:
      - name: Inputs
        arguments:
          - name: "--foo"
            type: file
      - name: Outputs
        arguments:
          - name: "--bar"
            type: file
            direction: output
  ```

## NEW FUNCTIONALITY

* Allow setting the number of processes and memory limit from within the Viash config, 
  as well as a list of required commands. Example:

  ```yaml
  functionality:
  name: foo
  requirements:
    cpus: 10
    memory: 10GB
    commands: [ bash, r, perl ]
  ```
  
  You can override the default requirements at runtime:

  - `./foo ---cpus 4 ---memory 100PB` (for NativePlatform or DockerPlatform)
  - By adding `process.cpus = 4` and `process.memory "100 PB"` to a nextflow.config (for NextflowPlatform)

  This results the following meta variables to be injected into a script:

  - `meta_cpus` (in Bash) or `meta["cpus"]` (in any other language): Number of processes the script is allowed to spawn.
  - `meta_memory_b` (in Bash) or `meta["memory_b"]` (in any other language): Amount of memory the script is allowed to allocate, in bytes.
  - `meta_memory_kb` (in Bash) or `meta["memory_kb"]` (in any other language): Same but in kilobytes, rounded up.
  - `meta_memory_mb` (in Bash) or `meta["memory_mb"]` (in any other language): Same but in megabytes, rounded up.
  - `meta_memory_gb` (in Bash) or `meta["memory_gb"]` (in any other language): Same but in gigabytes, rounded up.
  - `meta_memory_tb` (in Bash) or `meta["memory_tb"]` (in any other language): Same but in terabytes, rounded up.
  - `meta_memory_pb` (in Bash) or `meta["memory_pb"]` (in any other language): Same but in petabytes, rounded up.
  
* `viash ns exec`: Added a command for executing arbitrary commands for all found Viash components.
  The syntax of this command is inspired by `find . -exec echo {} \;`.
  
  The following fields are automatically replaced:
   * `{}` | `{path}`: path to the config file
   * `{abs-path}`: absolute path to the config file
   * `{dir}`: path to the parent directory of the config file
   * `{abs-dir}`: absolute path to the directory of the config file
   * `{main-script}`: path to the main script (if any)
   * `{abs-main-script}`: absolute path to the main script (if any)
   * `{functionality-name}`: name of the component
  
  A command suffixed by `\;` (or nothing) will execute one command for each
  of the Viash components, whereas a command suffixed by `+` will execute one
  command for all Viash components.

* `ConfigMod`: Added a `del(...)` config mod to be able to delete a value from the yaml. Example: `del(.functionality.version)`.

## MAJOR CHANGES

* `Folder structure`: Adjusted the folder structure to correctly reflect the the namespace change of viash from `com.dataintuitive.viash` to `io.viash`.

* `Functionality`: Reworked the `enabled` field from boolean to a `status` field which can have the following statusses: `enabled`, `disabled` and `deprecated`.
  When parsing a config file which has the `status` field set to `deprecated` a warning message is displayed on stderr.
  Backwards for `enabled` is provided where `enabled: true` => `status: enabled` and `enabled: false` => `status: false`. The `enabled` field is marked deprecated.

## MINOR CHANGES

* `Resources`: Handle edge case when no resources are specified in the `vsh.yaml` config file and display a warning message.

* `BashWrapper`: Add a warning when an argument containing flags (e.g. `--foo`) is not recognized and will be handled as a positional argument as this is likely a mistake.

* `Functionality`: Add check to verify there are no double argument names or short names in the config `vsh.yaml` declarations.

* `BashWrapper`: Add check to verify a parameter isn't declared twice on the CLI, except in the case `multiple: true` is declared as then it's a valid use case.

* `BashWrapper`: For int min/max checking: use native bash functionality so there is no dependency to `bc`.
  For double min/max checking: add fallback code to use `awk` in case `bc` is not present on the system (most likely to happen when running tests in a docker container).

* `viash ns list/viash config view`: Allow viewing the post-processed argument groups by passing the `--parse_argument_groups` parameter.

## TESTING

* `ConfigMod`: Added unit tests for condition config mods.

* `MainTestDockerSuite`: Derive config alternatives from the base `vsh.yaml` instead of adding the changes in separate files.
  This both reduces file clutter and prevents having to change several files when there are updates in the config format.

* `GitTest`: Added unit tests for Git helper (PR #216).

## BUG FIXES

* `csharp_script`, `javascript_script`, `python_script`, `r_script`, `scala_script`: Make meta fields for `memory` and `cpus` optional.

* `NextflowVdsl3Platform`: Don't generate an error when `--publish_dir` is not defined and `-profile no_publish` is used.

* `Viash run`: Viash now properly returns the exit code from the executed script.

* `Git`: Fix incorrect metadata when git repository is empty (PR #216).

# Viash 0.5.15 (2022-07-14): Added testbenches, default argument groups and bugfixes for VDSL3

This release introduces testbenches and new default argument groups: `Inputs`, `Outputs` and `Arguments`.

## BREAKING CHANGES

* `WorkflowHelper::helpMessage`: Now only takes one argument, namely the config.

## MAJOR CHANGES

* `Namespace`: Changed the namespace of viash from `com.dataintuitive.viash` to `io.viash`.

## MINOR CHANGES

* `Testbenches`: Add a testbench framework to test lots of character sequences, single or repeating to be tested in the yaml config. This can be used to later extend to other tests.

* `Testbenches::vdsl3`: Add testbenches to verify functionality:
  - Vdsl3's `param_list` (`yamlblob`, `yaml`, `json`, `csv`).
  - Nextflow's own `params-file`.
  - Vdsl3's recalculating resource file paths to be relative to the `param_list` file instead of the workflow file (only available for `yaml`, `json`, `csv`).
  - Vdsl3's wrapping of modules to run these as a separate workflow automagically out of the box.

* `Main`: Added `viash --schema_export` which outputs a schema of the Viash config file
  to console. This is to be used to automate populating the documentation website.

* `Helper`: Split help message by argument group.

* `Helper`: Remove unneeded arguments.

* `Functionality`: Add default groups `Inputs`, `Outputs` and `Arguments` for all arguments missing from user-defined `argument_groups`.

* `WorkflowHelper::helpMessage`: Rewrite to bring on par with Viash's help message.

* `BooleanArguments`: Renamed internal class names for BooleanArguments to be better in line with how they are named in the config yaml.
  `BooleanArgumentRegular` -> `BooleanArgument` (in line with `boolean`)
  `BooleanArgumentTrue` -> `BooleanTrueArgument` (in line with `boolean_true`)
  `BooleanArgumentFalse` -> `BooleanFalseArgument` (in line with `boolean_false`)

## BUG FIXES

* `NextflowVdsl3Platform`: Change how `--id` is processed when a VDSL3 module is called from the CLI.

* `NextflowVdsl3Platform`: Fix error when param_list is `null`.

* `NextflowVdsl3Platform`: Fix error when optional, multiple arguments are set to `null`.

* `Testbenches`: Better capture expected error messages while running testbenches again. Code changes right before previous release re-introduced some of the messages.

* `NextflowVdsl3Platform`: Fix issue where optional parameters aren't removed when `.run(args: [optarg: null])`.

* `WorkflowHelper::readCsv`: Treat empty values as undefined instead of throwing an error.

* `NextflowVdsl3Platform`: Use `$NXF_TEMP` or `$VIASH_TEMP` as temporary directory if the container engine is not set to `docker`, `podman` or `charlieengine`, else set to `/tmp`.

* `Resources`: When adding a resource folder, allow a trailing `/` at the end of the path.
  Previously this caused the target folder to be erased and the content of the resource folder to be written directly into the target folder.

# Viash 0.5.14 (2022-06-30): Argument groups can now be defined in the Viash config

Argument groups allow for grouping arguments together by function or category, making the `--help` output a lot more clear for components with a lot of arguments.

## NEW FUNCTIONALITY

* `Functionality`: Allow specifying argument groups. Example:
  ```yaml
  functionality:
    ...
    argument_groups:
      - name: First group
        arguments: [foo, bar]
        description: Description
  ```

* Addition of the `viash_nxf_schema` component for converting a Viash config (for a workflow) into a nextflow schema file.

* `NextflowVdsl3Platform`: Use `--param_list` to initialise a Nextflow channel with multiple parameter sets.
  Possible formats are csv, json, yaml, or simply a yaml_blob.
  A csv should have column names which correspond to the different arguments of this pipeline.
  A json or a yaml file should be a list of maps, each of which has keys corresponding to the arguments of the pipeline.
  A yaml blob can also be passed directly as a parameter.
  Inside the Nextflow pipeline code, params.param_list can also be used to directly a list of parameter sets.
  When passing a csv, json or yaml, relative path names are relativized to the location of the parameter file.
  
  Examples: 
  ```sh
  nextflow run "target/foo/bar/main.nf" --param_list '[{"id": "foo", "input": "/path/to/bar"}]'
  nextflow run "target/foo/bar/main.nf" --param_list "params.csv" --reference "/path/to/ref"
  ```

## MAJOR CHANGES

* `NextflowVdsl3Platform`: The functionality is now slurped from a json instead of manually
  taking care of the formatting in Groovy.

* `NextflowVdsl3Platform`: The `--help` is auto-generated from the config.

## MINOR CHANGES

* `NextflowVdsl3Platform`: Allow both `--publish_dir` and `--publishDir` when `auto.publish = true`.

* `NextflowVdsl3Platform`: Allow passing parameters with multiplicity > 1 from Nextflow CLI.

* `Main`: Added `viash --cli_export` which outputs the internal cli construction information 
  to console. This is to be used to automate populating the documentation website.

* `viash ns`: Display success and failure summary statistics, printed to stderr.

* `DataObject`: `.alternatives` is now a `OneOrMore[String]` instead of `List[String]`, meaning
  you can now specify `{ type: string, name: "--foo", alternatives: "-f" }` instead of 
  `{ type: string, name: "--foo", alternatives: [ "-f" ] }`

* `BashWrapper`: Added metadata field `meta_executable`, which is a shorthand notation for
  `meta_executable="$meta_resources_dir/$meta_functionality_name"`

## INTERNAL CHANGES

* `Arguments`: Internal naming of functionality.arguments is changed from DataObject to Arguments. Change is also applied to child classes, e.g. StringObject -> StringArgument.

* `Script`: Allow more control over where injected code ends up.

* Restructure type system to allow type-specific arguments.

## BUG FIXES

* `DockerPlatform`: Change `org.opencontainers.image.version` annotation to `functionality.version` when set.
  Additionally fixed retrieving the git tag possibly returning `fatal: No names found, cannot describe anything.` or similar.

* `viash config inject`: Fix config inject when `.functionality.inputs` or `.functionality.outputs` is used.

* `BashWrapper`: Don't add `bc` as dependency. Only perform integer/float min/max checks when bc is available, otherwise ignore.

* `DockerPlatform`: Fix inputs & outputs arguments being present twice.

* `viash ns test`: Silently skip Nextflow platforms as these don't support tests and will always fail.

* `Testbenches`: Better capture expected error messages while running testbenches. Having these show on the console could be confusing.

* `NextflowVdsl3Platform`: Fix issue when running multiple VDSL3 modules concurrently on the same channel.

# Viash 0.5.13 (2022-06-10): Added overriding of the container registry for the VDSL3 + VDSL3 bug fixes

VDSL3 gets even more improvements and bug fixes.

## NEW FUNCTIONALITY

* `NextflowVdsl3Platform`: Allow overriding the container registry of all Viash components by 
  setting the `params.override_container_registry` value. Only works for auto-derived image names.

## MAJOR CHANGES

* `Functionality`: renamed `tests` to `test_resources`.
  Backwards compatibility provided but a notification message is displayed on the console.

## MINOR CHANGES

* `Functionality` and `viash ns`: Added `.enabled` in functionality, set to `true` by default.
  Filter for disabled components in namespace commands.

* `DockerPlatform`: Add org.opencontainers.image annotations to built docker images.

* `Functionality`: when defining text resources, permit defining `path` instead of `dest`.
  If both `dest` and `path` are unset, use a default file name depending on the resource type, such as `script.sh` or `text.txt`.

* `viash build`: Errors are printed in red.

## BUG FIXES

* `NextflowVdsl3Platform`: Undefined input files should not inject a `VIASH_PAR_*` variable when `multiple: true`.

* `NextflowVdsl3Platform`: Make injected resources dir absolute.

* `NextflowVdsl3Platform`: Fix escaping of triple single quotes.

* `NextflowVdsl3Platform`: Also apply auto.simplifyInput to Lists.

* `DockerPlatform`: added a `test_setup` that allows adding apt/apk/... setup requirements.
  These are only executed when running tests.

# Viash 0.5.12 (2022-05-24): Improvements for VDSL3 and the Bash wrapper + several bug fixes

This release contains a bunch improvements for VDSL3 and adds some parameters to the `viash test` and `viash test ns` commands.

## MINOR CHANGES

* `--help`: Don't print "my_component <not versioned>" when no version is specified, 
  but instead simply "my_component".

* `NextflowVdsl3Platform`: Set `mode=copy` for `auto.publish` and `auto.transcript`.

* `NextflowVdsl3Platform`: When a module is used multiple times in the same workflow, 
  don't throw an error anymore, instead simply generate a warning.

* `NextflowVdsl3Platform`: Throw an error when an input file was not found.

* `viash build`: Indent auto-generated code according the indentation of `VIASH START` when found.
  
* `Main`: Handle not finding the config file or resources in a config file better.
  Display a more helpful message instead of a stack trace.

* `BashWrapper`: Add checks on parameters for valid integer, double and boolean values.

* `BashWrapper`: Add option to limit string and integer values to specific choice values.

* `BashWrapper`: Add option to set min and max values for integer and double values.

* Dependencies:
  - Scala was upgraded from 2.12.10 to 2.12.15
  - sbt was upgraded from 1.3.4 to 1.6.1
  - sbt-scoverage was upgraded from 1.5.1 to 1.9.3

## BUG FIXES

* `viash_test`: Add back `--no_cache` parameter to `viash_test`.

* `viash_test`: Fix `--append` parameter for `viash_test`, was not getting passed through.

* `viash ns test`: Fix `--append` parameter, actually start from a clean file if append is false.

* `viash_push`: Fix component not being built during a release of Viash.

* `PythonRequirements`: Fix packages being mentioned twice in a Dockerfile.

* `Main`: Added support spaces in filenames of config files and resources

* `BashWrapper`: Display a message when the last parsed argument would require more values than are still available.
  Now display a message that values are missing, used to silently crash the wrapper.

* `viash config inject`: Fix error when file argument is `must_exist: true`.
  

# Viash 0.5.11 (2022-05-09): Nextflow VDSL3 is here!

This release contains additional sugar syntax for specifying inputs and outputs in a Viash config, 
a beta implementation for the next-generation Viash platform, and several other minor improvements.

## MAJOR CHANGES

* `Functionality`: Now also accepts 'inputs' and 'outputs' in addition to 'arguments'. For inputs and outputs,
  any specified arguments will have default `type: file` and `direction: input` or `direction: output` respectively.

## MINOR CHANGES

* `DockerPlatform`: Move description labels to the end of the Dockerfile to improve cross-component caching.

* `Functionality`: Arguments where `.multiple` is `true` can now have lists as `default` and `example`.

* `viash_build`: Added unit test for this component.

* `viash_test`: Added unit test for this component.

* `PythonRequirements`: Allow upgrading dependencies. Example: `[ type: python. pypi: anndata, upgrade: true ]`.

* `NextflowLegacyPlatform`: Remove annoying messages when building Nxf modules.

* `ConfigMods`: Expanded the DSL to allow specifying at which point to apply a config mod.
  This functionality was necessary to allow for setting fields which alter the way configs are parsed.
  Example of when this is useful: `<preparse> .platforms[.type == "nextflow"].variant := "vdsl3"`.
  Updating workflow of parsing a config file is:
    - read Yaml from file
    - apply preparse config mods
    - parse resulting Json as Config, thereby instantiating default values etc.
    - convert Config back to Json
    - apply postparse config mods (original config mods)
    - convert final Json back to Config

## BETA FUNCTIONALITY

* `NextflowVdsl3Platform`: A beta implementation of the next-generation Viash+Nextflow platform.
  See https://github.com/viash-io/viash/issues/82 for more information. You can access the previous Nextflow
  platform by using the `variant` parameter:
  ```yaml
  - type: nextflow
    variant: legacy
    separate_multiple_outputs: false
  ```

## BUG FIXES

* `viash_build` and `viash_test`: The `query_name` and `query_namespace` arguments were switched around. These arguments are now passed correctly.

* `BashScript`, `JavaScriptScript`, `PythonScript`, `RScript`: Correctly escape `'` (#113). Update unit tests accordingly.

* `CSharpScript`, `ScalaScript`: Correctly escape `"` (#113). Update unit tests accordingly.

* `viash_build`, `viash_test`, `viash_push`: Don't try to remove log files if they don't exist.

## INTERNAL CHANGES

* `DataObject`: 
  - Renamed `otype` to `flags`.
  - Renamed `oType` to `type`
  - Deprecated `tag` (unused feature).

* All abstract / inherited classes: Renamed `oType` to `type`.

## DEPRECATION

* `Functionality`: Deprecated `function_type` and `add_resources_to_path`. These should be 
  unused features, by now.
  
# Viash 0.5.10.1 (2022-03-16): A quick bug fix

This quick release fixes a bug that prevented the correct passthrough of the new `organization` field.

## BUG FIX

* `NextflowPlatform`: Fix passthrough of `organization` field.

# Viash 0.5.10 (2022-03-15): Rework of the Viash helper components

The `viash_install`, `viash_build`, `viash_test` and `viash_push` components have been reworked.

## MAJOR CHANGES

* `viash_install`:
  - Added `--log_prefix`: This prefix is used to determine the path of the log files for `viash_build`, `viash_test` and `viash_push`.
  - Added `--organization`: Id of the organisation to be used in the Docker image name, i.e. `<registry>/<organization>/<namespace><namespace_sep><name>`.
  - Added `--target_image_source`: Url to the Git repo in which this project resides.
  - Removed `--log`.

* `viash_build`:
  - Reduce code duplication by contructing the command with Bash Arrays.
  - Renamed `--platforms` to `--platform`.
  - Added `--organization`: Id of the organisation to be used in the Docker image name, i.e. `<registry>/<organization>/<namespace><namespace_sep><name>`.
  - Added `--target_image_source`: Url to the Git repo in which this project resides.
  - Changed default of `--log` from `log.txt` to `.viash_build_log.txt`.
  - Added `--verbose`: Print out the underlying `viash ns build` command before running it.

* `viash_test`:
  - Reduce code duplication by contructing the command with Bash Arrays.
  - Renamed `--platforms` to `--platform`.
  - Added `--organization`: Id of the organisation to be used in the Docker image name, i.e. `<registry>/<organization>/<namespace><namespace_sep><name>`.
  - Added `--target_image_source`: Url to the Git repo in which this project resides.
  - Changed default of `--log` from `log.txt` to `.viash_test_log.txt`.
  - Changed default of `--tsv` from `log.tsv` to `.viash_test_log.tsv`.
  - Added `--verbose`: Print out the underlying `viash ns test` command before running it.

* `viash_push`:
  - Reduce code duplication by contructing the command with Bash Arrays.
  - Added `--organization`: Id of the organisation to be used in the Docker image name, i.e. `<registry>/<organization>/<namespace><namespace_sep><name>`.
  - Changed default of `--log` from `log.txt` to `.viash_push_log.txt`.
  - Added `--verbose`: Print out the underlying `viash ns build` command before running it.

## MINOR CHANGES

* `NextflowPlatform`: Added the `organization` field to the nextflow platform as well.

# Viash 0.5.9 (2022-03-12): Allow interrupting Viash components

The biggest change in this release is that long running Viash components (VS Code server or R Studio server for example) can now be interrupted by pressing CTRL-C or by sending it an `INT` or `SIGINT` signal. Before this release, you had to manually stop the Docker container to get the component to terminate.

## NEW FEATURES

* `viash run`: A long running Viash component can be interrupted by pressing 
  CTRL-C or by sending it an `INT` or `SIGINT` signal.

* `DockerPlatform`: Automatically add a few labels based on metadata to Dockerfile.

* `DockerPlatform`: Added value `target_image_source` for setting the source of 
  the target image. This is used for defining labels in the dockerfile.
  Example:
  ```yaml
  target_image_source: https://github.com/foo/bar
  ```

## MINOR CHANGES

* `viash ns list`: Added `--format yaml/json` argument to be able to return the
  output as a json as well. Useful for when `jq` is installed but `yq` is not. Example:
  ```
    viash ns list -p docker -f json | jq '.[] | .info.config'
  ```

* `viash config view`: Same as above.

## DEPRECATION

* `CLI`: Deprecated `-P` flag use `-p` intead.

* `DockerPlatform`: Deprecated `version` value.

# Viash 0.5.8 (2022-02-28): Allow defining a Docker image organization, and single values can be used in place of lists

## NEW FUNCTIONALITY

* `DockerPlatform`: Allow defining a container's organisation. Example:
  ```yaml
    - type: docker
      registry: ghcr.io
      organisation: viash-io
      image: viash
      tag: "1.0"
      target_registry: ghcr.io
      target_organization: viash-io
  ```

* `DockerRequirement`: Add label instructions. Example:
  `setup: [ [ type: docker, label: [ "foo BAR" ]]]`

* `Config`: In specific places, allow parsing a value as a list of values. Fixes #97.
  This mostly applies to list values in `DockerPlatform`, but also to author roles.
  Examples:
  ```yaml
  functionality:
    name: foo
    authors:
      - name: Alice
        role: author # can be a string or a list
  platforms:
    - type: docker
      port: "80:80" # can be a string or a list
      setup:
        - type: r
          packages: incgraph # can be a string or a list
  ```
  
## BREAKING CHANGES

* `viash test`: This command doesn't automatically add the resources dir to the path.

## BUG FIXES

* `Functionality`: Fix `.functionality.add_resources_to_path` not being picked up correctly.

* `AptRequirement`: Set `DEBIAN_FRONTEND=noninteractive` by default. This can be turned off by specifying:
  ```yaml
    - type: apt
      packages: [ foo, bar ]
      interactive: true
  ```

## MINOR CHANGES

* `Main`: Slightly better error messages when parsing of viash yaml file fails.
  Before:
  ```
  $ viash test src/test/resources/testbash/config_failed_build.vsh.yaml 
  Exception in thread "main" DecodingFailure(Unexpected field: [package]; valid fields: packages, interactive, type, List(DownField(apt), DownArray, DownField(platforms)))
  ```
  
  After:
  ```
  $ viash test src/test/resources/testbash/config_failed_build.vsh.yaml 
  Error parsing 'file:/path/to/viash/src/test/resources/testbash/config_failed_build.vsh.yaml'. Details:
  Unexpected field: [package]; valid fields: packages, interactive, type: DownField(apt),DownArray,DownField(platforms)
  ```

# Viash 0.5.7 (2022-02-16): Argument examples need to be of the same type as the argument itself

Examples for arguments now need to be of the same type as the argument itself. You can't provide an `integer` for a `string`-based argument for example.  
A handy new command has been added: `viash config inject`. This can be used to inject a Viash header into a script based on the arguments of the config file.

There have been some improvements to the Docker platform as well.  
You can now add yum packages as a requirement:

  ```yaml
  platforms:
    - type: docker
      image: bash:latest
      setup:
        - type: yum
          packages: [ wget ]
  ```

You can now include ADD and COPY instructions in the config file:

  ```yaml
  platforms:
    - type: docker
      image: bash:latest
      setup:
        - type: docker
          add: [ "http://foo.bar ." ]
  ```

## BREAKING CHANGES

* `viash config`: An argument's example now needs to be of the same type as the argument itself. 
  For example, `[ type: integer, name: foo, example: 10 ]` is valid, whereas 
  `[ type: integer, name: foo, example: bar ]` is not, as 'bar' cannot be cast to an integer.

## NEW FUNCTIONALITY

* `viash config inject`: A command for inserting a Viash header into your script.

* `YumRequirement`: Added a requirement setup for installing through yum. Example:
  `setup: [ [ type: yum, packages: [ wget] ] ]`

* `DockerRequirement`: Allow using copy and add instructions. Example:
  `setup: [ [ type: docker, add: [ "http://foo.bar ." ]]]`

## BUG FIXES

* `ViashTest`: Fix verbosity passthrough.

* `--help`: Fix repeated usage flag when printing the help.

# Viash 0.5.6 (2022-02-03): Forbidden Bash flags have been renamed

* Viash can now be installed without Docker needing to be installed on your system. You do need `unzip` and `wget` to complete the installation.
* The Docker related messages are more user friendly now.

## BREAKING CHANGES

* `BashWrapper`: Forbidden flags `-v`, `--verbose`, `--verbosity` have been renamed to `---v`, `---verbose`, `---verbosity`.

## MINOR CHANGES

* Set version of helper scripts to the same version as Viash.

* `DockerPlatform`: Produce helpful warning message when Docker image can't be found remotely (#94).

* `DockerPlatform`: Produce helpful error message when Docker isn't installed or the daemon is not running (#94 bis).

## BUG FIXES

* `viash_install`:
  - Passing Viash path as a string instead of as a file to ensure the path is not converted to an absolute path
  - Switch from Docker backend to a Native backend, 'unzip' and 'wget' are required.
  - Correctly set the log file for viash_test.
  
* `DockerPlatform`: Added sleep workaround to avoid concurrency issue where a file is executed to
  build docker containers but apparently still in the process of being written.
  
* `DockerPlatform`: Fix order issue of ---verbose flag in combination with ---setup, allowing to run 
  `viash run config.vsh.yaml -- ---setup cb ---verbose` and actually get output.
  

# Viash 0.5.5 (2021-12-17): Resources dir no longer added to PATH automatically and minor changes

The resources directory is no longer added to the PATH variable by default. You can re-enable this behaviour by setting add_resources_to_path to `true` in the functionality part of the config file.  
Here's a snippet of a config file to illustrate this:

  ```yaml
  functionality:
    name: example_component
    description: Serve as a simple example.
    add_resources_to_path: true
    ...
  ```

## BREAKING CHANGES

* `Functionality`: The resources dir no longer automatically added to the PATH variable. 
  To alter this behaviour, set `.functionality.add_resources_to_path` to `true`.

## MINOR CHANGES

* Bash Script: only define variables which have values.

* CSharp Test Component: Change Docker image to `dataintuitive/dotnet-script` to have more control over the lifecycle of 
  versioned tags.

* Updated Code of Conduct from v2.0 to v2.1.

## BUG FIXES

* Viash namespace: Fix incorrect output path when the parent directory of a Viash component is not equal to the value of
  `.functionality.name`.

# Viash 0.5.4 (2021-09-20): Added cache directive to specify the typing of caching to be performed for the Nextflow platform

A cache type can now be specified in the config file for the Nextflow platform. Previously this was hardcoded to be `deep`, but the default caching method is now `default`.  
To use deep caching again, add this to your config file:

  ```yaml
  cache: deep
  ```

## BREAKING CHANGES

* `NextflowPlatform`: The default caching mechanism is now what Nextflow uses as default. In order to replicate earlier
  caching, `cache: deep` should be specified in the Viash config file.

## NEW FEATURES

* `NextflowPlatform`: Added `cache` directive to specify the typing of caching to be performed.

# Viash 0.5.3 (2021-09-02): New meta data list for scripts, VIASH_TEMP environment variable for Nextflow, fixed output formatting with separate outputs

This release provides more information to scripts with the new `meta` list. This list contains two values for now:

  - `meta["resources_dir"]`: Path to the directory containing the resources
  - `meta["functionality_name"]`: Name of the component

A new environment variable is now available for export when working with the Nextflow platform: `VIASH_TEMP`.

## Resources directory

All resources defined in the config file are copied over to a temporary location right before a Viash component is executed. This location is can now be easily accessed in your scripts, allowing you to modify and copy the files as needed.  
Here are some examples in different scripting languages on how to access the meta data, it works similarly to the `par` list:

Bash:  

  ```bash
  echo $meta_resources_dir 
  ```

Python:  

  ```python
  print(meta["resources_dir"])
  ```

R:

  ```r
  cat(meta$resources_dir)
  ```

## Functionality name

The name of the component can now be accessed in the same way as the resources directory. This allows you to print the name of the component out to a console window for example.
Here's how to access this data in different scripting languages:

Bash:

  ```bash
  echo $meta_functionality_name
  ```

Python:  

  ```python
  print(meta["functionality_name"])
  ```

R:

  ```r
  cat(meta$functionality_name)
  ```

## NEW FEATURES

* Similar to `par`, each script now also has a `meta` list. `meta` contains meta information about the component
  or the execution thereof. It currently has the following fields:
  - `meta["resources_dir"]`: Path to the directory containing the resources
  - `meta["functionality_name"]`: Name of the component

* `NextflowPlatform`: Export `VIASH_TEMP` environment variable. 

## BUG FIXES

* `NextflowPlatform`: Fix output formatting when `separate_multiple_outputs` is `false`.

# Viash 0.5.2 (2021-08-13): More settings for Docker and Nextflow platform, and a bug fixes for components with resources

This is a small release containing two small features and a bug fix.
The new `run_args` field allows you to add [docker run](https://docs.docker.com/engine/reference/commandline/run/) arguments to the [Docker platform](/reference/config/platforms/docker/#) section of a [config file](/reference/config/index.html). For example:

  ```yaml
  platforms:
    - type: docker
      image: bash:4.0
      run_args: "--expose 127.0.0.1:80:8080/tcp --env MY_ENV_VAR=foo"
  ```

There's also a new field for the [Nextflow platform](/reference/config/platforms/nextflow/#): `separate_multiple_outputs`. By default, this is set to `true` and separates the outputs generated by a Nextflow component with multiple outputs as separate events on the channel. You can now choose to disable this behaviour:

  ```yaml
  platforms:
    - type: nextflow
      publish: true
      separate_multiple_outputs: false
  ```

## MINOR CHANGES

* `DockerPlatform`: Added `run_args` field to allow setting `docker run` arguments.

* `NextflowPlatform`: Added argument `separate_multiple_outputs` to allow not separating the outputs generated by a 
  component with multiple outputs as separate events on the channel.

## BUG FIX

* `IO`: Allow overwriting directory resources upon rebuild.

# Viash 0.5.1 (2021-07-14): Viash 0.5.1 adds support for C# scripts and fixes a few bugs

## C# script support

We've added C# scripts (.csx) as a supported language using **dotnet-script**.  
To run C# scripts natively, you'll need to install .NET Core and execute the following command in a terminal:

  ```bash
  dotnet tool install -g dotnet-script
  ```

You can now run C# scripts like this:

  ```bash
  dotnet script hello_viash.csx
  ```

To use C# scripts as components, use the new `csharp_script` type in the functionality section of your config file:

  ```yaml
    resources:
    - type: csharp_script
      path: script.csx
  ```

Here's an example of a simple C# script with Viash in mind:

  ```csharp
  // VIASH START
  var par = new {
    input = "Hello World",
    name = "Mike"
  };
  // VIASH END

  System.Console.WriteLine(input + ", " + name + "!");
  ```

The language-specific guide for creating C# script components will be added in the near future.

## Bug fixes

First off, these special characters  can now be used in the description, usage, default and example fields of components:

- "
- \`
- \\
- \n
- $

Nextflow output files with the same extension won't overwrite each other any more, like it was the case for arguments like this:

  ```yaml
  functionality:
    name: bar
    arguments:
      - name: "--input"
        type: file
        example: input.txt
      - name: "--output1"
        type: file
        direction: output
        required: true
        example: output.txt
      - name: "--output2"
        type: file
        direction: output
        required: true
        example: optional.txt
  ```

In this case, the two output files would have been identical in the past.
___

## NEW FEATURES

* `CSharpScript`: Added support for C# scripts (`type: "csharp_script"`) to viash.

## MINOR CHANGES

* `NextflowPlatform`: Added `directive_cpus`, `directive_max_forks`, `directive_memory` and `directive_time` parameters.

## BUG FIXES

* `BashWrapper`: Refactor escaping descriptions, usages, defaults, and examples (#34).

* `NextflowPlatform`: Refactor escaping descriptions, usages, defaults and examples (#75).

* `NextflowPlatform`: Add argument to output path to avoid naming conflicts for components with multiple output files (#76).

* `NextflowPlatform`, `renderCLI()`: Only add flag to rendered command when boolean_true is actually true (#78).

* `DockerPlatform`: Only chown when output file exists.

## TESTING

* `viash build`: Capture stdout messages when errors are expected, so that they don't clutter the expected output.

* `viash build`: Check `--help` description output on the whole text instead of per letter or word basis.

* `TestingAllComponentsSuite`: Only testing bash natively, because other dependencies might not be available.

# Viash 0.5.0 (2021-08-16): Improvements to running Docker executables, and Nextflow platform argument changes

Here are the most important changes:

* **Improvements to Docker backend**: In the past, you needed to perform `--setup` on your Docker-based components and executables in order for the image to be built before you could run the component or executable. Now you can simply run your component or executable and Viash will do the image building automatically by default if it detects an image isn't present yet. This behaviour can be changed by using a Docker setup strategy. For example:

  ```bash
  viash build config.vsh.yaml -p docker --setup alwayscachedbuild
  ```

* **Nextflow gets some argument changes**: Arguments for the Nextflow platform now have optional `required` and `default` values, just like their native and Docker counterparts. For example:

  ```yaml
    arguments:
      - name: --name
        type: string
        description: Input name
        required: true
      - name: --repeat
        type: integer
        description: Times to repeat the name
        default: 100
  ```

  Take a look at the Functionality page for more information on arguments and their properties.  
  As long as you use long-option arguments (e.g. `--my-option`) in the config file for required arguments, the way of specifying argument values for the Nextflow platform is identical to the Docker platform. You still access non-required arguments via this syntax: `--<component_name>__<argument_name> <value>`. For example:

  ```bash
  my_component -- --my_component__input Hello!
  ```

* **Verbosity levels for viash run**: Executables now have 8 levels of verbosity

  0. emergency
  1. alert
  2. critical
  3. error
  4. warning
  5. notice
  6. info
  7. debug

  The default verbosity level is **notice**.
  You can pass the `-v` or `--verbose` option to bump up the verbosity by one level. By passing `-vv` the verbosity goes up by two levels. You can manually set the verbosity by using the `--verbosity <int_level>` option. For example, if you wanted to only show errors or worse:

  ```bash
  viash run config.vsh.yaml -- --verbosity 3
  ```

## BREAKING CHANGES

* `DockerPlatform`: A Docker setup will be performed by default. Default strategy has been changed to `ifneedbepullelsecachedbuild` (#57).
  `---setup` strategy has been removed and `---docker_setup_strategy` has been renamed to `---setup`.
  This change allows running a component for the first time. During first time setup, the Docker container will be pulled or built automatically. 

* `NativePlatform`: Deprecated the native setup field.

## MAJOR CHANGES

* `NXF`: This version changes the handling logic for arguments. An argument can be either `required` or not and can have a `default: ...` value or not. Checks are implemented to verify that required arguments are effectively provided _during_ pipeline running.

* `NXF`: If one sticks to long-option argments in the viash config, for all arguments that are _required_, the way of specifying the arguments on the CLI is identical for the Docker and Nextflow platforms. Non-required arguments can still be accessed from CLI using `--<component_name>__<argument_name> ...`.

* `NXF`: Running a module as a standalone pipeline has become easier.

* `viash run`: Implement verbosity levels (#58). viash executables now have 7 levels of verbosity: emergency, alert, critical, error, warning, notice, info, debug.
  The default verbosity level is 'notice'. Passing `-v` or `--verbose` bumps up the verbosity level by one, `-vv` by two. The verbosity level can be set manually by passing `--verbosity x`.

## MINOR CHANGES

* `Docker Platform`: Added `privileged` argument, allowing to run docker with the `--privileged` flag.

* `Docker Requirements`: Allow specifying environment variables in the Dockerfile.

* Config modding: Added a `+0=` operator to prepend items to a list.

* `viash run`: Added a `--version` flag to viash executables for viewing the version of the component.

* `Functionality`: Added checks on the functionality and argument names.

* `viash run`: Added examples to functionality and arguments. Reworked `--help` formatting to include more information and be more consistent (#56).

## BUG FIXES

* `Docker R Requirements`: Install `remotes` when using `{ type: r, packages: [ foo ] }`.

* `config`: Throw error when user made a typo in the viash config (#62). 

## TESTING

* `NXF`: Add an end-to-end test for running a nextflow pipeline using viash components.

* `Docker`: Reorganized viash docker build testbench into a main testbench with smaller auxiliary testbenches to keep them more manageable and clear what happens where.

* `viash ns`: Added a basic testbench for namespace tests.

# Viash 0.4.0.1 (2021-05-12): Three small bug fixes.

## BUG FIX

* `NXF`: Return original_params instead of updated params for now.

* `NXF`: Reinstate function_type: asis in line with the refactored module generation code

* `viash ns test`: print header when `--tsv foo.tsv --append true` but foo.tsv doesn't exist yet. Fixes #45.

# Viash 0.4.0 (2021-04-14): Config mod DSL and renames to viash ns arguments

The viash ns command's --namespace argument has been renamed to --query_namespace, introduction of custom DSL for overriding config properties at runtime.

## NEW FEATURES

* Config modding: A custom viash DSL allows overriding viash config properties at runtime. See online documentation for more information. Example:

  ```
  viash ns test \
    -p docker \
    -c '.functionality.version := "1.0.0"' \
    -c '.platforms[.type == "docker"].target_registry := "my.docker-registry.com"' \
    -c '.platforms[.type == "docker"].setup_strategy := "pull"' \
    -l
  ```

* `viash build`: The image can be pushed with `--push`. The same can be done by passing `---push` to 
  a viash executable.

* `viash ns` can query the name, namespace, or both, with the following arguments:
  - `--query_namespace` or `-n`: filter the namespace with a regex.
  - `--query_name`: filter the name with a regex.
  - `--query` or `-q`: filter the namespace/name with a regex.

* Added the `project_build`, `project_clean`, `project_push` and `project_test` components to this repository.

* Added a field `.functionality.info` of type `Map[String, String]` in order to be able to specify custom annotations to the component.

## BREAKING CHANGES

* `viash ns`: Argument `--namespace` has been renamed to `--query_namespace`.

* `viash ns`: Argument `--namespace` does not implicitly change the namespace of the functionality anymore. You can use the command DSL to reproduce this effect; for example: `-c '.functionality.namespace := "foo"'`.
  
* `Docker` & `NXF`: Attribute `version` is deprecated. Instead, the default value will be `.functionality.version`, which can be overridden by using the `tag` attribute.

* `NXF`: When running a viash component as a Nextflow module on its own, you now need to specify all input files on the command line. For instance, if `--input` and `--reference` are input file arguments, you need to start the process by running `nextflow run main.nf --input <...> --reference <...> <other arguments>`. Previously only the input file needed to be specified.
  
* `Docker` & `NXF`: Default separator between namespace and image name has been changed from `"/"` to `"_"`.

## MINOR CHANGES

* `Docker` & `NXF`: Parsing of image attributes for both `Docker` and `Nextflow` platforms are better aligned. You can define an image by specifying either of the following:
  - `{ image: 'ubuntu:latest' }` 
  - `{ image: ubuntu, tag: latest }`
  
* `Docker` & `NXF`: Allow changing the separator between a namespace and the image name.

## NEXTFLOW REFACTORING

The generation of Nextflow modules has been refactored thoroughly.
  
* `NXF`: The implicitly generated names for output files/directories have been improved leading to less clashes.

* `NXF`: Allow for multiple output files/directories from a module while keeping compatibility for single output. Please [refer to the docs](/reference/config/platforms/nextflow/#multiple-outputs).

* `NXF`: Allow for zero input files by means of passing an empty list `[]` in the triplet

* `NXF`: Remove requirement for `function_type: todir`

* `NXF`: It is now possible to not only specify `label: ...` for a nextflow platform but also `labels: [ ...]`.
  
## BUG FIXES

* Allow quotes in functionality descriptions.

* `NXF`: Providing a `default: ...` value for output file arguments is no longer necessary.

# Viash 0.3.2 (2021-02-04): Don't auto-generate viash.yaml and add beta unit testing in Nextflow

The viash build command doesn't generate a viash.yaml automatically anymore, added beta functionality for running tests in Nextflow.

## BREAKING CHANGES

* `viash build`: Do not automatically generate a viash.yaml when creating an executable. 
  Instead, you need to add the `-w|--write_meta` flag in order to let viash know that it
  should generate a viash.yaml in the resources dir.

## MAJOR CHANGES

* `NXF`: Add beta functionality for running viash tests in Nextflow.

## MINOR CHANGES

* Resources: Rework the way resources paths are converted to absolute URIs, should not have any impact on UX.

## BUG FIXES

* `NXF`: Add temporary workaround for determining the used image name when running a component.

* Docker Platform: Set default setup strategy to "alwayscachedbuild" as this used to be the default viash behaviour.

* `NXF`: Fix issue where resource dir would not get mounted depending on which inputs are provided.

* `NXF`: Accept multiple inputs when component is running as standalone.

# Viash 0.3.1 (2021-01-26): Add fields for specifying authors and the Docker registry

Add authors field to config, added registry fields to Docker platform config.

## NEW FEATURES

* Functionality: Added list of authors field. Example:

  ```yaml
  functionality:
    authors:
      - name: Bob Cando
        roles: [maintainer, author]
        email: bob@cando.com
        props: {github: bobcando, orcid: XXXAAABBB}
  ```

* `Docker`: Allow specifying the registry with `target_registry`. Example:

  ```yaml
  - type: docker
    image: bash:4.0
    target_registry: foo.io
    target_image: bar
    target_tag: 0.1
  ```

* `Docker`: `version` is now a synonym for `target_tag`.
  If both `version` and `target_tag` are not defined, `functionality.version` will
  be used instead.
  
* `Docker`: Can change the Docker Setup Strategy by specifying
  - in the yaml: `setup_strategy: xxx`
  - on command-line: `---docker_setup_strategy xxx` or `---dss xxx`
  
  Supported values for the setup strategy are:
  - alwaysbuild / build: build the image from the dockerfile (DEFAULT)
  - alwayscachedbuild / cachedbuild: build the image from the dockerfile, with caching
  - alwayspull / pull: pull the image from a registry
  - alwayspullelsebuild / pullelsebuild: try to pull the image from a registry, else build it
  - alwayspullelsecachedbuild / pullelsecachedbuild: try to pull the image from a registry, else build it with caching
  - ifneedbebuild: if the image does not exist locally, build the image
  - ifneedbecachedbuild: if the image does not exist locally, build the image with caching
  - ifneedbepull: if the image does not exist locally, pull the image
  - ifneedbepullelsebuild: if the image does not exist locally, pull the image else build it
  - ifneedbepullelsecachedbuild: if the image does not exist locally, pull the image else build it with caching
  - donothing / meh: do not build or pull anything
  
## MAJOR CHANGES

* License: viash is now licensed under GPL-3.

## MINOR CHANGES

* CLI: Allow parameters before and after specifying a viash config yaml. For example, 
  both following commands now work. Up until now, only the latter would work.
  - `viash run config.vsh.yaml -p docker`
  - `viash run -p docker config.vsh.yaml`

* Functionality: Arguments field can now be omitted.

* Scripts: Wrapped scripts now contain a minimal header at the top.

## BUG FIXES

* `NXF viash build`: Do not assume each config yaml has at least one test.

* Scripts: Fix Docker `chown` failing when multiple outputs are defined (#21).

* JavaScriptRequirements: Fix type getting set to "python" when unparsing.

* `viash run . ---debug`: Debug session should now work again

* Native `---setup`: Fix missing newlines when running native ---setup commands.

* Main: Fix crashing when no arguments are supplied.

* Namespace: Show error message when the config file can't be parsed.

* Executable resource: Fix Docker automount handling for Executable resources.

## TESTING

* YAML: Test invertibility of parsing/unparsing config objects.

# Viash 0.3.0 (2020-11-24): Combine functionality and platform into one config, remove temporary files

`config.vsh.yaml` is the new standard format, temporary files are removed when using run and test commands.

## BREAKING CHANGES

* File format `functionality.yaml` is no longer supported. Use `config.vsh.yaml` or `script.vsh.R/py/...` instead.

* `viash run` and `viash test`: By default, temporary files are removed when the execution succeeded, otherwise they are kept. 
  This behaviour can be overridden by specifying `--keep true` to always keep the temporary files, and `--keep false` to always remove them.

* `NXF`: `function_type: todir` now returns the output directory on the `Channel` rather than its contents.

## NEW FEATURES

* Added `viash ns test`: Run all tests in a particular namespace. For each test, the exit code and duration is reported. Results can be written to a tsv file.
* Added support for JavaScript scripts.
* Added support for Scala scripts.
* `NXF`: publishing has a few more options:
  - `publish`: Publish or yes (default is false)
  - `per_id`: Publish results in directories containing the unique (sample) ID (default is true)
  - `path`: A prefix path for the results to be published (default is empty)
* Functionality resources and tests: Allow copying whole directories instead of only single files. Also allow to rename the destination folder by specifying a value for 'dest'.
* Platform R / Python dependencies: Allow running a simple command.

## MAJOR CHANGES

* The `-P <platform>` parameter will be deprecated. For now, all `-P` values are simply passed to `-p`.
* `viash ns build` and `viash ns test`: Now use all available platforms if `-p` is not specified.
* By default, python packages will not be installed as user. Use `user: true` to modify this behaviour.

## MINOR CHANGES

* Name of autogenerated Docker image is now `ns/tool`.
* Internal changes to make it easier to extend viash with more scripting languages.
* `NXF`: Default image is now `ns/tool` for consistency.
* `NXF`: Repurpose `asis` function type for having simple publishing steps (see docs).
* `NXF`: Add component name to main `process` name
* R dependencies: by default, do not reinstall Bioconductor packages. Set `bioc_force_install: true` to revert this behaviour.

## BUG FIXES

* `viash build`: Do not display error messages when pwd is not a git repository.

## TESTING

* `viash test`: Add tests for `viash test` functionality.

# Viash 0.2.2 (2020-09-22): Generation of placeholder code now possible without VIASH START and VIASH END

Allow generating placeholder without VIASH START/VIASH END blocks.

A script does not need to contain a `VIASH START`/`VIASH END` block in order to function.

Previously, each script had to contain a codeblock as follows:

  ```r
  ## VIASH START
  par <- list(
    input = "foo",
    output = "bar
  )
  ## VIASH END
  ```

## MINOR CHANGES

* Allow generating placeholder without VIASH START/VIASH END blocks.

## BUG FIXES

* `viash ns build`: Some platforms would sometimes not be detected.
* `viash run`: Avoid error when no arguments need to be chowned.

# Viash 0.2.1 (2020-09-11): Docker chown by default

## Docker chown by default

Running a script using a Docker platform will now chown output files by default, as well as any temporary files. You can turn off this feature by specifying `chown: false` in the yaml of a Docker platform.

## [NXF] Data references

Data references in Map form can now have values being lists. In other words, we can have multiple options which have one or more values.

## viash ns build -P docker --parallel --setup

`viash ns build` has been greatly improved! You can automatically build the docker container by adding `--setup` to the command, as well as make the whole thing run in parallel using the `--parallel` or `-l` flag.

To build a docker container, you can run either of the following:

  ```bash
  viash run -f path/to/config.yaml -P docker -- ---setup
  viash build -f path/to/functionality.yaml -P docker -o target/docker/path/to --setup
  ```

Note that the first will only build the docker container, whereas the second will build the executable and then build the docker container.

To build a lot of them all at once, run:

  ```bash
  viash ns build -P docker --parallel --setup
  ```

## Custom order of platform requirements

You can now choose the order in which platform requirements are installed!

Before:

  ```yaml
  type: docker
  image: rocker/tidyverse
  target_image: "viash_test/r"
  r:
    cran:
    - optparse
    github:
    - dynverse/dynutils@devel
    bioc:
    - limma
  apt:
    packages:
    - libhdf5-serial-dev
  docker:
    build_arg:
    - GITHUB_PAT="$GITHUB_PAT"
    run:
    - git clone --depth 1 https://github.com/data-intuitive/viash_docs.git && rm -r viash_docs/.git
  ↑ in which order will these three components be run? Who knows!
  ```

Now:

  ```yaml
  type: docker
  image: rocker/tidyverse
  target_image: "viash_test/r"
  setup:
  - type: docker
    build_arg:
    - GITHUB_PAT="$GITHUB_PAT"
  - type: apt
    packages:
    - libhdf5-serial-dev
  - type: r
    cran:
    - optparse
    - dynutils
    github:
    - rcannood/princurve@devel
    bioc:
    - limma
  - type: docker
    run:
    - git clone --depth 1 https://github.com/data-intuitive/viash_docs.git && rm -r viash_docs/.git
  ```

This will ensure that the setup instructions are installed in the given order.

## NEW FEATURES

* `NXF`: Data references in Map form can now have values being lists. In other words, we can have multiple options which have one or more values.
* `viash ns build`: Added --parallel and --setup flag.
* `viash build`: Added --setup flag.
* Allow changing the order of setup commands using the `setup:` variable.
* (HIDDEN) Do not escape `${VIASH_...}` elements in default values and descriptions!

## MINOR CHANGES

* Remove `---chown` flag, move to `platform.docker.chown`; is set to true by default.
* Perform chown during both run and test using a Docker platform.

## BUG FIXES

* Issue trying to parse positional arguments even when none is provided.

# Viash 0.2.0 (2020-09-01): Autoresolve docker paths

## Changes to functionality metadata

- Added version attribute

### Autoresolve docker paths

Arguments of type: file are processed to automatically create a mount in docker. More specifically, when you pass an argument value: `--input /path/to/file`, this will be processed such that the following parameters are passed to docker:

  ```bash
  docker run -v /path/to:/viash_automount/path/to ... --input /viash_automount/path/to/file
  ```

If, for some reason, you need to manually specify a mount, you can do this with `---mount /path/to/mount:/mymount`.

### Argument multiplicity

For all parameter types (except for `boolean_true` and `boolean_false`), you can specify `multiple: true` in order to turn this argument into an array-based argument. What this does is allow you to pass multiple values for this argument, e.g. `--input file1 --input file2 --input file3:file4:file5`.

The default separator is `:` but this can be overridden by changing the separator by setting it to `multiple_sep: ";"` (for example).

### New format

Viash now supports placing the functionality.yaml, platform*.yaml(s) and script into a single file. For example, this could be a merged script.R:

  ```r
  #' functionality:
  #'   name: r-estimate
  #'   arguments: ...
  #' platforms:
  #' - type: native
  #' - type: docker
  #'   image: rocker/tidyverse
  library(tidyverse)
  cat("Hello world!\n")
  ```

Instead of running:

  ```bash
  viash run -f functionality.yaml -p platform_docker.yaml -- arg1
  ```

With this format, you can now run:

  ```bash
  viash run script.R                     # run script.R with the first platform
  viash run -P docker script.R           # run script.R with the platform called 'docker' with the large P argument
  # use small p to override the platform with a custom yaml:
  viash run -p common_resources/platform_docker.yaml script.R
  # note that any arguments for the run command (e.g. -p or -P) should come before the script.R, as script.R is considered a trailing argument.
  ```

## NEW FEATURES

* Allow (optional) version attributes in `functionality.yaml` and `platform.yaml`.
* Allow testing a component with the `viash test` functionality. Tests are executed in a temporary directory on the specified platform. The temporary directory contains all the resource and test files. 
* `viash --version`: Add flag for printing the version of viash.
* Allow fetching resources from URL (http:// and https://)
* Allow retrieving functionality and platform YAMLs from URL.
* For docker containers, autoresolve path names of files. Use `---v path:path` or `---volume path:path` to manually mount a specific folder.
* Implement parameter multiplicity. 
  Set `multiple: true` to denote an argument to have higher multiplicity. 
  Run `./cmd --foo one --foo two --foo three:four` in order for multiple values to be added to the same parameter list.
* Added a new format for defining functionality in which the user passes the script in which the functionality and platforms are listed as yaml headers.
* A `---chown` flag has been added to Docker executables to automatically change the ownership of output files to the current user.
* `viash ns build`: A command for building a whole namespace.
* `NXF`: Join operations are now fully supported by means of `multiple`.
* `NXF`: Modules that perform joins can take either arrays (multiple input files or the same type to be joined) or hashes (multiple input files passed using different options on the CLI). Please refer to the docs for more info.

## MAJOR CHANGES

* Remove passthrough parameters.
* Since CLI generation is now performed in the outer script, `viash pimp` has been deprecated.
* Write out meta.yaml containing viash run information as well as the original `functionality.yaml` and `platform.yaml` content.
* Renamed `viash export` to `viash build`.

## MINOR CHANGES

* `viash run` and `viash test`: Allow changing the temporary directory by defining `VIASH_TEMP` as a environment variable. Temporary directories are cleaned up after successful executions.
* `viash run` and `viash test`: Exit(1) when execution or test fails.
* `viash build`: Add -m flag for outputting metadata after build.
* `viash run`: Required parameters can have a default value now. Produce error when a required parameter is not passed, even when a default is provided.
* `NXF`: _Modules_ are now stored under `target/nextflow` by default

## BUG FIXES

* `NXF`: Correctly escape path variable when running NXF command.
* `NXF`: Surround parameters with quotes when running NXF command.

## INTERNAL CHANGES

* Move CLI from inner script to outer script.
* Renamed Target to Platform
* Renamed Environment to Requirements

# Viash 0.1.0 (2020-05-14): Changes to functionality and the native/docker platforms

## Changes to functionality.yaml

* ftype has been renamed to function_type. The value for this field is also being checked.
* platform has been removed.
* Instead, the first resource listed is expected to have `type: r_script`, `type: bash_script`, `type: python_script`, or `type: executable`. The other resources are expected to have `type: file` by default, and are left untouched by Viash.
* in the arguments, field `flagValue` has been removed. Instead, use `type: boolean_true` and `type: boolean_false` to achieve the same effect.

## Changes to platform_(docker/native).yaml

* The `r: packages:` field has been renamed to `r: cran:`.

## MAJOR CHANGES

* Refactoring of the Functionality class as discussed in VIP1 (#1). This has resulted in a lot of internal changes, but the changes with regard to the yaml definitions are relatively minor. See the section below for more info.

## MINOR CHANGES

* Updated the functionality.yamls under `atoms/` and `src/test/` to reflect these aforementioned changes.
* Allow for bioconductor and other repositories in the R environment.
* Add support for pip versioning syntax.

## BUG FIXES

* Do not quote passthrough flags.
* Allow for spaces inside of Docker volume paths.

## DOCUMENTATION

* Updated the README.md.
* Provide some small examples at `doc/examples`.

# Viash 0.0.1 (2020-05-05): Initial release

* Initial proof of concept.<|MERGE_RESOLUTION|>--- conflicted
+++ resolved
@@ -1,18 +1,6 @@
 # Viash 0.x.x (yyyy-MM-dd): TODO Add title
 
-## DOCUMENTATION
-
-* `docker setup strategy`: Fix inconsistencies in the documentation (PR #657).
-
-## BUG FIXES
-
-* `NextflowPlatform`: Fix publishing state for output arguments with `multiple: true` (#638, PR #639). 
-
-* `Executable`: Check whether a multiple output file argument contains a wildcard (PR #639).
-
-* `Resources`: Fix an issue where if the first resource is not a script, the resource is silently dropped (PR #670).
-
-* `Docker automount`: Prevent adding a trailing slash to an automounted folder (PR #673).
+
 
 ## MINOR CHANGES
 
@@ -104,6 +92,16 @@
 
 * `docker setup strategy`: Fix inconsistencies in the documentation (PR #657).
 
+## BUG FIXES
+
+* `NextflowPlatform`: Fix publishing state for output arguments with `multiple: true` (#638, PR #639). 
+
+* `Executable`: Check whether a multiple output file argument contains a wildcard (PR #639).
+
+* `Resources`: Fix an issue where if the first resource is not a script, the resource is silently dropped (PR #670).
+
+* `Docker automount`: Prevent adding a trailing slash to an automounted folder (PR #673).
+
 # Viash 0.8.5 (2024-02-21): Bug fixes and documentation improvements
 
 Fix a bug when building a test docker container which requires a test resource. Additional improvements for the website documentation and support for the latest version of Nextflow are added.
@@ -111,13 +109,6 @@
 ## BUG FIXES
 
 * `NextflowPlatform`: Fix an issue with current nextflow-latest (24.01.0-edge) where our supporting library passes a GString instead of a String and results in a type mismatch (PR #640).
-<<<<<<< HEAD
-
-* `NextflowPlatform`: Fix publishing state for output arguments with `multiple: true` (#638, PR #639). 
-
-* `Executable`: Check whether a multiple output file argument contains a wildcard (PR #639).
-=======
->>>>>>> 23314ab3
 
 * `test resources`: Make non-script test resources available during building of a docker container for `viash test` (PR #652).
 
