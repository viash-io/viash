# Viash 0.x.x (yyyy-MM-dd): TODO Add title

TODO add summary

## BREAKING CHANGES

* `runners` and `engines`: The usage of `platforms` is deprecated and instead these are split into `runners` and `engines` (PR #510). 
  The `platforms` field is still supported but will be removed in a future release.
  In brief, the `native platform` became a `native engine` and `docker platform` became a `docker engine`.
  Additionally, the `native platform` and `docker platform` became a `executable runner`, `nextflow platform` became a `nextflow runner`.
  The fields of `docker platform` is split between `docker engine` and `docker runner`: `port`, `workdir`, `setup_strategy`, and `run_args` are captured by the `runner` as they define how the component is run. The other fields are captured by the `engine` as they define the environment in which the component is run. One exception is `chown` which is rarely set to false and is now always enabled.

# Viash 0.8.0-RC1 (2023-10-02): Nextflow workflows and dependencies

Nextflow workflows definitions are picked up by Viash and assembled into a functional Nextflow workflow, reducing the amount of boilerplate code needed to be written by the user.
We added new 'dependencies' functionality to allow for more advanced functionality to be offloaded and re-used in components and workflows.

## BREAKING CHANGES

* `NextflowPlatform`: Changed the default value of `auto.simplifyOutput` from `true` to `false` (#522, PR #518). With `simplifyOutput` set to `true`, the resulting Map could be simplified into a `File` or a `List[File]` depending on the number of outputs. To replicate the previous behaviour, add the following config mod to `_viash.yaml`:

  ```yaml
  config_mods: |
    .platforms[.type == 'nextflow'].auto.simplifyOutput := true
  ```

* `VDSL3Helper.nf`: Removed from the Viash jar file (PR #518). Its functions have been moved to `WorkflowHelper.nf`.

* `DataflowHelper.nf`: Added deprecation warning to functions from this file (PR #518).

* `preprocessInputs()` in `WorkflowHelper.nf`: Added deprecation warning to `preprocessInputs()` because this function causes a synchronisation event (PR #518).

* `author.props`: Removed deprecated `props` field (PR #536). Deprecated since 0.7.4.

## NEW FUNCTIONALITY

* `dependencies`: Add `dependencies` and `repositories` to `functionality` (PR #509). 
  The new functionality allows specifying dependencies and where to retrieve (repositories) them in a component, and subsequentially allows advanced functionality to be offloaded and re-used in scripts and projects. This is alike e.g. `npm`, `pip` and many others. A big difference is that we aim to provide the needed boilerplate code to ease the usage of the dependencies in scripts, workflows and pipelines.
  Note that the dependency is required to be a built Viash component or project and not a random file or code project found externally. This is needed to provide the necessary background information to correctly link dependencies into a component.

* `NextflowScript` & `NextflowPlatform`: Merged code for merging the `main.nf` files for VDSL3 components and wrapped Nextflow workflows (PR #518).
  By aligning the codebase for these two, wrapped Nextflow workflows are more similar to VDSL3 components. For example, you can override the behaviour of a
  wrapped Nextflow workflow using the `.run()` method. Status of a workflows `.run()` arguments:

  - Works as intended: `auto.simplifyInput`, `auto.simplifyOutput`, `fromState`, `toState`, `map`, `mapData`, `mapPassthrough`, `filter`, `auto.publish = "state"`
  - Does not work (yet): `auto.transcript`, `auto.publish = true`, `directives`, `debug`.

  In a next PR, each of the dependencies will have their values overridden by the arguments of the `.run`.

* `NextflowPlatform`: The data passed to the input of a component and produced as output by the component are now validated against the arguments defined in the Viash config (PR #518).

* `NextflowPlatform`: Use `stageAs` to allow duplicate filenames to be used automatigically (PR #518).

* `NextflowPlatform`: When wrapping Nextflow workflows, throw an error if the IDs of the output channel doesn't match the IDs of the input channel (PR #518).
  If they don't, the workflow should store the original ID of the input tuple in the in the `_meta.join_id` field inside the state as follows:
  Example input event: `["id", [input: file(...)]]`,
  Example output event: `["newid", [output: file(...), _meta: [join_id: "id"]]]`


## MAJOR CHANGES

* `WorkflowHelper.nf`: The workflow helper was split into different helper files for each of the helper functions (PR #518).
  For now, these helper files are pasted together to recreate the `WorkflowHelper.nf`.
  In Viash development environments, don't forget to run `./configure` to start using the updated Makefile.

* `NextflowPlatform`: Set default tag to `"$id"` (#521, PR #518).

## MINOR CHANGES

* `NextflowPlatform`: Throw error when unexpected keys are passed to the `.run()` method (#512, PR #518).

<<<<<<< HEAD
* `Testbenches`: Add testbenches for the new `dependencies` functionality and other small coverage improvements (PR #524).
=======
* `NextflowPlatform`: Use `moduleDir` instead of `projectDir` to determine the resource directory.
>>>>>>> ff60bf9f

## DOCUMENTATION

* Minor fixes to VDSL3 reference documentation (PR #508).

## BUG FIXES

* `WorkflowHelper.nf`: Only set default values of output files which are **not already set**, and if the output file argument is **not required** (PR #514).

* `NextflowPlatform`: When using `fromState` and `toState`, do not throw an error when the state or output is missing an optional argument (PR #515).

# Viash 0.7.5 (2023-08-11): Minor breaking changes and new features

This release contains minor breaking change due to deprecated or outdated functionality being removed.

New functionality includes:

  - Export a JSON schema for the Viash config with `viash export json_schema`

  - Export a Bash or Zsh autocomplete script with `viash export cli_autocomplete`

  - Nextflow VDSL3 modules now have a `fromState` and `toState` argument to allow for better control of the data that gets passed to the module and how the state is managed in a Nextflow workflow.

## BREAKING CHANGES

* `viash export cli_schema`: Added `--format yaml/json` argument, default format is now a YAML (PR #448).

* `viash export config_schema`: Added `--format yaml/json` argument, default format is now a YAML (PR #448).

* `NextflowLegacyPlatform`: Removed deprecated code (PR #469).

* `viash_*`: Remove legacy viash_build, viash_test and viash_push components (PR #470).

* `ComputationalRequirements`, `Functionality`, `DockerPlatform`, `DockerRequirements`: Remove documentation of removed fields (PR #477).

## NEW FUNCTIONALITY

* `viash export json_schema`: Export a json schema derived from the class reflections and annotations already used by the `config_schema` (PR #446).

* `viash export config_schema`: Output `default` values of member fields (PR #446).

* `CI`: Test support for different Java versions on GitHub Actions (PR #456). Focussing on LTS releases starting from 11, so this is 11 and 17. Also test latest Java version, currently 20.

* `viash test` and `viash ns test`: add `--setup` argument to determine the docker build strategy before a component is tested (PR #451).

* `viash export cli_autocomplete`: Export a Bash or Zsh autocomplete script (PR #465 & #482).

* `help message`: Print the relevant help message of (sub-)command when `--help` is given as an argument instead of only printing the help message when it is the leading argument and otherwise silently disregarding it (initially added in PR #472, replaced by PR #496). This is a new feature implemented in Scallop 5.0.0.

* `Logging`: Add a Logger helper class (PR #485 & #490). Allows manually enabling or disabling colorizing TTY output by using `--colorize`. Add provisions for adding debugging or trace code which is not outputted by default. Changing logging level can be changed with `--loglevel`. These CLI arguments are currently hidden.

* `NextflowPlatform`: Nextflow VDSL3 modules now have a `fromState` and `toState` argument to allow for better control of the data that gets passed to the module and how the state is managed in a Nextflow workflow (#479, PR #501).

## MINOR CHANGES

* `PythonScript`: Pass `-B` to Python to avoid creating `*.pyc` and `*.pyo` files on importing helper functions (PR #442).

* `viash config`: Special double values now support `+.inf`, `-.inf` or `.nan` values (PR #446 and PR #450). The stringified versions `"+.inf"`, `"-.inf"` or `".nan"` are supported as well. This is in line with the yaml spec.

* `system environment variables`: Add wrapper around `sys.env` and provide access to specific variables (PR #457). Has advantages for documentation output and testbenches.

* `testbench`: Added some minor testbenches to tackle missing coverage (PR #459, #486, #488, #489, #492 & #494).

* `viash export config_schema`: Simplify file structure (PR #464).

* `helpers.Format`: Add a helper for the Format helper object (PR #466).

* `testbench`: Use config deriver to create config variants for testing (PR #498). This reduces the amount of config files that need to be maintained.

## BUG FIXES

* `viash config`: Validate Viash config Yaml files better and try to give a more informative error message back to the user instead of a stack trace (PR #443).

* `viash ns build`: Fix the error summary when a setup or push failure occurs. These conditions were not displayed and could cause confusion (PR #447).

* `testbench`: Fix the viash version switch test bench not working for newer Java versions (PR #452).

* `malformed input exception`: Capture MalformedInputExceptions when thrown by reading files with invalid Ascii characters when unsupported by Java (PR #458).

* `viash project file parsing`: Give a more informative message when the viash project file fails to parse correctly (PR #475).

* `DockerPlatform`: Fix issue when mounting an input or output folder containing spaces (PR #484).

* `Config mod`: Fix a config mod where the filter should execute multiple deletes (PR #503).

## DOCUMENTATION

* `NextflowPlatform`: Add documentation for the usage and arguments of a VDSL3 module (PR #501).

## INTERNAL CHANGES

* `NextflowVDSL3Platform`: Renamed to `NextflowPlatform` (PR #469).

* Rename mentions of `NextFlow` to `Nextflow` (PR #476).

* `Reference static pages`: Move `.qmd` files from the website to a local folder here; `docs/reference` (PR #504). This way we can track behaviour changes that need to be documented locally.

# Viash 0.7.4 (2023-05-31): Minor bug fixes and minor improvements to VDSL3

Some small fixes and consistency improvements.
A few Quality of Life improvements were made e.g. to override the Docker `entrypoint` when working with Nextflow and providing default labels when building a Nextflow workflow.

## NEW FUNCTIONALITY

* Add default labels in Nextflow config files that set default values for cpu and memory settings (PR #412). Values are more or less logarithmically spaced (1, 2, 5, 10, ...).

* `Author`: Added `info` field to authors. Deprecated `props` field (PR #423).

* `viash config view` and `viash ns list`: Set the `.info.output` path when a platform argument is provided.

* `viash ns exec`: Added two more fields:

  - `{output}`: path to the destination directory when building the component
  - `{abs-output}`: absolute path to the destination directory when building the component

* `DockerPlatform`: Add `entrypoint` and `cmd` parameters to the docker platform config that allows overriding the default docker container settings (PR #432).

## MINOR CHANGES

* `Nextflow VDSL3`:
  - Add profiles to the Nextflow Config file when the main script is a `NextflowScript` (#408).
  - Add a `script` parameter in Nextflow Config file to add a single string or list of strings to the `nextflow.config` (PR #430).

* `Scripts`: Remove the `entrypoint` parameter for all script types except `NextflowScript` (#409). All these scripts had to check individually whether the parameter was unset, now it can be done in the `Script` apply method.

* `schema export`:
  - Restructure Nextflow-Directives, -Auto and -Config into a `nextflowParameters` group (PR #412). Previously only NextflowDirectives was exposed.
  - Restructure the format to group authors & computational requirements together with functionality (PR #426).
  - Restructure the Viash Config and Project Config pages under a `config` category (PR #426).
  - Add references in Functionality and Nextflow VDSL3 to the new documentation pages (PR #426).
  - Add description and/or examples for platforms and requirements (PR #428).

## BUG FIXES

* `viash config inject`: Fix an empty line being added at the script start for each time `viash config inject` was run (#377).

* `WorkflowHelper`: Fixed an issue where passing a remote file URI (for example `http://` or `s3://`) as `param_list` caused `No such file` errors.

* `BashWrapper`: Fix escaping of the included script where a line starting with a pipe character with optional leading spaces is stripped of the leading spaces and pipe character.
  This was quite unlikely to happen except when `viash config inject` was called on a Nextflow Script, which lead to no real config code being injected however workflows were getting corrupted. (#421)

* `Deprecation testbench`: Add missing classes to be checked (PR #426).

# Viash 0.7.3 (2023-04-19): Minor bug fixes in documentation and config view

Fix minor issues in the documentation and with the way parent paths of resources are printed a config view.

## BUG FIXES

* `DockerPlatform`: Fixed example in documentation for the `namespace_separator` parameter (PR #396).

* `viash config view`: Resource parent paths should be directories and not file (PR #398).


# Viash 0.7.2 (2023-04-17): Project-relative paths and improved metadata handling

This update adds functionality to resolve paths starting with a slash as relative to the project directory, improves handling of info metadata in the config, and fixes to the operator precedence of config mods.

## NEW FUNCTIONALITY

* Resolve resource and merge paths starting with a slash (`/`) as relative to the project directory (PR #380). To define absolute paths (which is not recommended anyway), prefix the path with the `file://` protocol. Examples:

  - `/foo` is a file or directory called `foo` in the current project directory.
  - `file:/foo` is a file or directory called `foo` in the system root.

## MINOR CHANGES

* `viash config view`: Do not modify (e.g. strip empty fields) of the `.functionality.info` and `.functionality.arguments[].info` fields (#386).

## BUG FIXES

* `ConfigMods`: Fix operator precedence issues with conditions in the config mod parsers (PR #390).

## INTERNAL CHANGES

* Clean up unused code (PR #380).

* Move circe encoders/decoders for File and Path from `io.viash.functionality.arguments` to `io.viash.helpers.circe` (PR #380).

* Store the project root directory (that is, the directory of the `_viash.yaml`) in a ViashProject object (PR #380).

* Tests: Reworked language tests to be grouped in their own subfolder and split off the bash language test from the general `testbash` folder (PR #381).

* Tests: Add additional language tests for `viash config inject` (PR #381).

* Tests: Added test for `io.viash.helpers.IO` (PR #380).


# Viash 0.7.1 (2023-03-08): Minor improvements to VDSL3 and schema functionality.

This is a minor release which improves caching in VDSL3 components and changes the formats of the schema files for the Viash config and CLI.

## MINOR CHANGES

* `DataflowHelper`: Add assertions and `def`s.

## BUG FIXES

* `VDSL3`: Only the first two elements from an event in a channel are now passed to a process. This avoids calculating cache entries based on arguments that are not used by the process, causing false-negative cache misses.

* `config_schema`:
  - Correct some incorrect markdown tags.
  - Add project config.
  - Correct documentation/markdown tags to the correct order.
  - Add summary description and example for 'resource' and 'argument', to be used on the reference website.
  - Add documentation for the Nextflow directives.

* `cli_schema`: Correct documentation/markdown tags to the correct order.

# Viash 0.7.0 (2023-02-28): Major code cleanup and minor improvements to VDSL3

* Default namespace separator has been changed from `_` to `/`. This means 
  Docker images will be named `<Registry>/<Organization>/<Namespace>/<Name>`
  by default. For example, `ghcr.io/openpipelines-bio/mapping/cellranger_count`
  instead of `ghcr.io/openpipelines-bio/mapping_cellranger_count`.

* Removed deprecated code of unused functionality to simplify code.
  - Shorthand notation for specitying input/output arguments
  - Shorthand notation for specifying Docker requirements
  - Legacy Nextflow platform

* Improvements in VDSL3 and the Nextflow Workflow Helper to make behaviour
  more predictable and fixing some bugs in the meantime. Run the following
  to get access to the updated helpers:

  ```bash
  WF_DIR="src/wf_utils"
  [[ -d $WF_DIR ]] || mkdir -p $WF_DIR
  viash export resource platforms/nextflow/ProfilesHelper.config > $WF_DIR/ProfilesHelper.config
  viash export resource platforms/nextflow/WorkflowHelper.nf > $WF_DIR/WorkflowHelper.nf
  viash export resource platforms/nextflow/DataflowHelper.nf > $WF_DIR/DataflowHelper.nf
  ```

* Improvements to test benches and several bug fixes.

## BREAKING CHANGES

* Viash config: Previously deprecated fields are now removed.
  - `functionality.inputs`: Use `arguments` or `argument_groups` instead.
  - `functionality.outputs`: Use `arguments` or `argument_groups` instead.
  - `functionality.tests`: Use `test_resources` instead. No functional difference.
  - `functionality.enabled`: Use `status: enabled` instead.
  - `functionality.requirements.n_proc`: Use `cpus` instead.
  - `platforms.DockerPlatform.privileged`: Add a `--privileged` flag in `run_args` instead.
  - `platforms.DockerPlatform.apk`: Use `setup: [{ type: apk, packages: ... }]` instead.
  - `platforms.DockerPlatform.apt`: Use `setup: [{ type: apt, packages: ... }]` instead.
  - `platforms.DockerPlatform.yum`: Use `setup: [{ type: yum, packages: ... }]` instead.
  - `platforms.DockerPlatform.r`: Use `setup: [{ type: r, packages: ... }]` instead.
  - `platforms.DockerPlatform.python`: Use `setup: [{ type: python, packages: ... }]` instead.
  - `platforms.DockerPlatform.docker`: Use `setup: [{ type: docker, run: ... }]` instead.
  - `platforms.DockerPlatform.docker.setup.resources`: Use `setup: [{ type: docker, copy: ... }]` instead.
  - `platforms.NextflowLegacy`: Use the Nextflow VDSL3 platform instead.
  - `functionality.ArgumentGroups`: No longer supports strings referring to arguments in the `arguments:` section.
    Instead directly put the arguments inside the argument groups.

* `viash_install`: The bootstrap script has been reworked in line with the project config introduced in 0.6.4:

    * The default location for installing the Viash executable is now `./viash` (was: `bin/viash`).
    * The new `viash_install` support `--output` and `--tag`.
    * The various settings that existed in `viash_install` (organisation, tag, ...) are moved to the project config.

  Please note that this new `viash_install` bootstrap script can be run from the CLI using:

    ```
    curl -fsSL dl.viash.io | bash
    ```
  The old `get.viash.io` is still available but points to the version 0.6.7 version of this component and is deprecated.

* `WorkflowHelper`: `paramsToList`, `paramsToChannel` and `viashChannel` are now deprecated and will be removed in a future release.

* `viash (ns) build`: Change the default value of the namespace separator in a Docker platform from `_` to `/`. 
  Add `".platforms[.type == 'docker'].namespace_separator := '_'"` to the project config `_viash.yaml` to revert to the previous behaviour.

## MAJOR CHANGES

* `VDSL3`: now uses the newly implemented `channelFromParams` and `preprocessInputs` instead of `viashChannel`.

## NEW FEATURES

* `WorkflowHelper`: Added `preprocessInputs` and `channelFromParams` to replace `paramsToList`, `paramsToChannel` and `viashChannel`. This refactor allows processing parameters that are already in a Channel using `preprocessInputs`, which is necessary when passing parameters from a workflow to a subworkflow in a Nextflow pipeline.

## MINOR CHANGES

* `Main`: Capture build, setup and push errors and output an exit code.

* `File downloading`: Add check to pre-emptively catch file errors (e.g. 404).

* `Scala`: Updated to Scala 2.13 and updated several dependencies.

* `Main`: Improve `match` completeness in some edge cases and throw exceptions where needed.

* `Changelog`: Reformat the changelog to a more structured format.
  For every release, there is now a date, title, and summary.
  This both improves the changelog itself but can then also be used to postprocess the CHANGELOG programmatically.

* `VDSL3`: Add a default value for `id` when running a VDSL3 module as a standalone pipeline.

* `TestBenches`:
  - Verify switching of Viash versions
  - Prepare ConfigDeriver by copying base resources to the targetFolder. Use cases so far showed that it's always required and it simplifies the usage.
  - Remove some old & unmaintained IntelliJ Idea `editor-fold` tags. Given that the testbenches were split up, these were broken but also no longer needed.
  - Add 2 testbenches for computational requirements when running `viash run` or `viash test`.
  - Added tests for different values for the `--id` and `--param_list` parameters of VDSL3 modules.

* `viash test`: Use `test` as a random tag during testing, instead of `test` plus a random string.

## BUG FIXES

* `WorkflowHelper`: fixed where passing a relative path as `--param_list` would cause incorrect resolving of input files.

* `Testbenches`: Fix GitTest testbench to correctly increment temporary folder naming and dispose them after the test finishes.

* `viash xxx url`: Fix passing a url to viash as the config file to process. Add a short testbench to test principle functionality.

* `Testbenches`: Simplify `testr` container.

* `Main`: Improve error reporting to the user in some cases where files or folders can't be found. Depending on the thrown exception, more or less context was given.

* `VDSL3`: Create parent directory of output files before starting the script.

# Viash 0.6.7 (2022-12-14): A minor release with several QoL improvements

Another minor release which contains several quality of life improvements for the Nextflow VDSL3 platform, as well as automated warnings for deprecated functionality.

## MINOR CHANGES

* `NextflowPlatform`: Create directories during a stub run when output path is a nested directory (PR #314).

* Automatically generate a warning for deprecated parameters while parsing a .viash.yaml configuration file using the inline documentation deprecation annotations.

* Add a "planned removal" field in the deprecation annotations.

* Add testbenches to verify proper formatting of the deprecation versions and compare current version to the planned removal version so no deprecated parameters get to stick around beyond what was planned.

* `NextflowPlatform`: Nextflow processes are created lazily; that is, only when running
  a Nextflow workflow (PR #321).

## BUG FIXES

* `NextflowPlatform`: Automatically split Viash config strings into strings of 
  length 65000 since the JVM has a limit (65536) on the length of string constants (PR #323).

# Viash 0.6.6 (2022-12-06): A small bugfix release

This release fixes an issue where stderr was being redirected to stdout.

## BUG FIXES

* Don't redirect stderr to stdout when switching Viash versions (#312).

# Viash 0.6.5 (2022-12-02): A small bugfix release

A small update which fixes an issue with `viash ns list` that was
introduced in Viash 0.6.3.

## BUG FIXES

* `viash ns list`: When the `-p <platform>` is defined, filter the 
  output by that platform.

# Viash 0.6.4 (2022-11-30): Add backwards compability by supporting switching to older Viash versions

This release adds features related to managing Viash projects and 
allows for better runtime introspection of Nextflow VDSL3 modules.

The most notable changes are:

* You can switch versions of Viash using the `VIASH_VERSION` 
  environment variable! Example:
  
  ```bash
  VIASH_VERSION=0.6.0 viash --version
  ```

  More importantly, you can specify the version of Viash you want
  in a project config. See below for more info.

* Introducing Viash project config files as an experimental feature.
  It allows storing project-related settings in a `_viash.yaml` 
  config file which you should store at the root of your repository.
  Example:

  ```yaml
  viash_version: 0.6.4
  source: src
  target: target
  config_mods: |
    .platforms[.type == 'docker'].target_registry := 'ghcr.io'
    .platforms[.type == 'docker'].target_organization := 'viash-io'
    .platforms[.type == 'docker'].namespace_separator := '/'
    .platforms[.type == 'docker'].target_image_source := 'https://github.com/viash-io/viash'
  ```

* It's now possible to specify in which order Viash will merge
  Viash configs. Example:

  ```yaml
  functionality:
    name: foo
    arguments:
      - __merge__: obj_input.yaml
        name: "--one"
      - __merge__: [., obj_input.yaml]
        name: "--two"
      - __merge__: [obj_input.yaml, .]
       name: "--three"
  ```

Please take note of the following breaking changes:

* Passing non-existent paths to a Viash component will cause the 
  component to generate an error when no file or folder is found.
  Set `must_exist` to `false` to revert to the previous behaviour.

* The arguments `--write_meta/-w` and `--meta/-m` no longer exist,
  because every `viash build/run/test` run will generate a 
  `.config.vsh.yaml` meta file.

## BREAKING CHANGES

* Config: Viash configs whose filenames start with a `.` are ignored (PR #291).

* `viash build`: `--write_meta/-m` and `--meta/-m` arguments have been removed. 
  Instead, the `.config.vsh.yaml` file is always created when building Viash components (PR #293).

* `FileArgument`: Default setting of `must_exist` was changed from `false` to `true`. 
  As such, the component will throw an error by default if an input file or output file
  is missing (PR #295).

* Config merging: `__inherits__` has been renamed to `__merge__`.

## NEW FUNCTIONALITY

* You can switch versions of Viash using the `VIASH_VERSION` 
  environment variable (PR #304)! Example:
  
  ```bash
  VIASH_VERSION=0.6.0 viash --version
  ```

* Traceability: Running `viash build` and `viash test` creates a `.config.vsh.yaml` file 
  by default, which contains the processed config of the component. As a side effect, 
  this allows for reading in the `.config.vsh.yaml` from within the component to learn 
  more about the component being tested (PR #291 and PR #293).

* `FileArgument`: Added `create_parent` option, which will check if the directory of an output
file exists and create it if necessary (PR #295).

## MINOR CHANGES

* `viash run`, `viash test`: When running or testing a component, Viash will add an extension
  to the temporary file that is created. Before: `/tmp/viash-run-wdckjnce`, 
  now: `/tmp/viash-run-wdckjnce.py` (PR #302).

* NextflowPlatform: Add `DataflowHelper.nf` as a retrievable resource in Viash (PR #301).

* NextflowPlatform: During a stubrun, argument requirements are turned off and
  the `publishDir`, `cpus`, `memory`, and `label` directives are also removed 
  from the process (PR #301).

* `NextflowPlatform`: Added a `filter` processing argument to filter the incoming channel after 
  the `map`, `mapData`, `mapId` and `mapPassthrough` have been applied (PR #296).

* `NextflowPlatform`: Added the Viash config to the Nextflow module for later introspection (PR #296).
  For example:
  ```groovy
  include { foo } from "$targetDir/path/foo/main.nf"

  foo.run(filter: { tup ->
    def preferredNormalization = foo.config.functionality.info.preferred_normalization
    tup.normalization_id == preferredNormalization
  })
  ```
## BUG FIXES

* `BashWrapper`: Don't overwrite meta values when trailing arguments are provided (PR #295).

## EXPERIMENTAL FEATURES

* Viash Project: Viash will automatically search for a `_viash.yaml` file in the directory of 
  a component and its parent directories (PR #294).

  Contents of `_viash.yaml`:
  ```yaml
  source: src
  target: target
  config_mods: |
    .platforms[.type == 'docker'].target_registry := 'ghcr.io'
    .platforms[.type == 'docker'].target_organization := 'viash-io'
    .platforms[.type == 'docker'].namespace_separator := '/'
    .platforms[.type == 'docker'].target_image_source := 'https://github.com/viash-io/viash'
  ```

* Config merging: Allow specifying the order in which Viash will merge configs (PR #289).
  If `.` is not in the list of inherited objects, it will be added at the end.

  Contents of `config.vsh.yaml`:
  ```yaml
  functionality:
    name: foo
    arguments:
      - __merge__: obj_input.yaml
        name: "--one"
      - __merge__: [., obj_input.yaml]
        name: "--two"
      - __merge__: [obj_input.yaml, .]
        name: "--three"
  ```

  Contents of `obj_input.yaml`:
  ```yaml
  type: file
  name: --input
  description: A h5ad file
  ```
  Output of `viash config view config.vsh.yaml` (stripped irrelevant bits):
  ```yaml
  functionality:
    arguments:
    - type: "file"
      name: "--one"
      description: "A h5ad file"
    - type: "file"
      name: "--input"
      description: "A h5ad file"
    - type: "file"
      name: "--three"
      description: "A h5ad file"
  ```
  

# Viash 0.6.3 (2022-11-09): Quality-of-life improvements in Viash.

This release features contains mostly quality of life improvements and some experimental functionality. Most notably:

* `viash ns list` now only returns a config just once instead of once per platform.

* A functionality's info field can contain any data structures. An `.info` field was added to arguments as well.

* Bug fixes for using Viash with podman, Nextflow>=22.10 and R<4.0.

* Experimental support for inheriting from config partials.

## MAJOR CHANGES

* `Config`: Made major internal changes w.r.t. how config files are read and at which point a platform (native, docker, nextflow)
  is applied to the functionality script. The only visible side effect is that 
  `viash ns list` will output each config only once instead of multiple times.

* `Functionality`: Structured annotation can be added to a functionality and its arguments using the `info` field. Example:
  ```yaml
  functionality:
    name: foo
    info:
      site: https://abc.xyz
      tags: [ one, two, three ]
    arguments:
      - name: --foo
        type: string
        info:
          foo: bar
          a:
            b:
              c
  ```

## MINOR CHANGES

* `BashWrapper`: Allow printing the executor command by adding `---verbose ---verbose` to a `viash run` or an executable.

* `Testbenches`: Rework `MainBuildAuxiliaryNativeParameterCheck` to create stimulus files and loop over the file from bash instead of looping natively.
  This prevents creating thousands of new processes which would only test a single parameter.
  Note this still calls the main script for each stimulus separately, but that was the case anyway, only much much worse.

* `Testbenches`: Split some grouped test benches into slightly smaller test benches that group tested functionality better.

* `Annotations`: Complete the config schema annotations.
  Make sure all arguments are documented.
  Added an annotation `internalFunctionality` and `undocumented` for arguments that should not be documented.
  Added a testbench that verifies that all arguments are in fact annotated, skipping those that are not in the class constructor.
  Adds a hierarchy field in the `__this__` member to list the relation of the own and parent classes.

* `Testbenches`: Add exit code to helper method `testMainWithStdErr`.

* `Testbenches`: Add testbench to verify viash underscore components (viash_build, viash_install, viash_push, viash_skeleton, viash_test).

* `Testbenches`: Update viash underscore component tests to use `$meta_executable`.

* `viash ns exec`: Allow choosing whether the `{platform}` field should be filled in, based on the `--apply_platform` parameter.

## BUG FIXES

* `DockerPlatform`: Remove duplicate auto-mounts (#257).

* `Underscore component tests`: Fix tests for `viash_skeleton` and `viash_test` components.

* `NextflowVDSL3Platform`: Fix 'Module scriptPath has not been defined yet' error when Nextflow>=22.10 (#269).

* `config inject`: Doesn't work when `must_exist == true` (#273).

* `RScript`: Fix compatibility issue where the new character escaping in `r_script` required R>=4.0 (#275). Escaping is now handled without
  using the new `r'(foo)'` notation.

## DEPRECATION

* `DockerRequirements`: The `resources:` setting has been deprecated and will be removed in Viash 0.7.0. Please use `copy:` instead.

* `DockerRequirements`: The `privileged:` setting has been deprecated and will be removed in Viash 0.7.0. Please use `run_args: "--privileged"` instead.

## EXPERIMENTAL FUNCTIONALITY

* `Config`: Any part of a Viash config can use inheritance to fill data (PR #271). For example:
  Contents of `src/test/config.vsh.yaml`:
  ```yaml
  __inherits__: ../api/base.yaml
  functionality:
    name: test
    resources:
      - type: bash_script
        path: script.sh
        text: |
          echo Copying $par_input to $par_output
          cp $par_input $par_output
  ```
  Contents of `src/api/base.yaml`:
  ```yaml
  functionality:
    arguments:
      - name: "--input"
        type: file
      - name: "--output"
        type: file
        direction: output
  ```
  The resulting yaml will be:
  ```yaml
  functionality:
    name: test
    arguments:
      - name: "--input"
        type: file
      - name: "--output"
        type: file
        direction: output
    resources:
      - type: bash_script
        path: script.sh
        text: |
          echo Copying $par_input to $par_output
          cp $par_input $par_output
  ```

# Viash 0.6.2 (2022-10-11): Two bug fixes

This is a quick release to push two bug fixes related to security and being able to run Nextflow with optional output files.

## BUG FIXES

* `Git`: Strip credentials from remote repositories when retrieving the path.

* `VDSL3`: Allow optional output files to be `null`.

# Viash 0.6.1 (2022-10-03): Minor improvements in functionality

This release contains mostly minor improvements of functionality released in Viash 0.6.0. Most notably:

* Support was added for `type: long` arguments

* `meta["n_proc"]` has been renamed to `meta["cpus"]`. `meta["cpus"]` is now an integer, whereas `meta["memory_*"]` are now longs.

* `viash ns exec` is able to recognise `{platform}` and `{namespace}` fields.

* And various bug fixes and improvements to documentation and unit testing.

## BREAKING CHANGES

* Deprecated usage `resources_dir` variable inside scripts, use `meta["resources_dir"]` instead (or `$meta_resources_dir` in Bash, or `meta$resources_dir` in R).

* Deprecated `meta["n_proc"]` in favour for `meta["cpus"]`.

## NEW FUNCTIONALITY

* `viash ns exec`: Added two more fields:

  - `{platform}`: the platform name (if applicable)
  - `{namespace}`: the namespace of the component

* `LongArgument`: Added support for 64-bit integers with `type: long` as opposed to `type: integer` which are 32-bit integers.

## MAJOR CHANGES

* Allow passing integers/doubles/booleans to string parameters (#225). Removed the 'Version' helper class.

## MINOR CHANGES

* `meta["cpus"]` is now an integer, `meta["memory_*"]` are now longs (#224).

* `DockerPlatform`: Only store author names in the authors metadata.

* `NextflowPlatform`: Only store author names in the authors metadata.

* `Argument[_]`: Turn `multiple_sep` from `Char` into `String`.

## INTERNAL CHANGES

* All `meta[...]` variables are now processed similar to `Argument[_]`s, instead of using custom code to convert object types and detect Docker mounts.

* `Escaper`: Make more generic Escaper helper class.

## DOCUMENTATION

* Hardcoded URLs pointing to viash.io in the documentation annotations were replaced with a new keyword system.

* Replaced references to "DSL" with "Dynamic Config Modding" in the `--help` output.

* Added an example for Ruby based Docker setups.

## BUG FIXES

* `viash ns`: Reverse exit code outputs, was returning 1 when everything was OK and 0 when errors were detected (PR #227).

* `viash config inject`: Fix processing of arguments when argument groups are defined (#231).

* Fixed a few typos in the CLI.

* Fixed the formatting of `ns exec` documentation.

* `VDSL3`: Fix stub functionality.

* `VDSL3`: Fix error during error message.

* `viash test`: Fix issue where `VIASH_TEMP` could not be a relative directory when running `viash test` (#242).

* `BashScript`, `CSharpScript`, `JavaScriptScript`, `PythonScript`, `RScript`, `ScalaScript`: Fix quoting issues of certain characters (#113).

## DEPRECATION

* `NextflowPlatform`: Deprecate `--param_list_format` parameter.

## TESTING

* `BashScript`, `CSharpScript`, `JavaScriptScript`, `PythonScript`, `RScript`, `ScalaScript`: Implement more rigorous testing of which characters are escaped.

* `BashWrapper`: Escape usage of `multiple_sep`. This fixes various checks and transformations not working when when `multiple_sep` is set to `";"` (#235).

# Viash 0.6.0 (2022-09-07): Nextflow VDSL3 is now the default, support for tracking memory and cpu requirements more elegantly

The first (major) release this year! The biggest changes are:

* Nextflow VDSL3 is now the default Nextflow platform, whereas the legacy Nextflow platform has been deprecated.

* Support for tracking memory and cpu requirements more elegantly.

* Grouping arguments in groups more concisely.

* The addition of a `viash ns exec` command, to be able to execute commands on Viash components more easily.

## BREAKING CHANGES

* `NextflowPlatform`: `variant: vdsl3` is now the default NextflowPlatform. `variant: legacy` has been deprecated.

* `Functionality`: Fields `.inputs` and `.outputs` has been deprecated. Please use `.argument_groups` instead (#186).
  Before:
  ```yaml
  functionality:
    inputs:
      - name: "--foo"
    outputs:
      - name: "--bar"
  ```
  Now:
  ```yaml
  functionality:
    argument_groups:
      - name: Inputs
        arguments:
          - name: "--foo"
            type: file
      - name: Outputs
        arguments:
          - name: "--bar"
            type: file
            direction: output
  ```

* Passing strings to an argument group's arguments has been deprecated. Please simply copy the argument itself into the argument group (#186).
  Before:
  ```yaml
  functionality:
    arguments:
      - name: "--foo"
        type: file
      - name: "--bar"
        type: file
        direction: output
    argument_groups:
      - name: Inputs
        arguments: [ foo ]
      - name: Outputs
        arguments: [ bar ]
  ```
  Now:
  ```yaml
  functionality:
    argument_groups:
      - name: Inputs
        arguments:
          - name: "--foo"
            type: file
      - name: Outputs
        arguments:
          - name: "--bar"
            type: file
            direction: output
  ```

## NEW FUNCTIONALITY

* Allow setting the number of processes and memory limit from within the Viash config, 
  as well as a list of required commands. Example:

  ```yaml
  functionality:
  name: foo
  requirements:
    cpus: 10
    memory: 10GB
    commands: [ bash, r, perl ]
  ```
  
  You can override the default requirements at runtime:

  - `./foo ---cpus 4 ---memory 100PB` (for NativePlatform or DockerPlatform)
  - By adding `process.cpus = 4` and `process.memory "100 PB"` to a nextflow.config (for NextflowPlatform)

  This results the following meta variables to be injected into a script:

  - `meta_cpus` (in Bash) or `meta["cpus"]` (in any other language): Number of processes the script is allowed to spawn.
  - `meta_memory_b` (in Bash) or `meta["memory_b"]` (in any other language): Amount of memory the script is allowed to allocate, in bytes.
  - `meta_memory_kb` (in Bash) or `meta["memory_kb"]` (in any other language): Same but in kilobytes, rounded up.
  - `meta_memory_mb` (in Bash) or `meta["memory_mb"]` (in any other language): Same but in megabytes, rounded up.
  - `meta_memory_gb` (in Bash) or `meta["memory_gb"]` (in any other language): Same but in gigabytes, rounded up.
  - `meta_memory_tb` (in Bash) or `meta["memory_tb"]` (in any other language): Same but in terabytes, rounded up.
  - `meta_memory_pb` (in Bash) or `meta["memory_pb"]` (in any other language): Same but in petabytes, rounded up.
  
* `viash ns exec`: Added a command for executing arbitrary commands for all found Viash components.
  The syntax of this command is inspired by `find . -exec echo {} \;`.
  
  The following fields are automatically replaced:
   * `{}` | `{path}`: path to the config file
   * `{abs-path}`: absolute path to the config file
   * `{dir}`: path to the parent directory of the config file
   * `{abs-dir}`: absolute path to the directory of the config file
   * `{main-script}`: path to the main script (if any)
   * `{abs-main-script}`: absolute path to the main script (if any)
   * `{functionality-name}`: name of the component
  
  A command suffixed by `\;` (or nothing) will execute one command for each
  of the Viash components, whereas a command suffixed by `+` will execute one
  command for all Viash components.

* `ConfigMod`: Added a `del(...)` config mod to be able to delete a value from the yaml. Example: `del(.functionality.version)`.

## MAJOR CHANGES

* `Folder structure`: Adjusted the folder structure to correctly reflect the the namespace change of viash from `com.dataintuitive.viash` to `io.viash`.

* `Functionality`: Reworked the `enabled` field from boolean to a `status` field which can have the following statusses: `enabled`, `disabled` and `deprecated`.
  When parsing a config file which has the `status` field set to `deprecated` a warning message is displayed on stderr.
  Backwards for `enabled` is provided where `enabled: true` => `status: enabled` and `enabled: false` => `status: false`. The `enabled` field is marked deprecated.

## MINOR CHANGES

* `Resources`: Handle edge case when no resources are specified in the `vsh.yaml` config file and display a warning message.

* `BashWrapper`: Add a warning when an argument containing flags (e.g. `--foo`) is not recognized and will be handled as a positional argument as this is likely a mistake.

* `Functionality`: Add check to verify there are no double argument names or short names in the config `vsh.yaml` declarations.

* `BashWrapper`: Add check to verify a parameter isn't declared twice on the CLI, except in the case `multiple: true` is declared as then it's a valid use case.

* `BashWrapper`: For int min/max checking: use native bash functionality so there is no dependency to `bc`.
  For double min/max checking: add fallback code to use `awk` in case `bc` is not present on the system (most likely to happen when running tests in a docker container).

* `viash ns list/viash config view`: Allow viewing the post-processed argument groups by passing the `--parse_argument_groups` parameter.

## TESTING

* `ConfigMod`: Added unit tests for condition config mods.

* `MainTestDockerSuite`: Derive config alternatives from the base `vsh.yaml` instead of adding the changes in separate files.
  This both reduces file clutter and prevents having to change several files when there are updates in the config format.

* `GitTest`: Added unit tests for Git helper (PR #216).

## BUG FIXES

* `csharp_script`, `javascript_script`, `python_script`, `r_script`, `scala_script`: Make meta fields for `memory` and `cpus` optional.

* `NextflowVdsl3Platform`: Don't generate an error when `--publish_dir` is not defined and `-profile no_publish` is used.

* `Viash run`: Viash now properly returns the exit code from the executed script.

* `Git`: Fix incorrect metadata when git repository is empty (PR #216).

# Viash 0.5.15 (2022-07-14): Added testbenches, default argument groups and bugfixes for VDSL3

This release introduces testbenches and new default argument groups: `Inputs`, `Outputs` and `Arguments`.

## BREAKING CHANGES

* `WorkflowHelper::helpMessage`: Now only takes one argument, namely the config.

## MAJOR CHANGES

* `Namespace`: Changed the namespace of viash from `com.dataintuitive.viash` to `io.viash`.

## MINOR CHANGES

* `Testbenches`: Add a testbench framework to test lots of character sequences, single or repeating to be tested in the yaml config. This can be used to later extend to other tests.

* `Testbenches::vdsl3`: Add testbenches to verify functionality:
  - Vdsl3's `param_list` (`yamlblob`, `yaml`, `json`, `csv`).
  - Nextflow's own `params-file`.
  - Vdsl3's recalculating resource file paths to be relative to the `param_list` file instead of the workflow file (only available for `yaml`, `json`, `csv`).
  - Vdsl3's wrapping of modules to run these as a separate workflow automagically out of the box.

* `Main`: Added `viash --schema_export` which outputs a schema of the Viash config file
  to console. This is to be used to automate populating the documentation website.

* `Helper`: Split help message by argument group.

* `Helper`: Remove unneeded arguments.

* `Functionality`: Add default groups `Inputs`, `Outputs` and `Arguments` for all arguments missing from user-defined `argument_groups`.

* `WorkflowHelper::helpMessage`: Rewrite to bring on par with Viash's help message.

* `BooleanArguments`: Renamed internal class names for BooleanArguments to be better in line with how they are named in the config yaml.
  `BooleanArgumentRegular` -> `BooleanArgument` (in line with `boolean`)
  `BooleanArgumentTrue` -> `BooleanTrueArgument` (in line with `boolean_true`)
  `BooleanArgumentFalse` -> `BooleanFalseArgument` (in line with `boolean_false`)

## BUG FIXES

* `NextflowVdsl3Platform`: Change how `--id` is processed when a VDSL3 module is called from the CLI.

* `NextflowVdsl3Platform`: Fix error when param_list is `null`.

* `NextflowVdsl3Platform`: Fix error when optional, multiple arguments are set to `null`.

* `Testbenches`: Better capture expected error messages while running testbenches again. Code changes right before previous release re-introduced some of the messages.

* `NextflowVdsl3Platform`: Fix issue where optional parameters aren't removed when `.run(args: [optarg: null])`.

* `WorkflowHelper::readCsv`: Treat empty values as undefined instead of throwing an error.

* `NextflowVdsl3Platform`: Use `$NXF_TEMP` or `$VIASH_TEMP` as temporary directory if the container engine is not set to `docker`, `podman` or `charlieengine`, else set to `/tmp`.

* `Resources`: When adding a resource folder, allow a trailing `/` at the end of the path.
  Previously this caused the target folder to be erased and the content of the resource folder to be written directly into the target folder.

# Viash 0.5.14 (2022-06-30): Argument groups can now be defined in the Viash config

Argument groups allow for grouping arguments together by function or category, making the `--help` output a lot more clear for components with a lot of arguments.

## NEW FUNCTIONALITY

* `Functionality`: Allow specifying argument groups. Example:
  ```yaml
  functionality:
    ...
    argument_groups:
      - name: First group
        arguments: [foo, bar]
        description: Description
  ```

* Addition of the `viash_nxf_schema` component for converting a Viash config (for a workflow) into a nextflow schema file.

* `NextflowVdsl3Platform`: Use `--param_list` to initialise a Nextflow channel with multiple parameter sets.
  Possible formats are csv, json, yaml, or simply a yaml_blob.
  A csv should have column names which correspond to the different arguments of this pipeline.
  A json or a yaml file should be a list of maps, each of which has keys corresponding to the arguments of the pipeline.
  A yaml blob can also be passed directly as a parameter.
  Inside the Nextflow pipeline code, params.param_list can also be used to directly a list of parameter sets.
  When passing a csv, json or yaml, relative path names are relativized to the location of the parameter file.
  
  Examples: 
  ```sh
  nextflow run "target/foo/bar/main.nf" --param_list '[{"id": "foo", "input": "/path/to/bar"}]'
  nextflow run "target/foo/bar/main.nf" --param_list "params.csv" --reference "/path/to/ref"
  ```

## MAJOR CHANGES

* `NextflowVdsl3Platform`: The functionality is now slurped from a json instead of manually
  taking care of the formatting in Groovy.

* `NextflowVdsl3Platform`: The `--help` is auto-generated from the config.

## MINOR CHANGES

* `NextflowVdsl3Platform`: Allow both `--publish_dir` and `--publishDir` when `auto.publish = true`.

* `NextflowVdsl3Platform`: Allow passing parameters with multiplicity > 1 from Nextflow CLI.

* `Main`: Added `viash --cli_export` which outputs the internal cli construction information 
  to console. This is to be used to automate populating the documentation website.

* `viash ns`: Display success and failure summary statistics, printed to stderr.

* `DataObject`: `.alternatives` is now a `OneOrMore[String]` instead of `List[String]`, meaning
  you can now specify `{ type: string, name: "--foo", alternatives: "-f" }` instead of 
  `{ type: string, name: "--foo", alternatives: [ "-f" ] }`

* `BashWrapper`: Added metadata field `meta_executable`, which is a shorthand notation for
  `meta_executable="$meta_resources_dir/$meta_functionality_name"`

## INTERNAL CHANGES

* `Arguments`: Internal naming of functionality.arguments is changed from DataObject to Arguments. Change is also applied to child classes, e.g. StringObject -> StringArgument.

* `Script`: Allow more control over where injected code ends up.

* Restructure type system to allow type-specific arguments.

## BUG FIXES

* `DockerPlatform`: Change `org.opencontainers.image.version` annotation to `functionality.version` when set.
  Additionally fixed retrieving the git tag possibly returning `fatal: No names found, cannot describe anything.` or similar.

* `viash config inject`: Fix config inject when `.functionality.inputs` or `.functionality.outputs` is used.

* `BashWrapper`: Don't add `bc` as dependency. Only perform integer/float min/max checks when bc is available, otherwise ignore.

* `DockerPlatform`: Fix inputs & outputs arguments being present twice.

* `viash ns test`: Silently skip Nextflow platforms as these don't support tests and will always fail.

* `Testbenches`: Better capture expected error messages while running testbenches. Having these show on the console could be confusing.

* `NextflowVdsl3Platform`: Fix issue when running multiple VDSL3 modules concurrently on the same channel.

# Viash 0.5.13 (2022-06-10): Added overriding of the container registry for the VDSL3 + VDSL3 bug fixes

VDSL3 gets even more improvements and bug fixes.

## NEW FUNCTIONALITY

* `NextflowVdsl3Platform`: Allow overriding the container registry of all Viash components by 
  setting the `params.override_container_registry` value. Only works for auto-derived image names.

## MAJOR CHANGES

* `Functionality`: renamed `tests` to `test_resources`.
  Backwards compatibility provided but a notification message is displayed on the console.

## MINOR CHANGES

* `Functionality` and `viash ns`: Added `.enabled` in functionality, set to `true` by default.
  Filter for disabled components in namespace commands.

* `DockerPlatform`: Add org.opencontainers.image annotations to built docker images.

* `Functionality`: when defining text resources, permit defining `path` instead of `dest`.
  If both `dest` and `path` are unset, use a default file name depending on the resource type, such as `script.sh` or `text.txt`.

* `viash build`: Errors are printed in red.

## BUG FIXES

* `NextflowVdsl3Platform`: Undefined input files should not inject a `VIASH_PAR_*` variable when `multiple: true`.

* `NextflowVdsl3Platform`: Make injected resources dir absolute.

* `NextflowVdsl3Platform`: Fix escaping of triple single quotes.

* `NextflowVdsl3Platform`: Also apply auto.simplifyInput to Lists.

* `DockerPlatform`: added a `test_setup` that allows adding apt/apk/... setup requirements.
  These are only executed when running tests.

# Viash 0.5.12 (2022-05-24): Improvements for VDSL3 and the Bash wrapper + several bug fixes

This release contains a bunch improvements for VDSL3 and adds some parameters to the `viash test` and `viash test ns` commands.

## MINOR CHANGES

* `--help`: Don't print "my_component <not versioned>" when no version is specified, 
  but instead simply "my_component".

* `NextflowVdsl3Platform`: Set `mode=copy` for `auto.publish` and `auto.transcript`.

* `NextflowVdsl3Platform`: When a module is used multiple times in the same workflow, 
  don't throw an error anymore, instead simply generate a warning.

* `NextflowVdsl3Platform`: Throw an error when an input file was not found.

* `viash build`: Indent auto-generated code according the indentation of `VIASH START` when found.
  
* `Main`: Handle not finding the config file or resources in a config file better.
  Display a more helpful message instead of a stack trace.

* `BashWrapper`: Add checks on parameters for valid integer, double and boolean values.

* `BashWrapper`: Add option to limit string and integer values to specific choice values.

* `BashWrapper`: Add option to set min and max values for integer and double values.

* Dependencies:
  - Scala was upgraded from 2.12.10 to 2.12.15
  - sbt was upgraded from 1.3.4 to 1.6.1
  - sbt-scoverage was upgraded from 1.5.1 to 1.9.3

## BUG FIXES

* `viash_test`: Add back `--no_cache` parameter to `viash_test`.

* `viash_test`: Fix `--append` parameter for `viash_test`, was not getting passed through.

* `viash ns test`: Fix `--append` parameter, actually start from a clean file if append is false.

* `viash_push`: Fix component not being built during a release of Viash.

* `PythonRequirements`: Fix packages being mentioned twice in a Dockerfile.

* `Main`: Added support spaces in filenames of config files and resources

* `BashWrapper`: Display a message when the last parsed argument would require more values than are still available.
  Now display a message that values are missing, used to silently crash the wrapper.

* `viash config inject`: Fix error when file argument is `must_exist: true`.
  

# Viash 0.5.11 (2022-05-09): Nextflow VDSL3 is here!

This release contains additional sugar syntax for specifying inputs and outputs in a Viash config, 
a beta implementation for the next-generation Viash platform, and several other minor improvements.

## MAJOR CHANGES

* `Functionality`: Now also accepts 'inputs' and 'outputs' in addition to 'arguments'. For inputs and outputs,
  any specified arguments will have default `type: file` and `direction: input` or `direction: output` respectively.

## MINOR CHANGES

* `DockerPlatform`: Move description labels to the end of the Dockerfile to improve cross-component caching.

* `Functionality`: Arguments where `.multiple` is `true` can now have lists as `default` and `example`.

* `viash_build`: Added unit test for this component.

* `viash_test`: Added unit test for this component.

* `PythonRequirements`: Allow upgrading dependencies. Example: `[ type: python. pypi: anndata, upgrade: true ]`.

* `NextflowLegacyPlatform`: Remove annoying messages when building Nxf modules.

* `ConfigMods`: Expanded the DSL to allow specifying at which point to apply a config mod.
  This functionality was necessary to allow for setting fields which alter the way configs are parsed.
  Example of when this is useful: `<preparse> .platforms[.type == "nextflow"].variant := "vdsl3"`.
  Updating workflow of parsing a config file is:
    - read Yaml from file
    - apply preparse config mods
    - parse resulting Json as Config, thereby instantiating default values etc.
    - convert Config back to Json
    - apply postparse config mods (original config mods)
    - convert final Json back to Config

## BETA FUNCTIONALITY

* `NextflowVdsl3Platform`: A beta implementation of the next-generation Viash+Nextflow platform.
  See https://github.com/viash-io/viash/issues/82 for more information. You can access the previous Nextflow
  platform by using the `variant` parameter:
  ```yaml
  - type: nextflow
    variant: legacy
    separate_multiple_outputs: false
  ```

## BUG FIXES

* `viash_build` and `viash_test`: The `query_name` and `query_namespace` arguments were switched around. These arguments are now passed correctly.

* `BashScript`, `JavaScriptScript`, `PythonScript`, `RScript`: Correctly escape `'` (#113). Update unit tests accordingly.

* `CSharpScript`, `ScalaScript`: Correctly escape `"` (#113). Update unit tests accordingly.

* `viash_build`, `viash_test`, `viash_push`: Don't try to remove log files if they don't exist.

## INTERNAL CHANGES

* `DataObject`: 
  - Renamed `otype` to `flags`.
  - Renamed `oType` to `type`
  - Deprecated `tag` (unused feature).

* All abstract / inherited classes: Renamed `oType` to `type`.

## DEPRECATION

* `Functionality`: Deprecated `function_type` and `add_resources_to_path`. These should be 
  unused features, by now.
  
# Viash 0.5.10.1 (2022-03-16): A quick bug fix

This quick release fixes a bug that prevented the correct passthrough of the new `organization` field.

## BUG FIX

* `NextflowPlatform`: Fix passthrough of `organization` field.

# Viash 0.5.10 (2022-03-15): Rework of the Viash helper components

The `viash_install`, `viash_build`, `viash_test` and `viash_push` components have been reworked.

## MAJOR CHANGES

* `viash_install`:
  - Added `--log_prefix`: This prefix is used to determine the path of the log files for `viash_build`, `viash_test` and `viash_push`.
  - Added `--organization`: Id of the organisation to be used in the Docker image name, i.e. `<registry>/<organization>/<namespace><namespace_sep><name>`.
  - Added `--target_image_source`: Url to the Git repo in which this project resides.
  - Removed `--log`.

* `viash_build`:
  - Reduce code duplication by contructing the command with Bash Arrays.
  - Renamed `--platforms` to `--platform`.
  - Added `--organization`: Id of the organisation to be used in the Docker image name, i.e. `<registry>/<organization>/<namespace><namespace_sep><name>`.
  - Added `--target_image_source`: Url to the Git repo in which this project resides.
  - Changed default of `--log` from `log.txt` to `.viash_build_log.txt`.
  - Added `--verbose`: Print out the underlying `viash ns build` command before running it.

* `viash_test`:
  - Reduce code duplication by contructing the command with Bash Arrays.
  - Renamed `--platforms` to `--platform`.
  - Added `--organization`: Id of the organisation to be used in the Docker image name, i.e. `<registry>/<organization>/<namespace><namespace_sep><name>`.
  - Added `--target_image_source`: Url to the Git repo in which this project resides.
  - Changed default of `--log` from `log.txt` to `.viash_test_log.txt`.
  - Changed default of `--tsv` from `log.tsv` to `.viash_test_log.tsv`.
  - Added `--verbose`: Print out the underlying `viash ns test` command before running it.

* `viash_push`:
  - Reduce code duplication by contructing the command with Bash Arrays.
  - Added `--organization`: Id of the organisation to be used in the Docker image name, i.e. `<registry>/<organization>/<namespace><namespace_sep><name>`.
  - Changed default of `--log` from `log.txt` to `.viash_push_log.txt`.
  - Added `--verbose`: Print out the underlying `viash ns build` command before running it.

## MINOR CHANGES

* `NextflowPlatform`: Added the `organization` field to the nextflow platform as well.

# Viash 0.5.9 (2022-03-12): Allow interrupting Viash components

The biggest change in this release is that long running Viash components (VS Code server or R Studio server for example) can now be interrupted by pressing CTRL-C or by sending it an `INT` or `SIGINT` signal. Before this release, you had to manually stop the Docker container to get the component to terminate.

## NEW FEATURES

* `viash run`: A long running Viash component can be interrupted by pressing 
  CTRL-C or by sending it an `INT` or `SIGINT` signal.

* `DockerPlatform`: Automatically add a few labels based on metadata to Dockerfile.

* `DockerPlatform`: Added value `target_image_source` for setting the source of 
  the target image. This is used for defining labels in the dockerfile.
  Example:
  ```yaml
  target_image_source: https://github.com/foo/bar
  ```

## MINOR CHANGES

* `viash ns list`: Added `--format yaml/json` argument to be able to return the
  output as a json as well. Useful for when `jq` is installed but `yq` is not. Example:
  ```
    viash ns list -p docker -f json | jq '.[] | .info.config'
  ```

* `viash config view`: Same as above.

## DEPRECATION

* `CLI`: Deprecated `-P` flag use `-p` intead.

* `DockerPlatform`: Deprecated `version` value.

# Viash 0.5.8 (2022-02-28): Allow defining a Docker image organization, and single values can be used in place of lists

## NEW FUNCTIONALITY

* `DockerPlatform`: Allow defining a container's organisation. Example:
  ```yaml
    - type: docker
      registry: ghcr.io
      organisation: viash-io
      image: viash
      tag: "1.0"
      target_registry: ghcr.io
      target_organization: viash-io
  ```

* `DockerRequirement`: Add label instructions. Example:
  `setup: [ [ type: docker, label: [ "foo BAR" ]]]`

* `Config`: In specific places, allow parsing a value as a list of values. Fixes #97.
  This mostly applies to list values in `DockerPlatform`, but also to author roles.
  Examples:
  ```yaml
  functionality:
    name: foo
    authors:
      - name: Alice
        role: author # can be a string or a list
  platforms:
    - type: docker
      port: "80:80" # can be a string or a list
      setup:
        - type: r
          packages: incgraph # can be a string or a list
  ```
  
## BREAKING CHANGES

* `viash test`: This command doesn't automatically add the resources dir to the path.

## BUG FIXES

* `Functionality`: Fix `.functionality.add_resources_to_path` not being picked up correctly.

* `AptRequirement`: Set `DEBIAN_FRONTEND=noninteractive` by default. This can be turned off by specifying:
  ```yaml
    - type: apt
      packages: [ foo, bar ]
      interactive: true
  ```

## MINOR CHANGES

* `Main`: Slightly better error messages when parsing of viash yaml file fails.
  Before:
  ```
  $ viash test src/test/resources/testbash/config_failed_build.vsh.yaml 
  Exception in thread "main" DecodingFailure(Unexpected field: [package]; valid fields: packages, interactive, type, List(DownField(apt), DownArray, DownField(platforms)))
  ```
  
  After:
  ```
  $ viash test src/test/resources/testbash/config_failed_build.vsh.yaml 
  Error parsing 'file:/path/to/viash/src/test/resources/testbash/config_failed_build.vsh.yaml'. Details:
  Unexpected field: [package]; valid fields: packages, interactive, type: DownField(apt),DownArray,DownField(platforms)
  ```

# Viash 0.5.7 (2022-02-16): Argument examples need to be of the same type as the argument itself

Examples for arguments now need to be of the same type as the argument itself. You can't provide an `integer` for a `string`-based argument for example.  
A handy new command has been added: `viash config inject`. This can be used to inject a Viash header into a script based on the arguments of the config file.

There have been some improvements to the Docker platform as well.  
You can now add yum packages as a requirement:

  ```yaml
  platforms:
    - type: docker
      image: bash:latest
      setup:
        - type: yum
          packages: [ wget ]
  ```

You can now include ADD and COPY instructions in the config file:

  ```yaml
  platforms:
    - type: docker
      image: bash:latest
      setup:
        - type: docker
          add: [ "http://foo.bar ." ]
  ```

## BREAKING CHANGES

* `viash config`: An argument's example now needs to be of the same type as the argument itself. 
  For example, `[ type: integer, name: foo, example: 10 ]` is valid, whereas 
  `[ type: integer, name: foo, example: bar ]` is not, as 'bar' cannot be cast to an integer.

## NEW FUNCTIONALITY

* `viash config inject`: A command for inserting a Viash header into your script.

* `YumRequirement`: Added a requirement setup for installing through yum. Example:
  `setup: [ [ type: yum, packages: [ wget] ] ]`

* `DockerRequirement`: Allow using copy and add instructions. Example:
  `setup: [ [ type: docker, add: [ "http://foo.bar ." ]]]`

## BUG FIXES

* `ViashTest`: Fix verbosity passthrough.

* `--help`: Fix repeated usage flag when printing the help.

# Viash 0.5.6 (2022-02-03): Forbidden Bash flags have been renamed

* Viash can now be installed without Docker needing to be installed on your system. You do need `unzip` and `wget` to complete the installation.
* The Docker related messages are more user friendly now.

## BREAKING CHANGES

* `BashWrapper`: Forbidden flags `-v`, `--verbose`, `--verbosity` have been renamed to `---v`, `---verbose`, `---verbosity`.

## MINOR CHANGES

* Set version of helper scripts to the same version as Viash.

* `DockerPlatform`: Produce helpful warning message when Docker image can't be found remotely (#94).

* `DockerPlatform`: Produce helpful error message when Docker isn't installed or the daemon is not running (#94 bis).

## BUG FIXES

* `viash_install`:
  - Passing Viash path as a string instead of as a file to ensure the path is not converted to an absolute path
  - Switch from Docker backend to a Native backend, 'unzip' and 'wget' are required.
  - Correctly set the log file for viash_test.
  
* `DockerPlatform`: Added sleep workaround to avoid concurrency issue where a file is executed to
  build docker containers but apparently still in the process of being written.
  
* `DockerPlatform`: Fix order issue of ---verbose flag in combination with ---setup, allowing to run 
  `viash run config.vsh.yaml -- ---setup cb ---verbose` and actually get output.
  

# Viash 0.5.5 (2021-12-17): Resources dir no longer added to PATH automatically and minor changes

The resources directory is no longer added to the PATH variable by default. You can re-enable this behaviour by setting add_resources_to_path to `true` in the functionality part of the config file.  
Here's a snippet of a config file to illustrate this:

  ```yaml
  functionality:
    name: example_component
    description: Serve as a simple example.
    add_resources_to_path: true
    ...
  ```

## BREAKING CHANGES

* `Functionality`: The resources dir no longer automatically added to the PATH variable. 
  To alter this behaviour, set `.functionality.add_resources_to_path` to `true`.

## MINOR CHANGES

* Bash Script: only define variables which have values.

* CSharp Test Component: Change Docker image to `dataintuitive/dotnet-script` to have more control over the lifecycle of 
  versioned tags.

* Updated Code of Conduct from v2.0 to v2.1.

## BUG FIXES

* Viash namespace: Fix incorrect output path when the parent directory of a Viash component is not equal to the value of
  `.functionality.name`.

# Viash 0.5.4 (2021-09-20): Added cache directive to specify the typing of caching to be performed for the Nextflow platform

A cache type can now be specified in the config file for the Nextflow platform. Previously this was hardcoded to be `deep`, but the default caching method is now `default`.  
To use deep caching again, add this to your config file:

  ```yaml
  cache: deep
  ```

## BREAKING CHANGES

* `NextflowPlatform`: The default caching mechanism is now what Nextflow uses as default. In order to replicate earlier
  caching, `cache: deep` should be specified in the Viash config file.

## NEW FEATURES

* `NextflowPlatform`: Added `cache` directive to specify the typing of caching to be performed.

# Viash 0.5.3 (2021-09-02): New meta data list for scripts, VIASH_TEMP environment variable for Nextflow, fixed output formatting with separate outputs

This release provides more information to scripts with the new `meta` list. This list contains two values for now:

  - `meta["resources_dir"]`: Path to the directory containing the resources
  - `meta["functionality_name"]`: Name of the component

A new environment variable is now available for export when working with the Nextflow platform: `VIASH_TEMP`.

## Resources directory

All resources defined in the config file are copied over to a temporary location right before a Viash component is executed. This location is can now be easily accessed in your scripts, allowing you to modify and copy the files as needed.  
Here are some examples in different scripting languages on how to access the meta data, it works similarly to the `par` list:

Bash:  

  ```bash
  echo $meta_resources_dir 
  ```

Python:  

  ```python
  print(meta["resources_dir"])
  ```

R:

  ```r
  cat(meta$resources_dir)
  ```

## Functionality name

The name of the component can now be accessed in the same way as the resources directory. This allows you to print the name of the component out to a console window for example.
Here's how to access this data in different scripting languages:

Bash:

  ```bash
  echo $meta_functionality_name
  ```

Python:  

  ```python
  print(meta["functionality_name"])
  ```

R:

  ```r
  cat(meta$functionality_name)
  ```

## NEW FEATURES

* Similar to `par`, each script now also has a `meta` list. `meta` contains meta information about the component
  or the execution thereof. It currently has the following fields:
  - `meta["resources_dir"]`: Path to the directory containing the resources
  - `meta["functionality_name"]`: Name of the component

* `NextflowPlatform`: Export `VIASH_TEMP` environment variable. 

## BUG FIXES

* `NextflowPlatform`: Fix output formatting when `separate_multiple_outputs` is `false`.

# Viash 0.5.2 (2021-08-13): More settings for Docker and Nextflow platform, and a bug fixes for components with resources

This is a small release containing two small features and a bug fix.
The new `run_args` field allows you to add [docker run](https://docs.docker.com/engine/reference/commandline/run/) arguments to the [Docker platform](/reference/config/platforms/docker/#) section of a [config file](/reference/config/index.html). For example:

  ```yaml
  platforms:
    - type: docker
      image: bash:4.0
      run_args: "--expose 127.0.0.1:80:8080/tcp --env MY_ENV_VAR=foo"
  ```

There's also a new field for the [Nextflow platform](/reference/config/platforms/nextflow/#): `separate_multiple_outputs`. By default, this is set to `true` and separates the outputs generated by a Nextflow component with multiple outputs as separate events on the channel. You can now choose to disable this behaviour:

  ```yaml
  platforms:
    - type: nextflow
      publish: true
      separate_multiple_outputs: false
  ```

## MINOR CHANGES

* `DockerPlatform`: Added `run_args` field to allow setting `docker run` arguments.

* `NextflowPlatform`: Added argument `separate_multiple_outputs` to allow not separating the outputs generated by a 
  component with multiple outputs as separate events on the channel.

## BUG FIX

* `IO`: Allow overwriting directory resources upon rebuild.

# Viash 0.5.1 (2021-07-14): Viash 0.5.1 adds support for C# scripts and fixes a few bugs

## C# script support

We've added C# scripts (.csx) as a supported language using **dotnet-script**.  
To run C# scripts natively, you'll need to install .NET Core and execute the following command in a terminal:

  ```bash
  dotnet tool install -g dotnet-script
  ```

You can now run C# scripts like this:

  ```bash
  dotnet script hello_viash.csx
  ```

To use C# scripts as components, use the new `csharp_script` type in the functionality section of your config file:

  ```yaml
    resources:
    - type: csharp_script
      path: script.csx
  ```

Here's an example of a simple C# script with Viash in mind:

  ```csharp
  // VIASH START
  var par = new {
    input = "Hello World",
    name = "Mike"
  };
  // VIASH END

  System.Console.WriteLine(input + ", " + name + "!");
  ```

The language-specific guide for creating C# script components will be added in the near future.

## Bug fixes

First off, these special characters  can now be used in the description, usage, default and example fields of components:

- "
- \`
- \\
- \n
- $

Nextflow output files with the same extension won't overwrite each other any more, like it was the case for arguments like this:

  ```yaml
  functionality:
    name: bar
    arguments:
      - name: "--input"
        type: file
        example: input.txt
      - name: "--output1"
        type: file
        direction: output
        required: true
        example: output.txt
      - name: "--output2"
        type: file
        direction: output
        required: true
        example: optional.txt
  ```

In this case, the two output files would have been identical in the past.
___

## NEW FEATURES

* `CSharpScript`: Added support for C# scripts (`type: "csharp_script"`) to viash.

## MINOR CHANGES

* `NextflowPlatform`: Added `directive_cpus`, `directive_max_forks`, `directive_memory` and `directive_time` parameters.

## BUG FIXES

* `BashWrapper`: Refactor escaping descriptions, usages, defaults, and examples (#34).

* `NextflowPlatform`: Refactor escaping descriptions, usages, defaults and examples (#75).

* `NextflowPlatform`: Add argument to output path to avoid naming conflicts for components with multiple output files (#76).

* `NextflowPlatform`, `renderCLI()`: Only add flag to rendered command when boolean_true is actually true (#78).

* `DockerPlatform`: Only chown when output file exists.

## TESTING

* `viash build`: Capture stdout messages when errors are expected, so that they don't clutter the expected output.

* `viash build`: Check `--help` description output on the whole text instead of per letter or word basis.

* `TestingAllComponentsSuite`: Only testing bash natively, because other dependencies might not be available.

# Viash 0.5.0 (2021-08-16): Improvements to running Docker executables, and Nextflow platform argument changes

Here are the most important changes:

* **Improvements to Docker backend**: In the past, you needed to perform `--setup` on your Docker-based components and executables in order for the image to be built before you could run the component or executable. Now you can simply run your component or executable and Viash will do the image building automatically by default if it detects an image isn't present yet. This behaviour can be changed by using a Docker setup strategy. For example:

  ```bash
  viash build config.vsh.yaml -p docker --setup alwayscachedbuild
  ```

* **Nextflow gets some argument changes**: Arguments for the Nextflow platform now have optional `required` and `default` values, just like their native and Docker counterparts. For example:

  ```yaml
    arguments:
      - name: --name
        type: string
        description: Input name
        required: true
      - name: --repeat
        type: integer
        description: Times to repeat the name
        default: 100
  ```

  Take a look at the Functionality page for more information on arguments and their properties.  
  As long as you use long-option arguments (e.g. `--my-option`) in the config file for required arguments, the way of specifying argument values for the Nextflow platform is identical to the Docker platform. You still access non-required arguments via this syntax: `--<component_name>__<argument_name> <value>`. For example:

  ```bash
  my_component -- --my_component__input Hello!
  ```

* **Verbosity levels for viash run**: Executables now have 8 levels of verbosity

  0. emergency
  1. alert
  2. critical
  3. error
  4. warning
  5. notice
  6. info
  7. debug

  The default verbosity level is **notice**.
  You can pass the `-v` or `--verbose` option to bump up the verbosity by one level. By passing `-vv` the verbosity goes up by two levels. You can manually set the verbosity by using the `--verbosity <int_level>` option. For example, if you wanted to only show errors or worse:

  ```bash
  viash run config.vsh.yaml -- --verbosity 3
  ```

## BREAKING CHANGES

* `DockerPlatform`: A Docker setup will be performed by default. Default strategy has been changed to `ifneedbepullelsecachedbuild` (#57).
  `---setup` strategy has been removed and `---docker_setup_strategy` has been renamed to `---setup`.
  This change allows running a component for the first time. During first time setup, the Docker container will be pulled or built automatically. 

* `NativePlatform`: Deprecated the native setup field.

## MAJOR CHANGES

* `NXF`: This version changes the handling logic for arguments. An argument can be either `required` or not and can have a `default: ...` value or not. Checks are implemented to verify that required arguments are effectively provided _during_ pipeline running.

* `NXF`: If one sticks to long-option argments in the viash config, for all arguments that are _required_, the way of specifying the arguments on the CLI is identical for the Docker and Nextflow platforms. Non-required arguments can still be accessed from CLI using `--<component_name>__<argument_name> ...`.

* `NXF`: Running a module as a standalone pipeline has become easier.

* `viash run`: Implement verbosity levels (#58). viash executables now have 7 levels of verbosity: emergency, alert, critical, error, warning, notice, info, debug.
  The default verbosity level is 'notice'. Passing `-v` or `--verbose` bumps up the verbosity level by one, `-vv` by two. The verbosity level can be set manually by passing `--verbosity x`.

## MINOR CHANGES

* `Docker Platform`: Added `privileged` argument, allowing to run docker with the `--privileged` flag.

* `Docker Requirements`: Allow specifying environment variables in the Dockerfile.

* Config modding: Added a `+0=` operator to prepend items to a list.

* `viash run`: Added a `--version` flag to viash executables for viewing the version of the component.

* `Functionality`: Added checks on the functionality and argument names.

* `viash run`: Added examples to functionality and arguments. Reworked `--help` formatting to include more information and be more consistent (#56).

## BUG FIXES

* `Docker R Requirements`: Install `remotes` when using `{ type: r, packages: [ foo ] }`.

* `config`: Throw error when user made a typo in the viash config (#62). 

## TESTING

* `NXF`: Add an end-to-end test for running a nextflow pipeline using viash components.

* `Docker`: Reorganized viash docker build testbench into a main testbench with smaller auxiliary testbenches to keep them more manageable and clear what happens where.

* `viash ns`: Added a basic testbench for namespace tests.

# Viash 0.4.0.1 (2021-05-12): Three small bug fixes.

## BUG FIX

* `NXF`: Return original_params instead of updated params for now.

* `NXF`: Reinstate function_type: asis in line with the refactored module generation code

* `viash ns test`: print header when `--tsv foo.tsv --append true` but foo.tsv doesn't exist yet. Fixes #45.

# Viash 0.4.0 (2021-04-14): Config mod DSL and renames to viash ns arguments

The viash ns command's --namespace argument has been renamed to --query_namespace, introduction of custom DSL for overriding config properties at runtime.

## NEW FEATURES

* Config modding: A custom viash DSL allows overriding viash config properties at runtime. See online documentation for more information. Example:

  ```
  viash ns test \
    -p docker \
    -c '.functionality.version := "1.0.0"' \
    -c '.platforms[.type == "docker"].target_registry := "my.docker-registry.com"' \
    -c '.platforms[.type == "docker"].setup_strategy := "pull"' \
    -l
  ```

* `viash build`: The image can be pushed with `--push`. The same can be done by passing `---push` to 
  a viash executable.

* `viash ns` can query the name, namespace, or both, with the following arguments:
  - `--query_namespace` or `-n`: filter the namespace with a regex.
  - `--query_name`: filter the name with a regex.
  - `--query` or `-q`: filter the namespace/name with a regex.

* Added the `project_build`, `project_clean`, `project_push` and `project_test` components to this repository.

* Added a field `.functionality.info` of type `Map[String, String]` in order to be able to specify custom annotations to the component.

## BREAKING CHANGES

* `viash ns`: Argument `--namespace` has been renamed to `--query_namespace`.

* `viash ns`: Argument `--namespace` does not implicitly change the namespace of the functionality anymore. You can use the command DSL to reproduce this effect; for example: `-c '.functionality.namespace := "foo"'`.
  
* `Docker` & `NXF`: Attribute `version` is deprecated. Instead, the default value will be `.functionality.version`, which can be overridden by using the `tag` attribute.

* `NXF`: When running a viash component as a Nextflow module on its own, you now need to specify all input files on the command line. For instance, if `--input` and `--reference` are input file arguments, you need to start the process by running `nextflow run main.nf --input <...> --reference <...> <other arguments>`. Previously only the input file needed to be specified.
  
* `Docker` & `NXF`: Default separator between namespace and image name has been changed from `"/"` to `"_"`.

## MINOR CHANGES

* `Docker` & `NXF`: Parsing of image attributes for both `Docker` and `Nextflow` platforms are better aligned. You can define an image by specifying either of the following:
  - `{ image: 'ubuntu:latest' }` 
  - `{ image: ubuntu, tag: latest }`
  
* `Docker` & `NXF`: Allow changing the separator between a namespace and the image name.

## NEXTFLOW REFACTORING

The generation of Nextflow modules has been refactored thoroughly.
  
* `NXF`: The implicitly generated names for output files/directories have been improved leading to less clashes.

* `NXF`: Allow for multiple output files/directories from a module while keeping compatibility for single output. Please [refer to the docs](/reference/config/platforms/nextflow/#multiple-outputs).

* `NXF`: Allow for zero input files by means of passing an empty list `[]` in the triplet

* `NXF`: Remove requirement for `function_type: todir`

* `NXF`: It is now possible to not only specify `label: ...` for a nextflow platform but also `labels: [ ...]`.
  
## BUG FIXES

* Allow quotes in functionality descriptions.

* `NXF`: Providing a `default: ...` value for output file arguments is no longer necessary.

# Viash 0.3.2 (2021-02-04): Don't auto-generate viash.yaml and add beta unit testing in Nextflow

The viash build command doesn't generate a viash.yaml automatically anymore, added beta functionality for running tests in Nextflow.

## BREAKING CHANGES

* `viash build`: Do not automatically generate a viash.yaml when creating an executable. 
  Instead, you need to add the `-w|--write_meta` flag in order to let viash know that it
  should generate a viash.yaml in the resources dir.

## MAJOR CHANGES

* `NXF`: Add beta functionality for running viash tests in Nextflow.

## MINOR CHANGES

* Resources: Rework the way resources paths are converted to absolute URIs, should not have any impact on UX.

## BUG FIXES

* `NXF`: Add temporary workaround for determining the used image name when running a component.

* Docker Platform: Set default setup strategy to "alwayscachedbuild" as this used to be the default viash behaviour.

* `NXF`: Fix issue where resource dir would not get mounted depending on which inputs are provided.

* `NXF`: Accept multiple inputs when component is running as standalone.

# Viash 0.3.1 (2021-01-26): Add fields for specifying authors and the Docker registry

Add authors field to config, added registry fields to Docker platform config.

## NEW FEATURES

* Functionality: Added list of authors field. Example:

  ```yaml
  functionality:
    authors:
      - name: Bob Cando
        roles: [maintainer, author]
        email: bob@cando.com
        props: {github: bobcando, orcid: XXXAAABBB}
  ```

* `Docker`: Allow specifying the registry with `target_registry`. Example:

  ```yaml
  - type: docker
    image: bash:4.0
    target_registry: foo.io
    target_image: bar
    target_tag: 0.1
  ```

* `Docker`: `version` is now a synonym for `target_tag`.
  If both `version` and `target_tag` are not defined, `functionality.version` will
  be used instead.
  
* `Docker`: Can change the Docker Setup Strategy by specifying
  - in the yaml: `setup_strategy: xxx`
  - on command-line: `---docker_setup_strategy xxx` or `---dss xxx`
  
  Supported values for the setup strategy are:
  - alwaysbuild / build: build the image from the dockerfile (DEFAULT)
  - alwayscachedbuild / cachedbuild: build the image from the dockerfile, with caching
  - alwayspull / pull: pull the image from a registry
  - alwayspullelsebuild / pullelsebuild: try to pull the image from a registry, else build it
  - alwayspullelsecachedbuild / pullelsecachedbuild: try to pull the image from a registry, else build it with caching
  - ifneedbebuild: if the image does not exist locally, build the image
  - ifneedbecachedbuild: if the image does not exist locally, build the image with caching
  - ifneedbepull: if the image does not exist locally, pull the image
  - ifneedbepullelsebuild: if the image does not exist locally, pull the image else build it
  - ifneedbepullelsecachedbuild: if the image does not exist locally, pull the image else build it with caching
  - donothing / meh: do not build or pull anything
  
## MAJOR CHANGES

* License: viash is now licensed under GPL-3.

## MINOR CHANGES

* CLI: Allow parameters before and after specifying a viash config yaml. For example, 
  both following commands now work. Up until now, only the latter would work.
  - `viash run config.vsh.yaml -p docker`
  - `viash run -p docker config.vsh.yaml`

* Functionality: Arguments field can now be omitted.

* Scripts: Wrapped scripts now contain a minimal header at the top.

## BUG FIXES

* `NXF viash build`: Do not assume each config yaml has at least one test.

* Scripts: Fix Docker `chown` failing when multiple outputs are defined (#21).

* JavaScriptRequirements: Fix type getting set to "python" when unparsing.

* `viash run . ---debug`: Debug session should now work again

* Native `---setup`: Fix missing newlines when running native ---setup commands.

* Main: Fix crashing when no arguments are supplied.

* Namespace: Show error message when the config file can't be parsed.

* Executable resource: Fix Docker automount handling for Executable resources.

## TESTING

* YAML: Test invertibility of parsing/unparsing config objects.

# Viash 0.3.0 (2020-11-24): Combine functionality and platform into one config, remove temporary files

`config.vsh.yaml` is the new standard format, temporary files are removed when using run and test commands.

## BREAKING CHANGES

* File format `functionality.yaml` is no longer supported. Use `config.vsh.yaml` or `script.vsh.R/py/...` instead.

* `viash run` and `viash test`: By default, temporary files are removed when the execution succeeded, otherwise they are kept. 
  This behaviour can be overridden by specifying `--keep true` to always keep the temporary files, and `--keep false` to always remove them.

* `NXF`: `function_type: todir` now returns the output directory on the `Channel` rather than its contents.

## NEW FEATURES

* Added `viash ns test`: Run all tests in a particular namespace. For each test, the exit code and duration is reported. Results can be written to a tsv file.
* Added support for JavaScript scripts.
* Added support for Scala scripts.
* `NXF`: publishing has a few more options:
  - `publish`: Publish or yes (default is false)
  - `per_id`: Publish results in directories containing the unique (sample) ID (default is true)
  - `path`: A prefix path for the results to be published (default is empty)
* Functionality resources and tests: Allow copying whole directories instead of only single files. Also allow to rename the destination folder by specifying a value for 'dest'.
* Platform R / Python dependencies: Allow running a simple command.

## MAJOR CHANGES

* The `-P <platform>` parameter will be deprecated. For now, all `-P` values are simply passed to `-p`.
* `viash ns build` and `viash ns test`: Now use all available platforms if `-p` is not specified.
* By default, python packages will not be installed as user. Use `user: true` to modify this behaviour.

## MINOR CHANGES

* Name of autogenerated Docker image is now `ns/tool`.
* Internal changes to make it easier to extend viash with more scripting languages.
* `NXF`: Default image is now `ns/tool` for consistency.
* `NXF`: Repurpose `asis` function type for having simple publishing steps (see docs).
* `NXF`: Add component name to main `process` name
* R dependencies: by default, do not reinstall Bioconductor packages. Set `bioc_force_install: true` to revert this behaviour.

## BUG FIXES

* `viash build`: Do not display error messages when pwd is not a git repository.

## TESTING

* `viash test`: Add tests for `viash test` functionality.

# Viash 0.2.2 (2020-09-22): Generation of placeholder code now possible without VIASH START and VIASH END

Allow generating placeholder without VIASH START/VIASH END blocks.

A script does not need to contain a `VIASH START`/`VIASH END` block in order to function.

Previously, each script had to contain a codeblock as follows:

  ```r
  ## VIASH START
  par <- list(
    input = "foo",
    output = "bar
  )
  ## VIASH END
  ```

## MINOR CHANGES

* Allow generating placeholder without VIASH START/VIASH END blocks.

## BUG FIXES

* `viash ns build`: Some platforms would sometimes not be detected.
* `viash run`: Avoid error when no arguments need to be chowned.

# Viash 0.2.1 (2020-09-11): Docker chown by default

## Docker chown by default

Running a script using a Docker platform will now chown output files by default, as well as any temporary files. You can turn off this feature by specifying `chown: false` in the yaml of a Docker platform.

## [NXF] Data references

Data references in Map form can now have values being lists. In other words, we can have multiple options which have one or more values.

## viash ns build -P docker --parallel --setup

`viash ns build` has been greatly improved! You can automatically build the docker container by adding `--setup` to the command, as well as make the whole thing run in parallel using the `--parallel` or `-l` flag.

To build a docker container, you can run either of the following:

  ```bash
  viash run -f path/to/config.yaml -P docker -- ---setup
  viash build -f path/to/functionality.yaml -P docker -o target/docker/path/to --setup
  ```

Note that the first will only build the docker container, whereas the second will build the executable and then build the docker container.

To build a lot of them all at once, run:

  ```bash
  viash ns build -P docker --parallel --setup
  ```

## Custom order of platform requirements

You can now choose the order in which platform requirements are installed!

Before:

  ```yaml
  type: docker
  image: rocker/tidyverse
  target_image: "viash_test/r"
  r:
    cran:
    - optparse
    github:
    - dynverse/dynutils@devel
    bioc:
    - limma
  apt:
    packages:
    - libhdf5-serial-dev
  docker:
    build_arg:
    - GITHUB_PAT="$GITHUB_PAT"
    run:
    - git clone --depth 1 https://github.com/data-intuitive/viash_docs.git && rm -r viash_docs/.git
  ↑ in which order will these three components be run? Who knows!
  ```

Now:

  ```yaml
  type: docker
  image: rocker/tidyverse
  target_image: "viash_test/r"
  setup:
  - type: docker
    build_arg:
    - GITHUB_PAT="$GITHUB_PAT"
  - type: apt
    packages:
    - libhdf5-serial-dev
  - type: r
    cran:
    - optparse
    - dynutils
    github:
    - rcannood/princurve@devel
    bioc:
    - limma
  - type: docker
    run:
    - git clone --depth 1 https://github.com/data-intuitive/viash_docs.git && rm -r viash_docs/.git
  ```

This will ensure that the setup instructions are installed in the given order.

## NEW FEATURES

* `NXF`: Data references in Map form can now have values being lists. In other words, we can have multiple options which have one or more values.
* `viash ns build`: Added --parallel and --setup flag.
* `viash build`: Added --setup flag.
* Allow changing the order of setup commands using the `setup:` variable.
* (HIDDEN) Do not escape `${VIASH_...}` elements in default values and descriptions!

## MINOR CHANGES

* Remove `---chown` flag, move to `platform.docker.chown`; is set to true by default.
* Perform chown during both run and test using a Docker platform.

## BUG FIXES

* Issue trying to parse positional arguments even when none is provided.

# Viash 0.2.0 (2020-09-01): Autoresolve docker paths

## Changes to functionality metadata

- Added version attribute

### Autoresolve docker paths

Arguments of type: file are processed to automatically create a mount in docker. More specifically, when you pass an argument value: `--input /path/to/file`, this will be processed such that the following parameters are passed to docker:

  ```bash
  docker run -v /path/to:/viash_automount/path/to ... --input /viash_automount/path/to/file
  ```

If, for some reason, you need to manually specify a mount, you can do this with `---mount /path/to/mount:/mymount`.

### Argument multiplicity

For all parameter types (except for `boolean_true` and `boolean_false`), you can specify `multiple: true` in order to turn this argument into an array-based argument. What this does is allow you to pass multiple values for this argument, e.g. `--input file1 --input file2 --input file3:file4:file5`.

The default separator is `:` but this can be overridden by changing the separator by setting it to `multiple_sep: ","` (for example).

### New format

Viash now supports placing the functionality.yaml, platform*.yaml(s) and script into a single file. For example, this could be a merged script.R:

  ```r
  #' functionality:
  #'   name: r-estimate
  #'   arguments: ...
  #' platforms:
  #' - type: native
  #' - type: docker
  #'   image: rocker/tidyverse
  library(tidyverse)
  cat("Hello world!\n")
  ```

Instead of running:

  ```bash
  viash run -f functionality.yaml -p platform_docker.yaml -- arg1
  ```

With this format, you can now run:

  ```bash
  viash run script.R                     # run script.R with the first platform
  viash run -P docker script.R           # run script.R with the platform called 'docker' with the large P argument
  # use small p to override the platform with a custom yaml:
  viash run -p common_resources/platform_docker.yaml script.R
  # note that any arguments for the run command (e.g. -p or -P) should come before the script.R, as script.R is considered a trailing argument.
  ```

## NEW FEATURES

* Allow (optional) version attributes in `functionality.yaml` and `platform.yaml`.
* Allow testing a component with the `viash test` functionality. Tests are executed in a temporary directory on the specified platform. The temporary directory contains all the resource and test files. 
* `viash --version`: Add flag for printing the version of viash.
* Allow fetching resources from URL (http:// and https://)
* Allow retrieving functionality and platform YAMLs from URL.
* For docker containers, autoresolve path names of files. Use `---v path:path` or `---volume path:path` to manually mount a specific folder.
* Implement parameter multiplicity. 
  Set `multiple: true` to denote an argument to have higher multiplicity. 
  Run `./cmd --foo one --foo two --foo three:four` in order for multiple values to be added to the same parameter list.
* Added a new format for defining functionality in which the user passes the script in which the functionality and platforms are listed as yaml headers.
* A `---chown` flag has been added to Docker executables to automatically change the ownership of output files to the current user.
* `viash ns build`: A command for building a whole namespace.
* `NXF`: Join operations are now fully supported by means of `multiple`.
* `NXF`: Modules that perform joins can take either arrays (multiple input files or the same type to be joined) or hashes (multiple input files passed using different options on the CLI). Please refer to the docs for more info.

## MAJOR CHANGES

* Remove passthrough parameters.
* Since CLI generation is now performed in the outer script, `viash pimp` has been deprecated.
* Write out meta.yaml containing viash run information as well as the original `functionality.yaml` and `platform.yaml` content.
* Renamed `viash export` to `viash build`.

## MINOR CHANGES

* `viash run` and `viash test`: Allow changing the temporary directory by defining `VIASH_TEMP` as a environment variable. Temporary directories are cleaned up after successful executions.
* `viash run` and `viash test`: Exit(1) when execution or test fails.
* `viash build`: Add -m flag for outputting metadata after build.
* `viash run`: Required parameters can have a default value now. Produce error when a required parameter is not passed, even when a default is provided.
* `NXF`: _Modules_ are now stored under `target/nextflow` by default

## BUG FIXES

* `NXF`: Correctly escape path variable when running NXF command.
* `NXF`: Surround parameters with quotes when running NXF command.

## INTERNAL CHANGES

* Move CLI from inner script to outer script.
* Renamed Target to Platform
* Renamed Environment to Requirements

# Viash 0.1.0 (2020-05-14): Changes to functionality and the native/docker platforms

## Changes to functionality.yaml

* ftype has been renamed to function_type. The value for this field is also being checked.
* platform has been removed.
* Instead, the first resource listed is expected to have `type: r_script`, `type: bash_script`, `type: python_script`, or `type: executable`. The other resources are expected to have `type: file` by default, and are left untouched by Viash.
* in the arguments, field `flagValue` has been removed. Instead, use `type: boolean_true` and `type: boolean_false` to achieve the same effect.

## Changes to platform_(docker/native).yaml

* The `r: packages:` field has been renamed to `r: cran:`.

## MAJOR CHANGES

* Refactoring of the Functionality class as discussed in VIP1 (#1). This has resulted in a lot of internal changes, but the changes with regard to the yaml definitions are relatively minor. See the section below for more info.

## MINOR CHANGES

* Updated the functionality.yamls under `atoms/` and `src/test/` to reflect these aforementioned changes.
* Allow for bioconductor and other repositories in the R environment.
* Add support for pip versioning syntax.

## BUG FIXES

* Do not quote passthrough flags.
* Allow for spaces inside of Docker volume paths.

## DOCUMENTATION

* Updated the README.md.
* Provide some small examples at `doc/examples`.

# Viash 0.0.1 (2020-05-05): Initial release

* Initial proof of concept.<|MERGE_RESOLUTION|>--- conflicted
+++ resolved
@@ -69,11 +69,9 @@
 
 * `NextflowPlatform`: Throw error when unexpected keys are passed to the `.run()` method (#512, PR #518).
 
-<<<<<<< HEAD
 * `Testbenches`: Add testbenches for the new `dependencies` functionality and other small coverage improvements (PR #524).
-=======
+
 * `NextflowPlatform`: Use `moduleDir` instead of `projectDir` to determine the resource directory.
->>>>>>> ff60bf9f
 
 ## DOCUMENTATION
 
