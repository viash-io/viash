# Viash 0.x.x (yyyy-MM-dd): TODO Add title

TODO add summary

<<<<<<< HEAD
## BUG FIXES

`dependencies`: Fix resolving of dependencies of dependencies (PR #701). The stricter build config was now lacking the necessary information to resolve dependencies of dependencies.
  We added it back as `.build_info.dependencies` in a more structured, anonymized way.
=======
## NEW FUNCTIONALITY

* `dependencies`: GitHub and ViashHub repositories now get properly cached (PR #699).
  The cache is stored in the `~/.viash/cache` directory using sparse-checkout to only fetch the necessary files.
  During a build, the cache is checked for the repository and if it is found and still up-to-date, the repository is not cloned again and instead the cache is copied to a temporary folder where the files are checked out from the sparse-checkout.
>>>>>>> 3a811de6

# Viash 0.9.0-RC3 (2024-04-26): Various bug fixes and minor improvements

Mainly fixes for code changes from previous release candidates. Some additional minor fixes and QoL improvements are included.

## BREAKING CHANGES

* `computational requirements`: Use 1000-base units instead of 1024-base units for memory (PR #686). Additionally, the memory units `kib`, `mib`, `gib`, `tib`, and `pib` are added to support 1024-base definitions.

## MINOR CHANGES

* `error message`: Improve the error message when using an invalid field in the config (#PR #662). The error message now includes the field names that are not valid if that happens to be the case or otherwise a more general error message.

* `config mods`: Improve the displayed error message when a config mod could not be applied because of an invalid path (PR #672).

## BUG FIXES

* `export json_schema`: Fix minor inconsistencies and make the strict schema stricter by adapting to what Viash will effectively return (PR #666).

* `deprecation & removal warning`: Improve the displayed warning where a deprecated or removed field could display a double '.' when it field was located at the root level (PR #671).

* `resource path`: Don't finalize the `path` field of a resource until it's written as part of building a component (PR #668).

* `requirements`: Improve the error message when a Python or R requirement uses a single quote in the `.script` field (PR #675).

* `viash test`: Fix Docker id between build and test components not being consistent when using a custom Docker registry (PR #679).

* `MainNSBuildNativeSuite`: Capture the error message when reading the configs so we can capture the expected warning message (PR #688).
  While almost all tests were already cleanly capturing their expected warning/error messages, this one was still remaining, resulting in warnings being shown in the output.

* `runners & engines`: When applying a filter on empty runners or engines, the fallback default `native engine` and `executable runner` respectively are set before applying the filter (PR #691).

# Viash 0.9.0-RC2 (2024-02-23): Restructure the config and change some default values

The `.functionality` layer has been removed from the config and all fields have been moved to the top layer.
The default `multiple_sep` has been changed from `:` to `;` to avoid conflicts with paths like `s3://foo/bar`.

## BREAKING CHANGES

* `arguments`: Change default `multiple_sep` from `:` to `;` to avoid conflicts with paths like `s3://foo/bar` (PR #645).
  The previous behaviour of using `multiple_sep: ":"` can be achieved by adding a config mod to the `_viash.yaml`:
  ```yaml
  config_mods: |
    .functionality.argument_groups[true].arguments[.multiple == true].multiple_sep := ":"
  ```

* `functionality`: Remove the `functionality` layer from the config and move all fields to the top layer (PR #649).

## MINOR CHANGES

* `package config`: Renamed `project config` to `package config` (PR #636). Now that we start using the config more, we came to the conclusion that "package" was better suited that "project".

* `ns exec`: Added an extra field `{name}` to replace `{functionality-name}` (PR #649). No immediate removal of the old field is planned, but it is deprecated.

* `BashWrapper`: Added meta-data field `meta_name` as a replacement for `meta_functionality_name` (PR #649). No immediate removal of the old field is planned, but it is deprecated.

## BUG FIXES

* `schema`: Don't require undocumented fields to set default values and add the `links` and `reference` fields to functionality as they were not meant only to be in the project config (PR #636).

# Viash 0.9.0-RC1 (2024-01-26): Restructure platforms into runners and engines

This release restructures the `platforms` field into `runners` and `engines`.
Additionally changes are made to sanitize the built config output and include additional relevant meta data.

## BREAKING CHANGES

* `runners` and `engines`: The usage of `platforms` is deprecated and instead these are split into `runners` and `engines` (PR #510). 
  The `platforms` field is still supported but will be removed in a future release.
  In brief, the `native platform` became a `native engine` and `docker platform` became a `docker engine`.
  Additionally, the `native platform` and `docker platform` became a `executable runner`, `nextflow platform` became a `nextflow runner`.
  The fields of `docker platform` is split between `docker engine` and `docker runner`: `port`, `workdir`, `setup_strategy`, and `run_args` (set to `docker_run_args`) are captured by the `runner` as they define how the component is run. The other fields are captured by the `engine` as they define the environment in which the component is run. One exception is `chown` which is rarely set to false and is now always enabled.

* `arguments`: Merge arguments into argument_groups during a json decode prepare step (PR #574). The `--parse_argument_groups` option from `ns list` and `config view` is deprecated as it is now always enabled.

## NEW FUNCTIONALITY

* `export json_schema`: Add a `--strict` option to output a subset of the schema representing the internal structure of the Viash config (PR #564).

* `config view` and `ns list`: Do not output internal functionality fields (#564). Additionally, add a validation that no internal fields are present when reading a Viash config file.

* `project config`: Add fields in the project config to specify default values for component config fields (PR #612). This allows for a more DRY approach to defining the same values for multiple components.

## MINOR CHANGES

* `testbenches`: Add testbenches for local dependencies (PR #565).

* `testbenches`: Refactor testbenches helper functions to uniformize them (PR #565).

* `logging`: Preserve log order of StdOut and StdErr messages during reading configs in namespaces (PR #571).

* `Java 21 support`: Update Scala to 2.13.12 and update dependencies (PR #602).

* `project config`: Output the project config under the default name `ProjectConfig` instead of `Project` during schema export (PR #631). This is now important as the project config is now part of the component config. Previously this was overridden as the class name was `ViashProject` which was less descriptive.

## BUG FIXES

* `__merge__`: Handle invalid yaml during merging (PR #570). There was not enough error handling during this operation. Switched to the more advanced `Convert.textToJson` helper method.

* `config`: Anonymize paths in the config when outputting the config (PR #625).

# Viash 0.8.6 (yyyy-MM-dd): TODO Add title

## DOCUMENTATION

* `docker setup strategy`: Fix inconsistencies in the documentation (PR #657).

* `repositories`: Fix `uri` -> `repo` in the repositories documentation (PR #682).

## NEW FUNCTIONALITY

* `viash test` and `viash ns test`: Add a hidden `--dry_run` option to build the tests without executing them (PR #676).

* `viash test` and `viash ns test`: Add a hidden `--deterministic_working directory` argument to use a fixed directory path (PR #683).

* `component names`: Verify that component namespace and name combinations are unique (PR #685).

## BUG FIXES

* `NextflowPlatform`: Fix publishing state for output arguments with `multiple: true` (#638, PR #639). 

* `Executable`: Check whether a multiple output file argument contains a wildcard (PR #639).

* `NextflowPlatform`: Fix a possible cause of concurrency issues (PR #669).

* `Resources`: Fix an issue where if the first resource is not a script, the resource is silently dropped (PR #670).

* `Docker automount`: Prevent adding a trailing slash to an automounted folder (PR #673).

* `NextflowPlatform`: Change the at-runtime generated nextflow process from an in-memory to an on-disk temporary file, which should cause less issues with Nextflow Fusion (PR #681).

# Viash 0.8.5 (2024-02-21): Bug fixes and documentation improvements

Fix a bug when building a test docker container which requires a test resource. Additional improvements for the website documentation and support for the latest version of Nextflow are added.

## BUG FIXES

* `NextflowPlatform`: Fix an issue with current nextflow-latest (24.01.0-edge) where our supporting library passes a GString instead of a String and results in a type mismatch (PR #640).

* `test resources`: Make non-script test resources available during building of a docker container for `viash test` (PR #652).

## DOCUMENTATION

* `repositories`: Improve the repository documentation with links and a overview table with links (PR #643).

# Viash 0.8.4 (2024-01-15): Bug fix

Fix building components with dependencies that have symlinks in their paths.

## BUG FIXES

* `dependencies`: Fix dependencies with paths using symlinks (PR #621). The resolution for the `.build.vsh` was changed to use the `toRealPath` previously, so dependency resolution must take account possible resolved symlinks too.

# Viash 0.8.3 (2024-01-08): Bug fixes

Fix some edge cases and improve usability.

## BUG FIXES

* `NextflowPlatform`: properly resolve paths when a nextflow workflow has another nextflow
  workflow as dependency and the worktree contains a directory that is a symlink (PR #614).

* `Main`: Fixes a bug added by #294 which causes Viash to print a stacktrace instead of a helpful error message when `viash` is run without any arguments (#617, PR #618).
  Thanks @mberacochea for pointing out this oversight!
  
* `Dependency`: When an alias is defined, pass the alias as a key to the `.run()` function (#601, PR #606).

# Viash 0.8.2 (2023-12-14): Minor changes and bug fixes

This release fixes a few bugs regarding dependencies and how the Nextflow platform handles Paths.

## MINOR CHANGES

* `NextflowTestHelper`: Do not hardcode a version of Nextflow in the testbench, 
  but use the version of Nextflow that is installed on the system (PR #593).

* GitHub Actions: Test different versions of Nextflow (22.04.5, latest, and latest-edge) (PR #593).
  Testing the latest Edge version of Nextflow will allow us to catch notice changes in Nextflow earlier.

* Updates to the documentation and templates in the Git repo (#598, PR #600):

  - Add contributing guidelines.

  - Add issue templates.

  - Reworked the pull request template.

## BUG FIXES

* `config`: Fix the main level of a component config not enforcing strict mode and instead allowing any field to be specified (PR #585).

* `dependencies`: Allow the user to define a local dependency with specifying `repository: local` as sugar syntax (PR #609). A local repository is the default value so it's not required to be filled in, but allowing it with a sensible sugar syntax makes sense.

* `Repositories`: Fix a structural issue where a repository defined directly in a `dependency` would require the `name` field to be set (PR #607). Repository variants are created with and without the `name` field. Repositories under `.functionality.dependencies[]` use repositories without the `name` field, while repositories under `.functionality.repositories[]` use repositories with the `name` field.

* `NextflowPlatform`: Do not resolve remote paths relative to the --param_list file (PR #592).

* `NextflowPlatform`: Allow finding `.build.yaml` file when worktree contains a directory that is a symlink (PR #611). 

# Viash 0.8.1 (2023-11-20): Minor bug fix to Nextflow workflows

This release fixes a bug in the Nextflow platform where calling a workflow with the `.run()` function without specifying the `fromState` argument would result in an error when the input channel contained tuples with more than two elements.

## BUG FIXES

 `NextflowPlatform`: Fix error when using `.run()` without using `fromState` and the input channel holds tuples with more than two elements (PR #587).

# Viash 0.8.0 (2023-10-23): Nextflow workflows and dependencies

Nextflow workflows definitions are picked up by Viash and assembled into a functional Nextflow workflow, reducing the amount of boilerplate code needed to be written by the user.
It also adds a new `runIf` argument to the `NextflowPlatform` which allows for conditional execution of modules.
We added new 'dependencies' functionality to allow for more advanced functionality to be offloaded and re-used in components and workflows.

## BREAKING CHANGES

* `NextflowPlatform`: Changed the default value of `auto.simplifyOutput` from `true` to `false` (#522, PR #518). With `simplifyOutput` set to `true`, the resulting Map could be simplified into a `File` or a `List[File]` depending on the number of outputs. To replicate the previous behaviour, add the following config mod to `_viash.yaml`:

  ```yaml
  config_mods: |
    .platforms[.type == 'nextflow'].auto.simplifyOutput := true
  ```

* `VDSL3Helper.nf`: Removed from the Viash jar file (PR #518). Its functions have been moved to `WorkflowHelper.nf`.

* `DataflowHelper.nf`: Added deprecation warning to functions from this file (PR #518).

* `preprocessInputs()` in `WorkflowHelper.nf`: Added deprecation warning to `preprocessInputs()` because this function causes a synchronisation event (PR #518).

* `author.props`: Removed deprecated `props` field (PR #536). Deprecated since 0.7.4.

## NEW FUNCTIONALITY

* `dependencies`: Add `dependencies` and `repositories` to `functionality` (PR #509). 
  The new functionality allows specifying dependencies and where to retrieve (repositories) them in a component, and subsequentially allows advanced functionality to be offloaded and re-used in scripts and projects. This is alike e.g. `npm`, `pip` and many others. A big difference is that we aim to provide the needed boilerplate code to ease the usage of the dependencies in scripts, workflows and pipelines.
  Note that the dependency is required to be a built Viash component or project and not a random file or code project found externally. This is needed to provide the necessary background information to correctly link dependencies into a component.

* `NextflowScript` & `NextflowPlatform`: Merged code for merging the `main.nf` files for VDSL3 components and wrapped Nextflow workflows (PR #518).
  By aligning the codebase for these two, wrapped Nextflow workflows are more similar to VDSL3 components. For example, you can override the behaviour of a
  wrapped Nextflow workflow using the `.run()` method. Status of a workflows `.run()` arguments:

  - Works as intended: `auto.simplifyInput`, `auto.simplifyOutput`, `fromState`, `toState`, `map`, `mapData`, `mapPassthrough`, `filter`, `auto.publish = "state"`
  - Does not work (yet): `auto.transcript`, `auto.publish = true`, `directives`, `debug`.

  In a next PR, each of the dependencies will have their values overridden by the arguments of the `.run`.

* `NextflowPlatform`: The data passed to the input of a component and produced as output by the component are now validated against the arguments defined in the Viash config (PR #518).

* `NextflowPlatform`: Use `stageAs` to allow duplicate filenames to be used automatigically (PR #518).

* `NextflowPlatform`: When wrapping Nextflow workflows, throw an error if the IDs of the output channel doesn't match the IDs of the input channel (PR #518).
  If they don't, the workflow should store the original ID of the input tuple in the in the `_meta.join_id` field inside the state as follows:
  Example input event: `["id", [input: file(...)]]`,
  Example output event: `["newid", [output: file(...), _meta: [join_id: "id"]]]`

* `NextflowPlatform`: Added new `.run()` argument `runIf` - a function that determines whether the module should be run or not (PR #553).
  If the `runIf` closure evaluates to `true`, then the module will be run. Otherwise it will be passed through without running.

## MAJOR CHANGES

* `WorkflowHelper.nf`: The workflow helper was split into different helper files for each of the helper functions (PR #518).
  For now, these helper files are pasted together to recreate the `WorkflowHelper.nf`.
  In Viash development environments, don't forget to run `./configure` to start using the updated Makefile.

* `NextflowPlatform`: Set default tag to `"$id"` (#521, PR #518).

* `NextflowPlatform`: Refactoring of helper functions (PR #557).
  - Cleaned up `processConfig()`: Removed support for `functionality.inputs` and `functionality.outputs`
  - Cleaned up `processConfig()`: Removed support for `.functionality.argument_groups[].argument` containing a list of argument ids as opposed to the arguments themselves.
  - Rewrote `--param_list` parser.
  - Removed unused function `applyConfig()` and `applyConfigToOneParamSet()`.
  - Refactored `channelFromParams()` to make use of new helper functions.
  - Removed deprecated `paramsToChannel()`, `paramsToList()`, `viashChannel()`.
  - Deprecated `preprocessInputs()` -- use the wrapped Viash Nextflow functionality instead.
  - Refactored `preprocessInputs()` to make use of new helper functions.
  - Deprecated run arguments `map`, `mapData`, `mapPassthrough`, `renameKeys`.

## MINOR CHANGES

* `NextflowPlatform`: Throw error when unexpected keys are passed to the `.run()` method (#512, PR #518).

* `Testbenches`: Add testbenches for the new `dependencies` functionality and other small coverage improvements (PR #524).

* `NextflowPlatform`: Use `moduleDir` instead of `projectDir` to determine the resource directory.

* `NextflowPlatform`: Rename internal VDSL3 variables to be more consistent with regular Viash component variables and avoid naming clashes (PR #553).

## DOCUMENTATION

* Minor fixes to VDSL3 reference documentation (PR #508).

## BUG FIXES

* `WorkflowHelper.nf`: Only set default values of output files which are **not already set**, and if the output file argument is **not required** (PR #514).

* `NextflowPlatform`: When using `fromState` and `toState`, do not throw an error when the state or output is missing an optional argument (PR #515).

* `export cli_autocomplete`: Fix output script format and hide `--loglevel` and `--colorize` (PR #544). Masked arguments are usable but might not be very useful to always display in help messages.

# Viash 0.7.5 (2023-08-11): Minor breaking changes and new features

This release contains minor breaking change due to deprecated or outdated functionality being removed.

New functionality includes:

  - Export a JSON schema for the Viash config with `viash export json_schema`

  - Export a Bash or Zsh autocomplete script with `viash export cli_autocomplete`

  - Nextflow VDSL3 modules now have a `fromState` and `toState` argument to allow for better control of the data that gets passed to the module and how the state is managed in a Nextflow workflow.

## BREAKING CHANGES

* `viash export cli_schema`: Added `--format yaml/json` argument, default format is now a YAML (PR #448).

* `viash export config_schema`: Added `--format yaml/json` argument, default format is now a YAML (PR #448).

* `NextflowLegacyPlatform`: Removed deprecated code (PR #469).

* `viash_*`: Remove legacy viash_build, viash_test and viash_push components (PR #470).

* `ComputationalRequirements`, `Functionality`, `DockerPlatform`, `DockerRequirements`: Remove documentation of removed fields (PR #477).

## NEW FUNCTIONALITY

* `viash export json_schema`: Export a json schema derived from the class reflections and annotations already used by the `config_schema` (PR #446).

* `viash export config_schema`: Output `default` values of member fields (PR #446).

* `CI`: Test support for different Java versions on GitHub Actions (PR #456). Focussing on LTS releases starting from 11, so this is 11 and 17. Also test latest Java version, currently 20.

* `viash test` and `viash ns test`: add `--setup` argument to determine the docker build strategy before a component is tested (PR #451).

* `viash export cli_autocomplete`: Export a Bash or Zsh autocomplete script (PR #465 & #482).

* `help message`: Print the relevant help message of (sub-)command when `--help` is given as an argument instead of only printing the help message when it is the leading argument and otherwise silently disregarding it (initially added in PR #472, replaced by PR #496). This is a new feature implemented in Scallop 5.0.0.

* `Logging`: Add a Logger helper class (PR #485 & #490). Allows manually enabling or disabling colorizing TTY output by using `--colorize`. Add provisions for adding debugging or trace code which is not outputted by default. Changing logging level can be changed with `--loglevel`. These CLI arguments are currently hidden.

* `NextflowPlatform`: Nextflow VDSL3 modules now have a `fromState` and `toState` argument to allow for better control of the data that gets passed to the module and how the state is managed in a Nextflow workflow (#479, PR #501).

## MINOR CHANGES

* `PythonScript`: Pass `-B` to Python to avoid creating `*.pyc` and `*.pyo` files on importing helper functions (PR #442).

* `viash config`: Special double values now support `+.inf`, `-.inf` or `.nan` values (PR #446 and PR #450). The stringified versions `"+.inf"`, `"-.inf"` or `".nan"` are supported as well. This is in line with the yaml spec.

* `system environment variables`: Add wrapper around `sys.env` and provide access to specific variables (PR #457). Has advantages for documentation output and testbenches.

* `testbench`: Added some minor testbenches to tackle missing coverage (PR #459, #486, #488, #489, #492 & #494).

* `viash export config_schema`: Simplify file structure (PR #464).

* `helpers.Format`: Add a helper for the Format helper object (PR #466).

* `testbench`: Use config deriver to create config variants for testing (PR #498). This reduces the amount of config files that need to be maintained.

## BUG FIXES

* `viash config`: Validate Viash config Yaml files better and try to give a more informative error message back to the user instead of a stack trace (PR #443).

* `viash ns build`: Fix the error summary when a setup or push failure occurs. These conditions were not displayed and could cause confusion (PR #447).

* `testbench`: Fix the viash version switch test bench not working for newer Java versions (PR #452).

* `malformed input exception`: Capture MalformedInputExceptions when thrown by reading files with invalid Ascii characters when unsupported by Java (PR #458).

* `viash project file parsing`: Give a more informative message when the viash project file fails to parse correctly (PR #475).

* `DockerPlatform`: Fix issue when mounting an input or output folder containing spaces (PR #484).

* `Config mod`: Fix a config mod where the filter should execute multiple deletes (PR #503).

## DOCUMENTATION

* `NextflowPlatform`: Add documentation for the usage and arguments of a VDSL3 module (PR #501).

## INTERNAL CHANGES

* `NextflowVDSL3Platform`: Renamed to `NextflowPlatform` (PR #469).

* Rename mentions of `NextFlow` to `Nextflow` (PR #476).

* `Reference static pages`: Move `.qmd` files from the website to a local folder here; `docs/reference` (PR #504). This way we can track behaviour changes that need to be documented locally.

# Viash 0.7.4 (2023-05-31): Minor bug fixes and minor improvements to VDSL3

Some small fixes and consistency improvements.
A few Quality of Life improvements were made e.g. to override the Docker `entrypoint` when working with Nextflow and providing default labels when building a Nextflow workflow.

## NEW FUNCTIONALITY

* Add default labels in Nextflow config files that set default values for cpu and memory settings (PR #412). Values are more or less logarithmically spaced (1, 2, 5, 10, ...).

* `Author`: Added `info` field to authors. Deprecated `props` field (PR #423).

* `viash config view` and `viash ns list`: Set the `.info.output` path when a platform argument is provided.

* `viash ns exec`: Added two more fields:

  - `{output}`: path to the destination directory when building the component
  - `{abs-output}`: absolute path to the destination directory when building the component

* `DockerPlatform`: Add `entrypoint` and `cmd` parameters to the docker platform config that allows overriding the default docker container settings (PR #432).

## MINOR CHANGES

* `Nextflow VDSL3`:
  - Add profiles to the Nextflow Config file when the main script is a `NextflowScript` (#408).
  - Add a `script` parameter in Nextflow Config file to add a single string or list of strings to the `nextflow.config` (PR #430).

* `Scripts`: Remove the `entrypoint` parameter for all script types except `NextflowScript` (#409). All these scripts had to check individually whether the parameter was unset, now it can be done in the `Script` apply method.

* `schema export`:
  - Restructure Nextflow-Directives, -Auto and -Config into a `nextflowParameters` group (PR #412). Previously only NextflowDirectives was exposed.
  - Restructure the format to group authors & computational requirements together with functionality (PR #426).
  - Restructure the Viash Config and Project Config pages under a `config` category (PR #426).
  - Add references in Functionality and Nextflow VDSL3 to the new documentation pages (PR #426).
  - Add description and/or examples for platforms and requirements (PR #428).

## BUG FIXES

* `viash config inject`: Fix an empty line being added at the script start for each time `viash config inject` was run (#377).

* `WorkflowHelper`: Fixed an issue where passing a remote file URI (for example `http://` or `s3://`) as `param_list` caused `No such file` errors.

* `BashWrapper`: Fix escaping of the included script where a line starting with a pipe character with optional leading spaces is stripped of the leading spaces and pipe character.
  This was quite unlikely to happen except when `viash config inject` was called on a Nextflow Script, which lead to no real config code being injected however workflows were getting corrupted. (#421)

* `Deprecation testbench`: Add missing classes to be checked (PR #426).

# Viash 0.7.3 (2023-04-19): Minor bug fixes in documentation and config view

Fix minor issues in the documentation and with the way parent paths of resources are printed a config view.

## BUG FIXES

* `DockerPlatform`: Fixed example in documentation for the `namespace_separator` parameter (PR #396).

* `viash config view`: Resource parent paths should be directories and not file (PR #398).


# Viash 0.7.2 (2023-04-17): Project-relative paths and improved metadata handling

This update adds functionality to resolve paths starting with a slash as relative to the project directory, improves handling of info metadata in the config, and fixes to the operator precedence of config mods.

## NEW FUNCTIONALITY

* Resolve resource and merge paths starting with a slash (`/`) as relative to the project directory (PR #380). To define absolute paths (which is not recommended anyway), prefix the path with the `file://` protocol. Examples:

  - `/foo` is a file or directory called `foo` in the current project directory.
  - `file:/foo` is a file or directory called `foo` in the system root.

## MINOR CHANGES

* `viash config view`: Do not modify (e.g. strip empty fields) of the `.functionality.info` and `.functionality.arguments[].info` fields (#386).

## BUG FIXES

* `ConfigMods`: Fix operator precedence issues with conditions in the config mod parsers (PR #390).

## INTERNAL CHANGES

* Clean up unused code (PR #380).

* Move circe encoders/decoders for File and Path from `io.viash.functionality.arguments` to `io.viash.helpers.circe` (PR #380).

* Store the project root directory (that is, the directory of the `_viash.yaml`) in a ViashProject object (PR #380).

* Tests: Reworked language tests to be grouped in their own subfolder and split off the bash language test from the general `testbash` folder (PR #381).

* Tests: Add additional language tests for `viash config inject` (PR #381).

* Tests: Added test for `io.viash.helpers.IO` (PR #380).


# Viash 0.7.1 (2023-03-08): Minor improvements to VDSL3 and schema functionality.

This is a minor release which improves caching in VDSL3 components and changes the formats of the schema files for the Viash config and CLI.

## MINOR CHANGES

* `DataflowHelper`: Add assertions and `def`s.

## BUG FIXES

* `VDSL3`: Only the first two elements from an event in a channel are now passed to a process. This avoids calculating cache entries based on arguments that are not used by the process, causing false-negative cache misses.

* `config_schema`:
  - Correct some incorrect markdown tags.
  - Add project config.
  - Correct documentation/markdown tags to the correct order.
  - Add summary description and example for 'resource' and 'argument', to be used on the reference website.
  - Add documentation for the Nextflow directives.

* `cli_schema`: Correct documentation/markdown tags to the correct order.

# Viash 0.7.0 (2023-02-28): Major code cleanup and minor improvements to VDSL3

* Default namespace separator has been changed from `_` to `/`. This means 
  Docker images will be named `<Registry>/<Organization>/<Namespace>/<Name>`
  by default. For example, `ghcr.io/openpipelines-bio/mapping/cellranger_count`
  instead of `ghcr.io/openpipelines-bio/mapping_cellranger_count`.

* Removed deprecated code of unused functionality to simplify code.
  - Shorthand notation for specitying input/output arguments
  - Shorthand notation for specifying Docker requirements
  - Legacy Nextflow platform

* Improvements in VDSL3 and the Nextflow Workflow Helper to make behaviour
  more predictable and fixing some bugs in the meantime. Run the following
  to get access to the updated helpers:

  ```bash
  WF_DIR="src/wf_utils"
  [[ -d $WF_DIR ]] || mkdir -p $WF_DIR
  viash export resource platforms/nextflow/ProfilesHelper.config > $WF_DIR/ProfilesHelper.config
  viash export resource platforms/nextflow/WorkflowHelper.nf > $WF_DIR/WorkflowHelper.nf
  viash export resource platforms/nextflow/DataflowHelper.nf > $WF_DIR/DataflowHelper.nf
  ```

* Improvements to test benches and several bug fixes.

## BREAKING CHANGES

* Viash config: Previously deprecated fields are now removed.
  - `functionality.inputs`: Use `arguments` or `argument_groups` instead.
  - `functionality.outputs`: Use `arguments` or `argument_groups` instead.
  - `functionality.tests`: Use `test_resources` instead. No functional difference.
  - `functionality.enabled`: Use `status: enabled` instead.
  - `functionality.requirements.n_proc`: Use `cpus` instead.
  - `platforms.DockerPlatform.privileged`: Add a `--privileged` flag in `run_args` instead.
  - `platforms.DockerPlatform.apk`: Use `setup: [{ type: apk, packages: ... }]` instead.
  - `platforms.DockerPlatform.apt`: Use `setup: [{ type: apt, packages: ... }]` instead.
  - `platforms.DockerPlatform.yum`: Use `setup: [{ type: yum, packages: ... }]` instead.
  - `platforms.DockerPlatform.r`: Use `setup: [{ type: r, packages: ... }]` instead.
  - `platforms.DockerPlatform.python`: Use `setup: [{ type: python, packages: ... }]` instead.
  - `platforms.DockerPlatform.docker`: Use `setup: [{ type: docker, run: ... }]` instead.
  - `platforms.DockerPlatform.docker.setup.resources`: Use `setup: [{ type: docker, copy: ... }]` instead.
  - `platforms.NextflowLegacy`: Use the Nextflow VDSL3 platform instead.
  - `functionality.ArgumentGroups`: No longer supports strings referring to arguments in the `arguments:` section.
    Instead directly put the arguments inside the argument groups.

* `viash_install`: The bootstrap script has been reworked in line with the project config introduced in 0.6.4:

    * The default location for installing the Viash executable is now `./viash` (was: `bin/viash`).
    * The new `viash_install` support `--output` and `--tag`.
    * The various settings that existed in `viash_install` (organisation, tag, ...) are moved to the project config.

  Please note that this new `viash_install` bootstrap script can be run from the CLI using:

    ```
    curl -fsSL dl.viash.io | bash
    ```
  The old `get.viash.io` is still available but points to the version 0.6.7 version of this component and is deprecated.

* `WorkflowHelper`: `paramsToList`, `paramsToChannel` and `viashChannel` are now deprecated and will be removed in a future release.

* `viash (ns) build`: Change the default value of the namespace separator in a Docker platform from `_` to `/`. 
  Add `".platforms[.type == 'docker'].namespace_separator := '_'"` to the project config `_viash.yaml` to revert to the previous behaviour.

## MAJOR CHANGES

* `VDSL3`: now uses the newly implemented `channelFromParams` and `preprocessInputs` instead of `viashChannel`.

## NEW FEATURES

* `WorkflowHelper`: Added `preprocessInputs` and `channelFromParams` to replace `paramsToList`, `paramsToChannel` and `viashChannel`. This refactor allows processing parameters that are already in a Channel using `preprocessInputs`, which is necessary when passing parameters from a workflow to a subworkflow in a Nextflow pipeline.

## MINOR CHANGES

* `Main`: Capture build, setup and push errors and output an exit code.

* `File downloading`: Add check to pre-emptively catch file errors (e.g. 404).

* `Scala`: Updated to Scala 2.13 and updated several dependencies.

* `Main`: Improve `match` completeness in some edge cases and throw exceptions where needed.

* `Changelog`: Reformat the changelog to a more structured format.
  For every release, there is now a date, title, and summary.
  This both improves the changelog itself but can then also be used to postprocess the CHANGELOG programmatically.

* `VDSL3`: Add a default value for `id` when running a VDSL3 module as a standalone pipeline.

* `TestBenches`:
  - Verify switching of Viash versions
  - Prepare ConfigDeriver by copying base resources to the targetFolder. Use cases so far showed that it's always required and it simplifies the usage.
  - Remove some old & unmaintained IntelliJ Idea `editor-fold` tags. Given that the testbenches were split up, these were broken but also no longer needed.
  - Add 2 testbenches for computational requirements when running `viash run` or `viash test`.
  - Added tests for different values for the `--id` and `--param_list` parameters of VDSL3 modules.

* `viash test`: Use `test` as a random tag during testing, instead of `test` plus a random string.

## BUG FIXES

* `WorkflowHelper`: fixed where passing a relative path as `--param_list` would cause incorrect resolving of input files.

* `Testbenches`: Fix GitTest testbench to correctly increment temporary folder naming and dispose them after the test finishes.

* `viash xxx url`: Fix passing a url to viash as the config file to process. Add a short testbench to test principle functionality.

* `Testbenches`: Simplify `testr` container.

* `Main`: Improve error reporting to the user in some cases where files or folders can't be found. Depending on the thrown exception, more or less context was given.

* `VDSL3`: Create parent directory of output files before starting the script.

# Viash 0.6.7 (2022-12-14): A minor release with several QoL improvements

Another minor release which contains several quality of life improvements for the Nextflow VDSL3 platform, as well as automated warnings for deprecated functionality.

## MINOR CHANGES

* `NextflowPlatform`: Create directories during a stub run when output path is a nested directory (PR #314).

* Automatically generate a warning for deprecated parameters while parsing a .viash.yaml configuration file using the inline documentation deprecation annotations.

* Add a "planned removal" field in the deprecation annotations.

* Add testbenches to verify proper formatting of the deprecation versions and compare current version to the planned removal version so no deprecated parameters get to stick around beyond what was planned.

* `NextflowPlatform`: Nextflow processes are created lazily; that is, only when running
  a Nextflow workflow (PR #321).

## BUG FIXES

* `NextflowPlatform`: Automatically split Viash config strings into strings of 
  length 65000 since the JVM has a limit (65536) on the length of string constants (PR #323).

# Viash 0.6.6 (2022-12-06): A small bugfix release

This release fixes an issue where stderr was being redirected to stdout.

## BUG FIXES

* Don't redirect stderr to stdout when switching Viash versions (#312).

# Viash 0.6.5 (2022-12-02): A small bugfix release

A small update which fixes an issue with `viash ns list` that was
introduced in Viash 0.6.3.

## BUG FIXES

* `viash ns list`: When the `-p <platform>` is defined, filter the 
  output by that platform.

# Viash 0.6.4 (2022-11-30): Add backwards compability by supporting switching to older Viash versions

This release adds features related to managing Viash projects and 
allows for better runtime introspection of Nextflow VDSL3 modules.

The most notable changes are:

* You can switch versions of Viash using the `VIASH_VERSION` 
  environment variable! Example:
  
  ```bash
  VIASH_VERSION=0.6.0 viash --version
  ```

  More importantly, you can specify the version of Viash you want
  in a project config. See below for more info.

* Introducing Viash project config files as an experimental feature.
  It allows storing project-related settings in a `_viash.yaml` 
  config file which you should store at the root of your repository.
  Example:

  ```yaml
  viash_version: 0.6.4
  source: src
  target: target
  config_mods: |
    .platforms[.type == 'docker'].target_registry := 'ghcr.io'
    .platforms[.type == 'docker'].target_organization := 'viash-io'
    .platforms[.type == 'docker'].namespace_separator := '/'
    .platforms[.type == 'docker'].target_image_source := 'https://github.com/viash-io/viash'
  ```

* It's now possible to specify in which order Viash will merge
  Viash configs. Example:

  ```yaml
  functionality:
    name: foo
    arguments:
      - __merge__: obj_input.yaml
        name: "--one"
      - __merge__: [., obj_input.yaml]
        name: "--two"
      - __merge__: [obj_input.yaml, .]
       name: "--three"
  ```

Please take note of the following breaking changes:

* Passing non-existent paths to a Viash component will cause the 
  component to generate an error when no file or folder is found.
  Set `must_exist` to `false` to revert to the previous behaviour.

* The arguments `--write_meta/-w` and `--meta/-m` no longer exist,
  because every `viash build/run/test` run will generate a 
  `.config.vsh.yaml` meta file.

## BREAKING CHANGES

* Config: Viash configs whose filenames start with a `.` are ignored (PR #291).

* `viash build`: `--write_meta/-m` and `--meta/-m` arguments have been removed. 
  Instead, the `.config.vsh.yaml` file is always created when building Viash components (PR #293).

* `FileArgument`: Default setting of `must_exist` was changed from `false` to `true`. 
  As such, the component will throw an error by default if an input file or output file
  is missing (PR #295).

* Config merging: `__inherits__` has been renamed to `__merge__`.

## NEW FUNCTIONALITY

* You can switch versions of Viash using the `VIASH_VERSION` 
  environment variable (PR #304)! Example:
  
  ```bash
  VIASH_VERSION=0.6.0 viash --version
  ```

* Traceability: Running `viash build` and `viash test` creates a `.config.vsh.yaml` file 
  by default, which contains the processed config of the component. As a side effect, 
  this allows for reading in the `.config.vsh.yaml` from within the component to learn 
  more about the component being tested (PR #291 and PR #293).

* `FileArgument`: Added `create_parent` option, which will check if the directory of an output
file exists and create it if necessary (PR #295).

## MINOR CHANGES

* `viash run`, `viash test`: When running or testing a component, Viash will add an extension
  to the temporary file that is created. Before: `/tmp/viash-run-wdckjnce`, 
  now: `/tmp/viash-run-wdckjnce.py` (PR #302).

* NextflowPlatform: Add `DataflowHelper.nf` as a retrievable resource in Viash (PR #301).

* NextflowPlatform: During a stubrun, argument requirements are turned off and
  the `publishDir`, `cpus`, `memory`, and `label` directives are also removed 
  from the process (PR #301).

* `NextflowPlatform`: Added a `filter` processing argument to filter the incoming channel after 
  the `map`, `mapData`, `mapId` and `mapPassthrough` have been applied (PR #296).

* `NextflowPlatform`: Added the Viash config to the Nextflow module for later introspection (PR #296).
  For example:
  ```groovy
  include { foo } from "$targetDir/path/foo/main.nf"

  foo.run(filter: { tup ->
    def preferredNormalization = foo.config.functionality.info.preferred_normalization
    tup.normalization_id == preferredNormalization
  })
  ```
## BUG FIXES

* `BashWrapper`: Don't overwrite meta values when trailing arguments are provided (PR #295).

## EXPERIMENTAL FEATURES

* Viash Project: Viash will automatically search for a `_viash.yaml` file in the directory of 
  a component and its parent directories (PR #294).

  Contents of `_viash.yaml`:
  ```yaml
  source: src
  target: target
  config_mods: |
    .platforms[.type == 'docker'].target_registry := 'ghcr.io'
    .platforms[.type == 'docker'].target_organization := 'viash-io'
    .platforms[.type == 'docker'].namespace_separator := '/'
    .platforms[.type == 'docker'].target_image_source := 'https://github.com/viash-io/viash'
  ```

* Config merging: Allow specifying the order in which Viash will merge configs (PR #289).
  If `.` is not in the list of inherited objects, it will be added at the end.

  Contents of `config.vsh.yaml`:
  ```yaml
  functionality:
    name: foo
    arguments:
      - __merge__: obj_input.yaml
        name: "--one"
      - __merge__: [., obj_input.yaml]
        name: "--two"
      - __merge__: [obj_input.yaml, .]
        name: "--three"
  ```

  Contents of `obj_input.yaml`:
  ```yaml
  type: file
  name: --input
  description: A h5ad file
  ```
  Output of `viash config view config.vsh.yaml` (stripped irrelevant bits):
  ```yaml
  functionality:
    arguments:
    - type: "file"
      name: "--one"
      description: "A h5ad file"
    - type: "file"
      name: "--input"
      description: "A h5ad file"
    - type: "file"
      name: "--three"
      description: "A h5ad file"
  ```
  

# Viash 0.6.3 (2022-11-09): Quality-of-life improvements in Viash.

This release features contains mostly quality of life improvements and some experimental functionality. Most notably:

* `viash ns list` now only returns a config just once instead of once per platform.

* A functionality's info field can contain any data structures. An `.info` field was added to arguments as well.

* Bug fixes for using Viash with podman, Nextflow>=22.10 and R<4.0.

* Experimental support for inheriting from config partials.

## MAJOR CHANGES

* `Config`: Made major internal changes w.r.t. how config files are read and at which point a platform (native, docker, nextflow)
  is applied to the functionality script. The only visible side effect is that 
  `viash ns list` will output each config only once instead of multiple times.

* `Functionality`: Structured annotation can be added to a functionality and its arguments using the `info` field. Example:
  ```yaml
  functionality:
    name: foo
    info:
      site: https://abc.xyz
      tags: [ one, two, three ]
    arguments:
      - name: --foo
        type: string
        info:
          foo: bar
          a:
            b:
              c
  ```

## MINOR CHANGES

* `BashWrapper`: Allow printing the executor command by adding `---verbose ---verbose` to a `viash run` or an executable.

* `Testbenches`: Rework `MainBuildAuxiliaryNativeParameterCheck` to create stimulus files and loop over the file from bash instead of looping natively.
  This prevents creating thousands of new processes which would only test a single parameter.
  Note this still calls the main script for each stimulus separately, but that was the case anyway, only much much worse.

* `Testbenches`: Split some grouped test benches into slightly smaller test benches that group tested functionality better.

* `Annotations`: Complete the config schema annotations.
  Make sure all arguments are documented.
  Added an annotation `internalFunctionality` and `undocumented` for arguments that should not be documented.
  Added a testbench that verifies that all arguments are in fact annotated, skipping those that are not in the class constructor.
  Adds a hierarchy field in the `__this__` member to list the relation of the own and parent classes.

* `Testbenches`: Add exit code to helper method `testMainWithStdErr`.

* `Testbenches`: Add testbench to verify viash underscore components (viash_build, viash_install, viash_push, viash_skeleton, viash_test).

* `Testbenches`: Update viash underscore component tests to use `$meta_executable`.

* `viash ns exec`: Allow choosing whether the `{platform}` field should be filled in, based on the `--apply_platform` parameter.

## BUG FIXES

* `DockerPlatform`: Remove duplicate auto-mounts (#257).

* `Underscore component tests`: Fix tests for `viash_skeleton` and `viash_test` components.

* `NextflowVDSL3Platform`: Fix 'Module scriptPath has not been defined yet' error when Nextflow>=22.10 (#269).

* `config inject`: Doesn't work when `must_exist == true` (#273).

* `RScript`: Fix compatibility issue where the new character escaping in `r_script` required R>=4.0 (#275). Escaping is now handled without
  using the new `r'(foo)'` notation.

## DEPRECATION

* `DockerRequirements`: The `resources:` setting has been deprecated and will be removed in Viash 0.7.0. Please use `copy:` instead.

* `DockerRequirements`: The `privileged:` setting has been deprecated and will be removed in Viash 0.7.0. Please use `run_args: "--privileged"` instead.

## EXPERIMENTAL FUNCTIONALITY

* `Config`: Any part of a Viash config can use inheritance to fill data (PR #271). For example:
  Contents of `src/test/config.vsh.yaml`:
  ```yaml
  __inherits__: ../api/base.yaml
  functionality:
    name: test
    resources:
      - type: bash_script
        path: script.sh
        text: |
          echo Copying $par_input to $par_output
          cp $par_input $par_output
  ```
  Contents of `src/api/base.yaml`:
  ```yaml
  functionality:
    arguments:
      - name: "--input"
        type: file
      - name: "--output"
        type: file
        direction: output
  ```
  The resulting yaml will be:
  ```yaml
  functionality:
    name: test
    arguments:
      - name: "--input"
        type: file
      - name: "--output"
        type: file
        direction: output
    resources:
      - type: bash_script
        path: script.sh
        text: |
          echo Copying $par_input to $par_output
          cp $par_input $par_output
  ```

# Viash 0.6.2 (2022-10-11): Two bug fixes

This is a quick release to push two bug fixes related to security and being able to run Nextflow with optional output files.

## BUG FIXES

* `Git`: Strip credentials from remote repositories when retrieving the path.

* `VDSL3`: Allow optional output files to be `null`.

# Viash 0.6.1 (2022-10-03): Minor improvements in functionality

This release contains mostly minor improvements of functionality released in Viash 0.6.0. Most notably:

* Support was added for `type: long` arguments

* `meta["n_proc"]` has been renamed to `meta["cpus"]`. `meta["cpus"]` is now an integer, whereas `meta["memory_*"]` are now longs.

* `viash ns exec` is able to recognise `{platform}` and `{namespace}` fields.

* And various bug fixes and improvements to documentation and unit testing.

## BREAKING CHANGES

* Deprecated usage `resources_dir` variable inside scripts, use `meta["resources_dir"]` instead (or `$meta_resources_dir` in Bash, or `meta$resources_dir` in R).

* Deprecated `meta["n_proc"]` in favour for `meta["cpus"]`.

## NEW FUNCTIONALITY

* `viash ns exec`: Added two more fields:

  - `{platform}`: the platform name (if applicable)
  - `{namespace}`: the namespace of the component

* `LongArgument`: Added support for 64-bit integers with `type: long` as opposed to `type: integer` which are 32-bit integers.

## MAJOR CHANGES

* Allow passing integers/doubles/booleans to string parameters (#225). Removed the 'Version' helper class.

## MINOR CHANGES

* `meta["cpus"]` is now an integer, `meta["memory_*"]` are now longs (#224).

* `DockerPlatform`: Only store author names in the authors metadata.

* `NextflowPlatform`: Only store author names in the authors metadata.

* `Argument[_]`: Turn `multiple_sep` from `Char` into `String`.

## INTERNAL CHANGES

* All `meta[...]` variables are now processed similar to `Argument[_]`s, instead of using custom code to convert object types and detect Docker mounts.

* `Escaper`: Make more generic Escaper helper class.

## DOCUMENTATION

* Hardcoded URLs pointing to viash.io in the documentation annotations were replaced with a new keyword system.

* Replaced references to "DSL" with "Dynamic Config Modding" in the `--help` output.

* Added an example for Ruby based Docker setups.

## BUG FIXES

* `viash ns`: Reverse exit code outputs, was returning 1 when everything was OK and 0 when errors were detected (PR #227).

* `viash config inject`: Fix processing of arguments when argument groups are defined (#231).

* Fixed a few typos in the CLI.

* Fixed the formatting of `ns exec` documentation.

* `VDSL3`: Fix stub functionality.

* `VDSL3`: Fix error during error message.

* `viash test`: Fix issue where `VIASH_TEMP` could not be a relative directory when running `viash test` (#242).

* `BashScript`, `CSharpScript`, `JavaScriptScript`, `PythonScript`, `RScript`, `ScalaScript`: Fix quoting issues of certain characters (#113).

## DEPRECATION

* `NextflowPlatform`: Deprecate `--param_list_format` parameter.

## TESTING

* `BashScript`, `CSharpScript`, `JavaScriptScript`, `PythonScript`, `RScript`, `ScalaScript`: Implement more rigorous testing of which characters are escaped.

* `BashWrapper`: Escape usage of `multiple_sep`. This fixes various checks and transformations not working when when `multiple_sep` is set to `";"` (#235).

# Viash 0.6.0 (2022-09-07): Nextflow VDSL3 is now the default, support for tracking memory and cpu requirements more elegantly

The first (major) release this year! The biggest changes are:

* Nextflow VDSL3 is now the default Nextflow platform, whereas the legacy Nextflow platform has been deprecated.

* Support for tracking memory and cpu requirements more elegantly.

* Grouping arguments in groups more concisely.

* The addition of a `viash ns exec` command, to be able to execute commands on Viash components more easily.

## BREAKING CHANGES

* `NextflowPlatform`: `variant: vdsl3` is now the default NextflowPlatform. `variant: legacy` has been deprecated.

* `Functionality`: Fields `.inputs` and `.outputs` has been deprecated. Please use `.argument_groups` instead (#186).
  Before:
  ```yaml
  functionality:
    inputs:
      - name: "--foo"
    outputs:
      - name: "--bar"
  ```
  Now:
  ```yaml
  functionality:
    argument_groups:
      - name: Inputs
        arguments:
          - name: "--foo"
            type: file
      - name: Outputs
        arguments:
          - name: "--bar"
            type: file
            direction: output
  ```

* Passing strings to an argument group's arguments has been deprecated. Please simply copy the argument itself into the argument group (#186).
  Before:
  ```yaml
  functionality:
    arguments:
      - name: "--foo"
        type: file
      - name: "--bar"
        type: file
        direction: output
    argument_groups:
      - name: Inputs
        arguments: [ foo ]
      - name: Outputs
        arguments: [ bar ]
  ```
  Now:
  ```yaml
  functionality:
    argument_groups:
      - name: Inputs
        arguments:
          - name: "--foo"
            type: file
      - name: Outputs
        arguments:
          - name: "--bar"
            type: file
            direction: output
  ```

## NEW FUNCTIONALITY

* Allow setting the number of processes and memory limit from within the Viash config, 
  as well as a list of required commands. Example:

  ```yaml
  functionality:
  name: foo
  requirements:
    cpus: 10
    memory: 10GB
    commands: [ bash, r, perl ]
  ```
  
  You can override the default requirements at runtime:

  - `./foo ---cpus 4 ---memory 100PB` (for NativePlatform or DockerPlatform)
  - By adding `process.cpus = 4` and `process.memory "100 PB"` to a nextflow.config (for NextflowPlatform)

  This results the following meta variables to be injected into a script:

  - `meta_cpus` (in Bash) or `meta["cpus"]` (in any other language): Number of processes the script is allowed to spawn.
  - `meta_memory_b` (in Bash) or `meta["memory_b"]` (in any other language): Amount of memory the script is allowed to allocate, in bytes.
  - `meta_memory_kb` (in Bash) or `meta["memory_kb"]` (in any other language): Same but in kilobytes, rounded up.
  - `meta_memory_mb` (in Bash) or `meta["memory_mb"]` (in any other language): Same but in megabytes, rounded up.
  - `meta_memory_gb` (in Bash) or `meta["memory_gb"]` (in any other language): Same but in gigabytes, rounded up.
  - `meta_memory_tb` (in Bash) or `meta["memory_tb"]` (in any other language): Same but in terabytes, rounded up.
  - `meta_memory_pb` (in Bash) or `meta["memory_pb"]` (in any other language): Same but in petabytes, rounded up.
  
* `viash ns exec`: Added a command for executing arbitrary commands for all found Viash components.
  The syntax of this command is inspired by `find . -exec echo {} \;`.
  
  The following fields are automatically replaced:
   * `{}` | `{path}`: path to the config file
   * `{abs-path}`: absolute path to the config file
   * `{dir}`: path to the parent directory of the config file
   * `{abs-dir}`: absolute path to the directory of the config file
   * `{main-script}`: path to the main script (if any)
   * `{abs-main-script}`: absolute path to the main script (if any)
   * `{functionality-name}`: name of the component
  
  A command suffixed by `\;` (or nothing) will execute one command for each
  of the Viash components, whereas a command suffixed by `+` will execute one
  command for all Viash components.

* `ConfigMod`: Added a `del(...)` config mod to be able to delete a value from the yaml. Example: `del(.functionality.version)`.

## MAJOR CHANGES

* `Folder structure`: Adjusted the folder structure to correctly reflect the the namespace change of viash from `com.dataintuitive.viash` to `io.viash`.

* `Functionality`: Reworked the `enabled` field from boolean to a `status` field which can have the following statusses: `enabled`, `disabled` and `deprecated`.
  When parsing a config file which has the `status` field set to `deprecated` a warning message is displayed on stderr.
  Backwards for `enabled` is provided where `enabled: true` => `status: enabled` and `enabled: false` => `status: false`. The `enabled` field is marked deprecated.

## MINOR CHANGES

* `Resources`: Handle edge case when no resources are specified in the `vsh.yaml` config file and display a warning message.

* `BashWrapper`: Add a warning when an argument containing flags (e.g. `--foo`) is not recognized and will be handled as a positional argument as this is likely a mistake.

* `Functionality`: Add check to verify there are no double argument names or short names in the config `vsh.yaml` declarations.

* `BashWrapper`: Add check to verify a parameter isn't declared twice on the CLI, except in the case `multiple: true` is declared as then it's a valid use case.

* `BashWrapper`: For int min/max checking: use native bash functionality so there is no dependency to `bc`.
  For double min/max checking: add fallback code to use `awk` in case `bc` is not present on the system (most likely to happen when running tests in a docker container).

* `viash ns list/viash config view`: Allow viewing the post-processed argument groups by passing the `--parse_argument_groups` parameter.

## TESTING

* `ConfigMod`: Added unit tests for condition config mods.

* `MainTestDockerSuite`: Derive config alternatives from the base `vsh.yaml` instead of adding the changes in separate files.
  This both reduces file clutter and prevents having to change several files when there are updates in the config format.

* `GitTest`: Added unit tests for Git helper (PR #216).

## BUG FIXES

* `csharp_script`, `javascript_script`, `python_script`, `r_script`, `scala_script`: Make meta fields for `memory` and `cpus` optional.

* `NextflowVdsl3Platform`: Don't generate an error when `--publish_dir` is not defined and `-profile no_publish` is used.

* `Viash run`: Viash now properly returns the exit code from the executed script.

* `Git`: Fix incorrect metadata when git repository is empty (PR #216).

# Viash 0.5.15 (2022-07-14): Added testbenches, default argument groups and bugfixes for VDSL3

This release introduces testbenches and new default argument groups: `Inputs`, `Outputs` and `Arguments`.

## BREAKING CHANGES

* `WorkflowHelper::helpMessage`: Now only takes one argument, namely the config.

## MAJOR CHANGES

* `Namespace`: Changed the namespace of viash from `com.dataintuitive.viash` to `io.viash`.

## MINOR CHANGES

* `Testbenches`: Add a testbench framework to test lots of character sequences, single or repeating to be tested in the yaml config. This can be used to later extend to other tests.

* `Testbenches::vdsl3`: Add testbenches to verify functionality:
  - Vdsl3's `param_list` (`yamlblob`, `yaml`, `json`, `csv`).
  - Nextflow's own `params-file`.
  - Vdsl3's recalculating resource file paths to be relative to the `param_list` file instead of the workflow file (only available for `yaml`, `json`, `csv`).
  - Vdsl3's wrapping of modules to run these as a separate workflow automagically out of the box.

* `Main`: Added `viash --schema_export` which outputs a schema of the Viash config file
  to console. This is to be used to automate populating the documentation website.

* `Helper`: Split help message by argument group.

* `Helper`: Remove unneeded arguments.

* `Functionality`: Add default groups `Inputs`, `Outputs` and `Arguments` for all arguments missing from user-defined `argument_groups`.

* `WorkflowHelper::helpMessage`: Rewrite to bring on par with Viash's help message.

* `BooleanArguments`: Renamed internal class names for BooleanArguments to be better in line with how they are named in the config yaml.
  `BooleanArgumentRegular` -> `BooleanArgument` (in line with `boolean`)
  `BooleanArgumentTrue` -> `BooleanTrueArgument` (in line with `boolean_true`)
  `BooleanArgumentFalse` -> `BooleanFalseArgument` (in line with `boolean_false`)

## BUG FIXES

* `NextflowVdsl3Platform`: Change how `--id` is processed when a VDSL3 module is called from the CLI.

* `NextflowVdsl3Platform`: Fix error when param_list is `null`.

* `NextflowVdsl3Platform`: Fix error when optional, multiple arguments are set to `null`.

* `Testbenches`: Better capture expected error messages while running testbenches again. Code changes right before previous release re-introduced some of the messages.

* `NextflowVdsl3Platform`: Fix issue where optional parameters aren't removed when `.run(args: [optarg: null])`.

* `WorkflowHelper::readCsv`: Treat empty values as undefined instead of throwing an error.

* `NextflowVdsl3Platform`: Use `$NXF_TEMP` or `$VIASH_TEMP` as temporary directory if the container engine is not set to `docker`, `podman` or `charlieengine`, else set to `/tmp`.

* `Resources`: When adding a resource folder, allow a trailing `/` at the end of the path.
  Previously this caused the target folder to be erased and the content of the resource folder to be written directly into the target folder.

# Viash 0.5.14 (2022-06-30): Argument groups can now be defined in the Viash config

Argument groups allow for grouping arguments together by function or category, making the `--help` output a lot more clear for components with a lot of arguments.

## NEW FUNCTIONALITY

* `Functionality`: Allow specifying argument groups. Example:
  ```yaml
  functionality:
    ...
    argument_groups:
      - name: First group
        arguments: [foo, bar]
        description: Description
  ```

* Addition of the `viash_nxf_schema` component for converting a Viash config (for a workflow) into a nextflow schema file.

* `NextflowVdsl3Platform`: Use `--param_list` to initialise a Nextflow channel with multiple parameter sets.
  Possible formats are csv, json, yaml, or simply a yaml_blob.
  A csv should have column names which correspond to the different arguments of this pipeline.
  A json or a yaml file should be a list of maps, each of which has keys corresponding to the arguments of the pipeline.
  A yaml blob can also be passed directly as a parameter.
  Inside the Nextflow pipeline code, params.param_list can also be used to directly a list of parameter sets.
  When passing a csv, json or yaml, relative path names are relativized to the location of the parameter file.
  
  Examples: 
  ```sh
  nextflow run "target/foo/bar/main.nf" --param_list '[{"id": "foo", "input": "/path/to/bar"}]'
  nextflow run "target/foo/bar/main.nf" --param_list "params.csv" --reference "/path/to/ref"
  ```

## MAJOR CHANGES

* `NextflowVdsl3Platform`: The functionality is now slurped from a json instead of manually
  taking care of the formatting in Groovy.

* `NextflowVdsl3Platform`: The `--help` is auto-generated from the config.

## MINOR CHANGES

* `NextflowVdsl3Platform`: Allow both `--publish_dir` and `--publishDir` when `auto.publish = true`.

* `NextflowVdsl3Platform`: Allow passing parameters with multiplicity > 1 from Nextflow CLI.

* `Main`: Added `viash --cli_export` which outputs the internal cli construction information 
  to console. This is to be used to automate populating the documentation website.

* `viash ns`: Display success and failure summary statistics, printed to stderr.

* `DataObject`: `.alternatives` is now a `OneOrMore[String]` instead of `List[String]`, meaning
  you can now specify `{ type: string, name: "--foo", alternatives: "-f" }` instead of 
  `{ type: string, name: "--foo", alternatives: [ "-f" ] }`

* `BashWrapper`: Added metadata field `meta_executable`, which is a shorthand notation for
  `meta_executable="$meta_resources_dir/$meta_functionality_name"`

## INTERNAL CHANGES

* `Arguments`: Internal naming of functionality.arguments is changed from DataObject to Arguments. Change is also applied to child classes, e.g. StringObject -> StringArgument.

* `Script`: Allow more control over where injected code ends up.

* Restructure type system to allow type-specific arguments.

## BUG FIXES

* `DockerPlatform`: Change `org.opencontainers.image.version` annotation to `functionality.version` when set.
  Additionally fixed retrieving the git tag possibly returning `fatal: No names found, cannot describe anything.` or similar.

* `viash config inject`: Fix config inject when `.functionality.inputs` or `.functionality.outputs` is used.

* `BashWrapper`: Don't add `bc` as dependency. Only perform integer/float min/max checks when bc is available, otherwise ignore.

* `DockerPlatform`: Fix inputs & outputs arguments being present twice.

* `viash ns test`: Silently skip Nextflow platforms as these don't support tests and will always fail.

* `Testbenches`: Better capture expected error messages while running testbenches. Having these show on the console could be confusing.

* `NextflowVdsl3Platform`: Fix issue when running multiple VDSL3 modules concurrently on the same channel.

# Viash 0.5.13 (2022-06-10): Added overriding of the container registry for the VDSL3 + VDSL3 bug fixes

VDSL3 gets even more improvements and bug fixes.

## NEW FUNCTIONALITY

* `NextflowVdsl3Platform`: Allow overriding the container registry of all Viash components by 
  setting the `params.override_container_registry` value. Only works for auto-derived image names.

## MAJOR CHANGES

* `Functionality`: renamed `tests` to `test_resources`.
  Backwards compatibility provided but a notification message is displayed on the console.

## MINOR CHANGES

* `Functionality` and `viash ns`: Added `.enabled` in functionality, set to `true` by default.
  Filter for disabled components in namespace commands.

* `DockerPlatform`: Add org.opencontainers.image annotations to built docker images.

* `Functionality`: when defining text resources, permit defining `path` instead of `dest`.
  If both `dest` and `path` are unset, use a default file name depending on the resource type, such as `script.sh` or `text.txt`.

* `viash build`: Errors are printed in red.

## BUG FIXES

* `NextflowVdsl3Platform`: Undefined input files should not inject a `VIASH_PAR_*` variable when `multiple: true`.

* `NextflowVdsl3Platform`: Make injected resources dir absolute.

* `NextflowVdsl3Platform`: Fix escaping of triple single quotes.

* `NextflowVdsl3Platform`: Also apply auto.simplifyInput to Lists.

* `DockerPlatform`: added a `test_setup` that allows adding apt/apk/... setup requirements.
  These are only executed when running tests.

# Viash 0.5.12 (2022-05-24): Improvements for VDSL3 and the Bash wrapper + several bug fixes

This release contains a bunch improvements for VDSL3 and adds some parameters to the `viash test` and `viash test ns` commands.

## MINOR CHANGES

* `--help`: Don't print "my_component <not versioned>" when no version is specified, 
  but instead simply "my_component".

* `NextflowVdsl3Platform`: Set `mode=copy` for `auto.publish` and `auto.transcript`.

* `NextflowVdsl3Platform`: When a module is used multiple times in the same workflow, 
  don't throw an error anymore, instead simply generate a warning.

* `NextflowVdsl3Platform`: Throw an error when an input file was not found.

* `viash build`: Indent auto-generated code according the indentation of `VIASH START` when found.
  
* `Main`: Handle not finding the config file or resources in a config file better.
  Display a more helpful message instead of a stack trace.

* `BashWrapper`: Add checks on parameters for valid integer, double and boolean values.

* `BashWrapper`: Add option to limit string and integer values to specific choice values.

* `BashWrapper`: Add option to set min and max values for integer and double values.

* Dependencies:
  - Scala was upgraded from 2.12.10 to 2.12.15
  - sbt was upgraded from 1.3.4 to 1.6.1
  - sbt-scoverage was upgraded from 1.5.1 to 1.9.3

## BUG FIXES

* `viash_test`: Add back `--no_cache` parameter to `viash_test`.

* `viash_test`: Fix `--append` parameter for `viash_test`, was not getting passed through.

* `viash ns test`: Fix `--append` parameter, actually start from a clean file if append is false.

* `viash_push`: Fix component not being built during a release of Viash.

* `PythonRequirements`: Fix packages being mentioned twice in a Dockerfile.

* `Main`: Added support spaces in filenames of config files and resources

* `BashWrapper`: Display a message when the last parsed argument would require more values than are still available.
  Now display a message that values are missing, used to silently crash the wrapper.

* `viash config inject`: Fix error when file argument is `must_exist: true`.
  

# Viash 0.5.11 (2022-05-09): Nextflow VDSL3 is here!

This release contains additional sugar syntax for specifying inputs and outputs in a Viash config, 
a beta implementation for the next-generation Viash platform, and several other minor improvements.

## MAJOR CHANGES

* `Functionality`: Now also accepts 'inputs' and 'outputs' in addition to 'arguments'. For inputs and outputs,
  any specified arguments will have default `type: file` and `direction: input` or `direction: output` respectively.

## MINOR CHANGES

* `DockerPlatform`: Move description labels to the end of the Dockerfile to improve cross-component caching.

* `Functionality`: Arguments where `.multiple` is `true` can now have lists as `default` and `example`.

* `viash_build`: Added unit test for this component.

* `viash_test`: Added unit test for this component.

* `PythonRequirements`: Allow upgrading dependencies. Example: `[ type: python. pypi: anndata, upgrade: true ]`.

* `NextflowLegacyPlatform`: Remove annoying messages when building Nxf modules.

* `ConfigMods`: Expanded the DSL to allow specifying at which point to apply a config mod.
  This functionality was necessary to allow for setting fields which alter the way configs are parsed.
  Example of when this is useful: `<preparse> .platforms[.type == "nextflow"].variant := "vdsl3"`.
  Updating workflow of parsing a config file is:
    - read Yaml from file
    - apply preparse config mods
    - parse resulting Json as Config, thereby instantiating default values etc.
    - convert Config back to Json
    - apply postparse config mods (original config mods)
    - convert final Json back to Config

## BETA FUNCTIONALITY

* `NextflowVdsl3Platform`: A beta implementation of the next-generation Viash+Nextflow platform.
  See https://github.com/viash-io/viash/issues/82 for more information. You can access the previous Nextflow
  platform by using the `variant` parameter:
  ```yaml
  - type: nextflow
    variant: legacy
    separate_multiple_outputs: false
  ```

## BUG FIXES

* `viash_build` and `viash_test`: The `query_name` and `query_namespace` arguments were switched around. These arguments are now passed correctly.

* `BashScript`, `JavaScriptScript`, `PythonScript`, `RScript`: Correctly escape `'` (#113). Update unit tests accordingly.

* `CSharpScript`, `ScalaScript`: Correctly escape `"` (#113). Update unit tests accordingly.

* `viash_build`, `viash_test`, `viash_push`: Don't try to remove log files if they don't exist.

## INTERNAL CHANGES

* `DataObject`: 
  - Renamed `otype` to `flags`.
  - Renamed `oType` to `type`
  - Deprecated `tag` (unused feature).

* All abstract / inherited classes: Renamed `oType` to `type`.

## DEPRECATION

* `Functionality`: Deprecated `function_type` and `add_resources_to_path`. These should be 
  unused features, by now.
  
# Viash 0.5.10.1 (2022-03-16): A quick bug fix

This quick release fixes a bug that prevented the correct passthrough of the new `organization` field.

## BUG FIX

* `NextflowPlatform`: Fix passthrough of `organization` field.

# Viash 0.5.10 (2022-03-15): Rework of the Viash helper components

The `viash_install`, `viash_build`, `viash_test` and `viash_push` components have been reworked.

## MAJOR CHANGES

* `viash_install`:
  - Added `--log_prefix`: This prefix is used to determine the path of the log files for `viash_build`, `viash_test` and `viash_push`.
  - Added `--organization`: Id of the organisation to be used in the Docker image name, i.e. `<registry>/<organization>/<namespace><namespace_sep><name>`.
  - Added `--target_image_source`: Url to the Git repo in which this project resides.
  - Removed `--log`.

* `viash_build`:
  - Reduce code duplication by contructing the command with Bash Arrays.
  - Renamed `--platforms` to `--platform`.
  - Added `--organization`: Id of the organisation to be used in the Docker image name, i.e. `<registry>/<organization>/<namespace><namespace_sep><name>`.
  - Added `--target_image_source`: Url to the Git repo in which this project resides.
  - Changed default of `--log` from `log.txt` to `.viash_build_log.txt`.
  - Added `--verbose`: Print out the underlying `viash ns build` command before running it.

* `viash_test`:
  - Reduce code duplication by contructing the command with Bash Arrays.
  - Renamed `--platforms` to `--platform`.
  - Added `--organization`: Id of the organisation to be used in the Docker image name, i.e. `<registry>/<organization>/<namespace><namespace_sep><name>`.
  - Added `--target_image_source`: Url to the Git repo in which this project resides.
  - Changed default of `--log` from `log.txt` to `.viash_test_log.txt`.
  - Changed default of `--tsv` from `log.tsv` to `.viash_test_log.tsv`.
  - Added `--verbose`: Print out the underlying `viash ns test` command before running it.

* `viash_push`:
  - Reduce code duplication by contructing the command with Bash Arrays.
  - Added `--organization`: Id of the organisation to be used in the Docker image name, i.e. `<registry>/<organization>/<namespace><namespace_sep><name>`.
  - Changed default of `--log` from `log.txt` to `.viash_push_log.txt`.
  - Added `--verbose`: Print out the underlying `viash ns build` command before running it.

## MINOR CHANGES

* `NextflowPlatform`: Added the `organization` field to the nextflow platform as well.

# Viash 0.5.9 (2022-03-12): Allow interrupting Viash components

The biggest change in this release is that long running Viash components (VS Code server or R Studio server for example) can now be interrupted by pressing CTRL-C or by sending it an `INT` or `SIGINT` signal. Before this release, you had to manually stop the Docker container to get the component to terminate.

## NEW FEATURES

* `viash run`: A long running Viash component can be interrupted by pressing 
  CTRL-C or by sending it an `INT` or `SIGINT` signal.

* `DockerPlatform`: Automatically add a few labels based on metadata to Dockerfile.

* `DockerPlatform`: Added value `target_image_source` for setting the source of 
  the target image. This is used for defining labels in the dockerfile.
  Example:
  ```yaml
  target_image_source: https://github.com/foo/bar
  ```

## MINOR CHANGES

* `viash ns list`: Added `--format yaml/json` argument to be able to return the
  output as a json as well. Useful for when `jq` is installed but `yq` is not. Example:
  ```
    viash ns list -p docker -f json | jq '.[] | .info.config'
  ```

* `viash config view`: Same as above.

## DEPRECATION

* `CLI`: Deprecated `-P` flag use `-p` intead.

* `DockerPlatform`: Deprecated `version` value.

# Viash 0.5.8 (2022-02-28): Allow defining a Docker image organization, and single values can be used in place of lists

## NEW FUNCTIONALITY

* `DockerPlatform`: Allow defining a container's organisation. Example:
  ```yaml
    - type: docker
      registry: ghcr.io
      organisation: viash-io
      image: viash
      tag: "1.0"
      target_registry: ghcr.io
      target_organization: viash-io
  ```

* `DockerRequirement`: Add label instructions. Example:
  `setup: [ [ type: docker, label: [ "foo BAR" ]]]`

* `Config`: In specific places, allow parsing a value as a list of values. Fixes #97.
  This mostly applies to list values in `DockerPlatform`, but also to author roles.
  Examples:
  ```yaml
  functionality:
    name: foo
    authors:
      - name: Alice
        role: author # can be a string or a list
  platforms:
    - type: docker
      port: "80:80" # can be a string or a list
      setup:
        - type: r
          packages: incgraph # can be a string or a list
  ```
  
## BREAKING CHANGES

* `viash test`: This command doesn't automatically add the resources dir to the path.

## BUG FIXES

* `Functionality`: Fix `.functionality.add_resources_to_path` not being picked up correctly.

* `AptRequirement`: Set `DEBIAN_FRONTEND=noninteractive` by default. This can be turned off by specifying:
  ```yaml
    - type: apt
      packages: [ foo, bar ]
      interactive: true
  ```

## MINOR CHANGES

* `Main`: Slightly better error messages when parsing of viash yaml file fails.
  Before:
  ```
  $ viash test src/test/resources/testbash/config_failed_build.vsh.yaml 
  Exception in thread "main" DecodingFailure(Unexpected field: [package]; valid fields: packages, interactive, type, List(DownField(apt), DownArray, DownField(platforms)))
  ```
  
  After:
  ```
  $ viash test src/test/resources/testbash/config_failed_build.vsh.yaml 
  Error parsing 'file:/path/to/viash/src/test/resources/testbash/config_failed_build.vsh.yaml'. Details:
  Unexpected field: [package]; valid fields: packages, interactive, type: DownField(apt),DownArray,DownField(platforms)
  ```

# Viash 0.5.7 (2022-02-16): Argument examples need to be of the same type as the argument itself

Examples for arguments now need to be of the same type as the argument itself. You can't provide an `integer` for a `string`-based argument for example.  
A handy new command has been added: `viash config inject`. This can be used to inject a Viash header into a script based on the arguments of the config file.

There have been some improvements to the Docker platform as well.  
You can now add yum packages as a requirement:

  ```yaml
  platforms:
    - type: docker
      image: bash:latest
      setup:
        - type: yum
          packages: [ wget ]
  ```

You can now include ADD and COPY instructions in the config file:

  ```yaml
  platforms:
    - type: docker
      image: bash:latest
      setup:
        - type: docker
          add: [ "http://foo.bar ." ]
  ```

## BREAKING CHANGES

* `viash config`: An argument's example now needs to be of the same type as the argument itself. 
  For example, `[ type: integer, name: foo, example: 10 ]` is valid, whereas 
  `[ type: integer, name: foo, example: bar ]` is not, as 'bar' cannot be cast to an integer.

## NEW FUNCTIONALITY

* `viash config inject`: A command for inserting a Viash header into your script.

* `YumRequirement`: Added a requirement setup for installing through yum. Example:
  `setup: [ [ type: yum, packages: [ wget] ] ]`

* `DockerRequirement`: Allow using copy and add instructions. Example:
  `setup: [ [ type: docker, add: [ "http://foo.bar ." ]]]`

## BUG FIXES

* `ViashTest`: Fix verbosity passthrough.

* `--help`: Fix repeated usage flag when printing the help.

# Viash 0.5.6 (2022-02-03): Forbidden Bash flags have been renamed

* Viash can now be installed without Docker needing to be installed on your system. You do need `unzip` and `wget` to complete the installation.
* The Docker related messages are more user friendly now.

## BREAKING CHANGES

* `BashWrapper`: Forbidden flags `-v`, `--verbose`, `--verbosity` have been renamed to `---v`, `---verbose`, `---verbosity`.

## MINOR CHANGES

* Set version of helper scripts to the same version as Viash.

* `DockerPlatform`: Produce helpful warning message when Docker image can't be found remotely (#94).

* `DockerPlatform`: Produce helpful error message when Docker isn't installed or the daemon is not running (#94 bis).

## BUG FIXES

* `viash_install`:
  - Passing Viash path as a string instead of as a file to ensure the path is not converted to an absolute path
  - Switch from Docker backend to a Native backend, 'unzip' and 'wget' are required.
  - Correctly set the log file for viash_test.
  
* `DockerPlatform`: Added sleep workaround to avoid concurrency issue where a file is executed to
  build docker containers but apparently still in the process of being written.
  
* `DockerPlatform`: Fix order issue of ---verbose flag in combination with ---setup, allowing to run 
  `viash run config.vsh.yaml -- ---setup cb ---verbose` and actually get output.
  

# Viash 0.5.5 (2021-12-17): Resources dir no longer added to PATH automatically and minor changes

The resources directory is no longer added to the PATH variable by default. You can re-enable this behaviour by setting add_resources_to_path to `true` in the functionality part of the config file.  
Here's a snippet of a config file to illustrate this:

  ```yaml
  functionality:
    name: example_component
    description: Serve as a simple example.
    add_resources_to_path: true
    ...
  ```

## BREAKING CHANGES

* `Functionality`: The resources dir no longer automatically added to the PATH variable. 
  To alter this behaviour, set `.functionality.add_resources_to_path` to `true`.

## MINOR CHANGES

* Bash Script: only define variables which have values.

* CSharp Test Component: Change Docker image to `dataintuitive/dotnet-script` to have more control over the lifecycle of 
  versioned tags.

* Updated Code of Conduct from v2.0 to v2.1.

## BUG FIXES

* Viash namespace: Fix incorrect output path when the parent directory of a Viash component is not equal to the value of
  `.functionality.name`.

# Viash 0.5.4 (2021-09-20): Added cache directive to specify the typing of caching to be performed for the Nextflow platform

A cache type can now be specified in the config file for the Nextflow platform. Previously this was hardcoded to be `deep`, but the default caching method is now `default`.  
To use deep caching again, add this to your config file:

  ```yaml
  cache: deep
  ```

## BREAKING CHANGES

* `NextflowPlatform`: The default caching mechanism is now what Nextflow uses as default. In order to replicate earlier
  caching, `cache: deep` should be specified in the Viash config file.

## NEW FEATURES

* `NextflowPlatform`: Added `cache` directive to specify the typing of caching to be performed.

# Viash 0.5.3 (2021-09-02): New meta data list for scripts, VIASH_TEMP environment variable for Nextflow, fixed output formatting with separate outputs

This release provides more information to scripts with the new `meta` list. This list contains two values for now:

  - `meta["resources_dir"]`: Path to the directory containing the resources
  - `meta["functionality_name"]`: Name of the component

A new environment variable is now available for export when working with the Nextflow platform: `VIASH_TEMP`.

## Resources directory

All resources defined in the config file are copied over to a temporary location right before a Viash component is executed. This location is can now be easily accessed in your scripts, allowing you to modify and copy the files as needed.  
Here are some examples in different scripting languages on how to access the meta data, it works similarly to the `par` list:

Bash:  

  ```bash
  echo $meta_resources_dir 
  ```

Python:  

  ```python
  print(meta["resources_dir"])
  ```

R:

  ```r
  cat(meta$resources_dir)
  ```

## Functionality name

The name of the component can now be accessed in the same way as the resources directory. This allows you to print the name of the component out to a console window for example.
Here's how to access this data in different scripting languages:

Bash:

  ```bash
  echo $meta_functionality_name
  ```

Python:  

  ```python
  print(meta["functionality_name"])
  ```

R:

  ```r
  cat(meta$functionality_name)
  ```

## NEW FEATURES

* Similar to `par`, each script now also has a `meta` list. `meta` contains meta information about the component
  or the execution thereof. It currently has the following fields:
  - `meta["resources_dir"]`: Path to the directory containing the resources
  - `meta["functionality_name"]`: Name of the component

* `NextflowPlatform`: Export `VIASH_TEMP` environment variable. 

## BUG FIXES

* `NextflowPlatform`: Fix output formatting when `separate_multiple_outputs` is `false`.

# Viash 0.5.2 (2021-08-13): More settings for Docker and Nextflow platform, and a bug fixes for components with resources

This is a small release containing two small features and a bug fix.
The new `run_args` field allows you to add [docker run](https://docs.docker.com/engine/reference/commandline/run/) arguments to the [Docker platform](/reference/config/platforms/docker/#) section of a [config file](/reference/config/index.html). For example:

  ```yaml
  platforms:
    - type: docker
      image: bash:4.0
      run_args: "--expose 127.0.0.1:80:8080/tcp --env MY_ENV_VAR=foo"
  ```

There's also a new field for the [Nextflow platform](/reference/config/platforms/nextflow/#): `separate_multiple_outputs`. By default, this is set to `true` and separates the outputs generated by a Nextflow component with multiple outputs as separate events on the channel. You can now choose to disable this behaviour:

  ```yaml
  platforms:
    - type: nextflow
      publish: true
      separate_multiple_outputs: false
  ```

## MINOR CHANGES

* `DockerPlatform`: Added `run_args` field to allow setting `docker run` arguments.

* `NextflowPlatform`: Added argument `separate_multiple_outputs` to allow not separating the outputs generated by a 
  component with multiple outputs as separate events on the channel.

## BUG FIX

* `IO`: Allow overwriting directory resources upon rebuild.

# Viash 0.5.1 (2021-07-14): Viash 0.5.1 adds support for C# scripts and fixes a few bugs

## C# script support

We've added C# scripts (.csx) as a supported language using **dotnet-script**.  
To run C# scripts natively, you'll need to install .NET Core and execute the following command in a terminal:

  ```bash
  dotnet tool install -g dotnet-script
  ```

You can now run C# scripts like this:

  ```bash
  dotnet script hello_viash.csx
  ```

To use C# scripts as components, use the new `csharp_script` type in the functionality section of your config file:

  ```yaml
    resources:
    - type: csharp_script
      path: script.csx
  ```

Here's an example of a simple C# script with Viash in mind:

  ```csharp
  // VIASH START
  var par = new {
    input = "Hello World",
    name = "Mike"
  };
  // VIASH END

  System.Console.WriteLine(input + ", " + name + "!");
  ```

The language-specific guide for creating C# script components will be added in the near future.

## Bug fixes

First off, these special characters  can now be used in the description, usage, default and example fields of components:

- "
- \`
- \\
- \n
- $

Nextflow output files with the same extension won't overwrite each other any more, like it was the case for arguments like this:

  ```yaml
  functionality:
    name: bar
    arguments:
      - name: "--input"
        type: file
        example: input.txt
      - name: "--output1"
        type: file
        direction: output
        required: true
        example: output.txt
      - name: "--output2"
        type: file
        direction: output
        required: true
        example: optional.txt
  ```

In this case, the two output files would have been identical in the past.
___

## NEW FEATURES

* `CSharpScript`: Added support for C# scripts (`type: "csharp_script"`) to viash.

## MINOR CHANGES

* `NextflowPlatform`: Added `directive_cpus`, `directive_max_forks`, `directive_memory` and `directive_time` parameters.

## BUG FIXES

* `BashWrapper`: Refactor escaping descriptions, usages, defaults, and examples (#34).

* `NextflowPlatform`: Refactor escaping descriptions, usages, defaults and examples (#75).

* `NextflowPlatform`: Add argument to output path to avoid naming conflicts for components with multiple output files (#76).

* `NextflowPlatform`, `renderCLI()`: Only add flag to rendered command when boolean_true is actually true (#78).

* `DockerPlatform`: Only chown when output file exists.

## TESTING

* `viash build`: Capture stdout messages when errors are expected, so that they don't clutter the expected output.

* `viash build`: Check `--help` description output on the whole text instead of per letter or word basis.

* `TestingAllComponentsSuite`: Only testing bash natively, because other dependencies might not be available.

# Viash 0.5.0 (2021-08-16): Improvements to running Docker executables, and Nextflow platform argument changes

Here are the most important changes:

* **Improvements to Docker backend**: In the past, you needed to perform `--setup` on your Docker-based components and executables in order for the image to be built before you could run the component or executable. Now you can simply run your component or executable and Viash will do the image building automatically by default if it detects an image isn't present yet. This behaviour can be changed by using a Docker setup strategy. For example:

  ```bash
  viash build config.vsh.yaml -p docker --setup alwayscachedbuild
  ```

* **Nextflow gets some argument changes**: Arguments for the Nextflow platform now have optional `required` and `default` values, just like their native and Docker counterparts. For example:

  ```yaml
    arguments:
      - name: --name
        type: string
        description: Input name
        required: true
      - name: --repeat
        type: integer
        description: Times to repeat the name
        default: 100
  ```

  Take a look at the Functionality page for more information on arguments and their properties.  
  As long as you use long-option arguments (e.g. `--my-option`) in the config file for required arguments, the way of specifying argument values for the Nextflow platform is identical to the Docker platform. You still access non-required arguments via this syntax: `--<component_name>__<argument_name> <value>`. For example:

  ```bash
  my_component -- --my_component__input Hello!
  ```

* **Verbosity levels for viash run**: Executables now have 8 levels of verbosity

  0. emergency
  1. alert
  2. critical
  3. error
  4. warning
  5. notice
  6. info
  7. debug

  The default verbosity level is **notice**.
  You can pass the `-v` or `--verbose` option to bump up the verbosity by one level. By passing `-vv` the verbosity goes up by two levels. You can manually set the verbosity by using the `--verbosity <int_level>` option. For example, if you wanted to only show errors or worse:

  ```bash
  viash run config.vsh.yaml -- --verbosity 3
  ```

## BREAKING CHANGES

* `DockerPlatform`: A Docker setup will be performed by default. Default strategy has been changed to `ifneedbepullelsecachedbuild` (#57).
  `---setup` strategy has been removed and `---docker_setup_strategy` has been renamed to `---setup`.
  This change allows running a component for the first time. During first time setup, the Docker container will be pulled or built automatically. 

* `NativePlatform`: Deprecated the native setup field.

## MAJOR CHANGES

* `NXF`: This version changes the handling logic for arguments. An argument can be either `required` or not and can have a `default: ...` value or not. Checks are implemented to verify that required arguments are effectively provided _during_ pipeline running.

* `NXF`: If one sticks to long-option argments in the viash config, for all arguments that are _required_, the way of specifying the arguments on the CLI is identical for the Docker and Nextflow platforms. Non-required arguments can still be accessed from CLI using `--<component_name>__<argument_name> ...`.

* `NXF`: Running a module as a standalone pipeline has become easier.

* `viash run`: Implement verbosity levels (#58). viash executables now have 7 levels of verbosity: emergency, alert, critical, error, warning, notice, info, debug.
  The default verbosity level is 'notice'. Passing `-v` or `--verbose` bumps up the verbosity level by one, `-vv` by two. The verbosity level can be set manually by passing `--verbosity x`.

## MINOR CHANGES

* `Docker Platform`: Added `privileged` argument, allowing to run docker with the `--privileged` flag.

* `Docker Requirements`: Allow specifying environment variables in the Dockerfile.

* Config modding: Added a `+0=` operator to prepend items to a list.

* `viash run`: Added a `--version` flag to viash executables for viewing the version of the component.

* `Functionality`: Added checks on the functionality and argument names.

* `viash run`: Added examples to functionality and arguments. Reworked `--help` formatting to include more information and be more consistent (#56).

## BUG FIXES

* `Docker R Requirements`: Install `remotes` when using `{ type: r, packages: [ foo ] }`.

* `config`: Throw error when user made a typo in the viash config (#62). 

## TESTING

* `NXF`: Add an end-to-end test for running a nextflow pipeline using viash components.

* `Docker`: Reorganized viash docker build testbench into a main testbench with smaller auxiliary testbenches to keep them more manageable and clear what happens where.

* `viash ns`: Added a basic testbench for namespace tests.

# Viash 0.4.0.1 (2021-05-12): Three small bug fixes.

## BUG FIX

* `NXF`: Return original_params instead of updated params for now.

* `NXF`: Reinstate function_type: asis in line with the refactored module generation code

* `viash ns test`: print header when `--tsv foo.tsv --append true` but foo.tsv doesn't exist yet. Fixes #45.

# Viash 0.4.0 (2021-04-14): Config mod DSL and renames to viash ns arguments

The viash ns command's --namespace argument has been renamed to --query_namespace, introduction of custom DSL for overriding config properties at runtime.

## NEW FEATURES

* Config modding: A custom viash DSL allows overriding viash config properties at runtime. See online documentation for more information. Example:

  ```
  viash ns test \
    -p docker \
    -c '.functionality.version := "1.0.0"' \
    -c '.platforms[.type == "docker"].target_registry := "my.docker-registry.com"' \
    -c '.platforms[.type == "docker"].setup_strategy := "pull"' \
    -l
  ```

* `viash build`: The image can be pushed with `--push`. The same can be done by passing `---push` to 
  a viash executable.

* `viash ns` can query the name, namespace, or both, with the following arguments:
  - `--query_namespace` or `-n`: filter the namespace with a regex.
  - `--query_name`: filter the name with a regex.
  - `--query` or `-q`: filter the namespace/name with a regex.

* Added the `project_build`, `project_clean`, `project_push` and `project_test` components to this repository.

* Added a field `.functionality.info` of type `Map[String, String]` in order to be able to specify custom annotations to the component.

## BREAKING CHANGES

* `viash ns`: Argument `--namespace` has been renamed to `--query_namespace`.

* `viash ns`: Argument `--namespace` does not implicitly change the namespace of the functionality anymore. You can use the command DSL to reproduce this effect; for example: `-c '.functionality.namespace := "foo"'`.
  
* `Docker` & `NXF`: Attribute `version` is deprecated. Instead, the default value will be `.functionality.version`, which can be overridden by using the `tag` attribute.

* `NXF`: When running a viash component as a Nextflow module on its own, you now need to specify all input files on the command line. For instance, if `--input` and `--reference` are input file arguments, you need to start the process by running `nextflow run main.nf --input <...> --reference <...> <other arguments>`. Previously only the input file needed to be specified.
  
* `Docker` & `NXF`: Default separator between namespace and image name has been changed from `"/"` to `"_"`.

## MINOR CHANGES

* `Docker` & `NXF`: Parsing of image attributes for both `Docker` and `Nextflow` platforms are better aligned. You can define an image by specifying either of the following:
  - `{ image: 'ubuntu:latest' }` 
  - `{ image: ubuntu, tag: latest }`
  
* `Docker` & `NXF`: Allow changing the separator between a namespace and the image name.

## NEXTFLOW REFACTORING

The generation of Nextflow modules has been refactored thoroughly.
  
* `NXF`: The implicitly generated names for output files/directories have been improved leading to less clashes.

* `NXF`: Allow for multiple output files/directories from a module while keeping compatibility for single output. Please [refer to the docs](/reference/config/platforms/nextflow/#multiple-outputs).

* `NXF`: Allow for zero input files by means of passing an empty list `[]` in the triplet

* `NXF`: Remove requirement for `function_type: todir`

* `NXF`: It is now possible to not only specify `label: ...` for a nextflow platform but also `labels: [ ...]`.
  
## BUG FIXES

* Allow quotes in functionality descriptions.

* `NXF`: Providing a `default: ...` value for output file arguments is no longer necessary.

# Viash 0.3.2 (2021-02-04): Don't auto-generate viash.yaml and add beta unit testing in Nextflow

The viash build command doesn't generate a viash.yaml automatically anymore, added beta functionality for running tests in Nextflow.

## BREAKING CHANGES

* `viash build`: Do not automatically generate a viash.yaml when creating an executable. 
  Instead, you need to add the `-w|--write_meta` flag in order to let viash know that it
  should generate a viash.yaml in the resources dir.

## MAJOR CHANGES

* `NXF`: Add beta functionality for running viash tests in Nextflow.

## MINOR CHANGES

* Resources: Rework the way resources paths are converted to absolute URIs, should not have any impact on UX.

## BUG FIXES

* `NXF`: Add temporary workaround for determining the used image name when running a component.

* Docker Platform: Set default setup strategy to "alwayscachedbuild" as this used to be the default viash behaviour.

* `NXF`: Fix issue where resource dir would not get mounted depending on which inputs are provided.

* `NXF`: Accept multiple inputs when component is running as standalone.

# Viash 0.3.1 (2021-01-26): Add fields for specifying authors and the Docker registry

Add authors field to config, added registry fields to Docker platform config.

## NEW FEATURES

* Functionality: Added list of authors field. Example:

  ```yaml
  functionality:
    authors:
      - name: Bob Cando
        roles: [maintainer, author]
        email: bob@cando.com
        props: {github: bobcando, orcid: XXXAAABBB}
  ```

* `Docker`: Allow specifying the registry with `target_registry`. Example:

  ```yaml
  - type: docker
    image: bash:4.0
    target_registry: foo.io
    target_image: bar
    target_tag: 0.1
  ```

* `Docker`: `version` is now a synonym for `target_tag`.
  If both `version` and `target_tag` are not defined, `functionality.version` will
  be used instead.
  
* `Docker`: Can change the Docker Setup Strategy by specifying
  - in the yaml: `setup_strategy: xxx`
  - on command-line: `---docker_setup_strategy xxx` or `---dss xxx`
  
  Supported values for the setup strategy are:
  - alwaysbuild / build: build the image from the dockerfile (DEFAULT)
  - alwayscachedbuild / cachedbuild: build the image from the dockerfile, with caching
  - alwayspull / pull: pull the image from a registry
  - alwayspullelsebuild / pullelsebuild: try to pull the image from a registry, else build it
  - alwayspullelsecachedbuild / pullelsecachedbuild: try to pull the image from a registry, else build it with caching
  - ifneedbebuild: if the image does not exist locally, build the image
  - ifneedbecachedbuild: if the image does not exist locally, build the image with caching
  - ifneedbepull: if the image does not exist locally, pull the image
  - ifneedbepullelsebuild: if the image does not exist locally, pull the image else build it
  - ifneedbepullelsecachedbuild: if the image does not exist locally, pull the image else build it with caching
  - donothing / meh: do not build or pull anything
  
## MAJOR CHANGES

* License: viash is now licensed under GPL-3.

## MINOR CHANGES

* CLI: Allow parameters before and after specifying a viash config yaml. For example, 
  both following commands now work. Up until now, only the latter would work.
  - `viash run config.vsh.yaml -p docker`
  - `viash run -p docker config.vsh.yaml`

* Functionality: Arguments field can now be omitted.

* Scripts: Wrapped scripts now contain a minimal header at the top.

## BUG FIXES

* `NXF viash build`: Do not assume each config yaml has at least one test.

* Scripts: Fix Docker `chown` failing when multiple outputs are defined (#21).

* JavaScriptRequirements: Fix type getting set to "python" when unparsing.

* `viash run . ---debug`: Debug session should now work again

* Native `---setup`: Fix missing newlines when running native ---setup commands.

* Main: Fix crashing when no arguments are supplied.

* Namespace: Show error message when the config file can't be parsed.

* Executable resource: Fix Docker automount handling for Executable resources.

## TESTING

* YAML: Test invertibility of parsing/unparsing config objects.

# Viash 0.3.0 (2020-11-24): Combine functionality and platform into one config, remove temporary files

`config.vsh.yaml` is the new standard format, temporary files are removed when using run and test commands.

## BREAKING CHANGES

* File format `functionality.yaml` is no longer supported. Use `config.vsh.yaml` or `script.vsh.R/py/...` instead.

* `viash run` and `viash test`: By default, temporary files are removed when the execution succeeded, otherwise they are kept. 
  This behaviour can be overridden by specifying `--keep true` to always keep the temporary files, and `--keep false` to always remove them.

* `NXF`: `function_type: todir` now returns the output directory on the `Channel` rather than its contents.

## NEW FEATURES

* Added `viash ns test`: Run all tests in a particular namespace. For each test, the exit code and duration is reported. Results can be written to a tsv file.
* Added support for JavaScript scripts.
* Added support for Scala scripts.
* `NXF`: publishing has a few more options:
  - `publish`: Publish or yes (default is false)
  - `per_id`: Publish results in directories containing the unique (sample) ID (default is true)
  - `path`: A prefix path for the results to be published (default is empty)
* Functionality resources and tests: Allow copying whole directories instead of only single files. Also allow to rename the destination folder by specifying a value for 'dest'.
* Platform R / Python dependencies: Allow running a simple command.

## MAJOR CHANGES

* The `-P <platform>` parameter will be deprecated. For now, all `-P` values are simply passed to `-p`.
* `viash ns build` and `viash ns test`: Now use all available platforms if `-p` is not specified.
* By default, python packages will not be installed as user. Use `user: true` to modify this behaviour.

## MINOR CHANGES

* Name of autogenerated Docker image is now `ns/tool`.
* Internal changes to make it easier to extend viash with more scripting languages.
* `NXF`: Default image is now `ns/tool` for consistency.
* `NXF`: Repurpose `asis` function type for having simple publishing steps (see docs).
* `NXF`: Add component name to main `process` name
* R dependencies: by default, do not reinstall Bioconductor packages. Set `bioc_force_install: true` to revert this behaviour.

## BUG FIXES

* `viash build`: Do not display error messages when pwd is not a git repository.

## TESTING

* `viash test`: Add tests for `viash test` functionality.

# Viash 0.2.2 (2020-09-22): Generation of placeholder code now possible without VIASH START and VIASH END

Allow generating placeholder without VIASH START/VIASH END blocks.

A script does not need to contain a `VIASH START`/`VIASH END` block in order to function.

Previously, each script had to contain a codeblock as follows:

  ```r
  ## VIASH START
  par <- list(
    input = "foo",
    output = "bar
  )
  ## VIASH END
  ```

## MINOR CHANGES

* Allow generating placeholder without VIASH START/VIASH END blocks.

## BUG FIXES

* `viash ns build`: Some platforms would sometimes not be detected.
* `viash run`: Avoid error when no arguments need to be chowned.

# Viash 0.2.1 (2020-09-11): Docker chown by default

## Docker chown by default

Running a script using a Docker platform will now chown output files by default, as well as any temporary files. You can turn off this feature by specifying `chown: false` in the yaml of a Docker platform.

## [NXF] Data references

Data references in Map form can now have values being lists. In other words, we can have multiple options which have one or more values.

## viash ns build -P docker --parallel --setup

`viash ns build` has been greatly improved! You can automatically build the docker container by adding `--setup` to the command, as well as make the whole thing run in parallel using the `--parallel` or `-l` flag.

To build a docker container, you can run either of the following:

  ```bash
  viash run -f path/to/config.yaml -P docker -- ---setup
  viash build -f path/to/functionality.yaml -P docker -o target/docker/path/to --setup
  ```

Note that the first will only build the docker container, whereas the second will build the executable and then build the docker container.

To build a lot of them all at once, run:

  ```bash
  viash ns build -P docker --parallel --setup
  ```

## Custom order of platform requirements

You can now choose the order in which platform requirements are installed!

Before:

  ```yaml
  type: docker
  image: rocker/tidyverse
  target_image: "viash_test/r"
  r:
    cran:
    - optparse
    github:
    - dynverse/dynutils@devel
    bioc:
    - limma
  apt:
    packages:
    - libhdf5-serial-dev
  docker:
    build_arg:
    - GITHUB_PAT="$GITHUB_PAT"
    run:
    - git clone --depth 1 https://github.com/data-intuitive/viash_docs.git && rm -r viash_docs/.git
  ↑ in which order will these three components be run? Who knows!
  ```

Now:

  ```yaml
  type: docker
  image: rocker/tidyverse
  target_image: "viash_test/r"
  setup:
  - type: docker
    build_arg:
    - GITHUB_PAT="$GITHUB_PAT"
  - type: apt
    packages:
    - libhdf5-serial-dev
  - type: r
    cran:
    - optparse
    - dynutils
    github:
    - rcannood/princurve@devel
    bioc:
    - limma
  - type: docker
    run:
    - git clone --depth 1 https://github.com/data-intuitive/viash_docs.git && rm -r viash_docs/.git
  ```

This will ensure that the setup instructions are installed in the given order.

## NEW FEATURES

* `NXF`: Data references in Map form can now have values being lists. In other words, we can have multiple options which have one or more values.
* `viash ns build`: Added --parallel and --setup flag.
* `viash build`: Added --setup flag.
* Allow changing the order of setup commands using the `setup:` variable.
* (HIDDEN) Do not escape `${VIASH_...}` elements in default values and descriptions!

## MINOR CHANGES

* Remove `---chown` flag, move to `platform.docker.chown`; is set to true by default.
* Perform chown during both run and test using a Docker platform.

## BUG FIXES

* Issue trying to parse positional arguments even when none is provided.

# Viash 0.2.0 (2020-09-01): Autoresolve docker paths

## Changes to functionality metadata

- Added version attribute

### Autoresolve docker paths

Arguments of type: file are processed to automatically create a mount in docker. More specifically, when you pass an argument value: `--input /path/to/file`, this will be processed such that the following parameters are passed to docker:

  ```bash
  docker run -v /path/to:/viash_automount/path/to ... --input /viash_automount/path/to/file
  ```

If, for some reason, you need to manually specify a mount, you can do this with `---mount /path/to/mount:/mymount`.

### Argument multiplicity

For all parameter types (except for `boolean_true` and `boolean_false`), you can specify `multiple: true` in order to turn this argument into an array-based argument. What this does is allow you to pass multiple values for this argument, e.g. `--input file1 --input file2 --input file3:file4:file5`.

The default separator is `:` but this can be overridden by changing the separator by setting it to `multiple_sep: ";"` (for example).

### New format

Viash now supports placing the functionality.yaml, platform*.yaml(s) and script into a single file. For example, this could be a merged script.R:

  ```r
  #' functionality:
  #'   name: r-estimate
  #'   arguments: ...
  #' platforms:
  #' - type: native
  #' - type: docker
  #'   image: rocker/tidyverse
  library(tidyverse)
  cat("Hello world!\n")
  ```

Instead of running:

  ```bash
  viash run -f functionality.yaml -p platform_docker.yaml -- arg1
  ```

With this format, you can now run:

  ```bash
  viash run script.R                     # run script.R with the first platform
  viash run -P docker script.R           # run script.R with the platform called 'docker' with the large P argument
  # use small p to override the platform with a custom yaml:
  viash run -p common_resources/platform_docker.yaml script.R
  # note that any arguments for the run command (e.g. -p or -P) should come before the script.R, as script.R is considered a trailing argument.
  ```

## NEW FEATURES

* Allow (optional) version attributes in `functionality.yaml` and `platform.yaml`.
* Allow testing a component with the `viash test` functionality. Tests are executed in a temporary directory on the specified platform. The temporary directory contains all the resource and test files. 
* `viash --version`: Add flag for printing the version of viash.
* Allow fetching resources from URL (http:// and https://)
* Allow retrieving functionality and platform YAMLs from URL.
* For docker containers, autoresolve path names of files. Use `---v path:path` or `---volume path:path` to manually mount a specific folder.
* Implement parameter multiplicity. 
  Set `multiple: true` to denote an argument to have higher multiplicity. 
  Run `./cmd --foo one --foo two --foo three:four` in order for multiple values to be added to the same parameter list.
* Added a new format for defining functionality in which the user passes the script in which the functionality and platforms are listed as yaml headers.
* A `---chown` flag has been added to Docker executables to automatically change the ownership of output files to the current user.
* `viash ns build`: A command for building a whole namespace.
* `NXF`: Join operations are now fully supported by means of `multiple`.
* `NXF`: Modules that perform joins can take either arrays (multiple input files or the same type to be joined) or hashes (multiple input files passed using different options on the CLI). Please refer to the docs for more info.

## MAJOR CHANGES

* Remove passthrough parameters.
* Since CLI generation is now performed in the outer script, `viash pimp` has been deprecated.
* Write out meta.yaml containing viash run information as well as the original `functionality.yaml` and `platform.yaml` content.
* Renamed `viash export` to `viash build`.

## MINOR CHANGES

* `viash run` and `viash test`: Allow changing the temporary directory by defining `VIASH_TEMP` as a environment variable. Temporary directories are cleaned up after successful executions.
* `viash run` and `viash test`: Exit(1) when execution or test fails.
* `viash build`: Add -m flag for outputting metadata after build.
* `viash run`: Required parameters can have a default value now. Produce error when a required parameter is not passed, even when a default is provided.
* `NXF`: _Modules_ are now stored under `target/nextflow` by default

## BUG FIXES

* `NXF`: Correctly escape path variable when running NXF command.
* `NXF`: Surround parameters with quotes when running NXF command.

## INTERNAL CHANGES

* Move CLI from inner script to outer script.
* Renamed Target to Platform
* Renamed Environment to Requirements

# Viash 0.1.0 (2020-05-14): Changes to functionality and the native/docker platforms

## Changes to functionality.yaml

* ftype has been renamed to function_type. The value for this field is also being checked.
* platform has been removed.
* Instead, the first resource listed is expected to have `type: r_script`, `type: bash_script`, `type: python_script`, or `type: executable`. The other resources are expected to have `type: file` by default, and are left untouched by Viash.
* in the arguments, field `flagValue` has been removed. Instead, use `type: boolean_true` and `type: boolean_false` to achieve the same effect.

## Changes to platform_(docker/native).yaml

* The `r: packages:` field has been renamed to `r: cran:`.

## MAJOR CHANGES

* Refactoring of the Functionality class as discussed in VIP1 (#1). This has resulted in a lot of internal changes, but the changes with regard to the yaml definitions are relatively minor. See the section below for more info.

## MINOR CHANGES

* Updated the functionality.yamls under `atoms/` and `src/test/` to reflect these aforementioned changes.
* Allow for bioconductor and other repositories in the R environment.
* Add support for pip versioning syntax.

## BUG FIXES

* Do not quote passthrough flags.
* Allow for spaces inside of Docker volume paths.

## DOCUMENTATION

* Updated the README.md.
* Provide some small examples at `doc/examples`.

# Viash 0.0.1 (2020-05-05): Initial release

* Initial proof of concept.<|MERGE_RESOLUTION|>--- conflicted
+++ resolved
@@ -2,18 +2,16 @@
 
 TODO add summary
 
-<<<<<<< HEAD
-## BUG FIXES
-
-`dependencies`: Fix resolving of dependencies of dependencies (PR #701). The stricter build config was now lacking the necessary information to resolve dependencies of dependencies.
-  We added it back as `.build_info.dependencies` in a more structured, anonymized way.
-=======
 ## NEW FUNCTIONALITY
 
 * `dependencies`: GitHub and ViashHub repositories now get properly cached (PR #699).
   The cache is stored in the `~/.viash/cache` directory using sparse-checkout to only fetch the necessary files.
   During a build, the cache is checked for the repository and if it is found and still up-to-date, the repository is not cloned again and instead the cache is copied to a temporary folder where the files are checked out from the sparse-checkout.
->>>>>>> 3a811de6
+
+## BUG FIXES
+
+`dependencies`: Fix resolving of dependencies of dependencies (PR #701). The stricter build config was now lacking the necessary information to resolve dependencies of dependencies.
+  We added it back as `.build_info.dependencies` in a more structured, anonymized way.
 
 # Viash 0.9.0-RC3 (2024-04-26): Various bug fixes and minor improvements
 
