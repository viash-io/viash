# Viash 0.x.x (yyyy-MM-dd): TODO Add title

TODO add summary

## MINOR CHANGES

* `error message`: Improve the error message when using an invalid field in the config (#PR #662). The error message now includes the field names that are not valid if that happens to be the case or otherwise a more general error message.

## BUG FIXES

* `export json_schema`: Fix minor inconsistencies and make the strict schema stricter by adapting to what Viash will effectively return (PR #666).

<<<<<<< HEAD
* `resource path`: Don't finalize the `path` field of a resource until it's written as part of building a component (PR #668).
=======
* `deprecation & removal warning`: Improve the displayed warning where a deprecated or removed field could display a double '.' when it field was located at the root level (PR #671).
>>>>>>> 9b251dde

# Viash 0.9.0-RC2 (2024-02-23): Restructure the config and change some default values

The `.functionality` layer has been removed from the config and all fields have been moved to the top layer.
The default `multiple_sep` has been changed from `:` to `;` to avoid conflicts with paths like `s3://foo/bar`.

## BREAKING CHANGES

* `arguments`: Change default `multiple_sep` from `:` to `;` to avoid conflicts with paths like `s3://foo/bar` (PR #645).
  The previous behaviour of using `multiple_sep: ":"` can be achieved by adding a config mod to the `_viash.yaml`:
  ```yaml
  config_mods: |
    .functionality.argument_groups[true].arguments[.multiple == true].multiple_sep := ":"
  ```

* `functionality`: Remove the `functionality` layer from the config and move all fields to the top layer (PR #649).

## MINOR CHANGES

* `package config`: Renamed `project config` to `package config` (PR #636). Now that we start using the config more, we came to the conclusion that "package" was better suited that "project".

* `ns exec`: Added an extra field `{name}` to replace `{functionality-name}` (PR #649). No immediate removal of the old field is planned, but it is deprecated.

* `BashWrapper`: Added meta-data field `meta_name` as a replacement for `meta_functionality_name` (PR #649). No immediate removal of the old field is planned, but it is deprecated.

## BUG FIXES

* `schema`: Don't require undocumented fields to set default values and add the `links` and `reference` fields to functionality as they were not meant only to be in the project config (PR #636).

# Viash 0.9.0-RC1 (2024-01-26): Restructure platforms into runners and engines

This release restructures the `platforms` field into `runners` and `engines`.
Additionally changes are made to sanitize the built config output and include additional relevant meta data.

## BREAKING CHANGES

* `runners` and `engines`: The usage of `platforms` is deprecated and instead these are split into `runners` and `engines` (PR #510). 
  The `platforms` field is still supported but will be removed in a future release.
  In brief, the `native platform` became a `native engine` and `docker platform` became a `docker engine`.
  Additionally, the `native platform` and `docker platform` became a `executable runner`, `nextflow platform` became a `nextflow runner`.
  The fields of `docker platform` is split between `docker engine` and `docker runner`: `port`, `workdir`, `setup_strategy`, and `run_args` are captured by the `runner` as they define how the component is run. The other fields are captured by the `engine` as they define the environment in which the component is run. One exception is `chown` which is rarely set to false and is now always enabled.

* `arguments`: Merge arguments into argument_groups during a json decode prepare step (PR #574). The `--parse_argument_groups` option from `ns list` and `config view` is deprecated as it is now always enabled.

## NEW FUNCTIONALITY

* `export json_schema`: Add a `--strict` option to output a subset of the schema representing the internal structure of the Viash config (PR #564).

* `config view` and `ns list`: Do not output internal functionality fields (#564). Additionally, add a validation that no internal fields are present when reading a Viash config file.

* `project config`: Add fields in the project config to specify default values for component config fields (PR #612). This allows for a more DRY approach to defining the same values for multiple components.

## MINOR CHANGES

* `testbenches`: Add testbenches for local dependencies (PR #565).

* `testbenches`: Refactor testbenches helper functions to uniformize them (PR #565).

* `logging`: Preserve log order of StdOut and StdErr messages during reading configs in namespaces (PR #571).

* `Java 21 support`: Update Scala to 2.13.12 and update dependencies (PR #602).

* `project config`: Output the project config under the default name `ProjectConfig` instead of `Project` during schema export (PR #631). This is now important as the project config is now part of the component config. Previously this was overridden as the class name was `ViashProject` which was less descriptive.

## BUG FIXES

* `__merge__`: Handle invalid yaml during merging (PR #570). There was not enough error handling during this operation. Switched to the more advanced `Convert.textToJson` helper method.

* `config`: Anonymize paths in the config when outputting the config (PR #625).

# Viash 0.8.6 (yyyy-MM-dd): TODO Add title

## DOCUMENTATION

* `docker setup strategy`: Fix inconsistencies in the documentation (PR #657).

# Viash 0.8.5 (2024-02-21): Bug fixes and documentation improvements

Fix a bug when building a test docker container which requires a test resource. Additional improvements for the website documentation and support for the latest version of Nextflow are added.

## BUG FIXES

* `NextflowPlatform`: Fix an issue with current nextflow-latest (24.01.0-edge) where our supporting library passes a GString instead of a String and results in a type mismatch (PR #640).

* `NextflowPlatform`: Fix publishing state for output arguments with `multiple: true` (#638, PR #639). 

* `Executable`: Check whether a multiple output file argument contains a wildcard (PR #639).

* `test resources`: Make non-script test resources available during building of a docker container for `viash test` (PR #652).

## DOCUMENTATION

* `repositories`: Improve the repository documentation with links and a overview table with links (PR #643).

# Viash 0.8.4 (2024-01-15): Bug fix

Fix building components with dependencies that have symlinks in their paths.

## BUG FIXES

* `dependencies`: Fix dependencies with paths using symlinks (PR #621). The resolution for the `.build.vsh` was changed to use the `toRealPath` previously, so dependency resolution must take account possible resolved symlinks too.

# Viash 0.8.3 (2024-01-08): Bug fixes

Fix some edge cases and improve usability.

## BUG FIXES

* `NextflowPlatform`: properly resolve paths when a nextflow workflow has another nextflow
  workflow as dependency and the worktree contains a directory that is a symlink (PR #614).

* `Main`: Fixes a bug added by #294 which causes Viash to print a stacktrace instead of a helpful error message when `viash` is run without any arguments (#617, PR #618).
  Thanks @mberacochea for pointing out this oversight!
  
* `Dependency`: When an alias is defined, pass the alias as a key to the `.run()` function (#601, PR #606).

# Viash 0.8.2 (2023-12-14): Minor changes and bug fixes

This release fixes a few bugs regarding dependencies and how the Nextflow platform handles Paths.

## MINOR CHANGES

* `NextflowTestHelper`: Do not hardcode a version of Nextflow in the testbench, 
  but use the version of Nextflow that is installed on the system (PR #593).

* GitHub Actions: Test different versions of Nextflow (22.04.5, latest, and latest-edge) (PR #593).
  Testing the latest Edge version of Nextflow will allow us to catch notice changes in Nextflow earlier.

* Updates to the documentation and templates in the Git repo (#598, PR #600):

  - Add contributing guidelines.

  - Add issue templates.

  - Reworked the pull request template.

## BUG FIXES

* `config`: Fix the main level of a component config not enforcing strict mode and instead allowing any field to be specified (PR #585).

* `dependencies`: Allow the user to define a local dependency with specifying `repository: local` as sugar syntax (PR #609). A local repository is the default value so it's not required to be filled in, but allowing it with a sensible sugar syntax makes sense.

* `Repositories`: Fix a structural issue where a repository defined directly in a `dependency` would require the `name` field to be set (PR #607). Repository variants are created with and without the `name` field. Repositories under `.functionality.dependencies[]` use repositories without the `name` field, while repositories under `.functionality.repositories[]` use repositories with the `name` field.

* `NextflowPlatform`: Do not resolve remote paths relative to the --param_list file (PR #592).

* `NextflowPlatform`: Allow finding `.build.yaml` file when worktree contains a directory that is a symlink (PR #611). 

# Viash 0.8.1 (2023-11-20): Minor bug fix to Nextflow workflows

This release fixes a bug in the Nextflow platform where calling a workflow with the `.run()` function without specifying the `fromState` argument would result in an error when the input channel contained tuples with more than two elements.

## BUG FIXES

 `NextflowPlatform`: Fix error when using `.run()` without using `fromState` and the input channel holds tuples with more than two elements (PR #587).

# Viash 0.8.0 (2023-10-23): Nextflow workflows and dependencies

Nextflow workflows definitions are picked up by Viash and assembled into a functional Nextflow workflow, reducing the amount of boilerplate code needed to be written by the user.
It also adds a new `runIf` argument to the `NextflowPlatform` which allows for conditional execution of modules.
We added new 'dependencies' functionality to allow for more advanced functionality to be offloaded and re-used in components and workflows.

## BREAKING CHANGES

* `NextflowPlatform`: Changed the default value of `auto.simplifyOutput` from `true` to `false` (#522, PR #518). With `simplifyOutput` set to `true`, the resulting Map could be simplified into a `File` or a `List[File]` depending on the number of outputs. To replicate the previous behaviour, add the following config mod to `_viash.yaml`:

  ```yaml
  config_mods: |
    .platforms[.type == 'nextflow'].auto.simplifyOutput := true
  ```

* `VDSL3Helper.nf`: Removed from the Viash jar file (PR #518). Its functions have been moved to `WorkflowHelper.nf`.

* `DataflowHelper.nf`: Added deprecation warning to functions from this file (PR #518).

* `preprocessInputs()` in `WorkflowHelper.nf`: Added deprecation warning to `preprocessInputs()` because this function causes a synchronisation event (PR #518).

* `author.props`: Removed deprecated `props` field (PR #536). Deprecated since 0.7.4.

## NEW FUNCTIONALITY

* `dependencies`: Add `dependencies` and `repositories` to `functionality` (PR #509). 
  The new functionality allows specifying dependencies and where to retrieve (repositories) them in a component, and subsequentially allows advanced functionality to be offloaded and re-used in scripts and projects. This is alike e.g. `npm`, `pip` and many others. A big difference is that we aim to provide the needed boilerplate code to ease the usage of the dependencies in scripts, workflows and pipelines.
  Note that the dependency is required to be a built Viash component or project and not a random file or code project found externally. This is needed to provide the necessary background information to correctly link dependencies into a component.

* `NextflowScript` & `NextflowPlatform`: Merged code for merging the `main.nf` files for VDSL3 components and wrapped Nextflow workflows (PR #518).
  By aligning the codebase for these two, wrapped Nextflow workflows are more similar to VDSL3 components. For example, you can override the behaviour of a
  wrapped Nextflow workflow using the `.run()` method. Status of a workflows `.run()` arguments:

  - Works as intended: `auto.simplifyInput`, `auto.simplifyOutput`, `fromState`, `toState`, `map`, `mapData`, `mapPassthrough`, `filter`, `auto.publish = "state"`
  - Does not work (yet): `auto.transcript`, `auto.publish = true`, `directives`, `debug`.

  In a next PR, each of the dependencies will have their values overridden by the arguments of the `.run`.

* `NextflowPlatform`: The data passed to the input of a component and produced as output by the component are now validated against the arguments defined in the Viash config (PR #518).

* `NextflowPlatform`: Use `stageAs` to allow duplicate filenames to be used automatigically (PR #518).

* `NextflowPlatform`: When wrapping Nextflow workflows, throw an error if the IDs of the output channel doesn't match the IDs of the input channel (PR #518).
  If they don't, the workflow should store the original ID of the input tuple in the in the `_meta.join_id` field inside the state as follows:
  Example input event: `["id", [input: file(...)]]`,
  Example output event: `["newid", [output: file(...), _meta: [join_id: "id"]]]`

* `NextflowPlatform`: Added new `.run()` argument `runIf` - a function that determines whether the module should be run or not (PR #553).
  If the `runIf` closure evaluates to `true`, then the module will be run. Otherwise it will be passed through without running.

## MAJOR CHANGES

* `WorkflowHelper.nf`: The workflow helper was split into different helper files for each of the helper functions (PR #518).
  For now, these helper files are pasted together to recreate the `WorkflowHelper.nf`.
  In Viash development environments, don't forget to run `./configure` to start using the updated Makefile.

* `NextflowPlatform`: Set default tag to `"$id"` (#521, PR #518).

* `NextflowPlatform`: Refactoring of helper functions (PR #557).
  - Cleaned up `processConfig()`: Removed support for `functionality.inputs` and `functionality.outputs`
  - Cleaned up `processConfig()`: Removed support for `.functionality.argument_groups[].argument` containing a list of argument ids as opposed to the arguments themselves.
  - Rewrote `--param_list` parser.
  - Removed unused function `applyConfig()` and `applyConfigToOneParamSet()`.
  - Refactored `channelFromParams()` to make use of new helper functions.
  - Removed deprecated `paramsToChannel()`, `paramsToList()`, `viashChannel()`.
  - Deprecated `preprocessInputs()` -- use the wrapped Viash Nextflow functionality instead.
  - Refactored `preprocessInputs()` to make use of new helper functions.
  - Deprecated run arguments `map`, `mapData`, `mapPassthrough`, `renameKeys`.

## MINOR CHANGES

* `NextflowPlatform`: Throw error when unexpected keys are passed to the `.run()` method (#512, PR #518).

* `Testbenches`: Add testbenches for the new `dependencies` functionality and other small coverage improvements (PR #524).

* `NextflowPlatform`: Use `moduleDir` instead of `projectDir` to determine the resource directory.

* `NextflowPlatform`: Rename internal VDSL3 variables to be more consistent with regular Viash component variables and avoid naming clashes (PR #553).

## DOCUMENTATION

* Minor fixes to VDSL3 reference documentation (PR #508).

## BUG FIXES

* `WorkflowHelper.nf`: Only set default values of output files which are **not already set**, and if the output file argument is **not required** (PR #514).

* `NextflowPlatform`: When using `fromState` and `toState`, do not throw an error when the state or output is missing an optional argument (PR #515).

* `export cli_autocomplete`: Fix output script format and hide `--loglevel` and `--colorize` (PR #544). Masked arguments are usable but might not be very useful to always display in help messages.

# Viash 0.7.5 (2023-08-11): Minor breaking changes and new features

This release contains minor breaking change due to deprecated or outdated functionality being removed.

New functionality includes:

  - Export a JSON schema for the Viash config with `viash export json_schema`

  - Export a Bash or Zsh autocomplete script with `viash export cli_autocomplete`

  - Nextflow VDSL3 modules now have a `fromState` and `toState` argument to allow for better control of the data that gets passed to the module and how the state is managed in a Nextflow workflow.

## BREAKING CHANGES

* `viash export cli_schema`: Added `--format yaml/json` argument, default format is now a YAML (PR #448).

* `viash export config_schema`: Added `--format yaml/json` argument, default format is now a YAML (PR #448).

* `NextflowLegacyPlatform`: Removed deprecated code (PR #469).

* `viash_*`: Remove legacy viash_build, viash_test and viash_push components (PR #470).

* `ComputationalRequirements`, `Functionality`, `DockerPlatform`, `DockerRequirements`: Remove documentation of removed fields (PR #477).

## NEW FUNCTIONALITY

* `viash export json_schema`: Export a json schema derived from the class reflections and annotations already used by the `config_schema` (PR #446).

* `viash export config_schema`: Output `default` values of member fields (PR #446).

* `CI`: Test support for different Java versions on GitHub Actions (PR #456). Focussing on LTS releases starting from 11, so this is 11 and 17. Also test latest Java version, currently 20.

* `viash test` and `viash ns test`: add `--setup` argument to determine the docker build strategy before a component is tested (PR #451).

* `viash export cli_autocomplete`: Export a Bash or Zsh autocomplete script (PR #465 & #482).

* `help message`: Print the relevant help message of (sub-)command when `--help` is given as an argument instead of only printing the help message when it is the leading argument and otherwise silently disregarding it (initially added in PR #472, replaced by PR #496). This is a new feature implemented in Scallop 5.0.0.

* `Logging`: Add a Logger helper class (PR #485 & #490). Allows manually enabling or disabling colorizing TTY output by using `--colorize`. Add provisions for adding debugging or trace code which is not outputted by default. Changing logging level can be changed with `--loglevel`. These CLI arguments are currently hidden.

* `NextflowPlatform`: Nextflow VDSL3 modules now have a `fromState` and `toState` argument to allow for better control of the data that gets passed to the module and how the state is managed in a Nextflow workflow (#479, PR #501).

## MINOR CHANGES

* `PythonScript`: Pass `-B` to Python to avoid creating `*.pyc` and `*.pyo` files on importing helper functions (PR #442).

* `viash config`: Special double values now support `+.inf`, `-.inf` or `.nan` values (PR #446 and PR #450). The stringified versions `"+.inf"`, `"-.inf"` or `".nan"` are supported as well. This is in line with the yaml spec.

* `system environment variables`: Add wrapper around `sys.env` and provide access to specific variables (PR #457). Has advantages for documentation output and testbenches.

* `testbench`: Added some minor testbenches to tackle missing coverage (PR #459, #486, #488, #489, #492 & #494).

* `viash export config_schema`: Simplify file structure (PR #464).

* `helpers.Format`: Add a helper for the Format helper object (PR #466).

* `testbench`: Use config deriver to create config variants for testing (PR #498). This reduces the amount of config files that need to be maintained.

## BUG FIXES

* `viash config`: Validate Viash config Yaml files better and try to give a more informative error message back to the user instead of a stack trace (PR #443).

* `viash ns build`: Fix the error summary when a setup or push failure occurs. These conditions were not displayed and could cause confusion (PR #447).

* `testbench`: Fix the viash version switch test bench not working for newer Java versions (PR #452).

* `malformed input exception`: Capture MalformedInputExceptions when thrown by reading files with invalid Ascii characters when unsupported by Java (PR #458).

* `viash project file parsing`: Give a more informative message when the viash project file fails to parse correctly (PR #475).

* `DockerPlatform`: Fix issue when mounting an input or output folder containing spaces (PR #484).

* `Config mod`: Fix a config mod where the filter should execute multiple deletes (PR #503).

## DOCUMENTATION

* `NextflowPlatform`: Add documentation for the usage and arguments of a VDSL3 module (PR #501).

## INTERNAL CHANGES

* `NextflowVDSL3Platform`: Renamed to `NextflowPlatform` (PR #469).

* Rename mentions of `NextFlow` to `Nextflow` (PR #476).

* `Reference static pages`: Move `.qmd` files from the website to a local folder here; `docs/reference` (PR #504). This way we can track behaviour changes that need to be documented locally.

# Viash 0.7.4 (2023-05-31): Minor bug fixes and minor improvements to VDSL3

Some small fixes and consistency improvements.
A few Quality of Life improvements were made e.g. to override the Docker `entrypoint` when working with Nextflow and providing default labels when building a Nextflow workflow.

## NEW FUNCTIONALITY

* Add default labels in Nextflow config files that set default values for cpu and memory settings (PR #412). Values are more or less logarithmically spaced (1, 2, 5, 10, ...).

* `Author`: Added `info` field to authors. Deprecated `props` field (PR #423).

* `viash config view` and `viash ns list`: Set the `.info.output` path when a platform argument is provided.

* `viash ns exec`: Added two more fields:

  - `{output}`: path to the destination directory when building the component
  - `{abs-output}`: absolute path to the destination directory when building the component

* `DockerPlatform`: Add `entrypoint` and `cmd` parameters to the docker platform config that allows overriding the default docker container settings (PR #432).

## MINOR CHANGES

* `Nextflow VDSL3`:
  - Add profiles to the Nextflow Config file when the main script is a `NextflowScript` (#408).
  - Add a `script` parameter in Nextflow Config file to add a single string or list of strings to the `nextflow.config` (PR #430).

* `Scripts`: Remove the `entrypoint` parameter for all script types except `NextflowScript` (#409). All these scripts had to check individually whether the parameter was unset, now it can be done in the `Script` apply method.

* `schema export`:
  - Restructure Nextflow-Directives, -Auto and -Config into a `nextflowParameters` group (PR #412). Previously only NextflowDirectives was exposed.
  - Restructure the format to group authors & computational requirements together with functionality (PR #426).
  - Restructure the Viash Config and Project Config pages under a `config` category (PR #426).
  - Add references in Functionality and Nextflow VDSL3 to the new documentation pages (PR #426).
  - Add description and/or examples for platforms and requirements (PR #428).

## BUG FIXES

* `viash config inject`: Fix an empty line being added at the script start for each time `viash config inject` was run (#377).

* `WorkflowHelper`: Fixed an issue where passing a remote file URI (for example `http://` or `s3://`) as `param_list` caused `No such file` errors.

* `BashWrapper`: Fix escaping of the included script where a line starting with a pipe character with optional leading spaces is stripped of the leading spaces and pipe character.
  This was quite unlikely to happen except when `viash config inject` was called on a Nextflow Script, which lead to no real config code being injected however workflows were getting corrupted. (#421)

* `Deprecation testbench`: Add missing classes to be checked (PR #426).

# Viash 0.7.3 (2023-04-19): Minor bug fixes in documentation and config view

Fix minor issues in the documentation and with the way parent paths of resources are printed a config view.

## BUG FIXES

* `DockerPlatform`: Fixed example in documentation for the `namespace_separator` parameter (PR #396).

* `viash config view`: Resource parent paths should be directories and not file (PR #398).


# Viash 0.7.2 (2023-04-17): Project-relative paths and improved metadata handling

This update adds functionality to resolve paths starting with a slash as relative to the project directory, improves handling of info metadata in the config, and fixes to the operator precedence of config mods.

## NEW FUNCTIONALITY

* Resolve resource and merge paths starting with a slash (`/`) as relative to the project directory (PR #380). To define absolute paths (which is not recommended anyway), prefix the path with the `file://` protocol. Examples:

  - `/foo` is a file or directory called `foo` in the current project directory.
  - `file:/foo` is a file or directory called `foo` in the system root.

## MINOR CHANGES

* `viash config view`: Do not modify (e.g. strip empty fields) of the `.functionality.info` and `.functionality.arguments[].info` fields (#386).

## BUG FIXES

* `ConfigMods`: Fix operator precedence issues with conditions in the config mod parsers (PR #390).

## INTERNAL CHANGES

* Clean up unused code (PR #380).

* Move circe encoders/decoders for File and Path from `io.viash.functionality.arguments` to `io.viash.helpers.circe` (PR #380).

* Store the project root directory (that is, the directory of the `_viash.yaml`) in a ViashProject object (PR #380).

* Tests: Reworked language tests to be grouped in their own subfolder and split off the bash language test from the general `testbash` folder (PR #381).

* Tests: Add additional language tests for `viash config inject` (PR #381).

* Tests: Added test for `io.viash.helpers.IO` (PR #380).


# Viash 0.7.1 (2023-03-08): Minor improvements to VDSL3 and schema functionality.

This is a minor release which improves caching in VDSL3 components and changes the formats of the schema files for the Viash config and CLI.

## MINOR CHANGES

* `DataflowHelper`: Add assertions and `def`s.

## BUG FIXES

* `VDSL3`: Only the first two elements from an event in a channel are now passed to a process. This avoids calculating cache entries based on arguments that are not used by the process, causing false-negative cache misses.

* `config_schema`:
  - Correct some incorrect markdown tags.
  - Add project config.
  - Correct documentation/markdown tags to the correct order.
  - Add summary description and example for 'resource' and 'argument', to be used on the reference website.
  - Add documentation for the Nextflow directives.

* `cli_schema`: Correct documentation/markdown tags to the correct order.

# Viash 0.7.0 (2023-02-28): Major code cleanup and minor improvements to VDSL3

* Default namespace separator has been changed from `_` to `/`. This means 
  Docker images will be named `<Registry>/<Organization>/<Namespace>/<Name>`
  by default. For example, `ghcr.io/openpipelines-bio/mapping/cellranger_count`
  instead of `ghcr.io/openpipelines-bio/mapping_cellranger_count`.

* Removed deprecated code of unused functionality to simplify code.
  - Shorthand notation for specitying input/output arguments
  - Shorthand notation for specifying Docker requirements
  - Legacy Nextflow platform

* Improvements in VDSL3 and the Nextflow Workflow Helper to make behaviour
  more predictable and fixing some bugs in the meantime. Run the following
  to get access to the updated helpers:

  ```bash
  WF_DIR="src/wf_utils"
  [[ -d $WF_DIR ]] || mkdir -p $WF_DIR
  viash export resource platforms/nextflow/ProfilesHelper.config > $WF_DIR/ProfilesHelper.config
  viash export resource platforms/nextflow/WorkflowHelper.nf > $WF_DIR/WorkflowHelper.nf
  viash export resource platforms/nextflow/DataflowHelper.nf > $WF_DIR/DataflowHelper.nf
  ```

* Improvements to test benches and several bug fixes.

## BREAKING CHANGES

* Viash config: Previously deprecated fields are now removed.
  - `functionality.inputs`: Use `arguments` or `argument_groups` instead.
  - `functionality.outputs`: Use `arguments` or `argument_groups` instead.
  - `functionality.tests`: Use `test_resources` instead. No functional difference.
  - `functionality.enabled`: Use `status: enabled` instead.
  - `functionality.requirements.n_proc`: Use `cpus` instead.
  - `platforms.DockerPlatform.privileged`: Add a `--privileged` flag in `run_args` instead.
  - `platforms.DockerPlatform.apk`: Use `setup: [{ type: apk, packages: ... }]` instead.
  - `platforms.DockerPlatform.apt`: Use `setup: [{ type: apt, packages: ... }]` instead.
  - `platforms.DockerPlatform.yum`: Use `setup: [{ type: yum, packages: ... }]` instead.
  - `platforms.DockerPlatform.r`: Use `setup: [{ type: r, packages: ... }]` instead.
  - `platforms.DockerPlatform.python`: Use `setup: [{ type: python, packages: ... }]` instead.
  - `platforms.DockerPlatform.docker`: Use `setup: [{ type: docker, run: ... }]` instead.
  - `platforms.DockerPlatform.docker.setup.resources`: Use `setup: [{ type: docker, copy: ... }]` instead.
  - `platforms.NextflowLegacy`: Use the Nextflow VDSL3 platform instead.
  - `functionality.ArgumentGroups`: No longer supports strings referring to arguments in the `arguments:` section.
    Instead directly put the arguments inside the argument groups.

* `viash_install`: The bootstrap script has been reworked in line with the project config introduced in 0.6.4:

    * The default location for installing the Viash executable is now `./viash` (was: `bin/viash`).
    * The new `viash_install` support `--output` and `--tag`.
    * The various settings that existed in `viash_install` (organisation, tag, ...) are moved to the project config.

  Please note that this new `viash_install` bootstrap script can be run from the CLI using:

    ```
    curl -fsSL dl.viash.io | bash
    ```
  The old `get.viash.io` is still available but points to the version 0.6.7 version of this component and is deprecated.

* `WorkflowHelper`: `paramsToList`, `paramsToChannel` and `viashChannel` are now deprecated and will be removed in a future release.

* `viash (ns) build`: Change the default value of the namespace separator in a Docker platform from `_` to `/`. 
  Add `".platforms[.type == 'docker'].namespace_separator := '_'"` to the project config `_viash.yaml` to revert to the previous behaviour.

## MAJOR CHANGES

* `VDSL3`: now uses the newly implemented `channelFromParams` and `preprocessInputs` instead of `viashChannel`.

## NEW FEATURES

* `WorkflowHelper`: Added `preprocessInputs` and `channelFromParams` to replace `paramsToList`, `paramsToChannel` and `viashChannel`. This refactor allows processing parameters that are already in a Channel using `preprocessInputs`, which is necessary when passing parameters from a workflow to a subworkflow in a Nextflow pipeline.

## MINOR CHANGES

* `Main`: Capture build, setup and push errors and output an exit code.

* `File downloading`: Add check to pre-emptively catch file errors (e.g. 404).

* `Scala`: Updated to Scala 2.13 and updated several dependencies.

* `Main`: Improve `match` completeness in some edge cases and throw exceptions where needed.

* `Changelog`: Reformat the changelog to a more structured format.
  For every release, there is now a date, title, and summary.
  This both improves the changelog itself but can then also be used to postprocess the CHANGELOG programmatically.

* `VDSL3`: Add a default value for `id` when running a VDSL3 module as a standalone pipeline.

* `TestBenches`:
  - Verify switching of Viash versions
  - Prepare ConfigDeriver by copying base resources to the targetFolder. Use cases so far showed that it's always required and it simplifies the usage.
  - Remove some old & unmaintained IntelliJ Idea `editor-fold` tags. Given that the testbenches were split up, these were broken but also no longer needed.
  - Add 2 testbenches for computational requirements when running `viash run` or `viash test`.
  - Added tests for different values for the `--id` and `--param_list` parameters of VDSL3 modules.

* `viash test`: Use `test` as a random tag during testing, instead of `test` plus a random string.

## BUG FIXES

* `WorkflowHelper`: fixed where passing a relative path as `--param_list` would cause incorrect resolving of input files.

* `Testbenches`: Fix GitTest testbench to correctly increment temporary folder naming and dispose them after the test finishes.

* `viash xxx url`: Fix passing a url to viash as the config file to process. Add a short testbench to test principle functionality.

* `Testbenches`: Simplify `testr` container.

* `Main`: Improve error reporting to the user in some cases where files or folders can't be found. Depending on the thrown exception, more or less context was given.

* `VDSL3`: Create parent directory of output files before starting the script.

# Viash 0.6.7 (2022-12-14): A minor release with several QoL improvements

Another minor release which contains several quality of life improvements for the Nextflow VDSL3 platform, as well as automated warnings for deprecated functionality.

## MINOR CHANGES

* `NextflowPlatform`: Create directories during a stub run when output path is a nested directory (PR #314).

* Automatically generate a warning for deprecated parameters while parsing a .viash.yaml configuration file using the inline documentation deprecation annotations.

* Add a "planned removal" field in the deprecation annotations.

* Add testbenches to verify proper formatting of the deprecation versions and compare current version to the planned removal version so no deprecated parameters get to stick around beyond what was planned.

* `NextflowPlatform`: Nextflow processes are created lazily; that is, only when running
  a Nextflow workflow (PR #321).

## BUG FIXES

* `NextflowPlatform`: Automatically split Viash config strings into strings of 
  length 65000 since the JVM has a limit (65536) on the length of string constants (PR #323).

# Viash 0.6.6 (2022-12-06): A small bugfix release

This release fixes an issue where stderr was being redirected to stdout.

## BUG FIXES

* Don't redirect stderr to stdout when switching Viash versions (#312).

# Viash 0.6.5 (2022-12-02): A small bugfix release

A small update which fixes an issue with `viash ns list` that was
introduced in Viash 0.6.3.

## BUG FIXES

* `viash ns list`: When the `-p <platform>` is defined, filter the 
  output by that platform.

# Viash 0.6.4 (2022-11-30): Add backwards compability by supporting switching to older Viash versions

This release adds features related to managing Viash projects and 
allows for better runtime introspection of Nextflow VDSL3 modules.

The most notable changes are:

* You can switch versions of Viash using the `VIASH_VERSION` 
  environment variable! Example:
  
  ```bash
  VIASH_VERSION=0.6.0 viash --version
  ```

  More importantly, you can specify the version of Viash you want
  in a project config. See below for more info.

* Introducing Viash project config files as an experimental feature.
  It allows storing project-related settings in a `_viash.yaml` 
  config file which you should store at the root of your repository.
  Example:

  ```yaml
  viash_version: 0.6.4
  source: src
  target: target
  config_mods: |
    .platforms[.type == 'docker'].target_registry := 'ghcr.io'
    .platforms[.type == 'docker'].target_organization := 'viash-io'
    .platforms[.type == 'docker'].namespace_separator := '/'
    .platforms[.type == 'docker'].target_image_source := 'https://github.com/viash-io/viash'
  ```

* It's now possible to specify in which order Viash will merge
  Viash configs. Example:

  ```yaml
  functionality:
    name: foo
    arguments:
      - __merge__: obj_input.yaml
        name: "--one"
      - __merge__: [., obj_input.yaml]
        name: "--two"
      - __merge__: [obj_input.yaml, .]
       name: "--three"
  ```

Please take note of the following breaking changes:

* Passing non-existent paths to a Viash component will cause the 
  component to generate an error when no file or folder is found.
  Set `must_exist` to `false` to revert to the previous behaviour.

* The arguments `--write_meta/-w` and `--meta/-m` no longer exist,
  because every `viash build/run/test` run will generate a 
  `.config.vsh.yaml` meta file.

## BREAKING CHANGES

* Config: Viash configs whose filenames start with a `.` are ignored (PR #291).

* `viash build`: `--write_meta/-m` and `--meta/-m` arguments have been removed. 
  Instead, the `.config.vsh.yaml` file is always created when building Viash components (PR #293).

* `FileArgument`: Default setting of `must_exist` was changed from `false` to `true`. 
  As such, the component will throw an error by default if an input file or output file
  is missing (PR #295).

* Config merging: `__inherits__` has been renamed to `__merge__`.

## NEW FUNCTIONALITY

* You can switch versions of Viash using the `VIASH_VERSION` 
  environment variable (PR #304)! Example:
  
  ```bash
  VIASH_VERSION=0.6.0 viash --version
  ```

* Traceability: Running `viash build` and `viash test` creates a `.config.vsh.yaml` file 
  by default, which contains the processed config of the component. As a side effect, 
  this allows for reading in the `.config.vsh.yaml` from within the component to learn 
  more about the component being tested (PR #291 and PR #293).

* `FileArgument`: Added `create_parent` option, which will check if the directory of an output
file exists and create it if necessary (PR #295).

## MINOR CHANGES

* `viash run`, `viash test`: When running or testing a component, Viash will add an extension
  to the temporary file that is created. Before: `/tmp/viash-run-wdckjnce`, 
  now: `/tmp/viash-run-wdckjnce.py` (PR #302).

* NextflowPlatform: Add `DataflowHelper.nf` as a retrievable resource in Viash (PR #301).

* NextflowPlatform: During a stubrun, argument requirements are turned off and
  the `publishDir`, `cpus`, `memory`, and `label` directives are also removed 
  from the process (PR #301).

* `NextflowPlatform`: Added a `filter` processing argument to filter the incoming channel after 
  the `map`, `mapData`, `mapId` and `mapPassthrough` have been applied (PR #296).

* `NextflowPlatform`: Added the Viash config to the Nextflow module for later introspection (PR #296).
  For example:
  ```groovy
  include { foo } from "$targetDir/path/foo/main.nf"

  foo.run(filter: { tup ->
    def preferredNormalization = foo.config.functionality.info.preferred_normalization
    tup.normalization_id == preferredNormalization
  })
  ```
## BUG FIXES

* `BashWrapper`: Don't overwrite meta values when trailing arguments are provided (PR #295).

## EXPERIMENTAL FEATURES

* Viash Project: Viash will automatically search for a `_viash.yaml` file in the directory of 
  a component and its parent directories (PR #294).

  Contents of `_viash.yaml`:
  ```yaml
  source: src
  target: target
  config_mods: |
    .platforms[.type == 'docker'].target_registry := 'ghcr.io'
    .platforms[.type == 'docker'].target_organization := 'viash-io'
    .platforms[.type == 'docker'].namespace_separator := '/'
    .platforms[.type == 'docker'].target_image_source := 'https://github.com/viash-io/viash'
  ```

* Config merging: Allow specifying the order in which Viash will merge configs (PR #289).
  If `.` is not in the list of inherited objects, it will be added at the end.

  Contents of `config.vsh.yaml`:
  ```yaml
  functionality:
    name: foo
    arguments:
      - __merge__: obj_input.yaml
        name: "--one"
      - __merge__: [., obj_input.yaml]
        name: "--two"
      - __merge__: [obj_input.yaml, .]
        name: "--three"
  ```

  Contents of `obj_input.yaml`:
  ```yaml
  type: file
  name: --input
  description: A h5ad file
  ```
  Output of `viash config view config.vsh.yaml` (stripped irrelevant bits):
  ```yaml
  functionality:
    arguments:
    - type: "file"
      name: "--one"
      description: "A h5ad file"
    - type: "file"
      name: "--input"
      description: "A h5ad file"
    - type: "file"
      name: "--three"
      description: "A h5ad file"
  ```
  

# Viash 0.6.3 (2022-11-09): Quality-of-life improvements in Viash.

This release features contains mostly quality of life improvements and some experimental functionality. Most notably:

* `viash ns list` now only returns a config just once instead of once per platform.

* A functionality's info field can contain any data structures. An `.info` field was added to arguments as well.

* Bug fixes for using Viash with podman, Nextflow>=22.10 and R<4.0.

* Experimental support for inheriting from config partials.

## MAJOR CHANGES

* `Config`: Made major internal changes w.r.t. how config files are read and at which point a platform (native, docker, nextflow)
  is applied to the functionality script. The only visible side effect is that 
  `viash ns list` will output each config only once instead of multiple times.

* `Functionality`: Structured annotation can be added to a functionality and its arguments using the `info` field. Example:
  ```yaml
  functionality:
    name: foo
    info:
      site: https://abc.xyz
      tags: [ one, two, three ]
    arguments:
      - name: --foo
        type: string
        info:
          foo: bar
          a:
            b:
              c
  ```

## MINOR CHANGES

* `BashWrapper`: Allow printing the executor command by adding `---verbose ---verbose` to a `viash run` or an executable.

* `Testbenches`: Rework `MainBuildAuxiliaryNativeParameterCheck` to create stimulus files and loop over the file from bash instead of looping natively.
  This prevents creating thousands of new processes which would only test a single parameter.
  Note this still calls the main script for each stimulus separately, but that was the case anyway, only much much worse.

* `Testbenches`: Split some grouped test benches into slightly smaller test benches that group tested functionality better.

* `Annotations`: Complete the config schema annotations.
  Make sure all arguments are documented.
  Added an annotation `internalFunctionality` and `undocumented` for arguments that should not be documented.
  Added a testbench that verifies that all arguments are in fact annotated, skipping those that are not in the class constructor.
  Adds a hierarchy field in the `__this__` member to list the relation of the own and parent classes.

* `Testbenches`: Add exit code to helper method `testMainWithStdErr`.

* `Testbenches`: Add testbench to verify viash underscore components (viash_build, viash_install, viash_push, viash_skeleton, viash_test).

* `Testbenches`: Update viash underscore component tests to use `$meta_executable`.

* `viash ns exec`: Allow choosing whether the `{platform}` field should be filled in, based on the `--apply_platform` parameter.

## BUG FIXES

* `DockerPlatform`: Remove duplicate auto-mounts (#257).

* `Underscore component tests`: Fix tests for `viash_skeleton` and `viash_test` components.

* `NextflowVDSL3Platform`: Fix 'Module scriptPath has not been defined yet' error when Nextflow>=22.10 (#269).

* `config inject`: Doesn't work when `must_exist == true` (#273).

* `RScript`: Fix compatibility issue where the new character escaping in `r_script` required R>=4.0 (#275). Escaping is now handled without
  using the new `r'(foo)'` notation.

## DEPRECATION

* `DockerRequirements`: The `resources:` setting has been deprecated and will be removed in Viash 0.7.0. Please use `copy:` instead.

* `DockerRequirements`: The `privileged:` setting has been deprecated and will be removed in Viash 0.7.0. Please use `run_args: "--privileged"` instead.

## EXPERIMENTAL FUNCTIONALITY

* `Config`: Any part of a Viash config can use inheritance to fill data (PR #271). For example:
  Contents of `src/test/config.vsh.yaml`:
  ```yaml
  __inherits__: ../api/base.yaml
  functionality:
    name: test
    resources:
      - type: bash_script
        path: script.sh
        text: |
          echo Copying $par_input to $par_output
          cp $par_input $par_output
  ```
  Contents of `src/api/base.yaml`:
  ```yaml
  functionality:
    arguments:
      - name: "--input"
        type: file
      - name: "--output"
        type: file
        direction: output
  ```
  The resulting yaml will be:
  ```yaml
  functionality:
    name: test
    arguments:
      - name: "--input"
        type: file
      - name: "--output"
        type: file
        direction: output
    resources:
      - type: bash_script
        path: script.sh
        text: |
          echo Copying $par_input to $par_output
          cp $par_input $par_output
  ```

# Viash 0.6.2 (2022-10-11): Two bug fixes

This is a quick release to push two bug fixes related to security and being able to run Nextflow with optional output files.

## BUG FIXES

* `Git`: Strip credentials from remote repositories when retrieving the path.

* `VDSL3`: Allow optional output files to be `null`.

# Viash 0.6.1 (2022-10-03): Minor improvements in functionality

This release contains mostly minor improvements of functionality released in Viash 0.6.0. Most notably:

* Support was added for `type: long` arguments

* `meta["n_proc"]` has been renamed to `meta["cpus"]`. `meta["cpus"]` is now an integer, whereas `meta["memory_*"]` are now longs.

* `viash ns exec` is able to recognise `{platform}` and `{namespace}` fields.

* And various bug fixes and improvements to documentation and unit testing.

## BREAKING CHANGES

* Deprecated usage `resources_dir` variable inside scripts, use `meta["resources_dir"]` instead (or `$meta_resources_dir` in Bash, or `meta$resources_dir` in R).

* Deprecated `meta["n_proc"]` in favour for `meta["cpus"]`.

## NEW FUNCTIONALITY

* `viash ns exec`: Added two more fields:

  - `{platform}`: the platform name (if applicable)
  - `{namespace}`: the namespace of the component

* `LongArgument`: Added support for 64-bit integers with `type: long` as opposed to `type: integer` which are 32-bit integers.

## MAJOR CHANGES

* Allow passing integers/doubles/booleans to string parameters (#225). Removed the 'Version' helper class.

## MINOR CHANGES

* `meta["cpus"]` is now an integer, `meta["memory_*"]` are now longs (#224).

* `DockerPlatform`: Only store author names in the authors metadata.

* `NextflowPlatform`: Only store author names in the authors metadata.

* `Argument[_]`: Turn `multiple_sep` from `Char` into `String`.

## INTERNAL CHANGES

* All `meta[...]` variables are now processed similar to `Argument[_]`s, instead of using custom code to convert object types and detect Docker mounts.

* `Escaper`: Make more generic Escaper helper class.

## DOCUMENTATION

* Hardcoded URLs pointing to viash.io in the documentation annotations were replaced with a new keyword system.

* Replaced references to "DSL" with "Dynamic Config Modding" in the `--help` output.

* Added an example for Ruby based Docker setups.

## BUG FIXES

* `viash ns`: Reverse exit code outputs, was returning 1 when everything was OK and 0 when errors were detected (PR #227).

* `viash config inject`: Fix processing of arguments when argument groups are defined (#231).

* Fixed a few typos in the CLI.

* Fixed the formatting of `ns exec` documentation.

* `VDSL3`: Fix stub functionality.

* `VDSL3`: Fix error during error message.

* `viash test`: Fix issue where `VIASH_TEMP` could not be a relative directory when running `viash test` (#242).

* `BashScript`, `CSharpScript`, `JavaScriptScript`, `PythonScript`, `RScript`, `ScalaScript`: Fix quoting issues of certain characters (#113).

## DEPRECATION

* `NextflowPlatform`: Deprecate `--param_list_format` parameter.

## TESTING

* `BashScript`, `CSharpScript`, `JavaScriptScript`, `PythonScript`, `RScript`, `ScalaScript`: Implement more rigorous testing of which characters are escaped.

* `BashWrapper`: Escape usage of `multiple_sep`. This fixes various checks and transformations not working when when `multiple_sep` is set to `";"` (#235).

# Viash 0.6.0 (2022-09-07): Nextflow VDSL3 is now the default, support for tracking memory and cpu requirements more elegantly

The first (major) release this year! The biggest changes are:

* Nextflow VDSL3 is now the default Nextflow platform, whereas the legacy Nextflow platform has been deprecated.

* Support for tracking memory and cpu requirements more elegantly.

* Grouping arguments in groups more concisely.

* The addition of a `viash ns exec` command, to be able to execute commands on Viash components more easily.

## BREAKING CHANGES

* `NextflowPlatform`: `variant: vdsl3` is now the default NextflowPlatform. `variant: legacy` has been deprecated.

* `Functionality`: Fields `.inputs` and `.outputs` has been deprecated. Please use `.argument_groups` instead (#186).
  Before:
  ```yaml
  functionality:
    inputs:
      - name: "--foo"
    outputs:
      - name: "--bar"
  ```
  Now:
  ```yaml
  functionality:
    argument_groups:
      - name: Inputs
        arguments:
          - name: "--foo"
            type: file
      - name: Outputs
        arguments:
          - name: "--bar"
            type: file
            direction: output
  ```

* Passing strings to an argument group's arguments has been deprecated. Please simply copy the argument itself into the argument group (#186).
  Before:
  ```yaml
  functionality:
    arguments:
      - name: "--foo"
        type: file
      - name: "--bar"
        type: file
        direction: output
    argument_groups:
      - name: Inputs
        arguments: [ foo ]
      - name: Outputs
        arguments: [ bar ]
  ```
  Now:
  ```yaml
  functionality:
    argument_groups:
      - name: Inputs
        arguments:
          - name: "--foo"
            type: file
      - name: Outputs
        arguments:
          - name: "--bar"
            type: file
            direction: output
  ```

## NEW FUNCTIONALITY

* Allow setting the number of processes and memory limit from within the Viash config, 
  as well as a list of required commands. Example:

  ```yaml
  functionality:
  name: foo
  requirements:
    cpus: 10
    memory: 10GB
    commands: [ bash, r, perl ]
  ```
  
  You can override the default requirements at runtime:

  - `./foo ---cpus 4 ---memory 100PB` (for NativePlatform or DockerPlatform)
  - By adding `process.cpus = 4` and `process.memory "100 PB"` to a nextflow.config (for NextflowPlatform)

  This results the following meta variables to be injected into a script:

  - `meta_cpus` (in Bash) or `meta["cpus"]` (in any other language): Number of processes the script is allowed to spawn.
  - `meta_memory_b` (in Bash) or `meta["memory_b"]` (in any other language): Amount of memory the script is allowed to allocate, in bytes.
  - `meta_memory_kb` (in Bash) or `meta["memory_kb"]` (in any other language): Same but in kilobytes, rounded up.
  - `meta_memory_mb` (in Bash) or `meta["memory_mb"]` (in any other language): Same but in megabytes, rounded up.
  - `meta_memory_gb` (in Bash) or `meta["memory_gb"]` (in any other language): Same but in gigabytes, rounded up.
  - `meta_memory_tb` (in Bash) or `meta["memory_tb"]` (in any other language): Same but in terabytes, rounded up.
  - `meta_memory_pb` (in Bash) or `meta["memory_pb"]` (in any other language): Same but in petabytes, rounded up.
  
* `viash ns exec`: Added a command for executing arbitrary commands for all found Viash components.
  The syntax of this command is inspired by `find . -exec echo {} \;`.
  
  The following fields are automatically replaced:
   * `{}` | `{path}`: path to the config file
   * `{abs-path}`: absolute path to the config file
   * `{dir}`: path to the parent directory of the config file
   * `{abs-dir}`: absolute path to the directory of the config file
   * `{main-script}`: path to the main script (if any)
   * `{abs-main-script}`: absolute path to the main script (if any)
   * `{functionality-name}`: name of the component
  
  A command suffixed by `\;` (or nothing) will execute one command for each
  of the Viash components, whereas a command suffixed by `+` will execute one
  command for all Viash components.

* `ConfigMod`: Added a `del(...)` config mod to be able to delete a value from the yaml. Example: `del(.functionality.version)`.

## MAJOR CHANGES

* `Folder structure`: Adjusted the folder structure to correctly reflect the the namespace change of viash from `com.dataintuitive.viash` to `io.viash`.

* `Functionality`: Reworked the `enabled` field from boolean to a `status` field which can have the following statusses: `enabled`, `disabled` and `deprecated`.
  When parsing a config file which has the `status` field set to `deprecated` a warning message is displayed on stderr.
  Backwards for `enabled` is provided where `enabled: true` => `status: enabled` and `enabled: false` => `status: false`. The `enabled` field is marked deprecated.

## MINOR CHANGES

* `Resources`: Handle edge case when no resources are specified in the `vsh.yaml` config file and display a warning message.

* `BashWrapper`: Add a warning when an argument containing flags (e.g. `--foo`) is not recognized and will be handled as a positional argument as this is likely a mistake.

* `Functionality`: Add check to verify there are no double argument names or short names in the config `vsh.yaml` declarations.

* `BashWrapper`: Add check to verify a parameter isn't declared twice on the CLI, except in the case `multiple: true` is declared as then it's a valid use case.

* `BashWrapper`: For int min/max checking: use native bash functionality so there is no dependency to `bc`.
  For double min/max checking: add fallback code to use `awk` in case `bc` is not present on the system (most likely to happen when running tests in a docker container).

* `viash ns list/viash config view`: Allow viewing the post-processed argument groups by passing the `--parse_argument_groups` parameter.

## TESTING

* `ConfigMod`: Added unit tests for condition config mods.

* `MainTestDockerSuite`: Derive config alternatives from the base `vsh.yaml` instead of adding the changes in separate files.
  This both reduces file clutter and prevents having to change several files when there are updates in the config format.

* `GitTest`: Added unit tests for Git helper (PR #216).

## BUG FIXES

* `csharp_script`, `javascript_script`, `python_script`, `r_script`, `scala_script`: Make meta fields for `memory` and `cpus` optional.

* `NextflowVdsl3Platform`: Don't generate an error when `--publish_dir` is not defined and `-profile no_publish` is used.

* `Viash run`: Viash now properly returns the exit code from the executed script.

* `Git`: Fix incorrect metadata when git repository is empty (PR #216).

# Viash 0.5.15 (2022-07-14): Added testbenches, default argument groups and bugfixes for VDSL3

This release introduces testbenches and new default argument groups: `Inputs`, `Outputs` and `Arguments`.

## BREAKING CHANGES

* `WorkflowHelper::helpMessage`: Now only takes one argument, namely the config.

## MAJOR CHANGES

* `Namespace`: Changed the namespace of viash from `com.dataintuitive.viash` to `io.viash`.

## MINOR CHANGES

* `Testbenches`: Add a testbench framework to test lots of character sequences, single or repeating to be tested in the yaml config. This can be used to later extend to other tests.

* `Testbenches::vdsl3`: Add testbenches to verify functionality:
  - Vdsl3's `param_list` (`yamlblob`, `yaml`, `json`, `csv`).
  - Nextflow's own `params-file`.
  - Vdsl3's recalculating resource file paths to be relative to the `param_list` file instead of the workflow file (only available for `yaml`, `json`, `csv`).
  - Vdsl3's wrapping of modules to run these as a separate workflow automagically out of the box.

* `Main`: Added `viash --schema_export` which outputs a schema of the Viash config file
  to console. This is to be used to automate populating the documentation website.

* `Helper`: Split help message by argument group.

* `Helper`: Remove unneeded arguments.

* `Functionality`: Add default groups `Inputs`, `Outputs` and `Arguments` for all arguments missing from user-defined `argument_groups`.

* `WorkflowHelper::helpMessage`: Rewrite to bring on par with Viash's help message.

* `BooleanArguments`: Renamed internal class names for BooleanArguments to be better in line with how they are named in the config yaml.
  `BooleanArgumentRegular` -> `BooleanArgument` (in line with `boolean`)
  `BooleanArgumentTrue` -> `BooleanTrueArgument` (in line with `boolean_true`)
  `BooleanArgumentFalse` -> `BooleanFalseArgument` (in line with `boolean_false`)

## BUG FIXES

* `NextflowVdsl3Platform`: Change how `--id` is processed when a VDSL3 module is called from the CLI.

* `NextflowVdsl3Platform`: Fix error when param_list is `null`.

* `NextflowVdsl3Platform`: Fix error when optional, multiple arguments are set to `null`.

* `Testbenches`: Better capture expected error messages while running testbenches again. Code changes right before previous release re-introduced some of the messages.

* `NextflowVdsl3Platform`: Fix issue where optional parameters aren't removed when `.run(args: [optarg: null])`.

* `WorkflowHelper::readCsv`: Treat empty values as undefined instead of throwing an error.

* `NextflowVdsl3Platform`: Use `$NXF_TEMP` or `$VIASH_TEMP` as temporary directory if the container engine is not set to `docker`, `podman` or `charlieengine`, else set to `/tmp`.

* `Resources`: When adding a resource folder, allow a trailing `/` at the end of the path.
  Previously this caused the target folder to be erased and the content of the resource folder to be written directly into the target folder.

# Viash 0.5.14 (2022-06-30): Argument groups can now be defined in the Viash config

Argument groups allow for grouping arguments together by function or category, making the `--help` output a lot more clear for components with a lot of arguments.

## NEW FUNCTIONALITY

* `Functionality`: Allow specifying argument groups. Example:
  ```yaml
  functionality:
    ...
    argument_groups:
      - name: First group
        arguments: [foo, bar]
        description: Description
  ```

* Addition of the `viash_nxf_schema` component for converting a Viash config (for a workflow) into a nextflow schema file.

* `NextflowVdsl3Platform`: Use `--param_list` to initialise a Nextflow channel with multiple parameter sets.
  Possible formats are csv, json, yaml, or simply a yaml_blob.
  A csv should have column names which correspond to the different arguments of this pipeline.
  A json or a yaml file should be a list of maps, each of which has keys corresponding to the arguments of the pipeline.
  A yaml blob can also be passed directly as a parameter.
  Inside the Nextflow pipeline code, params.param_list can also be used to directly a list of parameter sets.
  When passing a csv, json or yaml, relative path names are relativized to the location of the parameter file.
  
  Examples: 
  ```sh
  nextflow run "target/foo/bar/main.nf" --param_list '[{"id": "foo", "input": "/path/to/bar"}]'
  nextflow run "target/foo/bar/main.nf" --param_list "params.csv" --reference "/path/to/ref"
  ```

## MAJOR CHANGES

* `NextflowVdsl3Platform`: The functionality is now slurped from a json instead of manually
  taking care of the formatting in Groovy.

* `NextflowVdsl3Platform`: The `--help` is auto-generated from the config.

## MINOR CHANGES

* `NextflowVdsl3Platform`: Allow both `--publish_dir` and `--publishDir` when `auto.publish = true`.

* `NextflowVdsl3Platform`: Allow passing parameters with multiplicity > 1 from Nextflow CLI.

* `Main`: Added `viash --cli_export` which outputs the internal cli construction information 
  to console. This is to be used to automate populating the documentation website.

* `viash ns`: Display success and failure summary statistics, printed to stderr.

* `DataObject`: `.alternatives` is now a `OneOrMore[String]` instead of `List[String]`, meaning
  you can now specify `{ type: string, name: "--foo", alternatives: "-f" }` instead of 
  `{ type: string, name: "--foo", alternatives: [ "-f" ] }`

* `BashWrapper`: Added metadata field `meta_executable`, which is a shorthand notation for
  `meta_executable="$meta_resources_dir/$meta_functionality_name"`

## INTERNAL CHANGES

* `Arguments`: Internal naming of functionality.arguments is changed from DataObject to Arguments. Change is also applied to child classes, e.g. StringObject -> StringArgument.

* `Script`: Allow more control over where injected code ends up.

* Restructure type system to allow type-specific arguments.

## BUG FIXES

* `DockerPlatform`: Change `org.opencontainers.image.version` annotation to `functionality.version` when set.
  Additionally fixed retrieving the git tag possibly returning `fatal: No names found, cannot describe anything.` or similar.

* `viash config inject`: Fix config inject when `.functionality.inputs` or `.functionality.outputs` is used.

* `BashWrapper`: Don't add `bc` as dependency. Only perform integer/float min/max checks when bc is available, otherwise ignore.

* `DockerPlatform`: Fix inputs & outputs arguments being present twice.

* `viash ns test`: Silently skip Nextflow platforms as these don't support tests and will always fail.

* `Testbenches`: Better capture expected error messages while running testbenches. Having these show on the console could be confusing.

* `NextflowVdsl3Platform`: Fix issue when running multiple VDSL3 modules concurrently on the same channel.

# Viash 0.5.13 (2022-06-10): Added overriding of the container registry for the VDSL3 + VDSL3 bug fixes

VDSL3 gets even more improvements and bug fixes.

## NEW FUNCTIONALITY

* `NextflowVdsl3Platform`: Allow overriding the container registry of all Viash components by 
  setting the `params.override_container_registry` value. Only works for auto-derived image names.

## MAJOR CHANGES

* `Functionality`: renamed `tests` to `test_resources`.
  Backwards compatibility provided but a notification message is displayed on the console.

## MINOR CHANGES

* `Functionality` and `viash ns`: Added `.enabled` in functionality, set to `true` by default.
  Filter for disabled components in namespace commands.

* `DockerPlatform`: Add org.opencontainers.image annotations to built docker images.

* `Functionality`: when defining text resources, permit defining `path` instead of `dest`.
  If both `dest` and `path` are unset, use a default file name depending on the resource type, such as `script.sh` or `text.txt`.

* `viash build`: Errors are printed in red.

## BUG FIXES

* `NextflowVdsl3Platform`: Undefined input files should not inject a `VIASH_PAR_*` variable when `multiple: true`.

* `NextflowVdsl3Platform`: Make injected resources dir absolute.

* `NextflowVdsl3Platform`: Fix escaping of triple single quotes.

* `NextflowVdsl3Platform`: Also apply auto.simplifyInput to Lists.

* `DockerPlatform`: added a `test_setup` that allows adding apt/apk/... setup requirements.
  These are only executed when running tests.

# Viash 0.5.12 (2022-05-24): Improvements for VDSL3 and the Bash wrapper + several bug fixes

This release contains a bunch improvements for VDSL3 and adds some parameters to the `viash test` and `viash test ns` commands.

## MINOR CHANGES

* `--help`: Don't print "my_component <not versioned>" when no version is specified, 
  but instead simply "my_component".

* `NextflowVdsl3Platform`: Set `mode=copy` for `auto.publish` and `auto.transcript`.

* `NextflowVdsl3Platform`: When a module is used multiple times in the same workflow, 
  don't throw an error anymore, instead simply generate a warning.

* `NextflowVdsl3Platform`: Throw an error when an input file was not found.

* `viash build`: Indent auto-generated code according the indentation of `VIASH START` when found.
  
* `Main`: Handle not finding the config file or resources in a config file better.
  Display a more helpful message instead of a stack trace.

* `BashWrapper`: Add checks on parameters for valid integer, double and boolean values.

* `BashWrapper`: Add option to limit string and integer values to specific choice values.

* `BashWrapper`: Add option to set min and max values for integer and double values.

* Dependencies:
  - Scala was upgraded from 2.12.10 to 2.12.15
  - sbt was upgraded from 1.3.4 to 1.6.1
  - sbt-scoverage was upgraded from 1.5.1 to 1.9.3

## BUG FIXES

* `viash_test`: Add back `--no_cache` parameter to `viash_test`.

* `viash_test`: Fix `--append` parameter for `viash_test`, was not getting passed through.

* `viash ns test`: Fix `--append` parameter, actually start from a clean file if append is false.

* `viash_push`: Fix component not being built during a release of Viash.

* `PythonRequirements`: Fix packages being mentioned twice in a Dockerfile.

* `Main`: Added support spaces in filenames of config files and resources

* `BashWrapper`: Display a message when the last parsed argument would require more values than are still available.
  Now display a message that values are missing, used to silently crash the wrapper.

* `viash config inject`: Fix error when file argument is `must_exist: true`.
  

# Viash 0.5.11 (2022-05-09): Nextflow VDSL3 is here!

This release contains additional sugar syntax for specifying inputs and outputs in a Viash config, 
a beta implementation for the next-generation Viash platform, and several other minor improvements.

## MAJOR CHANGES

* `Functionality`: Now also accepts 'inputs' and 'outputs' in addition to 'arguments'. For inputs and outputs,
  any specified arguments will have default `type: file` and `direction: input` or `direction: output` respectively.

## MINOR CHANGES

* `DockerPlatform`: Move description labels to the end of the Dockerfile to improve cross-component caching.

* `Functionality`: Arguments where `.multiple` is `true` can now have lists as `default` and `example`.

* `viash_build`: Added unit test for this component.

* `viash_test`: Added unit test for this component.

* `PythonRequirements`: Allow upgrading dependencies. Example: `[ type: python. pypi: anndata, upgrade: true ]`.

* `NextflowLegacyPlatform`: Remove annoying messages when building Nxf modules.

* `ConfigMods`: Expanded the DSL to allow specifying at which point to apply a config mod.
  This functionality was necessary to allow for setting fields which alter the way configs are parsed.
  Example of when this is useful: `<preparse> .platforms[.type == "nextflow"].variant := "vdsl3"`.
  Updating workflow of parsing a config file is:
    - read Yaml from file
    - apply preparse config mods
    - parse resulting Json as Config, thereby instantiating default values etc.
    - convert Config back to Json
    - apply postparse config mods (original config mods)
    - convert final Json back to Config

## BETA FUNCTIONALITY

* `NextflowVdsl3Platform`: A beta implementation of the next-generation Viash+Nextflow platform.
  See https://github.com/viash-io/viash/issues/82 for more information. You can access the previous Nextflow
  platform by using the `variant` parameter:
  ```yaml
  - type: nextflow
    variant: legacy
    separate_multiple_outputs: false
  ```

## BUG FIXES

* `viash_build` and `viash_test`: The `query_name` and `query_namespace` arguments were switched around. These arguments are now passed correctly.

* `BashScript`, `JavaScriptScript`, `PythonScript`, `RScript`: Correctly escape `'` (#113). Update unit tests accordingly.

* `CSharpScript`, `ScalaScript`: Correctly escape `"` (#113). Update unit tests accordingly.

* `viash_build`, `viash_test`, `viash_push`: Don't try to remove log files if they don't exist.

## INTERNAL CHANGES

* `DataObject`: 
  - Renamed `otype` to `flags`.
  - Renamed `oType` to `type`
  - Deprecated `tag` (unused feature).

* All abstract / inherited classes: Renamed `oType` to `type`.

## DEPRECATION

* `Functionality`: Deprecated `function_type` and `add_resources_to_path`. These should be 
  unused features, by now.
  
# Viash 0.5.10.1 (2022-03-16): A quick bug fix

This quick release fixes a bug that prevented the correct passthrough of the new `organization` field.

## BUG FIX

* `NextflowPlatform`: Fix passthrough of `organization` field.

# Viash 0.5.10 (2022-03-15): Rework of the Viash helper components

The `viash_install`, `viash_build`, `viash_test` and `viash_push` components have been reworked.

## MAJOR CHANGES

* `viash_install`:
  - Added `--log_prefix`: This prefix is used to determine the path of the log files for `viash_build`, `viash_test` and `viash_push`.
  - Added `--organization`: Id of the organisation to be used in the Docker image name, i.e. `<registry>/<organization>/<namespace><namespace_sep><name>`.
  - Added `--target_image_source`: Url to the Git repo in which this project resides.
  - Removed `--log`.

* `viash_build`:
  - Reduce code duplication by contructing the command with Bash Arrays.
  - Renamed `--platforms` to `--platform`.
  - Added `--organization`: Id of the organisation to be used in the Docker image name, i.e. `<registry>/<organization>/<namespace><namespace_sep><name>`.
  - Added `--target_image_source`: Url to the Git repo in which this project resides.
  - Changed default of `--log` from `log.txt` to `.viash_build_log.txt`.
  - Added `--verbose`: Print out the underlying `viash ns build` command before running it.

* `viash_test`:
  - Reduce code duplication by contructing the command with Bash Arrays.
  - Renamed `--platforms` to `--platform`.
  - Added `--organization`: Id of the organisation to be used in the Docker image name, i.e. `<registry>/<organization>/<namespace><namespace_sep><name>`.
  - Added `--target_image_source`: Url to the Git repo in which this project resides.
  - Changed default of `--log` from `log.txt` to `.viash_test_log.txt`.
  - Changed default of `--tsv` from `log.tsv` to `.viash_test_log.tsv`.
  - Added `--verbose`: Print out the underlying `viash ns test` command before running it.

* `viash_push`:
  - Reduce code duplication by contructing the command with Bash Arrays.
  - Added `--organization`: Id of the organisation to be used in the Docker image name, i.e. `<registry>/<organization>/<namespace><namespace_sep><name>`.
  - Changed default of `--log` from `log.txt` to `.viash_push_log.txt`.
  - Added `--verbose`: Print out the underlying `viash ns build` command before running it.

## MINOR CHANGES

* `NextflowPlatform`: Added the `organization` field to the nextflow platform as well.

# Viash 0.5.9 (2022-03-12): Allow interrupting Viash components

The biggest change in this release is that long running Viash components (VS Code server or R Studio server for example) can now be interrupted by pressing CTRL-C or by sending it an `INT` or `SIGINT` signal. Before this release, you had to manually stop the Docker container to get the component to terminate.

## NEW FEATURES

* `viash run`: A long running Viash component can be interrupted by pressing 
  CTRL-C or by sending it an `INT` or `SIGINT` signal.

* `DockerPlatform`: Automatically add a few labels based on metadata to Dockerfile.

* `DockerPlatform`: Added value `target_image_source` for setting the source of 
  the target image. This is used for defining labels in the dockerfile.
  Example:
  ```yaml
  target_image_source: https://github.com/foo/bar
  ```

## MINOR CHANGES

* `viash ns list`: Added `--format yaml/json` argument to be able to return the
  output as a json as well. Useful for when `jq` is installed but `yq` is not. Example:
  ```
    viash ns list -p docker -f json | jq '.[] | .info.config'
  ```

* `viash config view`: Same as above.

## DEPRECATION

* `CLI`: Deprecated `-P` flag use `-p` intead.

* `DockerPlatform`: Deprecated `version` value.

# Viash 0.5.8 (2022-02-28): Allow defining a Docker image organization, and single values can be used in place of lists

## NEW FUNCTIONALITY

* `DockerPlatform`: Allow defining a container's organisation. Example:
  ```yaml
    - type: docker
      registry: ghcr.io
      organisation: viash-io
      image: viash
      tag: "1.0"
      target_registry: ghcr.io
      target_organization: viash-io
  ```

* `DockerRequirement`: Add label instructions. Example:
  `setup: [ [ type: docker, label: [ "foo BAR" ]]]`

* `Config`: In specific places, allow parsing a value as a list of values. Fixes #97.
  This mostly applies to list values in `DockerPlatform`, but also to author roles.
  Examples:
  ```yaml
  functionality:
    name: foo
    authors:
      - name: Alice
        role: author # can be a string or a list
  platforms:
    - type: docker
      port: "80:80" # can be a string or a list
      setup:
        - type: r
          packages: incgraph # can be a string or a list
  ```
  
## BREAKING CHANGES

* `viash test`: This command doesn't automatically add the resources dir to the path.

## BUG FIXES

* `Functionality`: Fix `.functionality.add_resources_to_path` not being picked up correctly.

* `AptRequirement`: Set `DEBIAN_FRONTEND=noninteractive` by default. This can be turned off by specifying:
  ```yaml
    - type: apt
      packages: [ foo, bar ]
      interactive: true
  ```

## MINOR CHANGES

* `Main`: Slightly better error messages when parsing of viash yaml file fails.
  Before:
  ```
  $ viash test src/test/resources/testbash/config_failed_build.vsh.yaml 
  Exception in thread "main" DecodingFailure(Unexpected field: [package]; valid fields: packages, interactive, type, List(DownField(apt), DownArray, DownField(platforms)))
  ```
  
  After:
  ```
  $ viash test src/test/resources/testbash/config_failed_build.vsh.yaml 
  Error parsing 'file:/path/to/viash/src/test/resources/testbash/config_failed_build.vsh.yaml'. Details:
  Unexpected field: [package]; valid fields: packages, interactive, type: DownField(apt),DownArray,DownField(platforms)
  ```

# Viash 0.5.7 (2022-02-16): Argument examples need to be of the same type as the argument itself

Examples for arguments now need to be of the same type as the argument itself. You can't provide an `integer` for a `string`-based argument for example.  
A handy new command has been added: `viash config inject`. This can be used to inject a Viash header into a script based on the arguments of the config file.

There have been some improvements to the Docker platform as well.  
You can now add yum packages as a requirement:

  ```yaml
  platforms:
    - type: docker
      image: bash:latest
      setup:
        - type: yum
          packages: [ wget ]
  ```

You can now include ADD and COPY instructions in the config file:

  ```yaml
  platforms:
    - type: docker
      image: bash:latest
      setup:
        - type: docker
          add: [ "http://foo.bar ." ]
  ```

## BREAKING CHANGES

* `viash config`: An argument's example now needs to be of the same type as the argument itself. 
  For example, `[ type: integer, name: foo, example: 10 ]` is valid, whereas 
  `[ type: integer, name: foo, example: bar ]` is not, as 'bar' cannot be cast to an integer.

## NEW FUNCTIONALITY

* `viash config inject`: A command for inserting a Viash header into your script.

* `YumRequirement`: Added a requirement setup for installing through yum. Example:
  `setup: [ [ type: yum, packages: [ wget] ] ]`

* `DockerRequirement`: Allow using copy and add instructions. Example:
  `setup: [ [ type: docker, add: [ "http://foo.bar ." ]]]`

## BUG FIXES

* `ViashTest`: Fix verbosity passthrough.

* `--help`: Fix repeated usage flag when printing the help.

# Viash 0.5.6 (2022-02-03): Forbidden Bash flags have been renamed

* Viash can now be installed without Docker needing to be installed on your system. You do need `unzip` and `wget` to complete the installation.
* The Docker related messages are more user friendly now.

## BREAKING CHANGES

* `BashWrapper`: Forbidden flags `-v`, `--verbose`, `--verbosity` have been renamed to `---v`, `---verbose`, `---verbosity`.

## MINOR CHANGES

* Set version of helper scripts to the same version as Viash.

* `DockerPlatform`: Produce helpful warning message when Docker image can't be found remotely (#94).

* `DockerPlatform`: Produce helpful error message when Docker isn't installed or the daemon is not running (#94 bis).

## BUG FIXES

* `viash_install`:
  - Passing Viash path as a string instead of as a file to ensure the path is not converted to an absolute path
  - Switch from Docker backend to a Native backend, 'unzip' and 'wget' are required.
  - Correctly set the log file for viash_test.
  
* `DockerPlatform`: Added sleep workaround to avoid concurrency issue where a file is executed to
  build docker containers but apparently still in the process of being written.
  
* `DockerPlatform`: Fix order issue of ---verbose flag in combination with ---setup, allowing to run 
  `viash run config.vsh.yaml -- ---setup cb ---verbose` and actually get output.
  

# Viash 0.5.5 (2021-12-17): Resources dir no longer added to PATH automatically and minor changes

The resources directory is no longer added to the PATH variable by default. You can re-enable this behaviour by setting add_resources_to_path to `true` in the functionality part of the config file.  
Here's a snippet of a config file to illustrate this:

  ```yaml
  functionality:
    name: example_component
    description: Serve as a simple example.
    add_resources_to_path: true
    ...
  ```

## BREAKING CHANGES

* `Functionality`: The resources dir no longer automatically added to the PATH variable. 
  To alter this behaviour, set `.functionality.add_resources_to_path` to `true`.

## MINOR CHANGES

* Bash Script: only define variables which have values.

* CSharp Test Component: Change Docker image to `dataintuitive/dotnet-script` to have more control over the lifecycle of 
  versioned tags.

* Updated Code of Conduct from v2.0 to v2.1.

## BUG FIXES

* Viash namespace: Fix incorrect output path when the parent directory of a Viash component is not equal to the value of
  `.functionality.name`.

# Viash 0.5.4 (2021-09-20): Added cache directive to specify the typing of caching to be performed for the Nextflow platform

A cache type can now be specified in the config file for the Nextflow platform. Previously this was hardcoded to be `deep`, but the default caching method is now `default`.  
To use deep caching again, add this to your config file:

  ```yaml
  cache: deep
  ```

## BREAKING CHANGES

* `NextflowPlatform`: The default caching mechanism is now what Nextflow uses as default. In order to replicate earlier
  caching, `cache: deep` should be specified in the Viash config file.

## NEW FEATURES

* `NextflowPlatform`: Added `cache` directive to specify the typing of caching to be performed.

# Viash 0.5.3 (2021-09-02): New meta data list for scripts, VIASH_TEMP environment variable for Nextflow, fixed output formatting with separate outputs

This release provides more information to scripts with the new `meta` list. This list contains two values for now:

  - `meta["resources_dir"]`: Path to the directory containing the resources
  - `meta["functionality_name"]`: Name of the component

A new environment variable is now available for export when working with the Nextflow platform: `VIASH_TEMP`.

## Resources directory

All resources defined in the config file are copied over to a temporary location right before a Viash component is executed. This location is can now be easily accessed in your scripts, allowing you to modify and copy the files as needed.  
Here are some examples in different scripting languages on how to access the meta data, it works similarly to the `par` list:

Bash:  

  ```bash
  echo $meta_resources_dir 
  ```

Python:  

  ```python
  print(meta["resources_dir"])
  ```

R:

  ```r
  cat(meta$resources_dir)
  ```

## Functionality name

The name of the component can now be accessed in the same way as the resources directory. This allows you to print the name of the component out to a console window for example.
Here's how to access this data in different scripting languages:

Bash:

  ```bash
  echo $meta_functionality_name
  ```

Python:  

  ```python
  print(meta["functionality_name"])
  ```

R:

  ```r
  cat(meta$functionality_name)
  ```

## NEW FEATURES

* Similar to `par`, each script now also has a `meta` list. `meta` contains meta information about the component
  or the execution thereof. It currently has the following fields:
  - `meta["resources_dir"]`: Path to the directory containing the resources
  - `meta["functionality_name"]`: Name of the component

* `NextflowPlatform`: Export `VIASH_TEMP` environment variable. 

## BUG FIXES

* `NextflowPlatform`: Fix output formatting when `separate_multiple_outputs` is `false`.

# Viash 0.5.2 (2021-08-13): More settings for Docker and Nextflow platform, and a bug fixes for components with resources

This is a small release containing two small features and a bug fix.
The new `run_args` field allows you to add [docker run](https://docs.docker.com/engine/reference/commandline/run/) arguments to the [Docker platform](/reference/config/platforms/docker/#) section of a [config file](/reference/config/index.html). For example:

  ```yaml
  platforms:
    - type: docker
      image: bash:4.0
      run_args: "--expose 127.0.0.1:80:8080/tcp --env MY_ENV_VAR=foo"
  ```

There's also a new field for the [Nextflow platform](/reference/config/platforms/nextflow/#): `separate_multiple_outputs`. By default, this is set to `true` and separates the outputs generated by a Nextflow component with multiple outputs as separate events on the channel. You can now choose to disable this behaviour:

  ```yaml
  platforms:
    - type: nextflow
      publish: true
      separate_multiple_outputs: false
  ```

## MINOR CHANGES

* `DockerPlatform`: Added `run_args` field to allow setting `docker run` arguments.

* `NextflowPlatform`: Added argument `separate_multiple_outputs` to allow not separating the outputs generated by a 
  component with multiple outputs as separate events on the channel.

## BUG FIX

* `IO`: Allow overwriting directory resources upon rebuild.

# Viash 0.5.1 (2021-07-14): Viash 0.5.1 adds support for C# scripts and fixes a few bugs

## C# script support

We've added C# scripts (.csx) as a supported language using **dotnet-script**.  
To run C# scripts natively, you'll need to install .NET Core and execute the following command in a terminal:

  ```bash
  dotnet tool install -g dotnet-script
  ```

You can now run C# scripts like this:

  ```bash
  dotnet script hello_viash.csx
  ```

To use C# scripts as components, use the new `csharp_script` type in the functionality section of your config file:

  ```yaml
    resources:
    - type: csharp_script
      path: script.csx
  ```

Here's an example of a simple C# script with Viash in mind:

  ```csharp
  // VIASH START
  var par = new {
    input = "Hello World",
    name = "Mike"
  };
  // VIASH END

  System.Console.WriteLine(input + ", " + name + "!");
  ```

The language-specific guide for creating C# script components will be added in the near future.

## Bug fixes

First off, these special characters  can now be used in the description, usage, default and example fields of components:

- "
- \`
- \\
- \n
- $

Nextflow output files with the same extension won't overwrite each other any more, like it was the case for arguments like this:

  ```yaml
  functionality:
    name: bar
    arguments:
      - name: "--input"
        type: file
        example: input.txt
      - name: "--output1"
        type: file
        direction: output
        required: true
        example: output.txt
      - name: "--output2"
        type: file
        direction: output
        required: true
        example: optional.txt
  ```

In this case, the two output files would have been identical in the past.
___

## NEW FEATURES

* `CSharpScript`: Added support for C# scripts (`type: "csharp_script"`) to viash.

## MINOR CHANGES

* `NextflowPlatform`: Added `directive_cpus`, `directive_max_forks`, `directive_memory` and `directive_time` parameters.

## BUG FIXES

* `BashWrapper`: Refactor escaping descriptions, usages, defaults, and examples (#34).

* `NextflowPlatform`: Refactor escaping descriptions, usages, defaults and examples (#75).

* `NextflowPlatform`: Add argument to output path to avoid naming conflicts for components with multiple output files (#76).

* `NextflowPlatform`, `renderCLI()`: Only add flag to rendered command when boolean_true is actually true (#78).

* `DockerPlatform`: Only chown when output file exists.

## TESTING

* `viash build`: Capture stdout messages when errors are expected, so that they don't clutter the expected output.

* `viash build`: Check `--help` description output on the whole text instead of per letter or word basis.

* `TestingAllComponentsSuite`: Only testing bash natively, because other dependencies might not be available.

# Viash 0.5.0 (2021-08-16): Improvements to running Docker executables, and Nextflow platform argument changes

Here are the most important changes:

* **Improvements to Docker backend**: In the past, you needed to perform `--setup` on your Docker-based components and executables in order for the image to be built before you could run the component or executable. Now you can simply run your component or executable and Viash will do the image building automatically by default if it detects an image isn't present yet. This behaviour can be changed by using a Docker setup strategy. For example:

  ```bash
  viash build config.vsh.yaml -p docker --setup alwayscachedbuild
  ```

* **Nextflow gets some argument changes**: Arguments for the Nextflow platform now have optional `required` and `default` values, just like their native and Docker counterparts. For example:

  ```yaml
    arguments:
      - name: --name
        type: string
        description: Input name
        required: true
      - name: --repeat
        type: integer
        description: Times to repeat the name
        default: 100
  ```

  Take a look at the Functionality page for more information on arguments and their properties.  
  As long as you use long-option arguments (e.g. `--my-option`) in the config file for required arguments, the way of specifying argument values for the Nextflow platform is identical to the Docker platform. You still access non-required arguments via this syntax: `--<component_name>__<argument_name> <value>`. For example:

  ```bash
  my_component -- --my_component__input Hello!
  ```

* **Verbosity levels for viash run**: Executables now have 8 levels of verbosity

  0. emergency
  1. alert
  2. critical
  3. error
  4. warning
  5. notice
  6. info
  7. debug

  The default verbosity level is **notice**.
  You can pass the `-v` or `--verbose` option to bump up the verbosity by one level. By passing `-vv` the verbosity goes up by two levels. You can manually set the verbosity by using the `--verbosity <int_level>` option. For example, if you wanted to only show errors or worse:

  ```bash
  viash run config.vsh.yaml -- --verbosity 3
  ```

## BREAKING CHANGES

* `DockerPlatform`: A Docker setup will be performed by default. Default strategy has been changed to `ifneedbepullelsecachedbuild` (#57).
  `---setup` strategy has been removed and `---docker_setup_strategy` has been renamed to `---setup`.
  This change allows running a component for the first time. During first time setup, the Docker container will be pulled or built automatically. 

* `NativePlatform`: Deprecated the native setup field.

## MAJOR CHANGES

* `NXF`: This version changes the handling logic for arguments. An argument can be either `required` or not and can have a `default: ...` value or not. Checks are implemented to verify that required arguments are effectively provided _during_ pipeline running.

* `NXF`: If one sticks to long-option argments in the viash config, for all arguments that are _required_, the way of specifying the arguments on the CLI is identical for the Docker and Nextflow platforms. Non-required arguments can still be accessed from CLI using `--<component_name>__<argument_name> ...`.

* `NXF`: Running a module as a standalone pipeline has become easier.

* `viash run`: Implement verbosity levels (#58). viash executables now have 7 levels of verbosity: emergency, alert, critical, error, warning, notice, info, debug.
  The default verbosity level is 'notice'. Passing `-v` or `--verbose` bumps up the verbosity level by one, `-vv` by two. The verbosity level can be set manually by passing `--verbosity x`.

## MINOR CHANGES

* `Docker Platform`: Added `privileged` argument, allowing to run docker with the `--privileged` flag.

* `Docker Requirements`: Allow specifying environment variables in the Dockerfile.

* Config modding: Added a `+0=` operator to prepend items to a list.

* `viash run`: Added a `--version` flag to viash executables for viewing the version of the component.

* `Functionality`: Added checks on the functionality and argument names.

* `viash run`: Added examples to functionality and arguments. Reworked `--help` formatting to include more information and be more consistent (#56).

## BUG FIXES

* `Docker R Requirements`: Install `remotes` when using `{ type: r, packages: [ foo ] }`.

* `config`: Throw error when user made a typo in the viash config (#62). 

## TESTING

* `NXF`: Add an end-to-end test for running a nextflow pipeline using viash components.

* `Docker`: Reorganized viash docker build testbench into a main testbench with smaller auxiliary testbenches to keep them more manageable and clear what happens where.

* `viash ns`: Added a basic testbench for namespace tests.

# Viash 0.4.0.1 (2021-05-12): Three small bug fixes.

## BUG FIX

* `NXF`: Return original_params instead of updated params for now.

* `NXF`: Reinstate function_type: asis in line with the refactored module generation code

* `viash ns test`: print header when `--tsv foo.tsv --append true` but foo.tsv doesn't exist yet. Fixes #45.

# Viash 0.4.0 (2021-04-14): Config mod DSL and renames to viash ns arguments

The viash ns command's --namespace argument has been renamed to --query_namespace, introduction of custom DSL for overriding config properties at runtime.

## NEW FEATURES

* Config modding: A custom viash DSL allows overriding viash config properties at runtime. See online documentation for more information. Example:

  ```
  viash ns test \
    -p docker \
    -c '.functionality.version := "1.0.0"' \
    -c '.platforms[.type == "docker"].target_registry := "my.docker-registry.com"' \
    -c '.platforms[.type == "docker"].setup_strategy := "pull"' \
    -l
  ```

* `viash build`: The image can be pushed with `--push`. The same can be done by passing `---push` to 
  a viash executable.

* `viash ns` can query the name, namespace, or both, with the following arguments:
  - `--query_namespace` or `-n`: filter the namespace with a regex.
  - `--query_name`: filter the name with a regex.
  - `--query` or `-q`: filter the namespace/name with a regex.

* Added the `project_build`, `project_clean`, `project_push` and `project_test` components to this repository.

* Added a field `.functionality.info` of type `Map[String, String]` in order to be able to specify custom annotations to the component.

## BREAKING CHANGES

* `viash ns`: Argument `--namespace` has been renamed to `--query_namespace`.

* `viash ns`: Argument `--namespace` does not implicitly change the namespace of the functionality anymore. You can use the command DSL to reproduce this effect; for example: `-c '.functionality.namespace := "foo"'`.
  
* `Docker` & `NXF`: Attribute `version` is deprecated. Instead, the default value will be `.functionality.version`, which can be overridden by using the `tag` attribute.

* `NXF`: When running a viash component as a Nextflow module on its own, you now need to specify all input files on the command line. For instance, if `--input` and `--reference` are input file arguments, you need to start the process by running `nextflow run main.nf --input <...> --reference <...> <other arguments>`. Previously only the input file needed to be specified.
  
* `Docker` & `NXF`: Default separator between namespace and image name has been changed from `"/"` to `"_"`.

## MINOR CHANGES

* `Docker` & `NXF`: Parsing of image attributes for both `Docker` and `Nextflow` platforms are better aligned. You can define an image by specifying either of the following:
  - `{ image: 'ubuntu:latest' }` 
  - `{ image: ubuntu, tag: latest }`
  
* `Docker` & `NXF`: Allow changing the separator between a namespace and the image name.

## NEXTFLOW REFACTORING

The generation of Nextflow modules has been refactored thoroughly.
  
* `NXF`: The implicitly generated names for output files/directories have been improved leading to less clashes.

* `NXF`: Allow for multiple output files/directories from a module while keeping compatibility for single output. Please [refer to the docs](/reference/config/platforms/nextflow/#multiple-outputs).

* `NXF`: Allow for zero input files by means of passing an empty list `[]` in the triplet

* `NXF`: Remove requirement for `function_type: todir`

* `NXF`: It is now possible to not only specify `label: ...` for a nextflow platform but also `labels: [ ...]`.
  
## BUG FIXES

* Allow quotes in functionality descriptions.

* `NXF`: Providing a `default: ...` value for output file arguments is no longer necessary.

# Viash 0.3.2 (2021-02-04): Don't auto-generate viash.yaml and add beta unit testing in Nextflow

The viash build command doesn't generate a viash.yaml automatically anymore, added beta functionality for running tests in Nextflow.

## BREAKING CHANGES

* `viash build`: Do not automatically generate a viash.yaml when creating an executable. 
  Instead, you need to add the `-w|--write_meta` flag in order to let viash know that it
  should generate a viash.yaml in the resources dir.

## MAJOR CHANGES

* `NXF`: Add beta functionality for running viash tests in Nextflow.

## MINOR CHANGES

* Resources: Rework the way resources paths are converted to absolute URIs, should not have any impact on UX.

## BUG FIXES

* `NXF`: Add temporary workaround for determining the used image name when running a component.

* Docker Platform: Set default setup strategy to "alwayscachedbuild" as this used to be the default viash behaviour.

* `NXF`: Fix issue where resource dir would not get mounted depending on which inputs are provided.

* `NXF`: Accept multiple inputs when component is running as standalone.

# Viash 0.3.1 (2021-01-26): Add fields for specifying authors and the Docker registry

Add authors field to config, added registry fields to Docker platform config.

## NEW FEATURES

* Functionality: Added list of authors field. Example:

  ```yaml
  functionality:
    authors:
      - name: Bob Cando
        roles: [maintainer, author]
        email: bob@cando.com
        props: {github: bobcando, orcid: XXXAAABBB}
  ```

* `Docker`: Allow specifying the registry with `target_registry`. Example:

  ```yaml
  - type: docker
    image: bash:4.0
    target_registry: foo.io
    target_image: bar
    target_tag: 0.1
  ```

* `Docker`: `version` is now a synonym for `target_tag`.
  If both `version` and `target_tag` are not defined, `functionality.version` will
  be used instead.
  
* `Docker`: Can change the Docker Setup Strategy by specifying
  - in the yaml: `setup_strategy: xxx`
  - on command-line: `---docker_setup_strategy xxx` or `---dss xxx`
  
  Supported values for the setup strategy are:
  - alwaysbuild / build: build the image from the dockerfile (DEFAULT)
  - alwayscachedbuild / cachedbuild: build the image from the dockerfile, with caching
  - alwayspull / pull: pull the image from a registry
  - alwayspullelsebuild / pullelsebuild: try to pull the image from a registry, else build it
  - alwayspullelsecachedbuild / pullelsecachedbuild: try to pull the image from a registry, else build it with caching
  - ifneedbebuild: if the image does not exist locally, build the image
  - ifneedbecachedbuild: if the image does not exist locally, build the image with caching
  - ifneedbepull: if the image does not exist locally, pull the image
  - ifneedbepullelsebuild: if the image does not exist locally, pull the image else build it
  - ifneedbepullelsecachedbuild: if the image does not exist locally, pull the image else build it with caching
  - donothing / meh: do not build or pull anything
  
## MAJOR CHANGES

* License: viash is now licensed under GPL-3.

## MINOR CHANGES

* CLI: Allow parameters before and after specifying a viash config yaml. For example, 
  both following commands now work. Up until now, only the latter would work.
  - `viash run config.vsh.yaml -p docker`
  - `viash run -p docker config.vsh.yaml`

* Functionality: Arguments field can now be omitted.

* Scripts: Wrapped scripts now contain a minimal header at the top.

## BUG FIXES

* `NXF viash build`: Do not assume each config yaml has at least one test.

* Scripts: Fix Docker `chown` failing when multiple outputs are defined (#21).

* JavaScriptRequirements: Fix type getting set to "python" when unparsing.

* `viash run . ---debug`: Debug session should now work again

* Native `---setup`: Fix missing newlines when running native ---setup commands.

* Main: Fix crashing when no arguments are supplied.

* Namespace: Show error message when the config file can't be parsed.

* Executable resource: Fix Docker automount handling for Executable resources.

## TESTING

* YAML: Test invertibility of parsing/unparsing config objects.

# Viash 0.3.0 (2020-11-24): Combine functionality and platform into one config, remove temporary files

`config.vsh.yaml` is the new standard format, temporary files are removed when using run and test commands.

## BREAKING CHANGES

* File format `functionality.yaml` is no longer supported. Use `config.vsh.yaml` or `script.vsh.R/py/...` instead.

* `viash run` and `viash test`: By default, temporary files are removed when the execution succeeded, otherwise they are kept. 
  This behaviour can be overridden by specifying `--keep true` to always keep the temporary files, and `--keep false` to always remove them.

* `NXF`: `function_type: todir` now returns the output directory on the `Channel` rather than its contents.

## NEW FEATURES

* Added `viash ns test`: Run all tests in a particular namespace. For each test, the exit code and duration is reported. Results can be written to a tsv file.
* Added support for JavaScript scripts.
* Added support for Scala scripts.
* `NXF`: publishing has a few more options:
  - `publish`: Publish or yes (default is false)
  - `per_id`: Publish results in directories containing the unique (sample) ID (default is true)
  - `path`: A prefix path for the results to be published (default is empty)
* Functionality resources and tests: Allow copying whole directories instead of only single files. Also allow to rename the destination folder by specifying a value for 'dest'.
* Platform R / Python dependencies: Allow running a simple command.

## MAJOR CHANGES

* The `-P <platform>` parameter will be deprecated. For now, all `-P` values are simply passed to `-p`.
* `viash ns build` and `viash ns test`: Now use all available platforms if `-p` is not specified.
* By default, python packages will not be installed as user. Use `user: true` to modify this behaviour.

## MINOR CHANGES

* Name of autogenerated Docker image is now `ns/tool`.
* Internal changes to make it easier to extend viash with more scripting languages.
* `NXF`: Default image is now `ns/tool` for consistency.
* `NXF`: Repurpose `asis` function type for having simple publishing steps (see docs).
* `NXF`: Add component name to main `process` name
* R dependencies: by default, do not reinstall Bioconductor packages. Set `bioc_force_install: true` to revert this behaviour.

## BUG FIXES

* `viash build`: Do not display error messages when pwd is not a git repository.

## TESTING

* `viash test`: Add tests for `viash test` functionality.

# Viash 0.2.2 (2020-09-22): Generation of placeholder code now possible without VIASH START and VIASH END

Allow generating placeholder without VIASH START/VIASH END blocks.

A script does not need to contain a `VIASH START`/`VIASH END` block in order to function.

Previously, each script had to contain a codeblock as follows:

  ```r
  ## VIASH START
  par <- list(
    input = "foo",
    output = "bar
  )
  ## VIASH END
  ```

## MINOR CHANGES

* Allow generating placeholder without VIASH START/VIASH END blocks.

## BUG FIXES

* `viash ns build`: Some platforms would sometimes not be detected.
* `viash run`: Avoid error when no arguments need to be chowned.

# Viash 0.2.1 (2020-09-11): Docker chown by default

## Docker chown by default

Running a script using a Docker platform will now chown output files by default, as well as any temporary files. You can turn off this feature by specifying `chown: false` in the yaml of a Docker platform.

## [NXF] Data references

Data references in Map form can now have values being lists. In other words, we can have multiple options which have one or more values.

## viash ns build -P docker --parallel --setup

`viash ns build` has been greatly improved! You can automatically build the docker container by adding `--setup` to the command, as well as make the whole thing run in parallel using the `--parallel` or `-l` flag.

To build a docker container, you can run either of the following:

  ```bash
  viash run -f path/to/config.yaml -P docker -- ---setup
  viash build -f path/to/functionality.yaml -P docker -o target/docker/path/to --setup
  ```

Note that the first will only build the docker container, whereas the second will build the executable and then build the docker container.

To build a lot of them all at once, run:

  ```bash
  viash ns build -P docker --parallel --setup
  ```

## Custom order of platform requirements

You can now choose the order in which platform requirements are installed!

Before:

  ```yaml
  type: docker
  image: rocker/tidyverse
  target_image: "viash_test/r"
  r:
    cran:
    - optparse
    github:
    - dynverse/dynutils@devel
    bioc:
    - limma
  apt:
    packages:
    - libhdf5-serial-dev
  docker:
    build_arg:
    - GITHUB_PAT="$GITHUB_PAT"
    run:
    - git clone --depth 1 https://github.com/data-intuitive/viash_docs.git && rm -r viash_docs/.git
  ↑ in which order will these three components be run? Who knows!
  ```

Now:

  ```yaml
  type: docker
  image: rocker/tidyverse
  target_image: "viash_test/r"
  setup:
  - type: docker
    build_arg:
    - GITHUB_PAT="$GITHUB_PAT"
  - type: apt
    packages:
    - libhdf5-serial-dev
  - type: r
    cran:
    - optparse
    - dynutils
    github:
    - rcannood/princurve@devel
    bioc:
    - limma
  - type: docker
    run:
    - git clone --depth 1 https://github.com/data-intuitive/viash_docs.git && rm -r viash_docs/.git
  ```

This will ensure that the setup instructions are installed in the given order.

## NEW FEATURES

* `NXF`: Data references in Map form can now have values being lists. In other words, we can have multiple options which have one or more values.
* `viash ns build`: Added --parallel and --setup flag.
* `viash build`: Added --setup flag.
* Allow changing the order of setup commands using the `setup:` variable.
* (HIDDEN) Do not escape `${VIASH_...}` elements in default values and descriptions!

## MINOR CHANGES

* Remove `---chown` flag, move to `platform.docker.chown`; is set to true by default.
* Perform chown during both run and test using a Docker platform.

## BUG FIXES

* Issue trying to parse positional arguments even when none is provided.

# Viash 0.2.0 (2020-09-01): Autoresolve docker paths

## Changes to functionality metadata

- Added version attribute

### Autoresolve docker paths

Arguments of type: file are processed to automatically create a mount in docker. More specifically, when you pass an argument value: `--input /path/to/file`, this will be processed such that the following parameters are passed to docker:

  ```bash
  docker run -v /path/to:/viash_automount/path/to ... --input /viash_automount/path/to/file
  ```

If, for some reason, you need to manually specify a mount, you can do this with `---mount /path/to/mount:/mymount`.

### Argument multiplicity

For all parameter types (except for `boolean_true` and `boolean_false`), you can specify `multiple: true` in order to turn this argument into an array-based argument. What this does is allow you to pass multiple values for this argument, e.g. `--input file1 --input file2 --input file3:file4:file5`.

The default separator is `:` but this can be overridden by changing the separator by setting it to `multiple_sep: ";"` (for example).

### New format

Viash now supports placing the functionality.yaml, platform*.yaml(s) and script into a single file. For example, this could be a merged script.R:

  ```r
  #' functionality:
  #'   name: r-estimate
  #'   arguments: ...
  #' platforms:
  #' - type: native
  #' - type: docker
  #'   image: rocker/tidyverse
  library(tidyverse)
  cat("Hello world!\n")
  ```

Instead of running:

  ```bash
  viash run -f functionality.yaml -p platform_docker.yaml -- arg1
  ```

With this format, you can now run:

  ```bash
  viash run script.R                     # run script.R with the first platform
  viash run -P docker script.R           # run script.R with the platform called 'docker' with the large P argument
  # use small p to override the platform with a custom yaml:
  viash run -p common_resources/platform_docker.yaml script.R
  # note that any arguments for the run command (e.g. -p or -P) should come before the script.R, as script.R is considered a trailing argument.
  ```

## NEW FEATURES

* Allow (optional) version attributes in `functionality.yaml` and `platform.yaml`.
* Allow testing a component with the `viash test` functionality. Tests are executed in a temporary directory on the specified platform. The temporary directory contains all the resource and test files. 
* `viash --version`: Add flag for printing the version of viash.
* Allow fetching resources from URL (http:// and https://)
* Allow retrieving functionality and platform YAMLs from URL.
* For docker containers, autoresolve path names of files. Use `---v path:path` or `---volume path:path` to manually mount a specific folder.
* Implement parameter multiplicity. 
  Set `multiple: true` to denote an argument to have higher multiplicity. 
  Run `./cmd --foo one --foo two --foo three:four` in order for multiple values to be added to the same parameter list.
* Added a new format for defining functionality in which the user passes the script in which the functionality and platforms are listed as yaml headers.
* A `---chown` flag has been added to Docker executables to automatically change the ownership of output files to the current user.
* `viash ns build`: A command for building a whole namespace.
* `NXF`: Join operations are now fully supported by means of `multiple`.
* `NXF`: Modules that perform joins can take either arrays (multiple input files or the same type to be joined) or hashes (multiple input files passed using different options on the CLI). Please refer to the docs for more info.

## MAJOR CHANGES

* Remove passthrough parameters.
* Since CLI generation is now performed in the outer script, `viash pimp` has been deprecated.
* Write out meta.yaml containing viash run information as well as the original `functionality.yaml` and `platform.yaml` content.
* Renamed `viash export` to `viash build`.

## MINOR CHANGES

* `viash run` and `viash test`: Allow changing the temporary directory by defining `VIASH_TEMP` as a environment variable. Temporary directories are cleaned up after successful executions.
* `viash run` and `viash test`: Exit(1) when execution or test fails.
* `viash build`: Add -m flag for outputting metadata after build.
* `viash run`: Required parameters can have a default value now. Produce error when a required parameter is not passed, even when a default is provided.
* `NXF`: _Modules_ are now stored under `target/nextflow` by default

## BUG FIXES

* `NXF`: Correctly escape path variable when running NXF command.
* `NXF`: Surround parameters with quotes when running NXF command.

## INTERNAL CHANGES

* Move CLI from inner script to outer script.
* Renamed Target to Platform
* Renamed Environment to Requirements

# Viash 0.1.0 (2020-05-14): Changes to functionality and the native/docker platforms

## Changes to functionality.yaml

* ftype has been renamed to function_type. The value for this field is also being checked.
* platform has been removed.
* Instead, the first resource listed is expected to have `type: r_script`, `type: bash_script`, `type: python_script`, or `type: executable`. The other resources are expected to have `type: file` by default, and are left untouched by Viash.
* in the arguments, field `flagValue` has been removed. Instead, use `type: boolean_true` and `type: boolean_false` to achieve the same effect.

## Changes to platform_(docker/native).yaml

* The `r: packages:` field has been renamed to `r: cran:`.

## MAJOR CHANGES

* Refactoring of the Functionality class as discussed in VIP1 (#1). This has resulted in a lot of internal changes, but the changes with regard to the yaml definitions are relatively minor. See the section below for more info.

## MINOR CHANGES

* Updated the functionality.yamls under `atoms/` and `src/test/` to reflect these aforementioned changes.
* Allow for bioconductor and other repositories in the R environment.
* Add support for pip versioning syntax.

## BUG FIXES

* Do not quote passthrough flags.
* Allow for spaces inside of Docker volume paths.

## DOCUMENTATION

* Updated the README.md.
* Provide some small examples at `doc/examples`.

# Viash 0.0.1 (2020-05-05): Initial release

* Initial proof of concept.<|MERGE_RESOLUTION|>--- conflicted
+++ resolved
@@ -10,11 +10,10 @@
 
 * `export json_schema`: Fix minor inconsistencies and make the strict schema stricter by adapting to what Viash will effectively return (PR #666).
 
-<<<<<<< HEAD
+* `deprecation & removal warning`: Improve the displayed warning where a deprecated or removed field could display a double '.' when it field was located at the root level (PR #671).
+
 * `resource path`: Don't finalize the `path` field of a resource until it's written as part of building a component (PR #668).
-=======
-* `deprecation & removal warning`: Improve the displayed warning where a deprecated or removed field could display a double '.' when it field was located at the root level (PR #671).
->>>>>>> 9b251dde
+
 
 # Viash 0.9.0-RC2 (2024-02-23): Restructure the config and change some default values
 
