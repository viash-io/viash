--- conflicted
+++ resolved
@@ -84,16 +84,16 @@
       description: "A h5ad file"
   ```
 
-<<<<<<< HEAD
+
 * `viash run`, `viash test`: When running or testing a component, Viash will add an extension
   to the temporary file that is created. Before: `/tmp/viash-run-wdckjnce`, now: `/tmp/viash-run-wdckjnce.py`.
-=======
+
 * NextflowPlatform: Add `DataflowHelper.nf` as a retrievable resource in Viash.
 
 * NextflowPlatform: During a stubrun, argument requirements are turned off and
   the `publishDir`, `cpus`, `memory`, and `label` directives are also removed 
   from the process.
->>>>>>> e8ab8362
+
 
 ## BUG FIXES
 
