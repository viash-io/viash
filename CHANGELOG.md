--- conflicted
+++ resolved
@@ -19,11 +19,9 @@
 
 ## BUG FIXES
 
-<<<<<<< HEAD
 * `Testbenches`: Fix GitTest testbench to correctly increment temporary folder naming and dispose them after the test finishes.
-=======
+
 * `viash xxx url`: Fix passing a url to viash as the config file to process. Add a short testbench to test principle functionality.
->>>>>>> 2c2c5ee2
 
 * `Testbenches`: Simplify `testr` container.
 
