--- conflicted
+++ resolved
@@ -12,11 +12,9 @@
   When the argument is used, a deprecation warning message is printed on stderr.
   Cannot be used together with `--engine` or `--runner` and/or `--apply_engine` or `--apply_runner`.
 
-<<<<<<< HEAD
-* `nextflow_runner`: Fix refactoring error in the `findStates()` helper function.
-=======
+* `nextflow_runner`: Fix refactoring error in the `findStates()` helper function (PR #733).
+
 * `viash ns exec`: Fix "relative fields" outputting absolute paths (PR# 737). Additionally, improve path resolution when using the `--src` argument.
->>>>>>> 0244919c
 
 # Viash 0.9.0-RC6 (2024-06-17): Hotfix for docker image name generation
 
