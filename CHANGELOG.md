# Viash 0.6.3

## MINOR CHANGES

* `BashWrapper`: Allow printing the executor command by adding `---verbose ---verbose` to a `viash run`.

<<<<<<< HEAD
* `Testbenches`: Rework `MainBuildAuxiliaryNativeParameterCheck` to create stimulus files and loop over the file from bash instead of looping natively.
  This prevents creating thousands of new processes which would only test a single parameter.
  Note this still calls the main script for each stimulus separately, but that was the case anyway, only much much worse.
=======
* `Testbenches`: Split some grouped test benches into slightly smaller test benches that group tested functionality better.

* `Annotations`: Complete the config schema annotations.
  Make sure all arguments are documented.
  Added an annotation `internalFunctionality` and `undocumented` for arguments that should not be documented.
  Added a testbench that verifies that all arguments are in fact annotated, skipping those that are not in the class constructor.
  Adds a hierarchy field in the `__this__` member to list the relation of the own and parent classes.
>>>>>>> 083fce3a

## BUG FIXES

* `DockerPlatform`: Remove duplicate auto-mounts (#257).

## DEPRECATION

* `DockerRequirements`: The `resources:` setting has been deprecated and will be removed in Viash 0.7.0. Please use `copy:` instead.

* `DockerRequirements`: The `privileged:` setting has been deprecated and will be removed in Viash 0.7.0. Please use `run_args: "--privileged"` instead.

# Viash 0.6.2

## BUG FIXES

* `Git`: Strip credentials from remote repositories when retrieving the path.

* `VDSL3`: Allow optional output files to be `null`.

# Viash 0.6.1

This release contains mostly minor improvements of functionality released in Viash 0.6.0. Most notably:

* Support was added for `type: long` arguments

* `meta["n_proc"]` has been renamed to `meta["cpus"]`. `meta["cpus"]` is now an integer, whereas `meta["memory_*"]` are now longs.

* `viash ns exec` is able to recognise `{platform}` and `{namespace}` fields.

* And various bug fixes and improvements to documentation and unit testing.

## BREAKING CHANGES

* Deprecated usage `resources_dir` variable inside scripts, use `meta["resources_dir"]` instead (or `$meta_resources_dir` in Bash, or `meta$resources_dir` in R).

* Deprecated `meta["n_proc"]` in favour for `meta["cpus"]`.

## NEW FUNCTIONALITY

* `viash ns exec`: Added two more fields:

  - `{platform}`: the platform name (if applicable)
  - `{namespace}`: the namespace of the component

* `LongArgument`: Added support for 64-bit integers with `type: long` as opposed to `type: integer` which are 32-bit integers.

## MAJOR CHANGES

* Allow passing integers/doubles/booleans to string parameters (#225). Removed the 'Version' helper class.

## MINOR CHANGES

* `meta["cpus"]` is now an integer, `meta["memory_*"]` are now longs (#224).

* `DockerPlatform`: Only store author names in the authors metadata.

* `NextflowPlatform`: Only store author names in the authors metadata.

* `Argument[_]`: Turn `multiple_sep` from `Char` into `String`.

## INTERNAL CHANGES

* All `meta[...]` variables are now processed similar to `Argument[_]`s, instead of using custom code to convert object types and detect Docker mounts.

* `Escaper`: Make more generic Escaper helper class.

## DOCUMENTATION

* Hardcoded URLs pointing to viash.io in the documentation annotations were replaced with a new keyword system.

* Replaced references to "DSL" with "Dynamic Config Modding" in the `--help` output.

* Added an example for Ruby based Docker setups.

## BUG FIXES

* `viash ns`: Reverse exit code outputs, was returning 1 when everything was OK and 0 when errors were detected (#227).

* `viash config inject`: Fix processing of arguments when argument groups are defined (#231).

* Fixed a few typos in the CLI.

* Fixed the formatting of `ns exec` documentation.

* `VDSL3`: Fix stub functionality.

* `VDSL3`: Fix error during error message.

* `viash test`: Fix issue where `VIASH_TEMP` could not be a relative directory when running `viash test` (#242).

* `BashScript`, `CSharpScript`, `JavaScriptScript`, `PythonScript`, `RScript`, `ScalaScript`: Fix quoting issues of certain characters (#113).

## DEPRECATION

* `NextflowPlatform`: Deprecate `--param_list_format` parameter.

## TESTING

* `BashScript`, `CSharpScript`, `JavaScriptScript`, `PythonScript`, `RScript`, `ScalaScript`: Implement more rigorous testing of which characters are escaped.

* `BashWrapper`: Escape usage of `multiple_sep`. This fixes various checks and transformations not working when when `multiple_sep` is set to `";"` (#235).

# Viash 0.6.0

The first (major) release this year! The biggest changes are:

* Nextflow VDSL3 is now the default Nextflow platform, whereas the legacy Nextflow platform has been deprecated.
* Support for tracking memory and cpu requirements more elegantly
* Grouping arguments in groups more concisely.
* The addition of a `viash ns exec` command, to be able to execute commands on Viash components more easily.

## BREAKING CHANGES

* `NextflowPlatform`: `variant: vdsl3` is now the default NextflowPlatform. `variant: legacy` has been deprecated.

* `Functionality`: Fields `.inputs` and `.outputs` has been deprecated. Please use `.argument_groups` instead (#186).
  Before:
  ```yaml
  functionality:
    inputs:
      - name: "--foo"
    outputs:
      - name: "--bar"
  ```
  Now:
  ```yaml
  functionality:
    argument_groups:
      - name: Inputs
        arguments:
          - name: "--foo"
            type: file
      - name: Outputs
        arguments:
          - name: "--bar"
            type: file
            direction: output
  ```

* Passing strings to an argument group's arguments has been deprecated. Please simply copy the argument itself into the argument group (#186).
  Before:
  ```yaml
  functionality:
    arguments:
      - name: "--foo"
        type: file
      - name: "--bar"
        type: file
        direction: output
    argument_groups:
      - name: Inputs
        arguments: [ foo ]
      - name: Outputs
        arguments: [ bar ]
  ```
  Now:
  ```yaml
  functionality:
    argument_groups:
      - name: Inputs
        arguments:
          - name: "--foo"
            type: file
      - name: Outputs
        arguments:
          - name: "--bar"
            type: file
            direction: output
  ```

## NEW FUNCTIONALITY

* Allow setting the number of processes and memory limit from within the Viash config, 
  as well as a list of required commands. Example:

  ```yaml
  functionality:
  name: foo
  requirements:
    cpus: 10
    memory: 10GB
    commands: [ bash, r, perl ]
  ```
  
  You can override the default requirements at runtime:

  - `./foo ---cpus 4 ---memory 100PB` (for NativePlatform or DockerPlatform)
  - By adding `process.cpus = 4` and `process.memory "100 PB"` to a nextflow.config (for NextflowPlatform)

  This results the following meta variables to be injected into a script:

  - `meta_cpus` (in Bash) or `meta["cpus"]` (in any other language): Number of processes the script is allowed to spawn.
  - `meta_memory_b` (in Bash) or `meta["memory_b"]` (in any other language): Amount of memory the script is allowed to allocate, in bytes.
  - `meta_memory_kb` (in Bash) or `meta["memory_kb"]` (in any other language): Same but in kilobytes, rounded up.
  - `meta_memory_mb` (in Bash) or `meta["memory_mb"]` (in any other language): Same but in megabytes, rounded up.
  - `meta_memory_gb` (in Bash) or `meta["memory_gb"]` (in any other language): Same but in gigabytes, rounded up.
  - `meta_memory_tb` (in Bash) or `meta["memory_tb"]` (in any other language): Same but in terabytes, rounded up.
  - `meta_memory_pb` (in Bash) or `meta["memory_pb"]` (in any other language): Same but in petabytes, rounded up.
  
* `viash ns exec`: Added a command for executing arbitrary commands for all found Viash components.
  The syntax of this command is inspired by `find . -exec echo {} \;`.
  
  The following fields are automatically replaced:
   * `{}` | `{path}`: path to the config file
   * `{abs-path}`: absolute path to the config file
   * `{dir}`: path to the parent directory of the config file
   * `{abs-dir}`: absolute path to the directory of the config file
   * `{main-script}`: path to the main script (if any)
   * `{abs-main-script}`: absolute path to the main script (if any)
   * `{functionality-name}`: name of the component
  
  A command suffixed by `\;` (or nothing) will execute one command for each
  of the Viash components, whereas a command suffixed by `+` will execute one
  command for all Viash components.

* `ConfigMod`: Added a `del(...)` config mod to be able to delete a value from the yaml. Example: `del(.functionality.version)`.

## MAJOR CHANGES

* `Folder structure`: Adjusted the folder structure to correctly reflect the the namespace change of viash from `com.dataintuitive.viash` to `io.viash`.

* `Functionality`: Reworked the `enabled` field from boolean to a `status` field which can have the following statusses: `enabled`, `disabled` and `deprecated`.
  When parsing a config file which has the `status` field set to `deprecated` a warning message is displayed on stderr.
  Backwards for `enabled` is provided where `enabled: true` => `status: enabled` and `enabled: false` => `status: false`. The `enabled` field is marked deprecated.

## MINOR CHANGES

* `Resources`: Handle edge case when no resources are specified in the `vsh.yaml` config file and display a warning message.

* `BashWrapper`: Add a warning when an argument containing flags (e.g. `--foo`) is not recognized and will be handled as a positional argument as this is likely a mistake.

* `Functionality`: Add check to verify there are no double argument names or short names in the config `vsh.yaml` declarations.

* `BashWrapper`: Add check to verify a parameter isn't declared twice on the CLI, except in the case `multiple: true` is declared as then it's a valid use case.

* `BashWrapper`: For int min/max checking: use native bash functionality so there is no dependency to `bc`.
  For double min/max checking: add fallback code to use `awk` in case `bc` is not present on the system (most likely to happen when running tests in a docker container).

* `viash ns list/viash config view`: Allow viewing the post-processed argument groups by passing the `--parse_argument_groups` parameter.

## TESTING

* `ConfigMod`: Added unit tests for condition config mods.

* `MainTestDockerSuite`: Derive config alternatives from the base `vsh.yaml` instead of adding the changes in separate files.
  This both reduces file clutter and prevents having to change several files when there are updates in the config format.

* `GitTest`: Added unit tests for Git helper (#216).

## BUG FIXES

* `csharp_script`, `javascript_script`, `python_script`, `r_script`, `scala_script`: Make meta fields for `memory` and `cpus` optional.

* `NextflowVdsl3Platform`: Don't generate an error when `--publish_dir` is not defined and `-profile no_publish` is used.

* `Viash run`: Viash now properly returns the exit code from the executed script.

* `Git`: Fix incorrect metadata when git repository is empty (#216).

# Viash 0.5.15

## BREAKING CHANGES

* `WorkflowHelper::helpMessage`: Now only takes one argument, namely the config.

## MAJOR CHANGES

* `Namespace`: Changed the namespace of viash from `com.dataintuitive.viash` to `io.viash`.

## MINOR CHANGES

* `Testbenches`: Add a testbench framework to test lots of character sequences, single or repeating to be tested in the yaml config. This can be used to later extend to other tests.

* `Testbenches::vdsl3`: Add testbenches to verify functionality:
  - Vdsl3's `param_list` (`yamlblob`, `yaml`, `json`, `csv`).
  - NextFlow's own `params-file`.
  - Vdsl3's recalculating resource file paths to be relative to the `param_list` file instead of the workflow file (only available for `yaml`, `json`, `csv`).
  - Vdsl3's wrapping of modules to run these as a separate workflow automagically out of the box.

* `Main`: Added `viash --schema_export` which outputs a schema of the Viash config file
  to console. This is to be used to automate populating the documentation website.

* `Helper`: Split help message by argument group.

* `Helper`: Remove unneeded arguments.

* `Functionality`: Add default groups `Inputs`, `Outputs` and `Arguments` for all arguments missing from user-defined `argument_groups`.

* `WorkflowHelper::helpMessage`: Rewrite to bring on par with Viash's help message.

* `BooleanArguments`: Renamed internal class names for BooleanArguments to be better in line with how they are named in the config yaml.
  `BooleanArgumentRegular` -> `BooleanArgument` (in line with `boolean`)
  `BooleanArgumentTrue` -> `BooleanTrueArgument` (in line with `boolean_true`)
  `BooleanArgumentFalse` -> `BooleanFalseArgument` (in line with `boolean_false`)

## BUG FIXES

* `NextflowVdsl3Platform`: Change how `--id` is processed when a VDSL3 module is called from the CLI.

* `NextflowVdsl3Platform`: Fix error when param_list is `null`.

* `NextflowVdsl3Platform`: Fix error when optional, multiple arguments are set to `null`.

* `Testbenches`: Better capture expected error messages while running testbenches again. Code changes right before previous release re-introduced some of the messages.

* `NextflowVdsl3Platform`: Fix issue where optional parameters aren't removed when `.run(args: [optarg: null])`.

* `WorkflowHelper::readCsv`: Treat empty values as undefined instead of throwing an error.

* `NextflowVdsl3Platform`: Use `$NXF_TEMP` or `$VIASH_TEMP` as temporary directory if the container engine is not set to `docker`, `podman` or `charlieengine`, else set to `/tmp`.

* `Resources`: When adding a resource folder, allow a trailing `/` at the end of the path.
  Previously this caused the target folder to be erased and the content of the resource folder to be written directly into the target folder.

# Viash 0.5.14

## NEW FUNCTIONALITY

* `Functionality`: Allow specifying argument groups. Example:
  ```yaml
  functionality:
    ...
    argument_groups:
      - name: First group
        arguments: [foo, bar]
        description: Description
  ```


* Addition of the `viash_nxf_schema` component for converting a Viash config (for a workflow) into a nextflow schema file.

* `NextflowVdsl3Platform`: Use `--param_list` to initialise a Nextflow channel with multiple parameter sets.
  Possible formats are csv, json, yaml, or simply a yaml_blob.
  A csv should have column names which correspond to the different arguments of this pipeline.
  A json or a yaml file should be a list of maps, each of which has keys corresponding to the arguments of the pipeline.
  A yaml blob can also be passed directly as a parameter.
  Inside the Nextflow pipeline code, params.param_list can also be used to directly a list of parameter sets.
  When passing a csv, json or yaml, relative path names are relativized to the location of the parameter file.
  
  Examples: 
  ```sh
  nextflow run "target/foo/bar/main.nf" --param_list '[{"id": "foo", "input": "/path/to/bar"}]'
  nextflow run "target/foo/bar/main.nf" --param_list "params.csv" --reference "/path/to/ref"
  ```

## MAJOR CHANGES

* `NextflowVdsl3Platform`: The functionality is now slurped from a json instead of manually
  taking care of the formatting in Groovy.

* `NextflowVdsl3Platform`: The `--help` is auto-generated from the config.


## MINOR CHANGES

* `NextflowVdsl3Platform`: Allow both `--publish_dir` and `--publishDir` when `auto.publish = true`.

* `NextflowVdsl3Platform`: Allow passing parameters with multiplicity > 1 from Nextflow CLI.

* `Main`: Added `viash --cli_export` which outputs the internal cli construction information 
  to console. This is to be used to automate populating the documentation website.

* `viash ns`: Display success and failure summary statistics, printed to stderr.

* `DataObject`: `.alternatives` is now a `OneOrMore[String]` instead of `List[String]`, meaning
  you can now specify `{ type: string, name: "--foo", alternatives: "-f" }` instead of 
  `{ type: string, name: "--foo", alternatives: [ "-f" ] }`

* `BashWrapper`: Added metadata field `meta_executable`, which is a shorthand notation for
  `meta_executable="$meta_resources_dir/$meta_functionality_name"`

## INTERNAL CHANGES

* `Arguments`: Internal naming of functionality.arguments is changed from DataObject to Arguments. Change is also applied to child classes, e.g. StringObject -> StringArgument.

* `Script`: Allow more control over where injected code ends up.

* Restructure type system to allow type-specific arguments.

## BUG FIXES

* `DockerPlatform`: Change `org.opencontainers.image.version` annotation to `functionality.version` when set.
  Additionally fixed retrieving the git tag possibly returning `fatal: No names found, cannot describe anything.` or similar.

* `viash config inject`: Fix config inject when `.functionality.inputs` or `.functionality.outputs` is used.

* `BashWrapper`: Don't add `bc` as dependency. Only perform integer/float min/max checks when bc is available, otherwise ignore.

* `DockerPlatform`: Fix inputs & outputs arguments being present twice.

* `viash ns test`: Silently skip Nextflow platforms as these don't support tests and will always fail.

* `Testbenches`: Better capture expected error messages while running testbenches. Having these show on the console could be confusing.

* `NextflowVdsl3Platform`: Fix issue when running multiple VDSL3 modules concurrently on the same channel.


# Viash 0.5.13

## NEW FUNCTIONALITY

* `NextflowVdsl3Platform`: Allow overriding the container registry of all Viash components by 
  setting the `params.override_container_registry` value. Only works for auto-derived image names.

## MAJOR CHANGES

* `Functionality`: renamed `tests` to `test_resources`.
  Backwards compatibility provided but a notification message is displayed on the console.

## MINOR CHANGES

* `Functionality` and `viash ns`: Added `.enabled` in functionality, set to `true` by default.
  Filter for disabled components in namespace commands.

* `DockerPlatform`: Add org.opencontainers.image annotations to built docker images.

* `Functionality`: when defining text resources, permit defining `path` instead of `dest`.
  If both `dest` and `path` are unset, use a default file name depending on the resource type, such as `script.sh` or `text.txt`.

* `viash build`: Errors are printed in red.

## BUG FIXES

* `NextflowVdsl3Platform`: Undefined input files should not inject a `VIASH_PAR_*` variable when `multiple: true`.

* `NextflowVdsl3Platform`: Make injected resources dir absolute.

* `NextflowVdsl3Platform`: Fix escaping of triple single quotes.

* `NextflowVdsl3Platform`: Also apply auto.simplifyInput to Lists.

* `DockerPlatform`: added a `test_setup` that allows adding apt/apk/... setup requirements.
  These are only executed when running tests.

# Viash 0.5.12

## MINOR CHANGES

* `--help`: Don't print "my_component <not versioned>" when no version is specified, 
  but instead simply "my_component".

* `NextflowVdsl3Platform`: Set `mode=copy` for `auto.publish` and `auto.transcript`.

* `NextflowVdsl3Platform`: When a module is used multiple times in the same workflow, 
  don't throw an error anymore, instead simply generate a warning.

* `NextflowVdsl3Platform`: Throw an error when an input file was not found.

* `viash build`: Indent auto-generated code according the indentation of `VIASH START` when found.
  
* `Main`: Handle not finding the config file or resources in a config file better.
  Display a more helpful message instead of a stack trace.

* `BashWrapper`: Add checks on parameters for valid integer, double and boolean values.

* `BashWrapper`: Add option to limit string and integer values to specific choice values.

* `BashWrapper`: Add option to set min and max values for integer and double values.

* Dependencies:
  - Scala was upgraded from 2.12.10 to 2.12.15
  - sbt was upgraded from 1.3.4 to 1.6.1
  - sbt-scoverage was upgraded from 1.5.1 to 1.9.3

## BUG FIXES

* `viash_test`: Add back `--no_cache` parameter to `viash_test`.

* `viash_test`: Fix `--append` parameter for `viash_test`, was not getting passed through.

* `viash ns test`: Fix `--append` parameter, actually start from a clean file if append is false.

* `viash_push`: Fix component not being built during a release of Viash.

* `PythonRequirements`: Fix packages being mentioned twice in a Dockerfile.

* `Main`: Added support spaces in filenames of config files and resources

* `BashWrapper`: Display a message when the last parsed argument would require more values than are still available.
  Now display a message that values are missing, used to silently crash the wrapper.

* `viash config inject`: Fix error when file argument is `must_exist: true`.
  

# Viash 0.5.11

## MAJOR CHANGES

* `Functionality`: Now also accepts 'inputs' and 'outputs' in addition to 'arguments'. For inputs and outputs,
  any specified arguments will have default `type: file` and `direction: input` or `direction: output` respectively.

## MINOR CHANGES

* `DockerPlatform`: Move description labels to the end of the Dockerfile to improve cross-component caching.

* `Functionality`: Arguments where `.multiple` is `true` can now have lists as `default` and `example`.

* `viash_build`: Added unit test for this component.

* `viash_test`: Added unit test for this component.

* `PythonRequirements`: Allow upgrading dependencies. Example: `[ type: python. pypi: anndata, upgrade: true ]`.

* `NextflowLegacyPlatform`: Remove annoying messages when building Nxf modules.

* `ConfigMods`: Expanded the DSL to allow specifying at which point to apply a config mod.
  This functionality was necessary to allow for setting fields which alter the way configs are parsed.
  Example of when this is useful: `<preparse> .platforms[.type == "nextflow"].variant := "vdsl3"`.
  Updating workflow of parsing a config file is:
    - read Yaml from file
    - apply preparse config mods
    - parse resulting Json as Config, thereby instantiating default values etc.
    - convert Config back to Json
    - apply postparse config mods (original config mods)
    - convert final Json back to Config

## BETA FUNCTIONALITY

* `NextflowVdsl3Platform`: A beta implementation of the next-generation Viash+Nextflow platform.
  See https://github.com/viash-io/viash/issues/82 for more information. You can access the previous Nextflow
  platform by using the `variant` parameter:
  ```yaml
  - type: nextflow
    variant: legacy
    separate_multiple_outputs: false
  ```

## BUG FIXES

* `viash_build` and `viash_test`: The `query_name` and `query_namespace` arguments were switched around. These arguments are now passed correctly.

* `BashScript`, `JavaScriptScript`, `PythonScript`, `RScript`: Correctly escape `'` (#113). Update unit tests accordingly.

* `CSharpScript`, `ScalaScript`: Correctly escape `"` (#113). Update unit tests accordingly.

* `viash_build`, `viash_test`, `viash_push`: Don't try to remove log files if they don't exist.

## INTERNAL CHANGES

* `DataObject`: 
  - Renamed `otype` to `flags`.
  - Renamed `oType` to `type`
  - Deprecated `tag` (unused feature).

* All abstract / inherited classes: Renamed `oType` to `type`.

## DEPRECATION

* `Functionality`: Deprecated `function_type` and `add_resources_to_path`. These should be 
  unused features, by now.
  
# Viash 0.5.10.1

## BUG FIX

* `NextflowPlatform`: Fix passthrough of `organization` field.

# Viash 0.5.10

## MAJOR CHANGES

* `viash_install`:
  - Added `--log_prefix`: This prefix is used to determine the path of the log files for `viash_build`, `viash_test` and `viash_push`.
  - Added `--organization`: Id of the organisation to be used in the Docker image name, i.e. `<registry>/<organization>/<namespace><namespace_sep><name>`.
  - Added `--target_image_source`: Url to the Git repo in which this project resides.
  - Removed `--log`.

* `viash_build`:
  - Reduce code duplication by contructing the command with Bash Arrays.
  - Renamed `--platforms` to `--platform`.
  - Added `--organization`: Id of the organisation to be used in the Docker image name, i.e. `<registry>/<organization>/<namespace><namespace_sep><name>`.
  - Added `--target_image_source`: Url to the Git repo in which this project resides.
  - Changed default of `--log` from `log.txt` to `.viash_build_log.txt`.
  - Added `--verbose`: Print out the underlying `viash ns build` command before running it.

* `viash_test`:
  - Reduce code duplication by contructing the command with Bash Arrays.
  - Renamed `--platforms` to `--platform`.
  - Added `--organization`: Id of the organisation to be used in the Docker image name, i.e. `<registry>/<organization>/<namespace><namespace_sep><name>`.
  - Added `--target_image_source`: Url to the Git repo in which this project resides.
  - Changed default of `--log` from `log.txt` to `.viash_test_log.txt`.
  - Changed default of `--tsv` from `log.tsv` to `.viash_test_log.tsv`.
  - Added `--verbose`: Print out the underlying `viash ns test` command before running it.

* `viash_push`:
  - Reduce code duplication by contructing the command with Bash Arrays.
  - Added `--organization`: Id of the organisation to be used in the Docker image name, i.e. `<registry>/<organization>/<namespace><namespace_sep><name>`.
  - Changed default of `--log` from `log.txt` to `.viash_push_log.txt`.
  - Added `--verbose`: Print out the underlying `viash ns build` command before running it.

## MINOR CHANGES

* `NextflowPlatform`: Added the `organization` field to the nextflow platform as well.

# Viash 0.5.9

## NEW FEATURES

* `viash run`: A long running Viash component can be interrupted by pressing 
  CTRL-C or by sending it an `INT` or `SIGINT` signal.

* `DockerPlatform`: Automatically add a few labels based on metadata to Dockerfile.

* `DockerPlatform`: Added value `target_image_source` for setting the source of 
  the target image. This is used for defining labels in the dockerfile.
  Example:
  ```yaml
  target_image_source: https://github.com/foo/bar
  ```

## MINOR CHANGES

* `viash ns list`: Added `--format yaml/json` argument to be able to return the
  output as a json as well. Useful for when `jq` is installed but `yq` is not. Example:
  ```
    viash ns list -p docker -f json | jq '.[] | .info.config'
  ```

* `viash config view`: Same as above.

## DEPRECATION

* `CLI`: Deprecated `-P` flag use `-p` intead.

* `DockerPlatform`: Deprecated `version` value.

# Viash 0.5.8

## NEW FUNCTIONALITY

* `DockerPlatform`: Allow defining a container's organisation. Example:
  ```yaml
    - type: docker
      registry: ghcr.io
      organisation: viash-io
      image: viash
      tag: "1.0"
      target_registry: ghcr.io
      target_organization: viash-io
  ```

* `DockerRequirement`: Add label instructions. Example:
  `setup: [ [ type: docker, label: [ "foo BAR" ]]]`

* `Config`: In specific places, allow parsing a value as a list of values. Fixes #97.
  This mostly applies to list values in `DockerPlatform`, but also to author roles.
  Examples:
  ```yaml
  functionality:
    name: foo
    authors:
      - name: Alice
        role: author # can be a string or a list
  platforms:
    - type: docker
      port: "80:80" # can be a string or a list
      setup:
        - type: r
          packages: incgraph # can be a string or a list
  ```
  
## BREAKING CHANGES

* `viash test`: This command doesn't automatically add the resources dir to the path.

## BUG FIXES

* `Functionality`: Fix `.functionality.add_resources_to_path` not being picked up correctly.

* `AptRequirement`: Set `DEBIAN_FRONTEND=noninteractive` by default. This can be turned off by specifying:
  ```yaml
    - type: apt
      packages: [ foo, bar ]
      interactive: true
  ```

## MINOR CHANGES

* `Main`: Slightly better error messages when parsing of viash yaml file fails.
  Before:
  ```
  $ viash test src/test/resources/testbash/config_failed_build.vsh.yaml 
  Exception in thread "main" DecodingFailure(Unexpected field: [package]; valid fields: packages, interactive, type, List(DownField(apt), DownArray, DownField(platforms)))
  ```
  
  After:
  ```
  $ viash test src/test/resources/testbash/config_failed_build.vsh.yaml 
  Error parsing 'file:///path/to/viash/src/test/resources/testbash/config_failed_build.vsh.yaml'. Details:
  Unexpected field: [package]; valid fields: packages, interactive, type: DownField(apt),DownArray,DownField(platforms)
  ```


# Viash 0.5.7

## BREAKING CHANGES

* `viash config`: An argument's example now needs to be of the same type as the argument itself. 
  For example, `[ type: integer, name: foo, example: 10 ]` is valid, whereas 
  `[ type: integer, name: foo, example: bar ]` is not, as 'bar' cannot be cast to an integer.

## NEW FUNCTIONALITY

* `viash config inject`: A command for inserting a Viash header into your script.

* `YumRequirement`: Added a requirement setup for installing through yum. Example:
  `setup: [ [ type: yum, packages: [ wget] ] ]`

* `DockerRequirement`: Allow using copy and add instructions. Example:
  `setup: [ [ type: docker, add: [ "http://foo.bar ." ]]]`

## BUG FIXES

* `ViashTest`: Fix verbosity passthrough.

* `--help`: Fix repeated usage flag when printing the help.

# Viash 0.5.6

## BREAKING CHANGES

* `BashWrapper`: Forbidden flags `-v`, `--verbose`, `--verbosity` have been renamed to `---v`, `---verbose`, `---verbosity`.

## MINOR CHANGES

* Set version of helper scripts to the same version as Viash.

* `DockerPlatform`: Produce helpful warning message when Docker image can't be found remotely (#94).

* `DockerPlatform`: Produce helpful error message when Docker isn't installed or the daemon is not running (#94 bis).

## BUG FIXES

* `viash_install`:
  - Passing Viash path as a string instead of as a file to ensure the path is not converted to an absolute path
  - Switch from Docker backend to a Native backend, 'unzip' and 'wget' are required.
  - Correctly set the log file for viash_test.
  
* `DockerPlatform`: Added sleep workaround to avoid concurrency issue where a file is executed to
  build docker containers but apparently still in the process of being written.
  
* `DockerPlatform`: Fix order issue of ---verbose flag in combination with ---setup, allowing to run 
  `viash run config.vsh.yaml -- ---setup cb ---verbose` and actually get output.
  

# Viash 0.5.5

## BREAKING CHANGES

* `Functionality`: The resources dir no longer automatically added to the PATH variable. 
  To alter this behaviour, set `.functionality.add_resources_to_path` to `true`.

## MINOR CHANGES

* Bash Script: only define variables which have values.

* CSharp Test Component: Change Docker image to `dataintuitive/dotnet-script` to have more control over the lifecycle of 
  versioned tags.

* Updated Code of Conduct from v2.0 to v2.1.

## BUG FIXES

* Viash namespace: Fix incorrect output path when the parent directory of a Viash component is not equal to the value of
  `.functionality.name`.

# Viash 0.5.4

## BREAKING CHANGES

* `NextFlowPlatform`: The default caching mechanism is now what NextFlow uses as default. In order to replicate earlier
  caching, `cache: deep` should be specified in the Viash config file.

## NEW FEATURES

* `NextFlowPlatform`: Added `cache` directive to specify the typing of caching to be performed.

# Viash 0.5.3

## NEW FEATURES

* Similar to `par`, each script now also has a `meta` list. `meta` contains meta information about the component
  or the execution thereof. It currently has the following fields:
  - `meta["resources_dir"]`: Path to the directory containing the resources
  - `meta["functionality_name"]`: Name of the component

* `NextFlowPlatform`: Export `VIASH_TEMP` environment variable. 

## BUG FIXES

* `NextFlowPlatform`: Fix output formatting when `separate_multiple_outputs` is `false`.

# Viash 0.5.2

## MINOR CHANGES

* `DockerPlatform`: Added `run_args` field to allow setting `docker run` arguments.

* `NextFlowPlatform`: Added argument `separate_multiple_outputs` to allow not separating the outputs generated by a 
  component with multiple outputs as separate events on the channel.

## BUG FIX

* `IO`: Allow overwriting directory resources upon rebuild.

# Viash 0.5.1

## NEW FEATURES

* `CSharpScript`: Added support for C# scripts (`type: "csharp_script"`) to viash.

## MINOR CHANGES

* `NextFlowPlatform`: Added `directive_cpus`, `directive_max_forks`, `directive_memory` and `directive_time` parameters.

## BUG FIXES

* `BashWrapper`: Refactor escaping descriptions, usages, defaults, and examples (#34).

* `NextFlowPlatform`: Refactor escaping descriptions, usages, defaults and examples (#75).

* `NextFlowPlatform`: Add argument to output path to avoid naming conflicts for components with multiple output files (#76).

* `NextFlowPlatform`, `renderCLI()`: Only add flag to rendered command when boolean_true is actually true (#78).

* `DockerPlatform`: Only chown when output file exists.

## TESTING

* `viash build`: Capture stdout messages when errors are expected, so that they don't clutter the expected output.

* `viash build`: Check `--help` description output on the whole text instead of per letter or word basis.

* `TestingAllComponentsSuite`: Only testing bash natively, because other dependencies might not be available.

# Viash 0.5.0

## BREAKING CHANGES

* `DockerPlatform`: A Docker setup will be performed by default. Default strategy has been changed to `ifneedbepullelsecachedbuild` (#57).
  `---setup` strategy has been removed and `---docker_setup_strategy` has been renamed to `---setup`.
  This change allows running a component for the first time. During first time setup, the Docker container will be pulled or built automatically. 

* `NativePlatform`: Deprecated the native setup field.

## MAJOR CHANGES

* `NXF`: This version changes the handling logic for arguments. An argument can be either `required` or not and can have a `default: ...` value or not. Checks are implemented to verify that required arguments are effectively provided _during_ pipeline running.

* `NXF`: If one sticks to long-option argments in the viash config, for all arguments that are _required_, the way of specifying the arguments on the CLI is identical for the Docker and NextFlow platforms. Non-required arguments can still be accessed from CLI using `--<component_name>__<argument_name> ...`.

* `NXF`: Running a module as a standalone pipeline has become easier.

* `viash run`: Implement verbosity levels (#58). viash executables now have 7 levels of verbosity: emergency, alert, critical, error, warning, notice, info, debug.
  The default verbosity level is 'notice'. Passing `-v` or `--verbose` bumps up the verbosity level by one, `-vv` by two. The verbosity level can be set manually by passing `--verbosity x`.

## MINOR CHANGES

* `Docker Platform`: Added `privileged` argument, allowing to run docker with the `--privileged` flag.

* `Docker Requirements`: Allow specifying environment variables in the Dockerfile.

* Config modding: Added a `+0=` operator to prepend items to a list.

* `viash run`: Added a `--version` flag to viash executables for viewing the version of the component.

* `Functionality`: Added checks on the functionality and argument names.

* `viash run`: Added examples to functionality and arguments. Reworked `--help` formatting to include more information and be more consistent (#56).

## BUG FIXES

* `Docker R Requirements`: Install `remotes` when using `{ type: r, packages: [ foo ] }`.

* `config`: Throw error when user made a typo in the viash config (#62). 

## TESTING

* `NXF`: Add an end-to-end test for running a nextflow pipeline using viash components.

* `Docker`: Reorganized viash docker build testbench into a main testbench with smaller auxiliary testbenches to keep them more manageable and clear what happens where.

* `viash ns`: Added a basic testbench for namespace tests.


# Viash 0.4.0.1 (2021-05-12)

## BUG FIX

* `NXF`: Return original_params instead of updated params for now.

* `NXF`: Reinstate function_type: asis in line with the refactored module generation code

* `viash ns test`: print header when `--tsv foo.tsv --append true` but foo.tsv doesn't exist yet. Fixes #45.

# Viash 0.4.0 (2021-04-14)

## NEW FEATURES

* Config modding: A custom viash DSL allows overriding viash config properties at runtime. See online documentation for more information. Example:

```
 viash ns test \
  -p docker \
  -c '.functionality.version := "1.0.0"' \
  -c '.platforms[.type == "docker"].target_registry := "my.docker-registry.com"' \
  -c '.platforms[.type == "docker"].setup_strategy := "pull"' \
  -l
```

* `viash build`: The image can be pushed with `--push`. The same can be done by passing `---push` to 
  a viash executable.

* `viash ns` can query the name, namespace, or both, with the following arguments:
  - `--query_namespace` or `-n`: filter the namespace with a regex.
  - `--query_name`: filter the name with a regex.
  - `--query` or `-q`: filter the namespace/name with a regex.

* Added the `project_build`, `project_clean`, `project_push` and `project_test` components to this repository.

* Added a field `.functionality.info` of type `Map[String, String]` in order to be able to specify custom annotations to the component.

## BREAKING CHANGES

* `viash ns`: Argument `--namespace` has been renamed to `--query_namespace`.

* `viash ns`: Argument `--namespace` does not implicitly change the namespace of the functionality anymore. You can use the command DSL to reproduce this effect; for example: `-c '.functionality.namespace := "foo"'`.
  
* `Docker` & `NXF`: Attribute `version` is deprecated. Instead, the default value will be `.functionality.version`, which can be overridden by using the `tag` attribute.

* `NXF`: When running a viash component as a Nextflow module on its own, you now need to specify all input files on the command line. For instance, if `--input` and `--reference` are input file arguments, you need to start the process by running `nextflow run main.nf --input <...> --reference <...> <other arguments>`. Previously only the input file needed to be specified.
  
* `Docker` & `NXF`: Default separator between namespace and image name has been changed from `"/"` to `"_"`.

## MINOR CHANGES

* `Docker` & `NXF`: Parsing of image attributes for both `Docker` and `Nextflow` platforms are better aligned. You can define an image by specifying either of the following:
  - `{ image: 'ubuntu:latest' }` 
  - `{ image: ubuntu, tag: latest }`
  
* `Docker` & `NXF`: Allow changing the separator between a namespace and the image name.

## NEXTFLOW REFACTORING

The generation of Nextflow modules has been refactored thoroughly.
  
* `NXF`: The implicitly generated names for output files/directories have been improved leading to less clashes.

* `NXF`: Allow for multiple output files/directories from a module while keeping compatibility for single output. Please [refer to the docs](http://www.data-intuitive.com/viash_docs/config/platform-nextflow/#multiple-outputs).

* `NXF`: Allow for zero input files by means of passing an empty list `[]` in the triplet

* `NXF`: Remove requirement for `function_type: todir`

* `NXF`: It is now possible to not only specify `label: ...` for a nextflow platform but also `labels: [ ...]`.
  
## BUG FIXES

* Allow quotes in functionality descriptions.

* `NXF`: Providing a `default: ...` value for output file arguments is no longer necessary.


# Viash 0.3.2 (2021-02-04)

## BREAKING CHANGES

* `viash build`: Do not automatically generate a viash.yaml when creating an executable. 
  Instead, you need to add the `-w|--write_meta` flag in order to let viash know that it
  should generate a viash.yaml in the resources dir.

## MAJOR CHANGES

* `NXF`: Add beta functionality for running viash tests in Nextflow.

## MINOR CHANGES

* Resources: Rework the way resources paths are converted to absolute URIs, should not have any impact on UX.

## BUG FIXES

* `NXF`: Add temporary workaround for determining the used image name when running a component.

* Docker Platform: Set default setup strategy to "alwayscachedbuild" as this used to be the default viash behaviour.

* `NXF`: Fix issue where resource dir would not get mounted depending on which inputs are provided.

* `NXF`: Accept multiple inputs when component is running as standalone.

# Viash 0.3.1 (2021-01-26)

## NEW FEATURES

* Functionality: Added list of authors field. Example:

```yaml
functionality:
  authors:
    - name: Bob Cando
      roles: [maintainer, author]
      email: bob@cando.com
      props: {github: bobcando, orcid: XXXAAABBB}
```

* `Docker`: Allow specifying the registry with `target_registry`. Example:

```yaml
- type: docker
  image: bash:4.0
  target_registry: foo.io
  target_image: bar
  target_tag: 0.1
```

* `Docker`: `version` is now a synonym for `target_tag`.
  If both `version` and `target_tag` are not defined, `functionality.version` will
  be used instead.
  
* `Docker`: Can change the Docker Setup Strategy by specifying
  - in the yaml: `setup_strategy: xxx`
  - on command-line: `---docker_setup_strategy xxx` or `---dss xxx`
  
  Supported values for the setup strategy are:
  - alwaysbuild / build: build the image from the dockerfile (DEFAULT)
  - alwayscachedbuild / cachedbuild: build the image from the dockerfile, with caching
  - alwayspull / pull: pull the image from a registry
  - alwayspullelsebuild / pullelsebuild: try to pull the image from a registry, else build it
  - alwayspullelsecachedbuild / pullelsecachedbuild: try to pull the image from a registry, else build it with caching
  - ifneedbebuild: if the image does not exist locally, build the image
  - ifneedbecachedbuild: if the image does not exist locally, build the image with caching
  - ifneedbepull: if the image does not exist locally, pull the image
  - ifneedbepullelsebuild: if the image does not exist locally, pull the image else build it
  - ifneedbepullelsecachedbuild: if the image does not exist locally, pull the image else build it with caching
  - donothing / meh: do not build or pull anything
  
## MAJOR CHANGES

* License: viash is now licensed under GPL-3.

## MINOR CHANGES

* CLI: Allow parameters before and after specifying a viash config yaml. For example, 
  both following commands now work. Up until now, only the latter would work.
  - `viash run config.vsh.yaml -p docker`
  - `viash run -p docker config.vsh.yaml`

* Functionality: Arguments field can now be omitted.

* Scripts: Wrapped scripts now contain a minimal header at the top.

## BUG FIXES

* `NXF viash build`: Do not assume each config yaml has at least one test.

* Scripts: Fix Docker `chown` failing when multiple outputs are defined (#21).

* JavaScriptRequirements: Fix type getting set to "python" when unparsing.

* `viash run . ---debug`: Debug session should now work again

* Native `---setup`: Fix missing newlines when running native ---setup commands.

* Main: Fix crashing when no arguments are supplied.

* Namespace: Show error message when the config file can't be parsed.

* Executable resource: Fix Docker automount handling for Executable resources.

## TESTING

* YAML: Test invertibility of parsing/unparsing config objects.


# Viash 0.3.0 (2020-11-24)

## BREAKING CHANGES

* File format `functionality.yaml` is no longer supported. Use `config.vsh.yaml` or `script.vsh.R/py/...` instead.

* `viash run` and `viash test`: By default, temporary files are removed when the execution succeeded, otherwise they are kept. 
  This behaviour can be overridden by specifying `--keep true` to always keep the temporary files, and `--keep false` to always remove them.

* `NXF`: `function_type: todir` now returns the output directory on the `Channel` rather than its contents.

## NEW FEATURES

* Added `viash ns test`: Run all tests in a particular namespace. For each test, the exit code and duration is reported. Results can be written to a tsv file.
* Added support for JavaScript scripts.
* Added support for Scala scripts.
* `NXF`: publishing has a few more options:
  - `publish`: Publish or yes (default is false)
  - `per_id`: Publish results in directories containing the unique (sample) ID (default is true)
  - `path`: A prefix path for the results to be published (default is empty)
* Functionality resources and tests: Allow copying whole directories instead of only single files. Also allow to rename the destination folder by specifying a value for 'dest'.
* Platform R / Python dependencies: Allow running a simple command.

## MAJOR CHANGES

* The `-P <platform>` parameter will be deprecated. For now, all `-P` values are simply passed to `-p`.
* `viash ns build` and `viash ns test`: Now use all available platforms if `-p` is not specified.
* By default, python packages will not be installed as user. Use `user: true` to modify this behaviour.

## MINOR CHANGES

* Name of autogenerated Docker image is now `ns/tool`.
* Internal changes to make it easier to extend viash with more scripting languages.
* `NXF`: Default image is now `ns/tool` for consistency.
* `NXF`: Repurpose `asis` function type for having simple publishing steps (see docs).
* `NXF`: Add component name to main `process` name
* R dependencies: by default, do not reinstall Bioconductor packages. Set `bioc_force_install: true` to revert this behaviour.

## BUG FIXES

* `viash build`: Do not display error messages when pwd is not a git repository.

## TESTING

* `viash test`: Add tests for `viash test` functionality.


# Viash 0.2.2 (2020-09-22)

* MINOR CHANGE: Allow generating placeholder without VIASH START/VIASH END blocks.
* BUG FIX `viash ns build`: Some platforms would sometimes not be detected.
* BUG FIX `viash run`: Avoid error when no arguments need to be chowned.

# Viash 0.2.1 (2020-09-11)

* NEW FEATURE `NXF`: Data references in Map form can now have values being lists. In other words, we can have multiple options which have one or more values.
* NEW FEATURE `viash ns build`: Added --parallel and --setup flag.
* NEW FEATURE `viash build`: Added --setup flag.
* NEW FEATURE: Allow changing the order of setup commands using the `setup:` variable.
* NEW (HIDDEN) FEATURE: Do not escape `${VIASH_...}` elements in default values and descriptions!
* MINOR CHANGE: Remove `---chown` flag, move to `platform.docker.chown`; is set to true by default.
* MINOR CHANGE: Perform chown during both run and test using a Docker platform.
* BUG FIX: Issue trying to parse positional arguments even when none is provided.

# Viash 0.2.0 (2020-09-01)

## NEW FEATURES

* Allow (optional) version attributes in `functionality.yaml` and `platform.yaml`.
* Allow testing a component with the `viash test` functionality. Tests are executed in a temporary directory on the specified platform. The temporary directory contains all the resource and test files. 
* `viash --version`: Add flag for printing the version of viash.
* Allow fetching resources from URL (http:// and https://)
* Allow retrieving functionality and platform YAMLs from URL.
* For docker containers, autoresolve path names of files. Use `---v path:path` or `---volume path:path` to manually mount a specific folder.
* Implement parameter multiplicity. 
  Set `multiple: true` to denote an argument to have higher multiplicity. 
  Run `./cmd --foo one --foo two --foo three:four` in order for multiple values to be added to the same parameter list.
* Added a new format for defining functionality in which the user passes the script in which the functionality and platforms are listed as yaml headers.
* A `---chown` flag has been added to Docker executables to automatically change the ownership of output files to the current user.
* `viash ns build`: A command for building a whole namespace.
* `NXF`: Join operations are now fully supported by means of `multiple`.
* `NXF`: Modules that perform joins can take either arrays (multiple input files or the same type to be joined) or hashes (multiple input files passed using different options on the CLI). Please refer to the docs for more info.

## MAJOR CHANGES
* Remove passthrough parameters.
* Since CLI generation is now performed in the outer script, `viash pimp` has been deprecated.
* Write out meta.yaml containing viash run information as well as the original `functionality.yaml` and `platform.yaml` content.
* Renamed `viash export` to `viash build`.

## MINOR CHANGES
* `viash run` and `viash test`: Allow changing the temporary directory by defining `VIASH_TEMP` as a environment variable. Temporary directories are cleaned up after successful executions.
* `viash run` and `viash test`: Exit(1) when execution or test fails.
* `viash build`: Add -m flag for outputting metadata after build.
* `viash run`: Required parameters can have a default value now. Produce error when a required parameter is not passed, even when a default is provided.
* `NXF`: _Modules_ are now stored under `target/nextflow` by default

## BUG FIXES
* `NXF`: Correctly escape path variable when running NXF command.
* `NXF`: Surround parameters with quotes when running NXF command.

## INTERNAL CHANGES
* Move CLI from inner script to outer script.
* Renamed Target to Platform
* Renamed Environment to Requirements

# Viash 0.1.0 (2020-05-14)
* MAJOR CHANGES: Refactoring of the Functionality class as discussed in VIP1 (#1). This has resulted in a lot of internal changes, but the changes with regard to the yaml definitions are relatively minor. See the section below for more info.
* MINOR CHANGES: Updated the functionality.yamls under `atoms/` and `src/test/` to reflect these aforementioned changes.
* BUG FIX: Do not quote passthrough flags.
* BUG FIX: Allow for spaces inside of Docker volume paths.
* DOCUMENTATION: Updated the README.md.
* DOCUMENTATION: Provide some small examples at `doc/examples`.
* MINOR CHANGES: Allow for bioconductor and other repositories in the R environment.
* MINOR CHANGES: Add support for pip versioning syntax.

## Changes to functionality.yaml
* ftype has been renamed to function_type. The value for this field is also being checked.
* platform has been removed.
* Instead, the first resource listed is expected to have `type: r_script`, `type: bash_script`, `type: python_script`, or `type: executable`. The other resources are expected to have `type: file` by default, and are left untouched by Viash.
* in the arguments, field `flagValue` has been removed. Instead, use `type: boolean_true` and `type: boolean_false` to achieve the same effect.

## Changes to platform_(docker/native).yaml
* The `r: packages:` field has been renamed to `r: cran:`.

# Viash 0.0.1 (2020-05-05)
* Initial proof of concept.<|MERGE_RESOLUTION|>--- conflicted
+++ resolved
@@ -4,11 +4,10 @@
 
 * `BashWrapper`: Allow printing the executor command by adding `---verbose ---verbose` to a `viash run`.
 
-<<<<<<< HEAD
 * `Testbenches`: Rework `MainBuildAuxiliaryNativeParameterCheck` to create stimulus files and loop over the file from bash instead of looping natively.
   This prevents creating thousands of new processes which would only test a single parameter.
   Note this still calls the main script for each stimulus separately, but that was the case anyway, only much much worse.
-=======
+
 * `Testbenches`: Split some grouped test benches into slightly smaller test benches that group tested functionality better.
 
 * `Annotations`: Complete the config schema annotations.
@@ -16,7 +15,6 @@
   Added an annotation `internalFunctionality` and `undocumented` for arguments that should not be documented.
   Added a testbench that verifies that all arguments are in fact annotated, skipping those that are not in the class constructor.
   Adds a hierarchy field in the `__this__` member to list the relation of the own and parent classes.
->>>>>>> 083fce3a
 
 ## BUG FIXES
 
