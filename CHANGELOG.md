# Viash 0.x.x (yyyy-MM-dd): TODO Add title

TODO add summary

## MINOR CHANGES

* `scala`: Update Scala to 2.13.14 (PR #764).

* `NextflowEngine`: Also parse `${id}` and `${key}` aside from `$id` and `$key` as identifier placeholders for filenames (PR #756).

## BUG FIXES

* `NextflowEngine`: Fix escaping of odd filename containing special characters (PR #756). Filenames containing a `$` character caused Bash to try to interpret it as a variable.

<<<<<<< HEAD
* `json schema`: Fix repositories types with name incorrectly adding `withname` as type (PR #768).

* `json schema`: Change the '$schema' field to 'http://' instead of 'https://' (PR #768). (Some?) Json validators use this value as a token and not as a URL.
=======
* `viash test`: Fix an issue where the tests would not copy package config settings to determine teh docker image name (PR #767).
>>>>>>> 8cf035fc

# Viash 0.9.0-RC7 (2024-08-13): General bugfixes and improvements

These are bug fixes and other improvements that solve some edge case issues and improve the overall user experience and usability of Viash.

## BREAKING CHANGES

* `NextflowEngine`: Swap the order of execution of `runIf` and `filter` when calling `.run()`. This means that `runIf` is now executed before `filter` (PR #660).

## NEW FUNCTIONALITY

* `ExecutableRunner`: Add a `---docker_image_id` flag to view the Docker image ID of a built executable (PR #741).

* `viash ns query`: Add a query filter that allows selecting a single component by its path in a namespace environment (PR #744).

* `config schema`: Add `label` & `summary` fields for Config, PackageConfig, argument groups, and all argument types (PR #743).

* `NextflowEngine`: Added `runIf` functionality to `runEach` (PR #660).

## MINOR CHANGES

* `ExecutableRunner`: Add parameter `docker_automount_prefix` to allow for a custom prefix for automounted folders (PR #739).

* `ExecutableRunner`: Make Docker runtime arguments configurable via the `---docker_run_args` argument (PR #740).

* `export json_schema`: Add `arguments` field to the `Config` schema (PR #755). Only for the non-strict version, the strict version of the viash config has these values merged into `argument_groups`.

## BUG FIXES

* `platforms`: Re-introduce the `--platform` and `--apply_platform` arguments to improve backwards compatibility (PR #725).
  When the argument is used, a deprecation warning message is printed on stderr.
  Cannot be used together with `--engine` or `--runner` and/or `--apply_engine` or `--apply_runner`.

* `nextflow_runner`: Fix refactoring error in the `findStates()` helper function (PR #733).

* `viash ns exec`: Fix "relative fields" outputting absolute paths (PR# 737). Additionally, improve path resolution when using the `--src` argument.

* `viash ns`: Fix viash tripping over its toes when it encounters multiple failed configs (PR #761). A dummy config was used as a placeholder, but it always used the name `failed`, so duplicate config names were generated, which we check for nowadays.

* `bashwrapper`: Fix an issue where running `viash test` which builds the test docker container would ignore test failures but subsequential runs would work correctly (PR #754).

# Viash 0.9.0-RC6 (2024-06-17): Hotfix for docker image name generation

Fix an issue where docker image names were not generated correctly.

## BUG FIXES

* `docker_engine`: Fix a bug in how the namespace separator is handled (PR #722).

# Viash 0.9.0-RC5 (2024-06-13): Improvements for CI

Dependencies now use `vsh` as the default organization level. This means that the organization level is now optional in the `repo` field of the dependencies.
Improved how the docker image name is generated to be more predictable.

## MINOR CHANGES

* `resources_test`: This field is removed again from the `_viash.yaml` as it was decided to impliment this temporary functionality using the `info` field (PR #711).

* `docker_engine`: Deprecate `registry`, `organization` and `tag` fields in the `docker_engine` (PR #712). Currently these are hardly ever used and instead the `image` field is used to specify the full image name.

* `docker_engine`: Add `target_package` field to the `docker_engine` (PR #712). This field, together with the `target_organization` is used to specify the full built container image name. The fields use proper fallback for the values set in the component config and package config.

* `organization`: Remove the `organization` field from the component config (PR #712). The value is now directly used by the `docker_engine` as a fallback from the `target_organization` field.

## BUG FIXES

* `build_info`: Correctly set the `.build_info.executable` to `main.nf` when building a component with a Nextflow runner (PR #720).

* `vsh organization`: ViashHub repositories now use `vsh` as the default organization (PR #718).
  Instead of having to specify `repo: vsh/repo_name`, you can now just specify `repo: repo_name`, which is now also the prefered way.

* `testbenches`: Add a testbench to verify dependencies in dependencies from scratch (PR #721).
  The components are built from scratch and the dependencies are resolved from the local repositories.

# Viash 0.9.0-RC4 (2024-05-29): Improvements for CI

These are mainly improvements for issues highlighted by running Viash in a CI environment.
Additionally, implemented a proper way of caching dependency repositories. The cache is stored under `~/.viash/repositories`.

## NEW FUNCTIONALITY

* `dependencies`: GitHub and ViashHub repositories now get properly cached (PR #699).
  The cache is stored in the `~/.viash/repositories` directory using sparse-checkout to only fetch the necessary files.
  During a build, the cache is checked for the repository and if it is found and still up-to-date, the repository is not cloned again and instead the cache is copied to a temporary folder where the files are checked out from the sparse-checkout.

* `resources_test`: Add a `resources_test` field to the `_viash.yaml` to specify resources that are needed during testing (PR #709).
  Currently it is up to the user or CI to make sure these resources are available in the `resources_test` directory during testing.

## BUG FIXES

`dependencies`: Fix resolving of dependencies of dependencies (PR #701). The stricter build config was now lacking the necessary information to resolve dependencies of dependencies.
  We added it back as `.build_info.dependencies` in a more structured, anonymized way.

`dependencies`: Fix the `name` field of repositories possibly being outputted in the build config (PR #703).

`symlinks`: Allow following of symlinks when finding configs (PR #704). This improves symlink functionality for `viash ns ...` and dependency resolving.

# Viash 0.9.0-RC3 (2024-04-26): Various bug fixes and minor improvements

Mainly fixes for code changes from previous release candidates. Some additional minor fixes and QoL improvements are included.

## BREAKING CHANGES

* `computational requirements`: Use 1000-base units instead of 1024-base units for memory (PR #686). Additionally, the memory units `kib`, `mib`, `gib`, `tib`, and `pib` are added to support 1024-base definitions.

## MINOR CHANGES

* `error message`: Improve the error message when using an invalid field in the config (#PR #662). The error message now includes the field names that are not valid if that happens to be the case or otherwise a more general error message.

* `config mods`: Improve the displayed error message when a config mod could not be applied because of an invalid path (PR #672).

## BUG FIXES

* `export json_schema`: Fix minor inconsistencies and make the strict schema stricter by adapting to what Viash will effectively return (PR #666).

* `deprecation & removal warning`: Improve the displayed warning where a deprecated or removed field could display a double '.' when it field was located at the root level (PR #671).

* `resource path`: Don't finalize the `path` field of a resource until it's written as part of building a component (PR #668).

* `requirements`: Improve the error message when a Python or R requirement uses a single quote in the `.script` field (PR #675).

* `viash test`: Fix Docker id between build and test components not being consistent when using a custom Docker registry (PR #679).

* `MainNSBuildNativeSuite`: Capture the error message when reading the configs so we can capture the expected warning message (PR #688).
  While almost all tests were already cleanly capturing their expected warning/error messages, this one was still remaining, resulting in warnings being shown in the output.

* `runners & engines`: When applying a filter on empty runners or engines, the fallback default `native engine` and `executable runner` respectively are set before applying the filter (PR #691).

# Viash 0.9.0-RC2 (2024-02-23): Restructure the config and change some default values

The `.functionality` layer has been removed from the config and all fields have been moved to the top layer.
The default `multiple_sep` has been changed from `:` to `;` to avoid conflicts with paths like `s3://foo/bar`.

## BREAKING CHANGES

* `arguments`: Change default `multiple_sep` from `:` to `;` to avoid conflicts with paths like `s3://foo/bar` (PR #645).
  The previous behaviour of using `multiple_sep: ":"` can be achieved by adding a config mod to the `_viash.yaml`:
  ```yaml
  config_mods: |
    .functionality.argument_groups[true].arguments[.multiple == true].multiple_sep := ":"
  ```

* `functionality`: Remove the `functionality` layer from the config and move all fields to the top layer (PR #649).

## MINOR CHANGES

* `package config`: Renamed `project config` to `package config` (PR #636). Now that we start using the config more, we came to the conclusion that "package" was better suited that "project".

* `ns exec`: Added an extra field `{name}` to replace `{functionality-name}` (PR #649). No immediate removal of the old field is planned, but it is deprecated.

* `BashWrapper`: Added meta-data field `meta_name` as a replacement for `meta_functionality_name` (PR #649). No immediate removal of the old field is planned, but it is deprecated.

## BUG FIXES

* `schema`: Don't require undocumented fields to set default values and add the `links` and `reference` fields to functionality as they were not meant only to be in the project config (PR #636).

# Viash 0.9.0-RC1 (2024-01-26): Restructure platforms into runners and engines

This release restructures the `platforms` field into `runners` and `engines`.
Additionally changes are made to sanitize the built config output and include additional relevant meta data.

## BREAKING CHANGES

* `runners` and `engines`: The usage of `platforms` is deprecated and instead these are split into `runners` and `engines` (PR #510). 
  The `platforms` field is still supported but will be removed in a future release.
  In brief, the `native platform` became a `native engine` and `docker platform` became a `docker engine`.
  Additionally, the `native platform` and `docker platform` became a `executable runner`, `nextflow platform` became a `nextflow runner`.
  The fields of `docker platform` is split between `docker engine` and `docker runner`: `port`, `workdir`, `setup_strategy`, and `run_args` (set to `docker_run_args`) are captured by the `runner` as they define how the component is run. The other fields are captured by the `engine` as they define the environment in which the component is run. One exception is `chown` which is rarely set to false and is now always enabled.

* `arguments`: Merge arguments into argument_groups during a json decode prepare step (PR #574). The `--parse_argument_groups` option from `ns list` and `config view` is deprecated as it is now always enabled.

## NEW FUNCTIONALITY

* `export json_schema`: Add a `--strict` option to output a subset of the schema representing the internal structure of the Viash config (PR #564).

* `config view` and `ns list`: Do not output internal functionality fields (#564). Additionally, add a validation that no internal fields are present when reading a Viash config file.

* `project config`: Add fields in the project config to specify default values for component config fields (PR #612). This allows for a more DRY approach to defining the same values for multiple components.

## MINOR CHANGES

* `testbenches`: Add testbenches for local dependencies (PR #565).

* `testbenches`: Refactor testbenches helper functions to uniformize them (PR #565).

* `logging`: Preserve log order of StdOut and StdErr messages during reading configs in namespaces (PR #571).

* `Java 21 support`: Update Scala to 2.13.12 and update dependencies (PR #602).

* `project config`: Output the project config under the default name `ProjectConfig` instead of `Project` during schema export (PR #631). This is now important as the project config is now part of the component config. Previously this was overridden as the class name was `ViashProject` which was less descriptive.

## BUG FIXES

* `__merge__`: Handle invalid yaml during merging (PR #570). There was not enough error handling during this operation. Switched to the more advanced `Convert.textToJson` helper method.

* `config`: Anonymize paths in the config when outputting the config (PR #625).

# Viash 0.8.7 (yyyy-MM-dd): TODO Add title

## BUG FIXES

* `viash build`: Fix error handling of non-generic errors in the build process or while pushing docker containers (PR #696).

# Viash 0.8.6 (2024-04-26): Bug fixes and improvements for CI

Fix some issues in some edge cases.
Add options for testing in a CI environment. Given that these options are not meant for general use, they are hidden from the help message.
Some improvements are made to run in Nextflow Fusion.

## DOCUMENTATION

* `docker setup strategy`: Fix inconsistencies in the documentation (PR #657).

* `repositories`: Fix `uri` -> `repo` in the repositories documentation (PR #682).

## NEW FUNCTIONALITY

* `viash test` and `viash ns test`: Add a hidden `--dry_run` option to build the tests without executing them (PR #676).

* `viash test` and `viash ns test`: Add a hidden `--deterministic_working directory` argument to use a fixed directory path (PR #683).

* `component names`: Verify that component namespace and name combinations are unique (PR #685).

## BUG FIXES

* `NextflowPlatform`: Fix publishing state for output arguments with `multiple: true` (#638, PR #639). 

* `Executable`: Check whether a multiple output file argument contains a wildcard (PR #639).

* `NextflowPlatform`: Fix a possible cause of concurrency issues (PR #669).

* `Resources`: Fix an issue where if the first resource is not a script, the resource is silently dropped (PR #670).

* `Docker automount`: Prevent adding a trailing slash to an automounted folder (PR #673).

* `NextflowPlatform`: Change the at-runtime generated nextflow process from an in-memory to an on-disk temporary file, which should cause less issues with Nextflow Fusion (PR #681).

# Viash 0.8.5 (2024-02-21): Bug fixes and documentation improvements

Fix a bug when building a test docker container which requires a test resource. Additional improvements for the website documentation and support for the latest version of Nextflow are added.

## BUG FIXES

* `NextflowPlatform`: Fix an issue with current nextflow-latest (24.01.0-edge) where our supporting library passes a GString instead of a String and results in a type mismatch (PR #640).

* `test resources`: Make non-script test resources available during building of a docker container for `viash test` (PR #652).

## DOCUMENTATION

* `repositories`: Improve the repository documentation with links and a overview table with links (PR #643).

# Viash 0.8.4 (2024-01-15): Bug fix

Fix building components with dependencies that have symlinks in their paths.

## BUG FIXES

* `dependencies`: Fix dependencies with paths using symlinks (PR #621). The resolution for the `.build.vsh` was changed to use the `toRealPath` previously, so dependency resolution must take account possible resolved symlinks too.

# Viash 0.8.3 (2024-01-08): Bug fixes

Fix some edge cases and improve usability.

## BUG FIXES

* `NextflowPlatform`: properly resolve paths when a nextflow workflow has another nextflow
  workflow as dependency and the worktree contains a directory that is a symlink (PR #614).

* `Main`: Fixes a bug added by #294 which causes Viash to print a stacktrace instead of a helpful error message when `viash` is run without any arguments (#617, PR #618).
  Thanks @mberacochea for pointing out this oversight!
  
* `Dependency`: When an alias is defined, pass the alias as a key to the `.run()` function (#601, PR #606).

# Viash 0.8.2 (2023-12-14): Minor changes and bug fixes

This release fixes a few bugs regarding dependencies and how the Nextflow platform handles Paths.

## MINOR CHANGES

* `NextflowTestHelper`: Do not hardcode a version of Nextflow in the testbench, 
  but use the version of Nextflow that is installed on the system (PR #593).

* GitHub Actions: Test different versions of Nextflow (22.04.5, latest, and latest-edge) (PR #593).
  Testing the latest Edge version of Nextflow will allow us to catch notice changes in Nextflow earlier.

* Updates to the documentation and templates in the Git repo (#598, PR #600):

  - Add contributing guidelines.

  - Add issue templates.

  - Reworked the pull request template.

## BUG FIXES

* `config`: Fix the main level of a component config not enforcing strict mode and instead allowing any field to be specified (PR #585).

* `dependencies`: Allow the user to define a local dependency with specifying `repository: local` as sugar syntax (PR #609). A local repository is the default value so it's not required to be filled in, but allowing it with a sensible sugar syntax makes sense.

* `Repositories`: Fix a structural issue where a repository defined directly in a `dependency` would require the `name` field to be set (PR #607). Repository variants are created with and without the `name` field. Repositories under `.functionality.dependencies[]` use repositories without the `name` field, while repositories under `.functionality.repositories[]` use repositories with the `name` field.

* `NextflowPlatform`: Do not resolve remote paths relative to the --param_list file (PR #592).

* `NextflowPlatform`: Allow finding `.build.yaml` file when worktree contains a directory that is a symlink (PR #611). 

# Viash 0.8.1 (2023-11-20): Minor bug fix to Nextflow workflows

This release fixes a bug in the Nextflow platform where calling a workflow with the `.run()` function without specifying the `fromState` argument would result in an error when the input channel contained tuples with more than two elements.

## BUG FIXES

 `NextflowPlatform`: Fix error when using `.run()` without using `fromState` and the input channel holds tuples with more than two elements (PR #587).

# Viash 0.8.0 (2023-10-23): Nextflow workflows and dependencies

Nextflow workflows definitions are picked up by Viash and assembled into a functional Nextflow workflow, reducing the amount of boilerplate code needed to be written by the user.
It also adds a new `runIf` argument to the `NextflowPlatform` which allows for conditional execution of modules.
We added new 'dependencies' functionality to allow for more advanced functionality to be offloaded and re-used in components and workflows.

## BREAKING CHANGES

* `NextflowPlatform`: Changed the default value of `auto.simplifyOutput` from `true` to `false` (#522, PR #518). With `simplifyOutput` set to `true`, the resulting Map could be simplified into a `File` or a `List[File]` depending on the number of outputs. To replicate the previous behaviour, add the following config mod to `_viash.yaml`:

  ```yaml
  config_mods: |
    .platforms[.type == 'nextflow'].auto.simplifyOutput := true
  ```

* `VDSL3Helper.nf`: Removed from the Viash jar file (PR #518). Its functions have been moved to `WorkflowHelper.nf`.

* `DataflowHelper.nf`: Added deprecation warning to functions from this file (PR #518).

* `preprocessInputs()` in `WorkflowHelper.nf`: Added deprecation warning to `preprocessInputs()` because this function causes a synchronisation event (PR #518).

* `author.props`: Removed deprecated `props` field (PR #536). Deprecated since 0.7.4.

## NEW FUNCTIONALITY

* `dependencies`: Add `dependencies` and `repositories` to `functionality` (PR #509). 
  The new functionality allows specifying dependencies and where to retrieve (repositories) them in a component, and subsequentially allows advanced functionality to be offloaded and re-used in scripts and projects. This is alike e.g. `npm`, `pip` and many others. A big difference is that we aim to provide the needed boilerplate code to ease the usage of the dependencies in scripts, workflows and pipelines.
  Note that the dependency is required to be a built Viash component or project and not a random file or code project found externally. This is needed to provide the necessary background information to correctly link dependencies into a component.

* `NextflowScript` & `NextflowPlatform`: Merged code for merging the `main.nf` files for VDSL3 components and wrapped Nextflow workflows (PR #518).
  By aligning the codebase for these two, wrapped Nextflow workflows are more similar to VDSL3 components. For example, you can override the behaviour of a
  wrapped Nextflow workflow using the `.run()` method. Status of a workflows `.run()` arguments:

  - Works as intended: `auto.simplifyInput`, `auto.simplifyOutput`, `fromState`, `toState`, `map`, `mapData`, `mapPassthrough`, `filter`, `auto.publish = "state"`
  - Does not work (yet): `auto.transcript`, `auto.publish = true`, `directives`, `debug`.

  In a next PR, each of the dependencies will have their values overridden by the arguments of the `.run`.

* `NextflowPlatform`: The data passed to the input of a component and produced as output by the component are now validated against the arguments defined in the Viash config (PR #518).

* `NextflowPlatform`: Use `stageAs` to allow duplicate filenames to be used automatigically (PR #518).

* `NextflowPlatform`: When wrapping Nextflow workflows, throw an error if the IDs of the output channel doesn't match the IDs of the input channel (PR #518).
  If they don't, the workflow should store the original ID of the input tuple in the in the `_meta.join_id` field inside the state as follows:
  Example input event: `["id", [input: file(...)]]`,
  Example output event: `["newid", [output: file(...), _meta: [join_id: "id"]]]`

* `NextflowPlatform`: Added new `.run()` argument `runIf` - a function that determines whether the module should be run or not (PR #553).
  If the `runIf` closure evaluates to `true`, then the module will be run. Otherwise it will be passed through without running.

## MAJOR CHANGES

* `WorkflowHelper.nf`: The workflow helper was split into different helper files for each of the helper functions (PR #518).
  For now, these helper files are pasted together to recreate the `WorkflowHelper.nf`.
  In Viash development environments, don't forget to run `./configure` to start using the updated Makefile.

* `NextflowPlatform`: Set default tag to `"$id"` (#521, PR #518).

* `NextflowPlatform`: Refactoring of helper functions (PR #557).
  - Cleaned up `processConfig()`: Removed support for `functionality.inputs` and `functionality.outputs`
  - Cleaned up `processConfig()`: Removed support for `.functionality.argument_groups[].argument` containing a list of argument ids as opposed to the arguments themselves.
  - Rewrote `--param_list` parser.
  - Removed unused function `applyConfig()` and `applyConfigToOneParamSet()`.
  - Refactored `channelFromParams()` to make use of new helper functions.
  - Removed deprecated `paramsToChannel()`, `paramsToList()`, `viashChannel()`.
  - Deprecated `preprocessInputs()` -- use the wrapped Viash Nextflow functionality instead.
  - Refactored `preprocessInputs()` to make use of new helper functions.
  - Deprecated run arguments `map`, `mapData`, `mapPassthrough`, `renameKeys`.

## MINOR CHANGES

* `NextflowPlatform`: Throw error when unexpected keys are passed to the `.run()` method (#512, PR #518).

* `Testbenches`: Add testbenches for the new `dependencies` functionality and other small coverage improvements (PR #524).

* `NextflowPlatform`: Use `moduleDir` instead of `projectDir` to determine the resource directory.

* `NextflowPlatform`: Rename internal VDSL3 variables to be more consistent with regular Viash component variables and avoid naming clashes (PR #553).

## DOCUMENTATION

* Minor fixes to VDSL3 reference documentation (PR #508).

## BUG FIXES

* `WorkflowHelper.nf`: Only set default values of output files which are **not already set**, and if the output file argument is **not required** (PR #514).

* `NextflowPlatform`: When using `fromState` and `toState`, do not throw an error when the state or output is missing an optional argument (PR #515).

* `export cli_autocomplete`: Fix output script format and hide `--loglevel` and `--colorize` (PR #544). Masked arguments are usable but might not be very useful to always display in help messages.

# Viash 0.7.5 (2023-08-11): Minor breaking changes and new features

This release contains minor breaking change due to deprecated or outdated functionality being removed.

New functionality includes:

  - Export a JSON schema for the Viash config with `viash export json_schema`

  - Export a Bash or Zsh autocomplete script with `viash export cli_autocomplete`

  - Nextflow VDSL3 modules now have a `fromState` and `toState` argument to allow for better control of the data that gets passed to the module and how the state is managed in a Nextflow workflow.

## BREAKING CHANGES

* `viash export cli_schema`: Added `--format yaml/json` argument, default format is now a YAML (PR #448).

* `viash export config_schema`: Added `--format yaml/json` argument, default format is now a YAML (PR #448).

* `NextflowLegacyPlatform`: Removed deprecated code (PR #469).

* `viash_*`: Remove legacy viash_build, viash_test and viash_push components (PR #470).

* `ComputationalRequirements`, `Functionality`, `DockerPlatform`, `DockerRequirements`: Remove documentation of removed fields (PR #477).

## NEW FUNCTIONALITY

* `viash export json_schema`: Export a json schema derived from the class reflections and annotations already used by the `config_schema` (PR #446).

* `viash export config_schema`: Output `default` values of member fields (PR #446).

* `CI`: Test support for different Java versions on GitHub Actions (PR #456). Focussing on LTS releases starting from 11, so this is 11 and 17. Also test latest Java version, currently 20.

* `viash test` and `viash ns test`: add `--setup` argument to determine the docker build strategy before a component is tested (PR #451).

* `viash export cli_autocomplete`: Export a Bash or Zsh autocomplete script (PR #465 & #482).

* `help message`: Print the relevant help message of (sub-)command when `--help` is given as an argument instead of only printing the help message when it is the leading argument and otherwise silently disregarding it (initially added in PR #472, replaced by PR #496). This is a new feature implemented in Scallop 5.0.0.

* `Logging`: Add a Logger helper class (PR #485 & #490). Allows manually enabling or disabling colorizing TTY output by using `--colorize`. Add provisions for adding debugging or trace code which is not outputted by default. Changing logging level can be changed with `--loglevel`. These CLI arguments are currently hidden.

* `NextflowPlatform`: Nextflow VDSL3 modules now have a `fromState` and `toState` argument to allow for better control of the data that gets passed to the module and how the state is managed in a Nextflow workflow (#479, PR #501).

## MINOR CHANGES

* `PythonScript`: Pass `-B` to Python to avoid creating `*.pyc` and `*.pyo` files on importing helper functions (PR #442).

* `viash config`: Special double values now support `+.inf`, `-.inf` or `.nan` values (PR #446 and PR #450). The stringified versions `"+.inf"`, `"-.inf"` or `".nan"` are supported as well. This is in line with the yaml spec.

* `system environment variables`: Add wrapper around `sys.env` and provide access to specific variables (PR #457). Has advantages for documentation output and testbenches.

* `testbench`: Added some minor testbenches to tackle missing coverage (PR #459, #486, #488, #489, #492 & #494).

* `viash export config_schema`: Simplify file structure (PR #464).

* `helpers.Format`: Add a helper for the Format helper object (PR #466).

* `testbench`: Use config deriver to create config variants for testing (PR #498). This reduces the amount of config files that need to be maintained.

## BUG FIXES

* `viash config`: Validate Viash config Yaml files better and try to give a more informative error message back to the user instead of a stack trace (PR #443).

* `viash ns build`: Fix the error summary when a setup or push failure occurs. These conditions were not displayed and could cause confusion (PR #447).

* `testbench`: Fix the viash version switch test bench not working for newer Java versions (PR #452).

* `malformed input exception`: Capture MalformedInputExceptions when thrown by reading files with invalid Ascii characters when unsupported by Java (PR #458).

* `viash project file parsing`: Give a more informative message when the viash project file fails to parse correctly (PR #475).

* `DockerPlatform`: Fix issue when mounting an input or output folder containing spaces (PR #484).

* `Config mod`: Fix a config mod where the filter should execute multiple deletes (PR #503).

## DOCUMENTATION

* `NextflowPlatform`: Add documentation for the usage and arguments of a VDSL3 module (PR #501).

## INTERNAL CHANGES

* `NextflowVDSL3Platform`: Renamed to `NextflowPlatform` (PR #469).

* Rename mentions of `NextFlow` to `Nextflow` (PR #476).

* `Reference static pages`: Move `.qmd` files from the website to a local folder here; `docs/reference` (PR #504). This way we can track behaviour changes that need to be documented locally.

# Viash 0.7.4 (2023-05-31): Minor bug fixes and minor improvements to VDSL3

Some small fixes and consistency improvements.
A few Quality of Life improvements were made e.g. to override the Docker `entrypoint` when working with Nextflow and providing default labels when building a Nextflow workflow.

## NEW FUNCTIONALITY

* Add default labels in Nextflow config files that set default values for cpu and memory settings (PR #412). Values are more or less logarithmically spaced (1, 2, 5, 10, ...).

* `Author`: Added `info` field to authors. Deprecated `props` field (PR #423).

* `viash config view` and `viash ns list`: Set the `.info.output` path when a platform argument is provided.

* `viash ns exec`: Added two more fields:

  - `{output}`: path to the destination directory when building the component
  - `{abs-output}`: absolute path to the destination directory when building the component

* `DockerPlatform`: Add `entrypoint` and `cmd` parameters to the docker platform config that allows overriding the default docker container settings (PR #432).

## MINOR CHANGES

* `Nextflow VDSL3`:
  - Add profiles to the Nextflow Config file when the main script is a `NextflowScript` (#408).
  - Add a `script` parameter in Nextflow Config file to add a single string or list of strings to the `nextflow.config` (PR #430).

* `Scripts`: Remove the `entrypoint` parameter for all script types except `NextflowScript` (#409). All these scripts had to check individually whether the parameter was unset, now it can be done in the `Script` apply method.

* `schema export`:
  - Restructure Nextflow-Directives, -Auto and -Config into a `nextflowParameters` group (PR #412). Previously only NextflowDirectives was exposed.
  - Restructure the format to group authors & computational requirements together with functionality (PR #426).
  - Restructure the Viash Config and Project Config pages under a `config` category (PR #426).
  - Add references in Functionality and Nextflow VDSL3 to the new documentation pages (PR #426).
  - Add description and/or examples for platforms and requirements (PR #428).

## BUG FIXES

* `viash config inject`: Fix an empty line being added at the script start for each time `viash config inject` was run (#377).

* `WorkflowHelper`: Fixed an issue where passing a remote file URI (for example `http://` or `s3://`) as `param_list` caused `No such file` errors.

* `BashWrapper`: Fix escaping of the included script where a line starting with a pipe character with optional leading spaces is stripped of the leading spaces and pipe character.
  This was quite unlikely to happen except when `viash config inject` was called on a Nextflow Script, which lead to no real config code being injected however workflows were getting corrupted. (#421)

* `Deprecation testbench`: Add missing classes to be checked (PR #426).

# Viash 0.7.3 (2023-04-19): Minor bug fixes in documentation and config view

Fix minor issues in the documentation and with the way parent paths of resources are printed a config view.

## BUG FIXES

* `DockerPlatform`: Fixed example in documentation for the `namespace_separator` parameter (PR #396).

* `viash config view`: Resource parent paths should be directories and not file (PR #398).


# Viash 0.7.2 (2023-04-17): Project-relative paths and improved metadata handling

This update adds functionality to resolve paths starting with a slash as relative to the project directory, improves handling of info metadata in the config, and fixes to the operator precedence of config mods.

## NEW FUNCTIONALITY

* Resolve resource and merge paths starting with a slash (`/`) as relative to the project directory (PR #380). To define absolute paths (which is not recommended anyway), prefix the path with the `file://` protocol. Examples:

  - `/foo` is a file or directory called `foo` in the current project directory.
  - `file:/foo` is a file or directory called `foo` in the system root.

## MINOR CHANGES

* `viash config view`: Do not modify (e.g. strip empty fields) of the `.functionality.info` and `.functionality.arguments[].info` fields (#386).

## BUG FIXES

* `ConfigMods`: Fix operator precedence issues with conditions in the config mod parsers (PR #390).

## INTERNAL CHANGES

* Clean up unused code (PR #380).

* Move circe encoders/decoders for File and Path from `io.viash.functionality.arguments` to `io.viash.helpers.circe` (PR #380).

* Store the project root directory (that is, the directory of the `_viash.yaml`) in a ViashProject object (PR #380).

* Tests: Reworked language tests to be grouped in their own subfolder and split off the bash language test from the general `testbash` folder (PR #381).

* Tests: Add additional language tests for `viash config inject` (PR #381).

* Tests: Added test for `io.viash.helpers.IO` (PR #380).


# Viash 0.7.1 (2023-03-08): Minor improvements to VDSL3 and schema functionality.

This is a minor release which improves caching in VDSL3 components and changes the formats of the schema files for the Viash config and CLI.

## MINOR CHANGES

* `DataflowHelper`: Add assertions and `def`s.

## BUG FIXES

* `VDSL3`: Only the first two elements from an event in a channel are now passed to a process. This avoids calculating cache entries based on arguments that are not used by the process, causing false-negative cache misses.

* `config_schema`:
  - Correct some incorrect markdown tags.
  - Add project config.
  - Correct documentation/markdown tags to the correct order.
  - Add summary description and example for 'resource' and 'argument', to be used on the reference website.
  - Add documentation for the Nextflow directives.

* `cli_schema`: Correct documentation/markdown tags to the correct order.

# Viash 0.7.0 (2023-02-28): Major code cleanup and minor improvements to VDSL3

* Default namespace separator has been changed from `_` to `/`. This means 
  Docker images will be named `<Registry>/<Organization>/<Namespace>/<Name>`
  by default. For example, `ghcr.io/openpipelines-bio/mapping/cellranger_count`
  instead of `ghcr.io/openpipelines-bio/mapping_cellranger_count`.

* Removed deprecated code of unused functionality to simplify code.
  - Shorthand notation for specitying input/output arguments
  - Shorthand notation for specifying Docker requirements
  - Legacy Nextflow platform

* Improvements in VDSL3 and the Nextflow Workflow Helper to make behaviour
  more predictable and fixing some bugs in the meantime. Run the following
  to get access to the updated helpers:

  ```bash
  WF_DIR="src/wf_utils"
  [[ -d $WF_DIR ]] || mkdir -p $WF_DIR
  viash export resource platforms/nextflow/ProfilesHelper.config > $WF_DIR/ProfilesHelper.config
  viash export resource platforms/nextflow/WorkflowHelper.nf > $WF_DIR/WorkflowHelper.nf
  viash export resource platforms/nextflow/DataflowHelper.nf > $WF_DIR/DataflowHelper.nf
  ```

* Improvements to test benches and several bug fixes.

## BREAKING CHANGES

* Viash config: Previously deprecated fields are now removed.
  - `functionality.inputs`: Use `arguments` or `argument_groups` instead.
  - `functionality.outputs`: Use `arguments` or `argument_groups` instead.
  - `functionality.tests`: Use `test_resources` instead. No functional difference.
  - `functionality.enabled`: Use `status: enabled` instead.
  - `functionality.requirements.n_proc`: Use `cpus` instead.
  - `platforms.DockerPlatform.privileged`: Add a `--privileged` flag in `run_args` instead.
  - `platforms.DockerPlatform.apk`: Use `setup: [{ type: apk, packages: ... }]` instead.
  - `platforms.DockerPlatform.apt`: Use `setup: [{ type: apt, packages: ... }]` instead.
  - `platforms.DockerPlatform.yum`: Use `setup: [{ type: yum, packages: ... }]` instead.
  - `platforms.DockerPlatform.r`: Use `setup: [{ type: r, packages: ... }]` instead.
  - `platforms.DockerPlatform.python`: Use `setup: [{ type: python, packages: ... }]` instead.
  - `platforms.DockerPlatform.docker`: Use `setup: [{ type: docker, run: ... }]` instead.
  - `platforms.DockerPlatform.docker.setup.resources`: Use `setup: [{ type: docker, copy: ... }]` instead.
  - `platforms.NextflowLegacy`: Use the Nextflow VDSL3 platform instead.
  - `functionality.ArgumentGroups`: No longer supports strings referring to arguments in the `arguments:` section.
    Instead directly put the arguments inside the argument groups.

* `viash_install`: The bootstrap script has been reworked in line with the project config introduced in 0.6.4:

    * The default location for installing the Viash executable is now `./viash` (was: `bin/viash`).
    * The new `viash_install` support `--output` and `--tag`.
    * The various settings that existed in `viash_install` (organisation, tag, ...) are moved to the project config.

  Please note that this new `viash_install` bootstrap script can be run from the CLI using:

    ```
    curl -fsSL dl.viash.io | bash
    ```
  The old `get.viash.io` is still available but points to the version 0.6.7 version of this component and is deprecated.

* `WorkflowHelper`: `paramsToList`, `paramsToChannel` and `viashChannel` are now deprecated and will be removed in a future release.

* `viash (ns) build`: Change the default value of the namespace separator in a Docker platform from `_` to `/`. 
  Add `".platforms[.type == 'docker'].namespace_separator := '_'"` to the project config `_viash.yaml` to revert to the previous behaviour.

## MAJOR CHANGES

* `VDSL3`: now uses the newly implemented `channelFromParams` and `preprocessInputs` instead of `viashChannel`.

## NEW FEATURES

* `WorkflowHelper`: Added `preprocessInputs` and `channelFromParams` to replace `paramsToList`, `paramsToChannel` and `viashChannel`. This refactor allows processing parameters that are already in a Channel using `preprocessInputs`, which is necessary when passing parameters from a workflow to a subworkflow in a Nextflow pipeline.

## MINOR CHANGES

* `Main`: Capture build, setup and push errors and output an exit code.

* `File downloading`: Add check to pre-emptively catch file errors (e.g. 404).

* `Scala`: Updated to Scala 2.13 and updated several dependencies.

* `Main`: Improve `match` completeness in some edge cases and throw exceptions where needed.

* `Changelog`: Reformat the changelog to a more structured format.
  For every release, there is now a date, title, and summary.
  This both improves the changelog itself but can then also be used to postprocess the CHANGELOG programmatically.

* `VDSL3`: Add a default value for `id` when running a VDSL3 module as a standalone pipeline.

* `TestBenches`:
  - Verify switching of Viash versions
  - Prepare ConfigDeriver by copying base resources to the targetFolder. Use cases so far showed that it's always required and it simplifies the usage.
  - Remove some old & unmaintained IntelliJ Idea `editor-fold` tags. Given that the testbenches were split up, these were broken but also no longer needed.
  - Add 2 testbenches for computational requirements when running `viash run` or `viash test`.
  - Added tests for different values for the `--id` and `--param_list` parameters of VDSL3 modules.

* `viash test`: Use `test` as a random tag during testing, instead of `test` plus a random string.

## BUG FIXES

* `WorkflowHelper`: fixed where passing a relative path as `--param_list` would cause incorrect resolving of input files.

* `Testbenches`: Fix GitTest testbench to correctly increment temporary folder naming and dispose them after the test finishes.

* `viash xxx url`: Fix passing a url to viash as the config file to process. Add a short testbench to test principle functionality.

* `Testbenches`: Simplify `testr` container.

* `Main`: Improve error reporting to the user in some cases where files or folders can't be found. Depending on the thrown exception, more or less context was given.

* `VDSL3`: Create parent directory of output files before starting the script.

# Viash 0.6.7 (2022-12-14): A minor release with several QoL improvements

Another minor release which contains several quality of life improvements for the Nextflow VDSL3 platform, as well as automated warnings for deprecated functionality.

## MINOR CHANGES

* `NextflowPlatform`: Create directories during a stub run when output path is a nested directory (PR #314).

* Automatically generate a warning for deprecated parameters while parsing a .viash.yaml configuration file using the inline documentation deprecation annotations.

* Add a "planned removal" field in the deprecation annotations.

* Add testbenches to verify proper formatting of the deprecation versions and compare current version to the planned removal version so no deprecated parameters get to stick around beyond what was planned.

* `NextflowPlatform`: Nextflow processes are created lazily; that is, only when running
  a Nextflow workflow (PR #321).

## BUG FIXES

* `NextflowPlatform`: Automatically split Viash config strings into strings of 
  length 65000 since the JVM has a limit (65536) on the length of string constants (PR #323).

# Viash 0.6.6 (2022-12-06): A small bugfix release

This release fixes an issue where stderr was being redirected to stdout.

## BUG FIXES

* Don't redirect stderr to stdout when switching Viash versions (#312).

# Viash 0.6.5 (2022-12-02): A small bugfix release

A small update which fixes an issue with `viash ns list` that was
introduced in Viash 0.6.3.

## BUG FIXES

* `viash ns list`: When the `-p <platform>` is defined, filter the 
  output by that platform.

# Viash 0.6.4 (2022-11-30): Add backwards compability by supporting switching to older Viash versions

This release adds features related to managing Viash projects and 
allows for better runtime introspection of Nextflow VDSL3 modules.

The most notable changes are:

* You can switch versions of Viash using the `VIASH_VERSION` 
  environment variable! Example:
  
  ```bash
  VIASH_VERSION=0.6.0 viash --version
  ```

  More importantly, you can specify the version of Viash you want
  in a project config. See below for more info.

* Introducing Viash project config files as an experimental feature.
  It allows storing project-related settings in a `_viash.yaml` 
  config file which you should store at the root of your repository.
  Example:

  ```yaml
  viash_version: 0.6.4
  source: src
  target: target
  config_mods: |
    .platforms[.type == 'docker'].target_registry := 'ghcr.io'
    .platforms[.type == 'docker'].target_organization := 'viash-io'
    .platforms[.type == 'docker'].namespace_separator := '/'
    .platforms[.type == 'docker'].target_image_source := 'https://github.com/viash-io/viash'
  ```

* It's now possible to specify in which order Viash will merge
  Viash configs. Example:

  ```yaml
  functionality:
    name: foo
    arguments:
      - __merge__: obj_input.yaml
        name: "--one"
      - __merge__: [., obj_input.yaml]
        name: "--two"
      - __merge__: [obj_input.yaml, .]
       name: "--three"
  ```

Please take note of the following breaking changes:

* Passing non-existent paths to a Viash component will cause the 
  component to generate an error when no file or folder is found.
  Set `must_exist` to `false` to revert to the previous behaviour.

* The arguments `--write_meta/-w` and `--meta/-m` no longer exist,
  because every `viash build/run/test` run will generate a 
  `.config.vsh.yaml` meta file.

## BREAKING CHANGES

* Config: Viash configs whose filenames start with a `.` are ignored (PR #291).

* `viash build`: `--write_meta/-m` and `--meta/-m` arguments have been removed. 
  Instead, the `.config.vsh.yaml` file is always created when building Viash components (PR #293).

* `FileArgument`: Default setting of `must_exist` was changed from `false` to `true`. 
  As such, the component will throw an error by default if an input file or output file
  is missing (PR #295).

* Config merging: `__inherits__` has been renamed to `__merge__`.

## NEW FUNCTIONALITY

* You can switch versions of Viash using the `VIASH_VERSION` 
  environment variable (PR #304)! Example:
  
  ```bash
  VIASH_VERSION=0.6.0 viash --version
  ```

* Traceability: Running `viash build` and `viash test` creates a `.config.vsh.yaml` file 
  by default, which contains the processed config of the component. As a side effect, 
  this allows for reading in the `.config.vsh.yaml` from within the component to learn 
  more about the component being tested (PR #291 and PR #293).

* `FileArgument`: Added `create_parent` option, which will check if the directory of an output
file exists and create it if necessary (PR #295).

## MINOR CHANGES

* `viash run`, `viash test`: When running or testing a component, Viash will add an extension
  to the temporary file that is created. Before: `/tmp/viash-run-wdckjnce`, 
  now: `/tmp/viash-run-wdckjnce.py` (PR #302).

* NextflowPlatform: Add `DataflowHelper.nf` as a retrievable resource in Viash (PR #301).

* NextflowPlatform: During a stubrun, argument requirements are turned off and
  the `publishDir`, `cpus`, `memory`, and `label` directives are also removed 
  from the process (PR #301).

* `NextflowPlatform`: Added a `filter` processing argument to filter the incoming channel after 
  the `map`, `mapData`, `mapId` and `mapPassthrough` have been applied (PR #296).

* `NextflowPlatform`: Added the Viash config to the Nextflow module for later introspection (PR #296).
  For example:
  ```groovy
  include { foo } from "$targetDir/path/foo/main.nf"

  foo.run(filter: { tup ->
    def preferredNormalization = foo.config.functionality.info.preferred_normalization
    tup.normalization_id == preferredNormalization
  })
  ```
## BUG FIXES

* `BashWrapper`: Don't overwrite meta values when trailing arguments are provided (PR #295).

## EXPERIMENTAL FEATURES

* Viash Project: Viash will automatically search for a `_viash.yaml` file in the directory of 
  a component and its parent directories (PR #294).

  Contents of `_viash.yaml`:
  ```yaml
  source: src
  target: target
  config_mods: |
    .platforms[.type == 'docker'].target_registry := 'ghcr.io'
    .platforms[.type == 'docker'].target_organization := 'viash-io'
    .platforms[.type == 'docker'].namespace_separator := '/'
    .platforms[.type == 'docker'].target_image_source := 'https://github.com/viash-io/viash'
  ```

* Config merging: Allow specifying the order in which Viash will merge configs (PR #289).
  If `.` is not in the list of inherited objects, it will be added at the end.

  Contents of `config.vsh.yaml`:
  ```yaml
  functionality:
    name: foo
    arguments:
      - __merge__: obj_input.yaml
        name: "--one"
      - __merge__: [., obj_input.yaml]
        name: "--two"
      - __merge__: [obj_input.yaml, .]
        name: "--three"
  ```

  Contents of `obj_input.yaml`:
  ```yaml
  type: file
  name: --input
  description: A h5ad file
  ```
  Output of `viash config view config.vsh.yaml` (stripped irrelevant bits):
  ```yaml
  functionality:
    arguments:
    - type: "file"
      name: "--one"
      description: "A h5ad file"
    - type: "file"
      name: "--input"
      description: "A h5ad file"
    - type: "file"
      name: "--three"
      description: "A h5ad file"
  ```
  

# Viash 0.6.3 (2022-11-09): Quality-of-life improvements in Viash.

This release features contains mostly quality of life improvements and some experimental functionality. Most notably:

* `viash ns list` now only returns a config just once instead of once per platform.

* A functionality's info field can contain any data structures. An `.info` field was added to arguments as well.

* Bug fixes for using Viash with podman, Nextflow>=22.10 and R<4.0.

* Experimental support for inheriting from config partials.

## MAJOR CHANGES

* `Config`: Made major internal changes w.r.t. how config files are read and at which point a platform (native, docker, nextflow)
  is applied to the functionality script. The only visible side effect is that 
  `viash ns list` will output each config only once instead of multiple times.

* `Functionality`: Structured annotation can be added to a functionality and its arguments using the `info` field. Example:
  ```yaml
  functionality:
    name: foo
    info:
      site: https://abc.xyz
      tags: [ one, two, three ]
    arguments:
      - name: --foo
        type: string
        info:
          foo: bar
          a:
            b:
              c
  ```

## MINOR CHANGES

* `BashWrapper`: Allow printing the executor command by adding `---verbose ---verbose` to a `viash run` or an executable.

* `Testbenches`: Rework `MainBuildAuxiliaryNativeParameterCheck` to create stimulus files and loop over the file from bash instead of looping natively.
  This prevents creating thousands of new processes which would only test a single parameter.
  Note this still calls the main script for each stimulus separately, but that was the case anyway, only much much worse.

* `Testbenches`: Split some grouped test benches into slightly smaller test benches that group tested functionality better.

* `Annotations`: Complete the config schema annotations.
  Make sure all arguments are documented.
  Added an annotation `internalFunctionality` and `undocumented` for arguments that should not be documented.
  Added a testbench that verifies that all arguments are in fact annotated, skipping those that are not in the class constructor.
  Adds a hierarchy field in the `__this__` member to list the relation of the own and parent classes.

* `Testbenches`: Add exit code to helper method `testMainWithStdErr`.

* `Testbenches`: Add testbench to verify viash underscore components (viash_build, viash_install, viash_push, viash_skeleton, viash_test).

* `Testbenches`: Update viash underscore component tests to use `$meta_executable`.

* `viash ns exec`: Allow choosing whether the `{platform}` field should be filled in, based on the `--apply_platform` parameter.

## BUG FIXES

* `DockerPlatform`: Remove duplicate auto-mounts (#257).

* `Underscore component tests`: Fix tests for `viash_skeleton` and `viash_test` components.

* `NextflowVDSL3Platform`: Fix 'Module scriptPath has not been defined yet' error when Nextflow>=22.10 (#269).

* `config inject`: Doesn't work when `must_exist == true` (#273).

* `RScript`: Fix compatibility issue where the new character escaping in `r_script` required R>=4.0 (#275). Escaping is now handled without
  using the new `r'(foo)'` notation.

## DEPRECATION

* `DockerRequirements`: The `resources:` setting has been deprecated and will be removed in Viash 0.7.0. Please use `copy:` instead.

* `DockerRequirements`: The `privileged:` setting has been deprecated and will be removed in Viash 0.7.0. Please use `run_args: "--privileged"` instead.

## EXPERIMENTAL FUNCTIONALITY

* `Config`: Any part of a Viash config can use inheritance to fill data (PR #271). For example:
  Contents of `src/test/config.vsh.yaml`:
  ```yaml
  __inherits__: ../api/base.yaml
  functionality:
    name: test
    resources:
      - type: bash_script
        path: script.sh
        text: |
          echo Copying $par_input to $par_output
          cp $par_input $par_output
  ```
  Contents of `src/api/base.yaml`:
  ```yaml
  functionality:
    arguments:
      - name: "--input"
        type: file
      - name: "--output"
        type: file
        direction: output
  ```
  The resulting yaml will be:
  ```yaml
  functionality:
    name: test
    arguments:
      - name: "--input"
        type: file
      - name: "--output"
        type: file
        direction: output
    resources:
      - type: bash_script
        path: script.sh
        text: |
          echo Copying $par_input to $par_output
          cp $par_input $par_output
  ```

# Viash 0.6.2 (2022-10-11): Two bug fixes

This is a quick release to push two bug fixes related to security and being able to run Nextflow with optional output files.

## BUG FIXES

* `Git`: Strip credentials from remote repositories when retrieving the path.

* `VDSL3`: Allow optional output files to be `null`.

# Viash 0.6.1 (2022-10-03): Minor improvements in functionality

This release contains mostly minor improvements of functionality released in Viash 0.6.0. Most notably:

* Support was added for `type: long` arguments

* `meta["n_proc"]` has been renamed to `meta["cpus"]`. `meta["cpus"]` is now an integer, whereas `meta["memory_*"]` are now longs.

* `viash ns exec` is able to recognise `{platform}` and `{namespace}` fields.

* And various bug fixes and improvements to documentation and unit testing.

## BREAKING CHANGES

* Deprecated usage `resources_dir` variable inside scripts, use `meta["resources_dir"]` instead (or `$meta_resources_dir` in Bash, or `meta$resources_dir` in R).

* Deprecated `meta["n_proc"]` in favour for `meta["cpus"]`.

## NEW FUNCTIONALITY

* `viash ns exec`: Added two more fields:

  - `{platform}`: the platform name (if applicable)
  - `{namespace}`: the namespace of the component

* `LongArgument`: Added support for 64-bit integers with `type: long` as opposed to `type: integer` which are 32-bit integers.

## MAJOR CHANGES

* Allow passing integers/doubles/booleans to string parameters (#225). Removed the 'Version' helper class.

## MINOR CHANGES

* `meta["cpus"]` is now an integer, `meta["memory_*"]` are now longs (#224).

* `DockerPlatform`: Only store author names in the authors metadata.

* `NextflowPlatform`: Only store author names in the authors metadata.

* `Argument[_]`: Turn `multiple_sep` from `Char` into `String`.

## INTERNAL CHANGES

* All `meta[...]` variables are now processed similar to `Argument[_]`s, instead of using custom code to convert object types and detect Docker mounts.

* `Escaper`: Make more generic Escaper helper class.

## DOCUMENTATION

* Hardcoded URLs pointing to viash.io in the documentation annotations were replaced with a new keyword system.

* Replaced references to "DSL" with "Dynamic Config Modding" in the `--help` output.

* Added an example for Ruby based Docker setups.

## BUG FIXES

* `viash ns`: Reverse exit code outputs, was returning 1 when everything was OK and 0 when errors were detected (PR #227).

* `viash config inject`: Fix processing of arguments when argument groups are defined (#231).

* Fixed a few typos in the CLI.

* Fixed the formatting of `ns exec` documentation.

* `VDSL3`: Fix stub functionality.

* `VDSL3`: Fix error during error message.

* `viash test`: Fix issue where `VIASH_TEMP` could not be a relative directory when running `viash test` (#242).

* `BashScript`, `CSharpScript`, `JavaScriptScript`, `PythonScript`, `RScript`, `ScalaScript`: Fix quoting issues of certain characters (#113).

## DEPRECATION

* `NextflowPlatform`: Deprecate `--param_list_format` parameter.

## TESTING

* `BashScript`, `CSharpScript`, `JavaScriptScript`, `PythonScript`, `RScript`, `ScalaScript`: Implement more rigorous testing of which characters are escaped.

* `BashWrapper`: Escape usage of `multiple_sep`. This fixes various checks and transformations not working when when `multiple_sep` is set to `";"` (#235).

# Viash 0.6.0 (2022-09-07): Nextflow VDSL3 is now the default, support for tracking memory and cpu requirements more elegantly

The first (major) release this year! The biggest changes are:

* Nextflow VDSL3 is now the default Nextflow platform, whereas the legacy Nextflow platform has been deprecated.

* Support for tracking memory and cpu requirements more elegantly.

* Grouping arguments in groups more concisely.

* The addition of a `viash ns exec` command, to be able to execute commands on Viash components more easily.

## BREAKING CHANGES

* `NextflowPlatform`: `variant: vdsl3` is now the default NextflowPlatform. `variant: legacy` has been deprecated.

* `Functionality`: Fields `.inputs` and `.outputs` has been deprecated. Please use `.argument_groups` instead (#186).
  Before:
  ```yaml
  functionality:
    inputs:
      - name: "--foo"
    outputs:
      - name: "--bar"
  ```
  Now:
  ```yaml
  functionality:
    argument_groups:
      - name: Inputs
        arguments:
          - name: "--foo"
            type: file
      - name: Outputs
        arguments:
          - name: "--bar"
            type: file
            direction: output
  ```

* Passing strings to an argument group's arguments has been deprecated. Please simply copy the argument itself into the argument group (#186).
  Before:
  ```yaml
  functionality:
    arguments:
      - name: "--foo"
        type: file
      - name: "--bar"
        type: file
        direction: output
    argument_groups:
      - name: Inputs
        arguments: [ foo ]
      - name: Outputs
        arguments: [ bar ]
  ```
  Now:
  ```yaml
  functionality:
    argument_groups:
      - name: Inputs
        arguments:
          - name: "--foo"
            type: file
      - name: Outputs
        arguments:
          - name: "--bar"
            type: file
            direction: output
  ```

## NEW FUNCTIONALITY

* Allow setting the number of processes and memory limit from within the Viash config, 
  as well as a list of required commands. Example:

  ```yaml
  functionality:
  name: foo
  requirements:
    cpus: 10
    memory: 10GB
    commands: [ bash, r, perl ]
  ```
  
  You can override the default requirements at runtime:

  - `./foo ---cpus 4 ---memory 100PB` (for NativePlatform or DockerPlatform)
  - By adding `process.cpus = 4` and `process.memory "100 PB"` to a nextflow.config (for NextflowPlatform)

  This results the following meta variables to be injected into a script:

  - `meta_cpus` (in Bash) or `meta["cpus"]` (in any other language): Number of processes the script is allowed to spawn.
  - `meta_memory_b` (in Bash) or `meta["memory_b"]` (in any other language): Amount of memory the script is allowed to allocate, in bytes.
  - `meta_memory_kb` (in Bash) or `meta["memory_kb"]` (in any other language): Same but in kilobytes, rounded up.
  - `meta_memory_mb` (in Bash) or `meta["memory_mb"]` (in any other language): Same but in megabytes, rounded up.
  - `meta_memory_gb` (in Bash) or `meta["memory_gb"]` (in any other language): Same but in gigabytes, rounded up.
  - `meta_memory_tb` (in Bash) or `meta["memory_tb"]` (in any other language): Same but in terabytes, rounded up.
  - `meta_memory_pb` (in Bash) or `meta["memory_pb"]` (in any other language): Same but in petabytes, rounded up.
  
* `viash ns exec`: Added a command for executing arbitrary commands for all found Viash components.
  The syntax of this command is inspired by `find . -exec echo {} \;`.
  
  The following fields are automatically replaced:
   * `{}` | `{path}`: path to the config file
   * `{abs-path}`: absolute path to the config file
   * `{dir}`: path to the parent directory of the config file
   * `{abs-dir}`: absolute path to the directory of the config file
   * `{main-script}`: path to the main script (if any)
   * `{abs-main-script}`: absolute path to the main script (if any)
   * `{functionality-name}`: name of the component
  
  A command suffixed by `\;` (or nothing) will execute one command for each
  of the Viash components, whereas a command suffixed by `+` will execute one
  command for all Viash components.

* `ConfigMod`: Added a `del(...)` config mod to be able to delete a value from the yaml. Example: `del(.functionality.version)`.

## MAJOR CHANGES

* `Folder structure`: Adjusted the folder structure to correctly reflect the the namespace change of viash from `com.dataintuitive.viash` to `io.viash`.

* `Functionality`: Reworked the `enabled` field from boolean to a `status` field which can have the following statusses: `enabled`, `disabled` and `deprecated`.
  When parsing a config file which has the `status` field set to `deprecated` a warning message is displayed on stderr.
  Backwards for `enabled` is provided where `enabled: true` => `status: enabled` and `enabled: false` => `status: false`. The `enabled` field is marked deprecated.

## MINOR CHANGES

* `Resources`: Handle edge case when no resources are specified in the `vsh.yaml` config file and display a warning message.

* `BashWrapper`: Add a warning when an argument containing flags (e.g. `--foo`) is not recognized and will be handled as a positional argument as this is likely a mistake.

* `Functionality`: Add check to verify there are no double argument names or short names in the config `vsh.yaml` declarations.

* `BashWrapper`: Add check to verify a parameter isn't declared twice on the CLI, except in the case `multiple: true` is declared as then it's a valid use case.

* `BashWrapper`: For int min/max checking: use native bash functionality so there is no dependency to `bc`.
  For double min/max checking: add fallback code to use `awk` in case `bc` is not present on the system (most likely to happen when running tests in a docker container).

* `viash ns list/viash config view`: Allow viewing the post-processed argument groups by passing the `--parse_argument_groups` parameter.

## TESTING

* `ConfigMod`: Added unit tests for condition config mods.

* `MainTestDockerSuite`: Derive config alternatives from the base `vsh.yaml` instead of adding the changes in separate files.
  This both reduces file clutter and prevents having to change several files when there are updates in the config format.

* `GitTest`: Added unit tests for Git helper (PR #216).

## BUG FIXES

* `csharp_script`, `javascript_script`, `python_script`, `r_script`, `scala_script`: Make meta fields for `memory` and `cpus` optional.

* `NextflowVdsl3Platform`: Don't generate an error when `--publish_dir` is not defined and `-profile no_publish` is used.

* `Viash run`: Viash now properly returns the exit code from the executed script.

* `Git`: Fix incorrect metadata when git repository is empty (PR #216).

# Viash 0.5.15 (2022-07-14): Added testbenches, default argument groups and bugfixes for VDSL3

This release introduces testbenches and new default argument groups: `Inputs`, `Outputs` and `Arguments`.

## BREAKING CHANGES

* `WorkflowHelper::helpMessage`: Now only takes one argument, namely the config.

## MAJOR CHANGES

* `Namespace`: Changed the namespace of viash from `com.dataintuitive.viash` to `io.viash`.

## MINOR CHANGES

* `Testbenches`: Add a testbench framework to test lots of character sequences, single or repeating to be tested in the yaml config. This can be used to later extend to other tests.

* `Testbenches::vdsl3`: Add testbenches to verify functionality:
  - Vdsl3's `param_list` (`yamlblob`, `yaml`, `json`, `csv`).
  - Nextflow's own `params-file`.
  - Vdsl3's recalculating resource file paths to be relative to the `param_list` file instead of the workflow file (only available for `yaml`, `json`, `csv`).
  - Vdsl3's wrapping of modules to run these as a separate workflow automagically out of the box.

* `Main`: Added `viash --schema_export` which outputs a schema of the Viash config file
  to console. This is to be used to automate populating the documentation website.

* `Helper`: Split help message by argument group.

* `Helper`: Remove unneeded arguments.

* `Functionality`: Add default groups `Inputs`, `Outputs` and `Arguments` for all arguments missing from user-defined `argument_groups`.

* `WorkflowHelper::helpMessage`: Rewrite to bring on par with Viash's help message.

* `BooleanArguments`: Renamed internal class names for BooleanArguments to be better in line with how they are named in the config yaml.
  `BooleanArgumentRegular` -> `BooleanArgument` (in line with `boolean`)
  `BooleanArgumentTrue` -> `BooleanTrueArgument` (in line with `boolean_true`)
  `BooleanArgumentFalse` -> `BooleanFalseArgument` (in line with `boolean_false`)

## BUG FIXES

* `NextflowVdsl3Platform`: Change how `--id` is processed when a VDSL3 module is called from the CLI.

* `NextflowVdsl3Platform`: Fix error when param_list is `null`.

* `NextflowVdsl3Platform`: Fix error when optional, multiple arguments are set to `null`.

* `Testbenches`: Better capture expected error messages while running testbenches again. Code changes right before previous release re-introduced some of the messages.

* `NextflowVdsl3Platform`: Fix issue where optional parameters aren't removed when `.run(args: [optarg: null])`.

* `WorkflowHelper::readCsv`: Treat empty values as undefined instead of throwing an error.

* `NextflowVdsl3Platform`: Use `$NXF_TEMP` or `$VIASH_TEMP` as temporary directory if the container engine is not set to `docker`, `podman` or `charlieengine`, else set to `/tmp`.

* `Resources`: When adding a resource folder, allow a trailing `/` at the end of the path.
  Previously this caused the target folder to be erased and the content of the resource folder to be written directly into the target folder.

# Viash 0.5.14 (2022-06-30): Argument groups can now be defined in the Viash config

Argument groups allow for grouping arguments together by function or category, making the `--help` output a lot more clear for components with a lot of arguments.

## NEW FUNCTIONALITY

* `Functionality`: Allow specifying argument groups. Example:
  ```yaml
  functionality:
    ...
    argument_groups:
      - name: First group
        arguments: [foo, bar]
        description: Description
  ```

* Addition of the `viash_nxf_schema` component for converting a Viash config (for a workflow) into a nextflow schema file.

* `NextflowVdsl3Platform`: Use `--param_list` to initialise a Nextflow channel with multiple parameter sets.
  Possible formats are csv, json, yaml, or simply a yaml_blob.
  A csv should have column names which correspond to the different arguments of this pipeline.
  A json or a yaml file should be a list of maps, each of which has keys corresponding to the arguments of the pipeline.
  A yaml blob can also be passed directly as a parameter.
  Inside the Nextflow pipeline code, params.param_list can also be used to directly a list of parameter sets.
  When passing a csv, json or yaml, relative path names are relativized to the location of the parameter file.
  
  Examples: 
  ```sh
  nextflow run "target/foo/bar/main.nf" --param_list '[{"id": "foo", "input": "/path/to/bar"}]'
  nextflow run "target/foo/bar/main.nf" --param_list "params.csv" --reference "/path/to/ref"
  ```

## MAJOR CHANGES

* `NextflowVdsl3Platform`: The functionality is now slurped from a json instead of manually
  taking care of the formatting in Groovy.

* `NextflowVdsl3Platform`: The `--help` is auto-generated from the config.

## MINOR CHANGES

* `NextflowVdsl3Platform`: Allow both `--publish_dir` and `--publishDir` when `auto.publish = true`.

* `NextflowVdsl3Platform`: Allow passing parameters with multiplicity > 1 from Nextflow CLI.

* `Main`: Added `viash --cli_export` which outputs the internal cli construction information 
  to console. This is to be used to automate populating the documentation website.

* `viash ns`: Display success and failure summary statistics, printed to stderr.

* `DataObject`: `.alternatives` is now a `OneOrMore[String]` instead of `List[String]`, meaning
  you can now specify `{ type: string, name: "--foo", alternatives: "-f" }` instead of 
  `{ type: string, name: "--foo", alternatives: [ "-f" ] }`

* `BashWrapper`: Added metadata field `meta_executable`, which is a shorthand notation for
  `meta_executable="$meta_resources_dir/$meta_functionality_name"`

## INTERNAL CHANGES

* `Arguments`: Internal naming of functionality.arguments is changed from DataObject to Arguments. Change is also applied to child classes, e.g. StringObject -> StringArgument.

* `Script`: Allow more control over where injected code ends up.

* Restructure type system to allow type-specific arguments.

## BUG FIXES

* `DockerPlatform`: Change `org.opencontainers.image.version` annotation to `functionality.version` when set.
  Additionally fixed retrieving the git tag possibly returning `fatal: No names found, cannot describe anything.` or similar.

* `viash config inject`: Fix config inject when `.functionality.inputs` or `.functionality.outputs` is used.

* `BashWrapper`: Don't add `bc` as dependency. Only perform integer/float min/max checks when bc is available, otherwise ignore.

* `DockerPlatform`: Fix inputs & outputs arguments being present twice.

* `viash ns test`: Silently skip Nextflow platforms as these don't support tests and will always fail.

* `Testbenches`: Better capture expected error messages while running testbenches. Having these show on the console could be confusing.

* `NextflowVdsl3Platform`: Fix issue when running multiple VDSL3 modules concurrently on the same channel.

# Viash 0.5.13 (2022-06-10): Added overriding of the container registry for the VDSL3 + VDSL3 bug fixes

VDSL3 gets even more improvements and bug fixes.

## NEW FUNCTIONALITY

* `NextflowVdsl3Platform`: Allow overriding the container registry of all Viash components by 
  setting the `params.override_container_registry` value. Only works for auto-derived image names.

## MAJOR CHANGES

* `Functionality`: renamed `tests` to `test_resources`.
  Backwards compatibility provided but a notification message is displayed on the console.

## MINOR CHANGES

* `Functionality` and `viash ns`: Added `.enabled` in functionality, set to `true` by default.
  Filter for disabled components in namespace commands.

* `DockerPlatform`: Add org.opencontainers.image annotations to built docker images.

* `Functionality`: when defining text resources, permit defining `path` instead of `dest`.
  If both `dest` and `path` are unset, use a default file name depending on the resource type, such as `script.sh` or `text.txt`.

* `viash build`: Errors are printed in red.

## BUG FIXES

* `NextflowVdsl3Platform`: Undefined input files should not inject a `VIASH_PAR_*` variable when `multiple: true`.

* `NextflowVdsl3Platform`: Make injected resources dir absolute.

* `NextflowVdsl3Platform`: Fix escaping of triple single quotes.

* `NextflowVdsl3Platform`: Also apply auto.simplifyInput to Lists.

* `DockerPlatform`: added a `test_setup` that allows adding apt/apk/... setup requirements.
  These are only executed when running tests.

# Viash 0.5.12 (2022-05-24): Improvements for VDSL3 and the Bash wrapper + several bug fixes

This release contains a bunch improvements for VDSL3 and adds some parameters to the `viash test` and `viash test ns` commands.

## MINOR CHANGES

* `--help`: Don't print "my_component <not versioned>" when no version is specified, 
  but instead simply "my_component".

* `NextflowVdsl3Platform`: Set `mode=copy` for `auto.publish` and `auto.transcript`.

* `NextflowVdsl3Platform`: When a module is used multiple times in the same workflow, 
  don't throw an error anymore, instead simply generate a warning.

* `NextflowVdsl3Platform`: Throw an error when an input file was not found.

* `viash build`: Indent auto-generated code according the indentation of `VIASH START` when found.
  
* `Main`: Handle not finding the config file or resources in a config file better.
  Display a more helpful message instead of a stack trace.

* `BashWrapper`: Add checks on parameters for valid integer, double and boolean values.

* `BashWrapper`: Add option to limit string and integer values to specific choice values.

* `BashWrapper`: Add option to set min and max values for integer and double values.

* Dependencies:
  - Scala was upgraded from 2.12.10 to 2.12.15
  - sbt was upgraded from 1.3.4 to 1.6.1
  - sbt-scoverage was upgraded from 1.5.1 to 1.9.3

## BUG FIXES

* `viash_test`: Add back `--no_cache` parameter to `viash_test`.

* `viash_test`: Fix `--append` parameter for `viash_test`, was not getting passed through.

* `viash ns test`: Fix `--append` parameter, actually start from a clean file if append is false.

* `viash_push`: Fix component not being built during a release of Viash.

* `PythonRequirements`: Fix packages being mentioned twice in a Dockerfile.

* `Main`: Added support spaces in filenames of config files and resources

* `BashWrapper`: Display a message when the last parsed argument would require more values than are still available.
  Now display a message that values are missing, used to silently crash the wrapper.

* `viash config inject`: Fix error when file argument is `must_exist: true`.
  

# Viash 0.5.11 (2022-05-09): Nextflow VDSL3 is here!

This release contains additional sugar syntax for specifying inputs and outputs in a Viash config, 
a beta implementation for the next-generation Viash platform, and several other minor improvements.

## MAJOR CHANGES

* `Functionality`: Now also accepts 'inputs' and 'outputs' in addition to 'arguments'. For inputs and outputs,
  any specified arguments will have default `type: file` and `direction: input` or `direction: output` respectively.

## MINOR CHANGES

* `DockerPlatform`: Move description labels to the end of the Dockerfile to improve cross-component caching.

* `Functionality`: Arguments where `.multiple` is `true` can now have lists as `default` and `example`.

* `viash_build`: Added unit test for this component.

* `viash_test`: Added unit test for this component.

* `PythonRequirements`: Allow upgrading dependencies. Example: `[ type: python. pypi: anndata, upgrade: true ]`.

* `NextflowLegacyPlatform`: Remove annoying messages when building Nxf modules.

* `ConfigMods`: Expanded the DSL to allow specifying at which point to apply a config mod.
  This functionality was necessary to allow for setting fields which alter the way configs are parsed.
  Example of when this is useful: `<preparse> .platforms[.type == "nextflow"].variant := "vdsl3"`.
  Updating workflow of parsing a config file is:
    - read Yaml from file
    - apply preparse config mods
    - parse resulting Json as Config, thereby instantiating default values etc.
    - convert Config back to Json
    - apply postparse config mods (original config mods)
    - convert final Json back to Config

## BETA FUNCTIONALITY

* `NextflowVdsl3Platform`: A beta implementation of the next-generation Viash+Nextflow platform.
  See https://github.com/viash-io/viash/issues/82 for more information. You can access the previous Nextflow
  platform by using the `variant` parameter:
  ```yaml
  - type: nextflow
    variant: legacy
    separate_multiple_outputs: false
  ```

## BUG FIXES

* `viash_build` and `viash_test`: The `query_name` and `query_namespace` arguments were switched around. These arguments are now passed correctly.

* `BashScript`, `JavaScriptScript`, `PythonScript`, `RScript`: Correctly escape `'` (#113). Update unit tests accordingly.

* `CSharpScript`, `ScalaScript`: Correctly escape `"` (#113). Update unit tests accordingly.

* `viash_build`, `viash_test`, `viash_push`: Don't try to remove log files if they don't exist.

## INTERNAL CHANGES

* `DataObject`: 
  - Renamed `otype` to `flags`.
  - Renamed `oType` to `type`
  - Deprecated `tag` (unused feature).

* All abstract / inherited classes: Renamed `oType` to `type`.

## DEPRECATION

* `Functionality`: Deprecated `function_type` and `add_resources_to_path`. These should be 
  unused features, by now.
  
# Viash 0.5.10.1 (2022-03-16): A quick bug fix

This quick release fixes a bug that prevented the correct passthrough of the new `organization` field.

## BUG FIX

* `NextflowPlatform`: Fix passthrough of `organization` field.

# Viash 0.5.10 (2022-03-15): Rework of the Viash helper components

The `viash_install`, `viash_build`, `viash_test` and `viash_push` components have been reworked.

## MAJOR CHANGES

* `viash_install`:
  - Added `--log_prefix`: This prefix is used to determine the path of the log files for `viash_build`, `viash_test` and `viash_push`.
  - Added `--organization`: Id of the organisation to be used in the Docker image name, i.e. `<registry>/<organization>/<namespace><namespace_sep><name>`.
  - Added `--target_image_source`: Url to the Git repo in which this project resides.
  - Removed `--log`.

* `viash_build`:
  - Reduce code duplication by contructing the command with Bash Arrays.
  - Renamed `--platforms` to `--platform`.
  - Added `--organization`: Id of the organisation to be used in the Docker image name, i.e. `<registry>/<organization>/<namespace><namespace_sep><name>`.
  - Added `--target_image_source`: Url to the Git repo in which this project resides.
  - Changed default of `--log` from `log.txt` to `.viash_build_log.txt`.
  - Added `--verbose`: Print out the underlying `viash ns build` command before running it.

* `viash_test`:
  - Reduce code duplication by contructing the command with Bash Arrays.
  - Renamed `--platforms` to `--platform`.
  - Added `--organization`: Id of the organisation to be used in the Docker image name, i.e. `<registry>/<organization>/<namespace><namespace_sep><name>`.
  - Added `--target_image_source`: Url to the Git repo in which this project resides.
  - Changed default of `--log` from `log.txt` to `.viash_test_log.txt`.
  - Changed default of `--tsv` from `log.tsv` to `.viash_test_log.tsv`.
  - Added `--verbose`: Print out the underlying `viash ns test` command before running it.

* `viash_push`:
  - Reduce code duplication by contructing the command with Bash Arrays.
  - Added `--organization`: Id of the organisation to be used in the Docker image name, i.e. `<registry>/<organization>/<namespace><namespace_sep><name>`.
  - Changed default of `--log` from `log.txt` to `.viash_push_log.txt`.
  - Added `--verbose`: Print out the underlying `viash ns build` command before running it.

## MINOR CHANGES

* `NextflowPlatform`: Added the `organization` field to the nextflow platform as well.

# Viash 0.5.9 (2022-03-12): Allow interrupting Viash components

The biggest change in this release is that long running Viash components (VS Code server or R Studio server for example) can now be interrupted by pressing CTRL-C or by sending it an `INT` or `SIGINT` signal. Before this release, you had to manually stop the Docker container to get the component to terminate.

## NEW FEATURES

* `viash run`: A long running Viash component can be interrupted by pressing 
  CTRL-C or by sending it an `INT` or `SIGINT` signal.

* `DockerPlatform`: Automatically add a few labels based on metadata to Dockerfile.

* `DockerPlatform`: Added value `target_image_source` for setting the source of 
  the target image. This is used for defining labels in the dockerfile.
  Example:
  ```yaml
  target_image_source: https://github.com/foo/bar
  ```

## MINOR CHANGES

* `viash ns list`: Added `--format yaml/json` argument to be able to return the
  output as a json as well. Useful for when `jq` is installed but `yq` is not. Example:
  ```
    viash ns list -p docker -f json | jq '.[] | .info.config'
  ```

* `viash config view`: Same as above.

## DEPRECATION

* `CLI`: Deprecated `-P` flag use `-p` intead.

* `DockerPlatform`: Deprecated `version` value.

# Viash 0.5.8 (2022-02-28): Allow defining a Docker image organization, and single values can be used in place of lists

## NEW FUNCTIONALITY

* `DockerPlatform`: Allow defining a container's organisation. Example:
  ```yaml
    - type: docker
      registry: ghcr.io
      organisation: viash-io
      image: viash
      tag: "1.0"
      target_registry: ghcr.io
      target_organization: viash-io
  ```

* `DockerRequirement`: Add label instructions. Example:
  `setup: [ [ type: docker, label: [ "foo BAR" ]]]`

* `Config`: In specific places, allow parsing a value as a list of values. Fixes #97.
  This mostly applies to list values in `DockerPlatform`, but also to author roles.
  Examples:
  ```yaml
  functionality:
    name: foo
    authors:
      - name: Alice
        role: author # can be a string or a list
  platforms:
    - type: docker
      port: "80:80" # can be a string or a list
      setup:
        - type: r
          packages: incgraph # can be a string or a list
  ```
  
## BREAKING CHANGES

* `viash test`: This command doesn't automatically add the resources dir to the path.

## BUG FIXES

* `Functionality`: Fix `.functionality.add_resources_to_path` not being picked up correctly.

* `AptRequirement`: Set `DEBIAN_FRONTEND=noninteractive` by default. This can be turned off by specifying:
  ```yaml
    - type: apt
      packages: [ foo, bar ]
      interactive: true
  ```

## MINOR CHANGES

* `Main`: Slightly better error messages when parsing of viash yaml file fails.
  Before:
  ```
  $ viash test src/test/resources/testbash/config_failed_build.vsh.yaml 
  Exception in thread "main" DecodingFailure(Unexpected field: [package]; valid fields: packages, interactive, type, List(DownField(apt), DownArray, DownField(platforms)))
  ```
  
  After:
  ```
  $ viash test src/test/resources/testbash/config_failed_build.vsh.yaml 
  Error parsing 'file:/path/to/viash/src/test/resources/testbash/config_failed_build.vsh.yaml'. Details:
  Unexpected field: [package]; valid fields: packages, interactive, type: DownField(apt),DownArray,DownField(platforms)
  ```

# Viash 0.5.7 (2022-02-16): Argument examples need to be of the same type as the argument itself

Examples for arguments now need to be of the same type as the argument itself. You can't provide an `integer` for a `string`-based argument for example.  
A handy new command has been added: `viash config inject`. This can be used to inject a Viash header into a script based on the arguments of the config file.

There have been some improvements to the Docker platform as well.  
You can now add yum packages as a requirement:

  ```yaml
  platforms:
    - type: docker
      image: bash:latest
      setup:
        - type: yum
          packages: [ wget ]
  ```

You can now include ADD and COPY instructions in the config file:

  ```yaml
  platforms:
    - type: docker
      image: bash:latest
      setup:
        - type: docker
          add: [ "http://foo.bar ." ]
  ```

## BREAKING CHANGES

* `viash config`: An argument's example now needs to be of the same type as the argument itself. 
  For example, `[ type: integer, name: foo, example: 10 ]` is valid, whereas 
  `[ type: integer, name: foo, example: bar ]` is not, as 'bar' cannot be cast to an integer.

## NEW FUNCTIONALITY

* `viash config inject`: A command for inserting a Viash header into your script.

* `YumRequirement`: Added a requirement setup for installing through yum. Example:
  `setup: [ [ type: yum, packages: [ wget] ] ]`

* `DockerRequirement`: Allow using copy and add instructions. Example:
  `setup: [ [ type: docker, add: [ "http://foo.bar ." ]]]`

## BUG FIXES

* `ViashTest`: Fix verbosity passthrough.

* `--help`: Fix repeated usage flag when printing the help.

# Viash 0.5.6 (2022-02-03): Forbidden Bash flags have been renamed

* Viash can now be installed without Docker needing to be installed on your system. You do need `unzip` and `wget` to complete the installation.
* The Docker related messages are more user friendly now.

## BREAKING CHANGES

* `BashWrapper`: Forbidden flags `-v`, `--verbose`, `--verbosity` have been renamed to `---v`, `---verbose`, `---verbosity`.

## MINOR CHANGES

* Set version of helper scripts to the same version as Viash.

* `DockerPlatform`: Produce helpful warning message when Docker image can't be found remotely (#94).

* `DockerPlatform`: Produce helpful error message when Docker isn't installed or the daemon is not running (#94 bis).

## BUG FIXES

* `viash_install`:
  - Passing Viash path as a string instead of as a file to ensure the path is not converted to an absolute path
  - Switch from Docker backend to a Native backend, 'unzip' and 'wget' are required.
  - Correctly set the log file for viash_test.
  
* `DockerPlatform`: Added sleep workaround to avoid concurrency issue where a file is executed to
  build docker containers but apparently still in the process of being written.
  
* `DockerPlatform`: Fix order issue of ---verbose flag in combination with ---setup, allowing to run 
  `viash run config.vsh.yaml -- ---setup cb ---verbose` and actually get output.
  

# Viash 0.5.5 (2021-12-17): Resources dir no longer added to PATH automatically and minor changes

The resources directory is no longer added to the PATH variable by default. You can re-enable this behaviour by setting add_resources_to_path to `true` in the functionality part of the config file.  
Here's a snippet of a config file to illustrate this:

  ```yaml
  functionality:
    name: example_component
    description: Serve as a simple example.
    add_resources_to_path: true
    ...
  ```

## BREAKING CHANGES

* `Functionality`: The resources dir no longer automatically added to the PATH variable. 
  To alter this behaviour, set `.functionality.add_resources_to_path` to `true`.

## MINOR CHANGES

* Bash Script: only define variables which have values.

* CSharp Test Component: Change Docker image to `dataintuitive/dotnet-script` to have more control over the lifecycle of 
  versioned tags.

* Updated Code of Conduct from v2.0 to v2.1.

## BUG FIXES

* Viash namespace: Fix incorrect output path when the parent directory of a Viash component is not equal to the value of
  `.functionality.name`.

# Viash 0.5.4 (2021-09-20): Added cache directive to specify the typing of caching to be performed for the Nextflow platform

A cache type can now be specified in the config file for the Nextflow platform. Previously this was hardcoded to be `deep`, but the default caching method is now `default`.  
To use deep caching again, add this to your config file:

  ```yaml
  cache: deep
  ```

## BREAKING CHANGES

* `NextflowPlatform`: The default caching mechanism is now what Nextflow uses as default. In order to replicate earlier
  caching, `cache: deep` should be specified in the Viash config file.

## NEW FEATURES

* `NextflowPlatform`: Added `cache` directive to specify the typing of caching to be performed.

# Viash 0.5.3 (2021-09-02): New meta data list for scripts, VIASH_TEMP environment variable for Nextflow, fixed output formatting with separate outputs

This release provides more information to scripts with the new `meta` list. This list contains two values for now:

  - `meta["resources_dir"]`: Path to the directory containing the resources
  - `meta["functionality_name"]`: Name of the component

A new environment variable is now available for export when working with the Nextflow platform: `VIASH_TEMP`.

## Resources directory

All resources defined in the config file are copied over to a temporary location right before a Viash component is executed. This location is can now be easily accessed in your scripts, allowing you to modify and copy the files as needed.  
Here are some examples in different scripting languages on how to access the meta data, it works similarly to the `par` list:

Bash:  

  ```bash
  echo $meta_resources_dir 
  ```

Python:  

  ```python
  print(meta["resources_dir"])
  ```

R:

  ```r
  cat(meta$resources_dir)
  ```

## Functionality name

The name of the component can now be accessed in the same way as the resources directory. This allows you to print the name of the component out to a console window for example.
Here's how to access this data in different scripting languages:

Bash:

  ```bash
  echo $meta_functionality_name
  ```

Python:  

  ```python
  print(meta["functionality_name"])
  ```

R:

  ```r
  cat(meta$functionality_name)
  ```

## NEW FEATURES

* Similar to `par`, each script now also has a `meta` list. `meta` contains meta information about the component
  or the execution thereof. It currently has the following fields:
  - `meta["resources_dir"]`: Path to the directory containing the resources
  - `meta["functionality_name"]`: Name of the component

* `NextflowPlatform`: Export `VIASH_TEMP` environment variable. 

## BUG FIXES

* `NextflowPlatform`: Fix output formatting when `separate_multiple_outputs` is `false`.

# Viash 0.5.2 (2021-08-13): More settings for Docker and Nextflow platform, and a bug fixes for components with resources

This is a small release containing two small features and a bug fix.
The new `run_args` field allows you to add [docker run](https://docs.docker.com/engine/reference/commandline/run/) arguments to the [Docker platform](/reference/config/platforms/docker/#) section of a [config file](/reference/config/index.html). For example:

  ```yaml
  platforms:
    - type: docker
      image: bash:4.0
      run_args: "--expose 127.0.0.1:80:8080/tcp --env MY_ENV_VAR=foo"
  ```

There's also a new field for the [Nextflow platform](/reference/config/platforms/nextflow/#): `separate_multiple_outputs`. By default, this is set to `true` and separates the outputs generated by a Nextflow component with multiple outputs as separate events on the channel. You can now choose to disable this behaviour:

  ```yaml
  platforms:
    - type: nextflow
      publish: true
      separate_multiple_outputs: false
  ```

## MINOR CHANGES

* `DockerPlatform`: Added `run_args` field to allow setting `docker run` arguments.

* `NextflowPlatform`: Added argument `separate_multiple_outputs` to allow not separating the outputs generated by a 
  component with multiple outputs as separate events on the channel.

## BUG FIX

* `IO`: Allow overwriting directory resources upon rebuild.

# Viash 0.5.1 (2021-07-14): Viash 0.5.1 adds support for C# scripts and fixes a few bugs

## C# script support

We've added C# scripts (.csx) as a supported language using **dotnet-script**.  
To run C# scripts natively, you'll need to install .NET Core and execute the following command in a terminal:

  ```bash
  dotnet tool install -g dotnet-script
  ```

You can now run C# scripts like this:

  ```bash
  dotnet script hello_viash.csx
  ```

To use C# scripts as components, use the new `csharp_script` type in the functionality section of your config file:

  ```yaml
    resources:
    - type: csharp_script
      path: script.csx
  ```

Here's an example of a simple C# script with Viash in mind:

  ```csharp
  // VIASH START
  var par = new {
    input = "Hello World",
    name = "Mike"
  };
  // VIASH END

  System.Console.WriteLine(input + ", " + name + "!");
  ```

The language-specific guide for creating C# script components will be added in the near future.

## Bug fixes

First off, these special characters  can now be used in the description, usage, default and example fields of components:

- "
- \`
- \\
- \n
- $

Nextflow output files with the same extension won't overwrite each other any more, like it was the case for arguments like this:

  ```yaml
  functionality:
    name: bar
    arguments:
      - name: "--input"
        type: file
        example: input.txt
      - name: "--output1"
        type: file
        direction: output
        required: true
        example: output.txt
      - name: "--output2"
        type: file
        direction: output
        required: true
        example: optional.txt
  ```

In this case, the two output files would have been identical in the past.
___

## NEW FEATURES

* `CSharpScript`: Added support for C# scripts (`type: "csharp_script"`) to viash.

## MINOR CHANGES

* `NextflowPlatform`: Added `directive_cpus`, `directive_max_forks`, `directive_memory` and `directive_time` parameters.

## BUG FIXES

* `BashWrapper`: Refactor escaping descriptions, usages, defaults, and examples (#34).

* `NextflowPlatform`: Refactor escaping descriptions, usages, defaults and examples (#75).

* `NextflowPlatform`: Add argument to output path to avoid naming conflicts for components with multiple output files (#76).

* `NextflowPlatform`, `renderCLI()`: Only add flag to rendered command when boolean_true is actually true (#78).

* `DockerPlatform`: Only chown when output file exists.

## TESTING

* `viash build`: Capture stdout messages when errors are expected, so that they don't clutter the expected output.

* `viash build`: Check `--help` description output on the whole text instead of per letter or word basis.

* `TestingAllComponentsSuite`: Only testing bash natively, because other dependencies might not be available.

# Viash 0.5.0 (2021-08-16): Improvements to running Docker executables, and Nextflow platform argument changes

Here are the most important changes:

* **Improvements to Docker backend**: In the past, you needed to perform `--setup` on your Docker-based components and executables in order for the image to be built before you could run the component or executable. Now you can simply run your component or executable and Viash will do the image building automatically by default if it detects an image isn't present yet. This behaviour can be changed by using a Docker setup strategy. For example:

  ```bash
  viash build config.vsh.yaml -p docker --setup alwayscachedbuild
  ```

* **Nextflow gets some argument changes**: Arguments for the Nextflow platform now have optional `required` and `default` values, just like their native and Docker counterparts. For example:

  ```yaml
    arguments:
      - name: --name
        type: string
        description: Input name
        required: true
      - name: --repeat
        type: integer
        description: Times to repeat the name
        default: 100
  ```

  Take a look at the Functionality page for more information on arguments and their properties.  
  As long as you use long-option arguments (e.g. `--my-option`) in the config file for required arguments, the way of specifying argument values for the Nextflow platform is identical to the Docker platform. You still access non-required arguments via this syntax: `--<component_name>__<argument_name> <value>`. For example:

  ```bash
  my_component -- --my_component__input Hello!
  ```

* **Verbosity levels for viash run**: Executables now have 8 levels of verbosity

  0. emergency
  1. alert
  2. critical
  3. error
  4. warning
  5. notice
  6. info
  7. debug

  The default verbosity level is **notice**.
  You can pass the `-v` or `--verbose` option to bump up the verbosity by one level. By passing `-vv` the verbosity goes up by two levels. You can manually set the verbosity by using the `--verbosity <int_level>` option. For example, if you wanted to only show errors or worse:

  ```bash
  viash run config.vsh.yaml -- --verbosity 3
  ```

## BREAKING CHANGES

* `DockerPlatform`: A Docker setup will be performed by default. Default strategy has been changed to `ifneedbepullelsecachedbuild` (#57).
  `---setup` strategy has been removed and `---docker_setup_strategy` has been renamed to `---setup`.
  This change allows running a component for the first time. During first time setup, the Docker container will be pulled or built automatically. 

* `NativePlatform`: Deprecated the native setup field.

## MAJOR CHANGES

* `NXF`: This version changes the handling logic for arguments. An argument can be either `required` or not and can have a `default: ...` value or not. Checks are implemented to verify that required arguments are effectively provided _during_ pipeline running.

* `NXF`: If one sticks to long-option argments in the viash config, for all arguments that are _required_, the way of specifying the arguments on the CLI is identical for the Docker and Nextflow platforms. Non-required arguments can still be accessed from CLI using `--<component_name>__<argument_name> ...`.

* `NXF`: Running a module as a standalone pipeline has become easier.

* `viash run`: Implement verbosity levels (#58). viash executables now have 7 levels of verbosity: emergency, alert, critical, error, warning, notice, info, debug.
  The default verbosity level is 'notice'. Passing `-v` or `--verbose` bumps up the verbosity level by one, `-vv` by two. The verbosity level can be set manually by passing `--verbosity x`.

## MINOR CHANGES

* `Docker Platform`: Added `privileged` argument, allowing to run docker with the `--privileged` flag.

* `Docker Requirements`: Allow specifying environment variables in the Dockerfile.

* Config modding: Added a `+0=` operator to prepend items to a list.

* `viash run`: Added a `--version` flag to viash executables for viewing the version of the component.

* `Functionality`: Added checks on the functionality and argument names.

* `viash run`: Added examples to functionality and arguments. Reworked `--help` formatting to include more information and be more consistent (#56).

## BUG FIXES

* `Docker R Requirements`: Install `remotes` when using `{ type: r, packages: [ foo ] }`.

* `config`: Throw error when user made a typo in the viash config (#62). 

## TESTING

* `NXF`: Add an end-to-end test for running a nextflow pipeline using viash components.

* `Docker`: Reorganized viash docker build testbench into a main testbench with smaller auxiliary testbenches to keep them more manageable and clear what happens where.

* `viash ns`: Added a basic testbench for namespace tests.

# Viash 0.4.0.1 (2021-05-12): Three small bug fixes.

## BUG FIX

* `NXF`: Return original_params instead of updated params for now.

* `NXF`: Reinstate function_type: asis in line with the refactored module generation code

* `viash ns test`: print header when `--tsv foo.tsv --append true` but foo.tsv doesn't exist yet. Fixes #45.

# Viash 0.4.0 (2021-04-14): Config mod DSL and renames to viash ns arguments

The viash ns command's --namespace argument has been renamed to --query_namespace, introduction of custom DSL for overriding config properties at runtime.

## NEW FEATURES

* Config modding: A custom viash DSL allows overriding viash config properties at runtime. See online documentation for more information. Example:

  ```
  viash ns test \
    -p docker \
    -c '.functionality.version := "1.0.0"' \
    -c '.platforms[.type == "docker"].target_registry := "my.docker-registry.com"' \
    -c '.platforms[.type == "docker"].setup_strategy := "pull"' \
    -l
  ```

* `viash build`: The image can be pushed with `--push`. The same can be done by passing `---push` to 
  a viash executable.

* `viash ns` can query the name, namespace, or both, with the following arguments:
  - `--query_namespace` or `-n`: filter the namespace with a regex.
  - `--query_name`: filter the name with a regex.
  - `--query` or `-q`: filter the namespace/name with a regex.

* Added the `project_build`, `project_clean`, `project_push` and `project_test` components to this repository.

* Added a field `.functionality.info` of type `Map[String, String]` in order to be able to specify custom annotations to the component.

## BREAKING CHANGES

* `viash ns`: Argument `--namespace` has been renamed to `--query_namespace`.

* `viash ns`: Argument `--namespace` does not implicitly change the namespace of the functionality anymore. You can use the command DSL to reproduce this effect; for example: `-c '.functionality.namespace := "foo"'`.
  
* `Docker` & `NXF`: Attribute `version` is deprecated. Instead, the default value will be `.functionality.version`, which can be overridden by using the `tag` attribute.

* `NXF`: When running a viash component as a Nextflow module on its own, you now need to specify all input files on the command line. For instance, if `--input` and `--reference` are input file arguments, you need to start the process by running `nextflow run main.nf --input <...> --reference <...> <other arguments>`. Previously only the input file needed to be specified.
  
* `Docker` & `NXF`: Default separator between namespace and image name has been changed from `"/"` to `"_"`.

## MINOR CHANGES

* `Docker` & `NXF`: Parsing of image attributes for both `Docker` and `Nextflow` platforms are better aligned. You can define an image by specifying either of the following:
  - `{ image: 'ubuntu:latest' }` 
  - `{ image: ubuntu, tag: latest }`
  
* `Docker` & `NXF`: Allow changing the separator between a namespace and the image name.

## NEXTFLOW REFACTORING

The generation of Nextflow modules has been refactored thoroughly.
  
* `NXF`: The implicitly generated names for output files/directories have been improved leading to less clashes.

* `NXF`: Allow for multiple output files/directories from a module while keeping compatibility for single output. Please [refer to the docs](/reference/config/platforms/nextflow/#multiple-outputs).

* `NXF`: Allow for zero input files by means of passing an empty list `[]` in the triplet

* `NXF`: Remove requirement for `function_type: todir`

* `NXF`: It is now possible to not only specify `label: ...` for a nextflow platform but also `labels: [ ...]`.
  
## BUG FIXES

* Allow quotes in functionality descriptions.

* `NXF`: Providing a `default: ...` value for output file arguments is no longer necessary.

# Viash 0.3.2 (2021-02-04): Don't auto-generate viash.yaml and add beta unit testing in Nextflow

The viash build command doesn't generate a viash.yaml automatically anymore, added beta functionality for running tests in Nextflow.

## BREAKING CHANGES

* `viash build`: Do not automatically generate a viash.yaml when creating an executable. 
  Instead, you need to add the `-w|--write_meta` flag in order to let viash know that it
  should generate a viash.yaml in the resources dir.

## MAJOR CHANGES

* `NXF`: Add beta functionality for running viash tests in Nextflow.

## MINOR CHANGES

* Resources: Rework the way resources paths are converted to absolute URIs, should not have any impact on UX.

## BUG FIXES

* `NXF`: Add temporary workaround for determining the used image name when running a component.

* Docker Platform: Set default setup strategy to "alwayscachedbuild" as this used to be the default viash behaviour.

* `NXF`: Fix issue where resource dir would not get mounted depending on which inputs are provided.

* `NXF`: Accept multiple inputs when component is running as standalone.

# Viash 0.3.1 (2021-01-26): Add fields for specifying authors and the Docker registry

Add authors field to config, added registry fields to Docker platform config.

## NEW FEATURES

* Functionality: Added list of authors field. Example:

  ```yaml
  functionality:
    authors:
      - name: Bob Cando
        roles: [maintainer, author]
        email: bob@cando.com
        props: {github: bobcando, orcid: XXXAAABBB}
  ```

* `Docker`: Allow specifying the registry with `target_registry`. Example:

  ```yaml
  - type: docker
    image: bash:4.0
    target_registry: foo.io
    target_image: bar
    target_tag: 0.1
  ```

* `Docker`: `version` is now a synonym for `target_tag`.
  If both `version` and `target_tag` are not defined, `functionality.version` will
  be used instead.
  
* `Docker`: Can change the Docker Setup Strategy by specifying
  - in the yaml: `setup_strategy: xxx`
  - on command-line: `---docker_setup_strategy xxx` or `---dss xxx`
  
  Supported values for the setup strategy are:
  - alwaysbuild / build: build the image from the dockerfile (DEFAULT)
  - alwayscachedbuild / cachedbuild: build the image from the dockerfile, with caching
  - alwayspull / pull: pull the image from a registry
  - alwayspullelsebuild / pullelsebuild: try to pull the image from a registry, else build it
  - alwayspullelsecachedbuild / pullelsecachedbuild: try to pull the image from a registry, else build it with caching
  - ifneedbebuild: if the image does not exist locally, build the image
  - ifneedbecachedbuild: if the image does not exist locally, build the image with caching
  - ifneedbepull: if the image does not exist locally, pull the image
  - ifneedbepullelsebuild: if the image does not exist locally, pull the image else build it
  - ifneedbepullelsecachedbuild: if the image does not exist locally, pull the image else build it with caching
  - donothing / meh: do not build or pull anything
  
## MAJOR CHANGES

* License: viash is now licensed under GPL-3.

## MINOR CHANGES

* CLI: Allow parameters before and after specifying a viash config yaml. For example, 
  both following commands now work. Up until now, only the latter would work.
  - `viash run config.vsh.yaml -p docker`
  - `viash run -p docker config.vsh.yaml`

* Functionality: Arguments field can now be omitted.

* Scripts: Wrapped scripts now contain a minimal header at the top.

## BUG FIXES

* `NXF viash build`: Do not assume each config yaml has at least one test.

* Scripts: Fix Docker `chown` failing when multiple outputs are defined (#21).

* JavaScriptRequirements: Fix type getting set to "python" when unparsing.

* `viash run . ---debug`: Debug session should now work again

* Native `---setup`: Fix missing newlines when running native ---setup commands.

* Main: Fix crashing when no arguments are supplied.

* Namespace: Show error message when the config file can't be parsed.

* Executable resource: Fix Docker automount handling for Executable resources.

## TESTING

* YAML: Test invertibility of parsing/unparsing config objects.

# Viash 0.3.0 (2020-11-24): Combine functionality and platform into one config, remove temporary files

`config.vsh.yaml` is the new standard format, temporary files are removed when using run and test commands.

## BREAKING CHANGES

* File format `functionality.yaml` is no longer supported. Use `config.vsh.yaml` or `script.vsh.R/py/...` instead.

* `viash run` and `viash test`: By default, temporary files are removed when the execution succeeded, otherwise they are kept. 
  This behaviour can be overridden by specifying `--keep true` to always keep the temporary files, and `--keep false` to always remove them.

* `NXF`: `function_type: todir` now returns the output directory on the `Channel` rather than its contents.

## NEW FEATURES

* Added `viash ns test`: Run all tests in a particular namespace. For each test, the exit code and duration is reported. Results can be written to a tsv file.
* Added support for JavaScript scripts.
* Added support for Scala scripts.
* `NXF`: publishing has a few more options:
  - `publish`: Publish or yes (default is false)
  - `per_id`: Publish results in directories containing the unique (sample) ID (default is true)
  - `path`: A prefix path for the results to be published (default is empty)
* Functionality resources and tests: Allow copying whole directories instead of only single files. Also allow to rename the destination folder by specifying a value for 'dest'.
* Platform R / Python dependencies: Allow running a simple command.

## MAJOR CHANGES

* The `-P <platform>` parameter will be deprecated. For now, all `-P` values are simply passed to `-p`.
* `viash ns build` and `viash ns test`: Now use all available platforms if `-p` is not specified.
* By default, python packages will not be installed as user. Use `user: true` to modify this behaviour.

## MINOR CHANGES

* Name of autogenerated Docker image is now `ns/tool`.
* Internal changes to make it easier to extend viash with more scripting languages.
* `NXF`: Default image is now `ns/tool` for consistency.
* `NXF`: Repurpose `asis` function type for having simple publishing steps (see docs).
* `NXF`: Add component name to main `process` name
* R dependencies: by default, do not reinstall Bioconductor packages. Set `bioc_force_install: true` to revert this behaviour.

## BUG FIXES

* `viash build`: Do not display error messages when pwd is not a git repository.

## TESTING

* `viash test`: Add tests for `viash test` functionality.

# Viash 0.2.2 (2020-09-22): Generation of placeholder code now possible without VIASH START and VIASH END

Allow generating placeholder without VIASH START/VIASH END blocks.

A script does not need to contain a `VIASH START`/`VIASH END` block in order to function.

Previously, each script had to contain a codeblock as follows:

  ```r
  ## VIASH START
  par <- list(
    input = "foo",
    output = "bar
  )
  ## VIASH END
  ```

## MINOR CHANGES

* Allow generating placeholder without VIASH START/VIASH END blocks.

## BUG FIXES

* `viash ns build`: Some platforms would sometimes not be detected.
* `viash run`: Avoid error when no arguments need to be chowned.

# Viash 0.2.1 (2020-09-11): Docker chown by default

## Docker chown by default

Running a script using a Docker platform will now chown output files by default, as well as any temporary files. You can turn off this feature by specifying `chown: false` in the yaml of a Docker platform.

## [NXF] Data references

Data references in Map form can now have values being lists. In other words, we can have multiple options which have one or more values.

## viash ns build -P docker --parallel --setup

`viash ns build` has been greatly improved! You can automatically build the docker container by adding `--setup` to the command, as well as make the whole thing run in parallel using the `--parallel` or `-l` flag.

To build a docker container, you can run either of the following:

  ```bash
  viash run -f path/to/config.yaml -P docker -- ---setup
  viash build -f path/to/functionality.yaml -P docker -o target/docker/path/to --setup
  ```

Note that the first will only build the docker container, whereas the second will build the executable and then build the docker container.

To build a lot of them all at once, run:

  ```bash
  viash ns build -P docker --parallel --setup
  ```

## Custom order of platform requirements

You can now choose the order in which platform requirements are installed!

Before:

  ```yaml
  type: docker
  image: rocker/tidyverse
  target_image: "viash_test/r"
  r:
    cran:
    - optparse
    github:
    - dynverse/dynutils@devel
    bioc:
    - limma
  apt:
    packages:
    - libhdf5-serial-dev
  docker:
    build_arg:
    - GITHUB_PAT="$GITHUB_PAT"
    run:
    - git clone --depth 1 https://github.com/data-intuitive/viash_docs.git && rm -r viash_docs/.git
  ↑ in which order will these three components be run? Who knows!
  ```

Now:

  ```yaml
  type: docker
  image: rocker/tidyverse
  target_image: "viash_test/r"
  setup:
  - type: docker
    build_arg:
    - GITHUB_PAT="$GITHUB_PAT"
  - type: apt
    packages:
    - libhdf5-serial-dev
  - type: r
    cran:
    - optparse
    - dynutils
    github:
    - rcannood/princurve@devel
    bioc:
    - limma
  - type: docker
    run:
    - git clone --depth 1 https://github.com/data-intuitive/viash_docs.git && rm -r viash_docs/.git
  ```

This will ensure that the setup instructions are installed in the given order.

## NEW FEATURES

* `NXF`: Data references in Map form can now have values being lists. In other words, we can have multiple options which have one or more values.
* `viash ns build`: Added --parallel and --setup flag.
* `viash build`: Added --setup flag.
* Allow changing the order of setup commands using the `setup:` variable.
* (HIDDEN) Do not escape `${VIASH_...}` elements in default values and descriptions!

## MINOR CHANGES

* Remove `---chown` flag, move to `platform.docker.chown`; is set to true by default.
* Perform chown during both run and test using a Docker platform.

## BUG FIXES

* Issue trying to parse positional arguments even when none is provided.

# Viash 0.2.0 (2020-09-01): Autoresolve docker paths

## Changes to functionality metadata

- Added version attribute

### Autoresolve docker paths

Arguments of type: file are processed to automatically create a mount in docker. More specifically, when you pass an argument value: `--input /path/to/file`, this will be processed such that the following parameters are passed to docker:

  ```bash
  docker run -v /path/to:/viash_automount/path/to ... --input /viash_automount/path/to/file
  ```

If, for some reason, you need to manually specify a mount, you can do this with `---mount /path/to/mount:/mymount`.

### Argument multiplicity

For all parameter types (except for `boolean_true` and `boolean_false`), you can specify `multiple: true` in order to turn this argument into an array-based argument. What this does is allow you to pass multiple values for this argument, e.g. `--input file1 --input file2 --input file3:file4:file5`.

The default separator is `:` but this can be overridden by changing the separator by setting it to `multiple_sep: ";"` (for example).

### New format

Viash now supports placing the functionality.yaml, platform*.yaml(s) and script into a single file. For example, this could be a merged script.R:

  ```r
  #' functionality:
  #'   name: r-estimate
  #'   arguments: ...
  #' platforms:
  #' - type: native
  #' - type: docker
  #'   image: rocker/tidyverse
  library(tidyverse)
  cat("Hello world!\n")
  ```

Instead of running:

  ```bash
  viash run -f functionality.yaml -p platform_docker.yaml -- arg1
  ```

With this format, you can now run:

  ```bash
  viash run script.R                     # run script.R with the first platform
  viash run -P docker script.R           # run script.R with the platform called 'docker' with the large P argument
  # use small p to override the platform with a custom yaml:
  viash run -p common_resources/platform_docker.yaml script.R
  # note that any arguments for the run command (e.g. -p or -P) should come before the script.R, as script.R is considered a trailing argument.
  ```

## NEW FEATURES

* Allow (optional) version attributes in `functionality.yaml` and `platform.yaml`.
* Allow testing a component with the `viash test` functionality. Tests are executed in a temporary directory on the specified platform. The temporary directory contains all the resource and test files. 
* `viash --version`: Add flag for printing the version of viash.
* Allow fetching resources from URL (http:// and https://)
* Allow retrieving functionality and platform YAMLs from URL.
* For docker containers, autoresolve path names of files. Use `---v path:path` or `---volume path:path` to manually mount a specific folder.
* Implement parameter multiplicity. 
  Set `multiple: true` to denote an argument to have higher multiplicity. 
  Run `./cmd --foo one --foo two --foo three:four` in order for multiple values to be added to the same parameter list.
* Added a new format for defining functionality in which the user passes the script in which the functionality and platforms are listed as yaml headers.
* A `---chown` flag has been added to Docker executables to automatically change the ownership of output files to the current user.
* `viash ns build`: A command for building a whole namespace.
* `NXF`: Join operations are now fully supported by means of `multiple`.
* `NXF`: Modules that perform joins can take either arrays (multiple input files or the same type to be joined) or hashes (multiple input files passed using different options on the CLI). Please refer to the docs for more info.

## MAJOR CHANGES

* Remove passthrough parameters.
* Since CLI generation is now performed in the outer script, `viash pimp` has been deprecated.
* Write out meta.yaml containing viash run information as well as the original `functionality.yaml` and `platform.yaml` content.
* Renamed `viash export` to `viash build`.

## MINOR CHANGES

* `viash run` and `viash test`: Allow changing the temporary directory by defining `VIASH_TEMP` as a environment variable. Temporary directories are cleaned up after successful executions.
* `viash run` and `viash test`: Exit(1) when execution or test fails.
* `viash build`: Add -m flag for outputting metadata after build.
* `viash run`: Required parameters can have a default value now. Produce error when a required parameter is not passed, even when a default is provided.
* `NXF`: _Modules_ are now stored under `target/nextflow` by default

## BUG FIXES

* `NXF`: Correctly escape path variable when running NXF command.
* `NXF`: Surround parameters with quotes when running NXF command.

## INTERNAL CHANGES

* Move CLI from inner script to outer script.
* Renamed Target to Platform
* Renamed Environment to Requirements

# Viash 0.1.0 (2020-05-14): Changes to functionality and the native/docker platforms

## Changes to functionality.yaml

* ftype has been renamed to function_type. The value for this field is also being checked.
* platform has been removed.
* Instead, the first resource listed is expected to have `type: r_script`, `type: bash_script`, `type: python_script`, or `type: executable`. The other resources are expected to have `type: file` by default, and are left untouched by Viash.
* in the arguments, field `flagValue` has been removed. Instead, use `type: boolean_true` and `type: boolean_false` to achieve the same effect.

## Changes to platform_(docker/native).yaml

* The `r: packages:` field has been renamed to `r: cran:`.

## MAJOR CHANGES

* Refactoring of the Functionality class as discussed in VIP1 (#1). This has resulted in a lot of internal changes, but the changes with regard to the yaml definitions are relatively minor. See the section below for more info.

## MINOR CHANGES

* Updated the functionality.yamls under `atoms/` and `src/test/` to reflect these aforementioned changes.
* Allow for bioconductor and other repositories in the R environment.
* Add support for pip versioning syntax.

## BUG FIXES

* Do not quote passthrough flags.
* Allow for spaces inside of Docker volume paths.

## DOCUMENTATION

* Updated the README.md.
* Provide some small examples at `doc/examples`.

# Viash 0.0.1 (2020-05-05): Initial release

* Initial proof of concept.<|MERGE_RESOLUTION|>--- conflicted
+++ resolved
@@ -12,13 +12,11 @@
 
 * `NextflowEngine`: Fix escaping of odd filename containing special characters (PR #756). Filenames containing a `$` character caused Bash to try to interpret it as a variable.
 
-<<<<<<< HEAD
 * `json schema`: Fix repositories types with name incorrectly adding `withname` as type (PR #768).
 
 * `json schema`: Change the '$schema' field to 'http://' instead of 'https://' (PR #768). (Some?) Json validators use this value as a token and not as a URL.
-=======
+
 * `viash test`: Fix an issue where the tests would not copy package config settings to determine teh docker image name (PR #767).
->>>>>>> 8cf035fc
 
 # Viash 0.9.0-RC7 (2024-08-13): General bugfixes and improvements
 
