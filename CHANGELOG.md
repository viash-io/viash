# Viash 0.6.8 (yyyy-MM-dd): [TODO] A nice title

[TODO] A nice summary.

## MINOR CHANGES

* `Main`: Capture build, setup and push errors and output an exit code.

<<<<<<< HEAD
* `Testbenches`: Add testbenches to verify switching of viash versions.

* `File downloading`: Add check to preemptively catch file errors (e.g. 404).
=======
>>>>>>> 8f730d39

* `Scala`: Updated to Scala 2.13 and updated several dependencies.

* `Testbenches`: Prepare ConfigDeriver by copying base resources to the targetFolder. Use cases so far showed that it's always required and it simplifies the usage.

* `Testbenches`: Remove some old & unmaintained IntelliJ Idea `editor-fold` tags. Given that the testbenches were split up, these were broken but also no longer needed.

* `Main`: Improve `match` completeness in some edge cases and throw exceptions where needed.

* `Changelog`: Reformat the changelog to a more structured format.
  For every release, there is now a date, title, and summary.
  This both improves the changelog itself but can then also be used to postprocess the CHANGELOG programmatically.

## BUG FIXES

* `Testbenches`: Fix GitTest testbench to correctly increment temporary folder naming and dispose them after the test finishes.

* `viash xxx url`: Fix passing a url to viash as the config file to process. Add a short testbench to test principle functionality.

* `Testbenches`: Simplify `testr` container.

# Viash 0.6.7 (2022-12-14): A minor release with several QoL improvements

Another minor release which contains several quality of life improvements for the Nextflow VDSL3 platform, as well as automated warnings for deprecated functionality.

## MINOR CHANGES

* `NextflowPlatform`: Create directories during a stub run when output path is a nested directory (#314).

* Automatically generate a warning for deprecated parameters while parsing a .viash.yaml configuration file using the inline documentation deprecation annotations.

* Add a "planned removal" field in the deprecation annotations.

* Add testbenches to verify proper formatting of the deprecation versions and compare current version to the planned removal version so no deprecated parameters get to stick around beyond what was planned.

* `NextflowPlatform`: Nextflow processes are created lazily; that is, only when running
  a Nextflow workflow (#321).

## BUG FIXES

* `NextflowPlatform`: Automatically split Viash config strings into strings of 
  length 65000 since the JVM has a limit (65536) on the length of string constants (#323).


# Viash 0.6.6 (2022-12-06): A small bugfix releaes

This release fixes an issue where stderr was being redirected to stdout.

## BUG FIXES

* Don't redirect stderr to stdout when switching Viash versions (#312).

# Viash 0.6.5 (2022-12-02): A small bugfix release

A small update which fixes an issue with `viash ns list` that was
introduced in Viash 0.6.3.

## BUG FIXES

* `viash ns list`: When the `-p <platform>` is defined, filter the 
  output by that platform.

# Viash 0.6.4 (2022-11-30): Add backwards compability by supporting switching to older Viash versions

This release adds features related to managing Viash projects and 
allows for better runtime introspection of Nextflow VDSL3 modules.

The most notable changes are:

* You can switch versions of Viash using the `VIASH_VERSION` 
  environment variable! Example:
  
  ```bash
  VIASH_VERSION=0.6.0 viash --version
  ```

  More importantly, you can specify the version of Viash you want
  in a project config. See below for more info.

* Introducing Viash project config files as an experimental feature.
  It allows storing project-related settings in a `_viash.yaml` 
  config file which you should store at the root of your repository.
  Example:

  ```yaml
  viash_version: 0.6.4
  source: src
  target: target
  config_mods: |
    .platforms[.type == 'docker'].target_registry := 'ghcr.io'
    .platforms[.type == 'docker'].target_organization := 'viash-io'
    .platforms[.type == 'docker'].namespace_separator := '/'
    .platforms[.type == 'docker'].target_image_source := 'https://github.com/viash-io/viash'
  ```

* It's now possible to specify in which order Viash will merge
  Viash configs. Example:

  ```yaml
  functionality:
    name: foo
    arguments:
      - __merge__: obj_input.yaml
        name: "--one"
      - __merge__: [., obj_input.yaml]
        name: "--two"
      - __merge__: [obj_input.yaml, .]
       name: "--three"
  ```

Please take note of the following breaking changes:

* Passing non-existent paths to a Viash component will cause the 
  component to generate an error when no file or folder is found.
  Set `must_exist` to `false` to revert to the previous behaviour.

* The arguments `--write_meta/-w` and `--meta/-m` no longer exist,
  because every `viash build/run/test` run will generate a 
  `.config.vsh.yaml` meta file.


## BREAKING CHANGES

* Config: Viash configs whose filenames start with a `.` are ignored (#291).

* `viash build`: `--write_meta/-m` and `--meta/-m` arguments have been removed. 
  Instead, the `.config.vsh.yaml` file is always created when building Viash components (#293).

* `FileArgument`: Default setting of `must_exist` was changed from `false` to `true`. 
  As such, the component will throw an error by default if an input file or output file
  is missing (#295).

* Config merging: `__inherits__` has been renamed to `__merge__`.

## NEW FUNCTIONALITY

* You can switch versions of Viash using the `VIASH_VERSION` 
  environment variable (#304)! Example:
  
  ```bash
  VIASH_VERSION=0.6.0 viash --version
  ```

* Traceability: Running `viash build` and `viash test` creates a `.config.vsh.yaml` file 
  by default, which contains the processed config of the component. As a side effect, 
  this allows for reading in the `.config.vsh.yaml` from within the component to learn 
  more about the component being tested (#291 and #293).

* `FileArgument`: Added `create_parent` option, which will check if the directory of an output
file exists and create it if necessary (#295).

## MINOR CHANGES

* `viash run`, `viash test`: When running or testing a component, Viash will add an extension
  to the temporary file that is created. Before: `/tmp/viash-run-wdckjnce`, 
  now: `/tmp/viash-run-wdckjnce.py` (#302).

* NextflowPlatform: Add `DataflowHelper.nf` as a retrievable resource in Viash (#301).

* NextflowPlatform: During a stubrun, argument requirements are turned off and
  the `publishDir`, `cpus`, `memory`, and `label` directives are also removed 
  from the process (#301).

* `NextflowPlatform`: Added a `filter` processing argument to filter the incoming channel after 
  the `map`, `mapData`, `mapId` and `mapPassthrough` have been applied (#296).

* `NextflowPlatform`: Added the Viash config to the Nextflow module for later introspection (#296).
  For example:
  ```groovy
  include { foo } from "$targetDir/path/foo/main.nf"

  foo.run(filter: { tup ->
    def preferredNormalization = foo.config.functionality.info.preferred_normalization
    tup.normalization_id == preferredNormalization
  })
  ```

## BUG FIXES

* `BashWrapper`: Don't overwrite meta values when trailing arguments are provided (#295).


## EXPERIMENTAL FEATURES

* Viash Project: Viash will automatically search for a `_viash.yaml` file in the directory of 
  a component and its parent directories (#294).

  Contents of `_viash.yaml`:
  ```yaml
  source: src
  target: target
  config_mods: |
    .platforms[.type == 'docker'].target_registry := 'ghcr.io'
    .platforms[.type == 'docker'].target_organization := 'viash-io'
    .platforms[.type == 'docker'].namespace_separator := '/'
    .platforms[.type == 'docker'].target_image_source := 'https://github.com/viash-io/viash'
  ```


* Config merging: Allow specifying the order in which Viash will merge configs (#289).
  If `.` is not in the list of inherited objects, it will be added at the end.

  Contents of `config.vsh.yaml`:
  ```yaml
  functionality:
    name: foo
    arguments:
      - __merge__: obj_input.yaml
        name: "--one"
      - __merge__: [., obj_input.yaml]
        name: "--two"
      - __merge__: [obj_input.yaml, .]
        name: "--three"
  ```

  Contents of `obj_input.yaml`:
  ```yaml
  type: file
  name: --input
  description: A h5ad file
  ```
  Output of `viash config view config.vsh.yaml` (stripped irrelevant bits):
  ```yaml
  functionality:
    arguments:
    - type: "file"
      name: "--one"
      description: "A h5ad file"
    - type: "file"
      name: "--input"
      description: "A h5ad file"
    - type: "file"
      name: "--three"
      description: "A h5ad file"
  ```
  

# Viash 0.6.3 (2022-11-09): Quality-of-life improvements in Viash.

This release features contains mostly quality of life improvements and some experimental functionality. Most notably:

* `viash ns list` now only returns a config just once instead of once per platform.

* A functionality's info field can contain any data structures. An `.info` field was added to arguments as well.

* Bug fixes for using Viash with podman, Nextflow>=22.10 and R<4.0.

* Experimental support for inheriting from config partials.

## MAJOR CHANGES

* `Config`: Made major internal changes w.r.t. how config files are read and at which point a platform (native, docker, nextflow)
  is applied to the functionality script. The only visible side effect is that 
  `viash ns list` will output each config only once instead of multiple times.

* `Functionality`: Structured annotation can be added to a functionality and its arguments using the `info` field. Example:
  ```yaml
  functionality:
    name: foo
    info:
      site: https://abc.xyz
      tags: [ one, two, three ]
    arguments:
      - name: --foo
        type: string
        info:
          foo: bar
          a:
            b:
              c
  ```

## MINOR CHANGES

* `BashWrapper`: Allow printing the executor command by adding `---verbose ---verbose` to a `viash run` or an executable.

* `Testbenches`: Rework `MainBuildAuxiliaryNativeParameterCheck` to create stimulus files and loop over the file from bash instead of looping natively.
  This prevents creating thousands of new processes which would only test a single parameter.
  Note this still calls the main script for each stimulus separately, but that was the case anyway, only much much worse.

* `Testbenches`: Split some grouped test benches into slightly smaller test benches that group tested functionality better.

* `Annotations`: Complete the config schema annotations.
  Make sure all arguments are documented.
  Added an annotation `internalFunctionality` and `undocumented` for arguments that should not be documented.
  Added a testbench that verifies that all arguments are in fact annotated, skipping those that are not in the class constructor.
  Adds a hierarchy field in the `__this__` member to list the relation of the own and parent classes.

* `Testbenches`: Add exit code to helper method `testMainWithStdErr`.

* `Testbenches`: Add testbench to verify viash underscore components (viash_build, viash_install, viash_push, viash_skeleton, viash_test).

* `Testbenches`: Update viash underscore component tests to use `$meta_executable`.

* `viash ns exec`: Allow choosing whether the `{platform}` field should be filled in, based on the `--apply_platform` parameter.


## BUG FIXES

* `DockerPlatform`: Remove duplicate auto-mounts (#257).

* `Underscore component tests`: Fix tests for `viash_skeleton` and `viash_test` components.

* `NextflowVDSL3Platform`: Fix 'Module scriptPath has not been defined yet' error when Nextflow>=22.10 (#269).

* `config inject`: Doesn't work when `must_exist == true` (#273).

* `RScript`: Fix compatibility issue where the new character escaping in `r_script` required R>=4.0 (#275). Escaping is now handled without
  using the new `r'(foo)'` notation.

## DEPRECATION

* `DockerRequirements`: The `resources:` setting has been deprecated and will be removed in Viash 0.7.0. Please use `copy:` instead.

* `DockerRequirements`: The `privileged:` setting has been deprecated and will be removed in Viash 0.7.0. Please use `run_args: "--privileged"` instead.

## EXPERIMENTAL FUNCTIONALITY

* `Config`: Any part of a Viash config can use inheritance to fill data (#271). For example:
  Contents of `src/test/config.vsh.yaml`:
  ```yaml
  __inherits__: ../api/base.yaml
  functionality:
    name: test
    resources:
      - type: bash_script
        path: script.sh
        text: |
          echo Copying $par_input to $par_output
          cp $par_input $par_output
  ```
  Contents of `src/api/base.yaml`:
  ```yaml
  functionality:
    arguments:
      - name: "--input"
        type: file
      - name: "--output"
        type: file
        direction: output
  ```
  The resulting yaml will be:
  ```yaml
  functionality:
    name: test
    arguments:
      - name: "--input"
        type: file
      - name: "--output"
        type: file
        direction: output
    resources:
      - type: bash_script
        path: script.sh
        text: |
          echo Copying $par_input to $par_output
          cp $par_input $par_output
  ```

# Viash 0.6.2 (2022-10-11): Two bug fixes

This is a quick release to push two bug fixes related to security and being able to run Nextflow with optional output files.

## BUG FIXES

* `Git`: Strip credentials from remote repositories when retrieving the path.

* `VDSL3`: Allow optional output files to be `null`.

# Viash 0.6.1 (2022-10-03): Minor improvements in functionality

This release contains mostly minor improvements of functionality released in Viash 0.6.0. Most notably:

* Support was added for `type: long` arguments

* `meta["n_proc"]` has been renamed to `meta["cpus"]`. `meta["cpus"]` is now an integer, whereas `meta["memory_*"]` are now longs.

* `viash ns exec` is able to recognise `{platform}` and `{namespace}` fields.

* And various bug fixes and improvements to documentation and unit testing.

## BREAKING CHANGES

* Deprecated usage `resources_dir` variable inside scripts, use `meta["resources_dir"]` instead (or `$meta_resources_dir` in Bash, or `meta$resources_dir` in R).

* Deprecated `meta["n_proc"]` in favour for `meta["cpus"]`.

## NEW FUNCTIONALITY

* `viash ns exec`: Added two more fields:

  - `{platform}`: the platform name (if applicable)
  - `{namespace}`: the namespace of the component

* `LongArgument`: Added support for 64-bit integers with `type: long` as opposed to `type: integer` which are 32-bit integers.

## MAJOR CHANGES

* Allow passing integers/doubles/booleans to string parameters (#225). Removed the 'Version' helper class.

## MINOR CHANGES

* `meta["cpus"]` is now an integer, `meta["memory_*"]` are now longs (#224).

* `DockerPlatform`: Only store author names in the authors metadata.

* `NextflowPlatform`: Only store author names in the authors metadata.

* `Argument[_]`: Turn `multiple_sep` from `Char` into `String`.

## INTERNAL CHANGES

* All `meta[...]` variables are now processed similar to `Argument[_]`s, instead of using custom code to convert object types and detect Docker mounts.

* `Escaper`: Make more generic Escaper helper class.

## DOCUMENTATION

* Hardcoded URLs pointing to viash.io in the documentation annotations were replaced with a new keyword system.

* Replaced references to "DSL" with "Dynamic Config Modding" in the `--help` output.

* Added an example for Ruby based Docker setups.

## BUG FIXES

* `viash ns`: Reverse exit code outputs, was returning 1 when everything was OK and 0 when errors were detected (#227).

* `viash config inject`: Fix processing of arguments when argument groups are defined (#231).

* Fixed a few typos in the CLI.

* Fixed the formatting of `ns exec` documentation.

* `VDSL3`: Fix stub functionality.

* `VDSL3`: Fix error during error message.

* `viash test`: Fix issue where `VIASH_TEMP` could not be a relative directory when running `viash test` (#242).

* `BashScript`, `CSharpScript`, `JavaScriptScript`, `PythonScript`, `RScript`, `ScalaScript`: Fix quoting issues of certain characters (#113).

## DEPRECATION

* `NextflowPlatform`: Deprecate `--param_list_format` parameter.

## TESTING

* `BashScript`, `CSharpScript`, `JavaScriptScript`, `PythonScript`, `RScript`, `ScalaScript`: Implement more rigorous testing of which characters are escaped.

* `BashWrapper`: Escape usage of `multiple_sep`. This fixes various checks and transformations not working when when `multiple_sep` is set to `";"` (#235).

# Viash 0.6.0 (2022-09-07): Nextflow VDSL3 is now the default, support for tracking memory and cpu requirements more elegantly

The first (major) release this year! The biggest changes are:

* Nextflow VDSL3 is now the default Nextflow platform, whereas the legacy Nextflow platform has been deprecated.

* Support for tracking memory and cpu requirements more elegantly.

* Grouping arguments in groups more concisely.

* The addition of a `viash ns exec` command, to be able to execute commands on Viash components more easily.

## BREAKING CHANGES

* `NextflowPlatform`: `variant: vdsl3` is now the default NextflowPlatform. `variant: legacy` has been deprecated.

* `Functionality`: Fields `.inputs` and `.outputs` has been deprecated. Please use `.argument_groups` instead (#186).
  Before:
  ```yaml
  functionality:
    inputs:
      - name: "--foo"
    outputs:
      - name: "--bar"
  ```
  Now:
  ```yaml
  functionality:
    argument_groups:
      - name: Inputs
        arguments:
          - name: "--foo"
            type: file
      - name: Outputs
        arguments:
          - name: "--bar"
            type: file
            direction: output
  ```

* Passing strings to an argument group's arguments has been deprecated. Please simply copy the argument itself into the argument group (#186).
  Before:
  ```yaml
  functionality:
    arguments:
      - name: "--foo"
        type: file
      - name: "--bar"
        type: file
        direction: output
    argument_groups:
      - name: Inputs
        arguments: [ foo ]
      - name: Outputs
        arguments: [ bar ]
  ```
  Now:
  ```yaml
  functionality:
    argument_groups:
      - name: Inputs
        arguments:
          - name: "--foo"
            type: file
      - name: Outputs
        arguments:
          - name: "--bar"
            type: file
            direction: output
  ```

## NEW FUNCTIONALITY

* Allow setting the number of processes and memory limit from within the Viash config, 
  as well as a list of required commands. Example:

  ```yaml
  functionality:
  name: foo
  requirements:
    cpus: 10
    memory: 10GB
    commands: [ bash, r, perl ]
  ```
  
  You can override the default requirements at runtime:

  - `./foo ---cpus 4 ---memory 100PB` (for NativePlatform or DockerPlatform)
  - By adding `process.cpus = 4` and `process.memory "100 PB"` to a nextflow.config (for NextflowPlatform)

  This results the following meta variables to be injected into a script:

  - `meta_cpus` (in Bash) or `meta["cpus"]` (in any other language): Number of processes the script is allowed to spawn.
  - `meta_memory_b` (in Bash) or `meta["memory_b"]` (in any other language): Amount of memory the script is allowed to allocate, in bytes.
  - `meta_memory_kb` (in Bash) or `meta["memory_kb"]` (in any other language): Same but in kilobytes, rounded up.
  - `meta_memory_mb` (in Bash) or `meta["memory_mb"]` (in any other language): Same but in megabytes, rounded up.
  - `meta_memory_gb` (in Bash) or `meta["memory_gb"]` (in any other language): Same but in gigabytes, rounded up.
  - `meta_memory_tb` (in Bash) or `meta["memory_tb"]` (in any other language): Same but in terabytes, rounded up.
  - `meta_memory_pb` (in Bash) or `meta["memory_pb"]` (in any other language): Same but in petabytes, rounded up.
  
* `viash ns exec`: Added a command for executing arbitrary commands for all found Viash components.
  The syntax of this command is inspired by `find . -exec echo {} \;`.
  
  The following fields are automatically replaced:
   * `{}` | `{path}`: path to the config file
   * `{abs-path}`: absolute path to the config file
   * `{dir}`: path to the parent directory of the config file
   * `{abs-dir}`: absolute path to the directory of the config file
   * `{main-script}`: path to the main script (if any)
   * `{abs-main-script}`: absolute path to the main script (if any)
   * `{functionality-name}`: name of the component
  
  A command suffixed by `\;` (or nothing) will execute one command for each
  of the Viash components, whereas a command suffixed by `+` will execute one
  command for all Viash components.

* `ConfigMod`: Added a `del(...)` config mod to be able to delete a value from the yaml. Example: `del(.functionality.version)`.

## MAJOR CHANGES

* `Folder structure`: Adjusted the folder structure to correctly reflect the the namespace change of viash from `com.dataintuitive.viash` to `io.viash`.

* `Functionality`: Reworked the `enabled` field from boolean to a `status` field which can have the following statusses: `enabled`, `disabled` and `deprecated`.
  When parsing a config file which has the `status` field set to `deprecated` a warning message is displayed on stderr.
  Backwards for `enabled` is provided where `enabled: true` => `status: enabled` and `enabled: false` => `status: false`. The `enabled` field is marked deprecated.

## MINOR CHANGES

* `Resources`: Handle edge case when no resources are specified in the `vsh.yaml` config file and display a warning message.

* `BashWrapper`: Add a warning when an argument containing flags (e.g. `--foo`) is not recognized and will be handled as a positional argument as this is likely a mistake.

* `Functionality`: Add check to verify there are no double argument names or short names in the config `vsh.yaml` declarations.

* `BashWrapper`: Add check to verify a parameter isn't declared twice on the CLI, except in the case `multiple: true` is declared as then it's a valid use case.

* `BashWrapper`: For int min/max checking: use native bash functionality so there is no dependency to `bc`.
  For double min/max checking: add fallback code to use `awk` in case `bc` is not present on the system (most likely to happen when running tests in a docker container).

* `viash ns list/viash config view`: Allow viewing the post-processed argument groups by passing the `--parse_argument_groups` parameter.

## TESTING

* `ConfigMod`: Added unit tests for condition config mods.

* `MainTestDockerSuite`: Derive config alternatives from the base `vsh.yaml` instead of adding the changes in separate files.
  This both reduces file clutter and prevents having to change several files when there are updates in the config format.

* `GitTest`: Added unit tests for Git helper (#216).

## BUG FIXES

* `csharp_script`, `javascript_script`, `python_script`, `r_script`, `scala_script`: Make meta fields for `memory` and `cpus` optional.

* `NextflowVdsl3Platform`: Don't generate an error when `--publish_dir` is not defined and `-profile no_publish` is used.

* `Viash run`: Viash now properly returns the exit code from the executed script.

* `Git`: Fix incorrect metadata when git repository is empty (#216).

# Viash 0.5.15 (2022-07-14): Added testbenches, default argument groups and bugfixes for VDSL3

This release introduces testbenches and new default argument groups: `Inputs`, `Outputs` and `Arguments`.

## BREAKING CHANGES

* `WorkflowHelper::helpMessage`: Now only takes one argument, namely the config.

## MAJOR CHANGES

* `Namespace`: Changed the namespace of viash from `com.dataintuitive.viash` to `io.viash`.

## MINOR CHANGES

* `Testbenches`: Add a testbench framework to test lots of character sequences, single or repeating to be tested in the yaml config. This can be used to later extend to other tests.

* `Testbenches::vdsl3`: Add testbenches to verify functionality:
  - Vdsl3's `param_list` (`yamlblob`, `yaml`, `json`, `csv`).
  - Nextflow's own `params-file`.
  - Vdsl3's recalculating resource file paths to be relative to the `param_list` file instead of the workflow file (only available for `yaml`, `json`, `csv`).
  - Vdsl3's wrapping of modules to run these as a separate workflow automagically out of the box.

* `Main`: Added `viash --schema_export` which outputs a schema of the Viash config file
  to console. This is to be used to automate populating the documentation website.

* `Helper`: Split help message by argument group.

* `Helper`: Remove unneeded arguments.

* `Functionality`: Add default groups `Inputs`, `Outputs` and `Arguments` for all arguments missing from user-defined `argument_groups`.

* `WorkflowHelper::helpMessage`: Rewrite to bring on par with Viash's help message.

* `BooleanArguments`: Renamed internal class names for BooleanArguments to be better in line with how they are named in the config yaml.
  `BooleanArgumentRegular` -> `BooleanArgument` (in line with `boolean`)
  `BooleanArgumentTrue` -> `BooleanTrueArgument` (in line with `boolean_true`)
  `BooleanArgumentFalse` -> `BooleanFalseArgument` (in line with `boolean_false`)

## BUG FIXES

* `NextflowVdsl3Platform`: Change how `--id` is processed when a VDSL3 module is called from the CLI.

* `NextflowVdsl3Platform`: Fix error when param_list is `null`.

* `NextflowVdsl3Platform`: Fix error when optional, multiple arguments are set to `null`.

* `Testbenches`: Better capture expected error messages while running testbenches again. Code changes right before previous release re-introduced some of the messages.

* `NextflowVdsl3Platform`: Fix issue where optional parameters aren't removed when `.run(args: [optarg: null])`.

* `WorkflowHelper::readCsv`: Treat empty values as undefined instead of throwing an error.

* `NextflowVdsl3Platform`: Use `$NXF_TEMP` or `$VIASH_TEMP` as temporary directory if the container engine is not set to `docker`, `podman` or `charlieengine`, else set to `/tmp`.

* `Resources`: When adding a resource folder, allow a trailing `/` at the end of the path.
  Previously this caused the target folder to be erased and the content of the resource folder to be written directly into the target folder.

# Viash 0.5.14 (2022-06-30): Argument groups can now be defined in the Viash config

Argument groups allow for grouping arguments together by function or category, making the `--help` output a lot more clear for components with a lot of arguments.

## NEW FUNCTIONALITY

* `Functionality`: Allow specifying argument groups. Example:
  ```yaml
  functionality:
    ...
    argument_groups:
      - name: First group
        arguments: [foo, bar]
        description: Description
  ```


* Addition of the `viash_nxf_schema` component for converting a Viash config (for a workflow) into a nextflow schema file.

* `NextflowVdsl3Platform`: Use `--param_list` to initialise a Nextflow channel with multiple parameter sets.
  Possible formats are csv, json, yaml, or simply a yaml_blob.
  A csv should have column names which correspond to the different arguments of this pipeline.
  A json or a yaml file should be a list of maps, each of which has keys corresponding to the arguments of the pipeline.
  A yaml blob can also be passed directly as a parameter.
  Inside the Nextflow pipeline code, params.param_list can also be used to directly a list of parameter sets.
  When passing a csv, json or yaml, relative path names are relativized to the location of the parameter file.
  
  Examples: 
  ```sh
  nextflow run "target/foo/bar/main.nf" --param_list '[{"id": "foo", "input": "/path/to/bar"}]'
  nextflow run "target/foo/bar/main.nf" --param_list "params.csv" --reference "/path/to/ref"
  ```

## MAJOR CHANGES

* `NextflowVdsl3Platform`: The functionality is now slurped from a json instead of manually
  taking care of the formatting in Groovy.

* `NextflowVdsl3Platform`: The `--help` is auto-generated from the config.


## MINOR CHANGES

* `NextflowVdsl3Platform`: Allow both `--publish_dir` and `--publishDir` when `auto.publish = true`.

* `NextflowVdsl3Platform`: Allow passing parameters with multiplicity > 1 from Nextflow CLI.

* `Main`: Added `viash --cli_export` which outputs the internal cli construction information 
  to console. This is to be used to automate populating the documentation website.

* `viash ns`: Display success and failure summary statistics, printed to stderr.

* `DataObject`: `.alternatives` is now a `OneOrMore[String]` instead of `List[String]`, meaning
  you can now specify `{ type: string, name: "--foo", alternatives: "-f" }` instead of 
  `{ type: string, name: "--foo", alternatives: [ "-f" ] }`

* `BashWrapper`: Added metadata field `meta_executable`, which is a shorthand notation for
  `meta_executable="$meta_resources_dir/$meta_functionality_name"`

## INTERNAL CHANGES

* `Arguments`: Internal naming of functionality.arguments is changed from DataObject to Arguments. Change is also applied to child classes, e.g. StringObject -> StringArgument.

* `Script`: Allow more control over where injected code ends up.

* Restructure type system to allow type-specific arguments.

## BUG FIXES

* `DockerPlatform`: Change `org.opencontainers.image.version` annotation to `functionality.version` when set.
  Additionally fixed retrieving the git tag possibly returning `fatal: No names found, cannot describe anything.` or similar.

* `viash config inject`: Fix config inject when `.functionality.inputs` or `.functionality.outputs` is used.

* `BashWrapper`: Don't add `bc` as dependency. Only perform integer/float min/max checks when bc is available, otherwise ignore.

* `DockerPlatform`: Fix inputs & outputs arguments being present twice.

* `viash ns test`: Silently skip Nextflow platforms as these don't support tests and will always fail.

* `Testbenches`: Better capture expected error messages while running testbenches. Having these show on the console could be confusing.

* `NextflowVdsl3Platform`: Fix issue when running multiple VDSL3 modules concurrently on the same channel.


# Viash 0.5.13 (2022-06-10): Added overriding of the container registry for the VDSL3 + VDSL3 bug fixes

VDSL3 gets even more improvements and bug fixes.

## NEW FUNCTIONALITY

* `NextflowVdsl3Platform`: Allow overriding the container registry of all Viash components by 
  setting the `params.override_container_registry` value. Only works for auto-derived image names.

## MAJOR CHANGES

* `Functionality`: renamed `tests` to `test_resources`.
  Backwards compatibility provided but a notification message is displayed on the console.

## MINOR CHANGES

* `Functionality` and `viash ns`: Added `.enabled` in functionality, set to `true` by default.
  Filter for disabled components in namespace commands.

* `DockerPlatform`: Add org.opencontainers.image annotations to built docker images.

* `Functionality`: when defining text resources, permit defining `path` instead of `dest`.
  If both `dest` and `path` are unset, use a default file name depending on the resource type, such as `script.sh` or `text.txt`.

* `viash build`: Errors are printed in red.

## BUG FIXES

* `NextflowVdsl3Platform`: Undefined input files should not inject a `VIASH_PAR_*` variable when `multiple: true`.

* `NextflowVdsl3Platform`: Make injected resources dir absolute.

* `NextflowVdsl3Platform`: Fix escaping of triple single quotes.

* `NextflowVdsl3Platform`: Also apply auto.simplifyInput to Lists.

* `DockerPlatform`: added a `test_setup` that allows adding apt/apk/... setup requirements.
  These are only executed when running tests.

# Viash 0.5.12 (2022-05-24): Improvements for VDSL3 and the Bash wrapper + several bug fixes

This release contains a bunch improvements for VDSL3 and adds some parameters to the `viash test` and `viash test ns` commands.

## MINOR CHANGES

* `--help`: Don't print "my_component <not versioned>" when no version is specified, 
  but instead simply "my_component".

* `NextflowVdsl3Platform`: Set `mode=copy` for `auto.publish` and `auto.transcript`.

* `NextflowVdsl3Platform`: When a module is used multiple times in the same workflow, 
  don't throw an error anymore, instead simply generate a warning.

* `NextflowVdsl3Platform`: Throw an error when an input file was not found.

* `viash build`: Indent auto-generated code according the indentation of `VIASH START` when found.
  
* `Main`: Handle not finding the config file or resources in a config file better.
  Display a more helpful message instead of a stack trace.

* `BashWrapper`: Add checks on parameters for valid integer, double and boolean values.

* `BashWrapper`: Add option to limit string and integer values to specific choice values.

* `BashWrapper`: Add option to set min and max values for integer and double values.

* Dependencies:
  - Scala was upgraded from 2.12.10 to 2.12.15
  - sbt was upgraded from 1.3.4 to 1.6.1
  - sbt-scoverage was upgraded from 1.5.1 to 1.9.3

## BUG FIXES

* `viash_test`: Add back `--no_cache` parameter to `viash_test`.

* `viash_test`: Fix `--append` parameter for `viash_test`, was not getting passed through.

* `viash ns test`: Fix `--append` parameter, actually start from a clean file if append is false.

* `viash_push`: Fix component not being built during a release of Viash.

* `PythonRequirements`: Fix packages being mentioned twice in a Dockerfile.

* `Main`: Added support spaces in filenames of config files and resources

* `BashWrapper`: Display a message when the last parsed argument would require more values than are still available.
  Now display a message that values are missing, used to silently crash the wrapper.

* `viash config inject`: Fix error when file argument is `must_exist: true`.
  

# Viash 0.5.11 (2022-05-09): Nextflow VDSL3 is here!

This release contains additional sugar syntax for specifying inputs and outputs in a Viash config, 
a beta implementation for the next-generation Viash platform, and several other minor improvements.

## MAJOR CHANGES

* `Functionality`: Now also accepts 'inputs' and 'outputs' in addition to 'arguments'. For inputs and outputs,
  any specified arguments will have default `type: file` and `direction: input` or `direction: output` respectively.

## MINOR CHANGES

* `DockerPlatform`: Move description labels to the end of the Dockerfile to improve cross-component caching.

* `Functionality`: Arguments where `.multiple` is `true` can now have lists as `default` and `example`.

* `viash_build`: Added unit test for this component.

* `viash_test`: Added unit test for this component.

* `PythonRequirements`: Allow upgrading dependencies. Example: `[ type: python. pypi: anndata, upgrade: true ]`.

* `NextflowLegacyPlatform`: Remove annoying messages when building Nxf modules.

* `ConfigMods`: Expanded the DSL to allow specifying at which point to apply a config mod.
  This functionality was necessary to allow for setting fields which alter the way configs are parsed.
  Example of when this is useful: `<preparse> .platforms[.type == "nextflow"].variant := "vdsl3"`.
  Updating workflow of parsing a config file is:
    - read Yaml from file
    - apply preparse config mods
    - parse resulting Json as Config, thereby instantiating default values etc.
    - convert Config back to Json
    - apply postparse config mods (original config mods)
    - convert final Json back to Config

## BETA FUNCTIONALITY

* `NextflowVdsl3Platform`: A beta implementation of the next-generation Viash+Nextflow platform.
  See https://github.com/viash-io/viash/issues/82 for more information. You can access the previous Nextflow
  platform by using the `variant` parameter:
  ```yaml
  - type: nextflow
    variant: legacy
    separate_multiple_outputs: false
  ```

## BUG FIXES

* `viash_build` and `viash_test`: The `query_name` and `query_namespace` arguments were switched around. These arguments are now passed correctly.

* `BashScript`, `JavaScriptScript`, `PythonScript`, `RScript`: Correctly escape `'` (#113). Update unit tests accordingly.

* `CSharpScript`, `ScalaScript`: Correctly escape `"` (#113). Update unit tests accordingly.

* `viash_build`, `viash_test`, `viash_push`: Don't try to remove log files if they don't exist.

## INTERNAL CHANGES

* `DataObject`: 
  - Renamed `otype` to `flags`.
  - Renamed `oType` to `type`
  - Deprecated `tag` (unused feature).

* All abstract / inherited classes: Renamed `oType` to `type`.

## DEPRECATION

* `Functionality`: Deprecated `function_type` and `add_resources_to_path`. These should be 
  unused features, by now.
  
# Viash 0.5.10.1 (2022-03-16): A quick bug fix

This quick release fixes a bug that prevented the correct passthrough of the new `organization` field.

## BUG FIX

* `NextflowPlatform`: Fix passthrough of `organization` field.

# Viash 0.5.10 (2022-03-15): Rework of the Viash helper components

The `viash_install`, `viash_build`, `viash_test` and `viash_push` components have been reworked.

## MAJOR CHANGES

* `viash_install`:
  - Added `--log_prefix`: This prefix is used to determine the path of the log files for `viash_build`, `viash_test` and `viash_push`.
  - Added `--organization`: Id of the organisation to be used in the Docker image name, i.e. `<registry>/<organization>/<namespace><namespace_sep><name>`.
  - Added `--target_image_source`: Url to the Git repo in which this project resides.
  - Removed `--log`.

* `viash_build`:
  - Reduce code duplication by contructing the command with Bash Arrays.
  - Renamed `--platforms` to `--platform`.
  - Added `--organization`: Id of the organisation to be used in the Docker image name, i.e. `<registry>/<organization>/<namespace><namespace_sep><name>`.
  - Added `--target_image_source`: Url to the Git repo in which this project resides.
  - Changed default of `--log` from `log.txt` to `.viash_build_log.txt`.
  - Added `--verbose`: Print out the underlying `viash ns build` command before running it.

* `viash_test`:
  - Reduce code duplication by contructing the command with Bash Arrays.
  - Renamed `--platforms` to `--platform`.
  - Added `--organization`: Id of the organisation to be used in the Docker image name, i.e. `<registry>/<organization>/<namespace><namespace_sep><name>`.
  - Added `--target_image_source`: Url to the Git repo in which this project resides.
  - Changed default of `--log` from `log.txt` to `.viash_test_log.txt`.
  - Changed default of `--tsv` from `log.tsv` to `.viash_test_log.tsv`.
  - Added `--verbose`: Print out the underlying `viash ns test` command before running it.

* `viash_push`:
  - Reduce code duplication by contructing the command with Bash Arrays.
  - Added `--organization`: Id of the organisation to be used in the Docker image name, i.e. `<registry>/<organization>/<namespace><namespace_sep><name>`.
  - Changed default of `--log` from `log.txt` to `.viash_push_log.txt`.
  - Added `--verbose`: Print out the underlying `viash ns build` command before running it.

## MINOR CHANGES

* `NextflowPlatform`: Added the `organization` field to the nextflow platform as well.

# Viash 0.5.9 (2022-03-12): Allow interrupting Viash components

The biggest change in this release is that long running Viash components (VS Code server or R Studio server for example) can now be interrupted by pressing CTRL-C or by sending it an `INT` or `SIGINT` signal. Before this release, you had to manually stop the Docker container to get the component to terminate.

## NEW FEATURES

* `viash run`: A long running Viash component can be interrupted by pressing 
  CTRL-C or by sending it an `INT` or `SIGINT` signal.

* `DockerPlatform`: Automatically add a few labels based on metadata to Dockerfile.

* `DockerPlatform`: Added value `target_image_source` for setting the source of 
  the target image. This is used for defining labels in the dockerfile.
  Example:
  ```yaml
  target_image_source: https://github.com/foo/bar
  ```

## MINOR CHANGES

* `viash ns list`: Added `--format yaml/json` argument to be able to return the
  output as a json as well. Useful for when `jq` is installed but `yq` is not. Example:
  ```
    viash ns list -p docker -f json | jq '.[] | .info.config'
  ```

* `viash config view`: Same as above.

## DEPRECATION

* `CLI`: Deprecated `-P` flag use `-p` intead.

* `DockerPlatform`: Deprecated `version` value.

# Viash 0.5.8 (2022-02-28): Allow defining a Docker image organization, and single values can be used in place of lists

## NEW FUNCTIONALITY

* `DockerPlatform`: Allow defining a container's organisation. Example:
  ```yaml
    - type: docker
      registry: ghcr.io
      organisation: viash-io
      image: viash
      tag: "1.0"
      target_registry: ghcr.io
      target_organization: viash-io
  ```

* `DockerRequirement`: Add label instructions. Example:
  `setup: [ [ type: docker, label: [ "foo BAR" ]]]`

* `Config`: In specific places, allow parsing a value as a list of values. Fixes #97.
  This mostly applies to list values in `DockerPlatform`, but also to author roles.
  Examples:
  ```yaml
  functionality:
    name: foo
    authors:
      - name: Alice
        role: author # can be a string or a list
  platforms:
    - type: docker
      port: "80:80" # can be a string or a list
      setup:
        - type: r
          packages: incgraph # can be a string or a list
  ```
  
## BREAKING CHANGES

* `viash test`: This command doesn't automatically add the resources dir to the path.

## BUG FIXES

* `Functionality`: Fix `.functionality.add_resources_to_path` not being picked up correctly.

* `AptRequirement`: Set `DEBIAN_FRONTEND=noninteractive` by default. This can be turned off by specifying:
  ```yaml
    - type: apt
      packages: [ foo, bar ]
      interactive: true
  ```

## MINOR CHANGES

* `Main`: Slightly better error messages when parsing of viash yaml file fails.
  Before:
  ```
  $ viash test src/test/resources/testbash/config_failed_build.vsh.yaml 
  Exception in thread "main" DecodingFailure(Unexpected field: [package]; valid fields: packages, interactive, type, List(DownField(apt), DownArray, DownField(platforms)))
  ```
  
  After:
  ```
  $ viash test src/test/resources/testbash/config_failed_build.vsh.yaml 
  Error parsing 'file:///path/to/viash/src/test/resources/testbash/config_failed_build.vsh.yaml'. Details:
  Unexpected field: [package]; valid fields: packages, interactive, type: DownField(apt),DownArray,DownField(platforms)
  ```


# Viash 0.5.7 (2022-02-16): Argument examples need to be of the same type as the argument itself

Examples for arguments now need to be of the same type as the argument itself. You can't provide an `integer` for a `string`-based argument for example.  
A handy new command has been added: `viash config inject`. This can be used to inject a Viash header into a script based on the arguments of the config file.

There have been some improvements to the Docker platform as well.  
You can now add yum packages as a requirement:

```yaml
platforms:
  - type: docker
    image: bash:latest
    setup:
      - type: yum
        packages: [ wget ]
```

You can now include ADD and COPY instructions in the config file:

```yaml
platforms:
  - type: docker
    image: bash:latest
    setup:
      - type: docker
        add: [ "http://foo.bar ." ]
```

## BREAKING CHANGES

* `viash config`: An argument's example now needs to be of the same type as the argument itself. 
  For example, `[ type: integer, name: foo, example: 10 ]` is valid, whereas 
  `[ type: integer, name: foo, example: bar ]` is not, as 'bar' cannot be cast to an integer.

## NEW FUNCTIONALITY

* `viash config inject`: A command for inserting a Viash header into your script.

* `YumRequirement`: Added a requirement setup for installing through yum. Example:
  `setup: [ [ type: yum, packages: [ wget] ] ]`

* `DockerRequirement`: Allow using copy and add instructions. Example:
  `setup: [ [ type: docker, add: [ "http://foo.bar ." ]]]`

## BUG FIXES

* `ViashTest`: Fix verbosity passthrough.

* `--help`: Fix repeated usage flag when printing the help.

# Viash 0.5.6 (2022-02-03): Forbidden Bash flags have been renamed

* Viash can now be installed without Docker needing to be installed on your system. You do need `unzip` and `wget` to complete the installation.
* The Docker related messages are more user friendly now.

## BREAKING CHANGES

* `BashWrapper`: Forbidden flags `-v`, `--verbose`, `--verbosity` have been renamed to `---v`, `---verbose`, `---verbosity`.

## MINOR CHANGES

* Set version of helper scripts to the same version as Viash.

* `DockerPlatform`: Produce helpful warning message when Docker image can't be found remotely (#94).

* `DockerPlatform`: Produce helpful error message when Docker isn't installed or the daemon is not running (#94 bis).

## BUG FIXES

* `viash_install`:
  - Passing Viash path as a string instead of as a file to ensure the path is not converted to an absolute path
  - Switch from Docker backend to a Native backend, 'unzip' and 'wget' are required.
  - Correctly set the log file for viash_test.
  
* `DockerPlatform`: Added sleep workaround to avoid concurrency issue where a file is executed to
  build docker containers but apparently still in the process of being written.
  
* `DockerPlatform`: Fix order issue of ---verbose flag in combination with ---setup, allowing to run 
  `viash run config.vsh.yaml -- ---setup cb ---verbose` and actually get output.
  

# Viash 0.5.5 (2021-12-17): Resources dir no longer added to PATH automatically and minor changes

The resources directory is no longer added to the PATH variable by default. You can re-enable this behaviour by setting add_resources_to_path to `true` in the functionality part of the config file.  
Here's a snippet of a config file to illustrate this:

```yaml
functionality:
  name: example_component
  description: Serve as a simple example.
  add_resources_to_path: true
  ...
```

## BREAKING CHANGES

* `Functionality`: The resources dir no longer automatically added to the PATH variable. 
  To alter this behaviour, set `.functionality.add_resources_to_path` to `true`.

## MINOR CHANGES

* Bash Script: only define variables which have values.

* CSharp Test Component: Change Docker image to `dataintuitive/dotnet-script` to have more control over the lifecycle of 
  versioned tags.

* Updated Code of Conduct from v2.0 to v2.1.

## BUG FIXES

* Viash namespace: Fix incorrect output path when the parent directory of a Viash component is not equal to the value of
  `.functionality.name`.

# Viash 0.5.4 (2021-09-20): Added cache directive to specify the typing of caching to be performed for the Nextflow platform

A cache type can now be specified in the config file for the Nextflow platform. Previously this was hardcoded to be `deep`, but the default caching method is now `default`.  
To use deep caching again, add this to your config file:

```yaml
cache: deep
```

## BREAKING CHANGES

* `NextflowPlatform`: The default caching mechanism is now what Nextflow uses as default. In order to replicate earlier
  caching, `cache: deep` should be specified in the Viash config file.

## NEW FEATURES

* `NextflowPlatform`: Added `cache` directive to specify the typing of caching to be performed.

# Viash 0.5.3 (2021-09-02): New meta data list for scripts, VIASH_TEMP environment variable for Nextflow, fixed output formatting with separate outputs

This release provides more information to scripts with the new `meta` list. This list contains two values for now:

  - `meta["resources_dir"]`: Path to the directory containing the resources
  - `meta["functionality_name"]`: Name of the component

A new environment variable is now available for export when working with the Nextflow platform: `VIASH_TEMP`.

## Resources directory

All resources defined in the config file are copied over to a temporary location right before a Viash component is executed. This location is can now be easily accessed in your scripts, allowing you to modify and copy the files as needed.  
Here are some examples in different scripting languages on how to access the meta data, it works similarly to the `par` list:

Bash:  

```bash
echo $meta_resources_dir 
```

Python:  

```python
print(meta["resources_dir"])
```

R:

```r
cat(meta$resources_dir)
```

## Functionality name

The name of the component can now be accessed in the same way as the resources directory. This allows you to print the name of the component out to a console window for example.
Here's how to access this data in different scripting languages:

Bash:

```bash
echo $meta_functionality_name
```

Python:  

```python
print(meta["functionality_name"])
```

R:

```r
cat(meta$functionality_name)
```

## NEW FEATURES

* Similar to `par`, each script now also has a `meta` list. `meta` contains meta information about the component
  or the execution thereof. It currently has the following fields:
  - `meta["resources_dir"]`: Path to the directory containing the resources
  - `meta["functionality_name"]`: Name of the component

* `NextflowPlatform`: Export `VIASH_TEMP` environment variable. 

## BUG FIXES

* `NextflowPlatform`: Fix output formatting when `separate_multiple_outputs` is `false`.

# Viash 0.5.2 (2021-08-13): More settings for Docker and Nextflow platform, and a bug fixes for components with resources

This is a small release containing two small features and a bug fix.
The new `run_args` field allows you to add [docker run](https://docs.docker.com/engine/reference/commandline/run/) arguments to the [Docker platform](/reference/config/platforms/DockerPlatform.html) section of a [config file](/reference/config/index.html). For example:

```yaml
platforms:
  - type: docker
    image: bash:4.0
    run_args: "--expose 127.0.0.1:80:8080/tcp --env MY_ENV_VAR=foo"
```

There's also a new field for the [Nextflow platform](/reference/config/platforms/NextflowVdsl3Platform.html): `separate_multiple_outputs`. By default, this is set to `true` and separates the outputs generated by a Nextflow component with multiple outputs as separate events on the channel. You can now choose to disable this behaviour:

```yaml
platforms:
  - type: nextflow
    publish: true
    separate_multiple_outputs: false
```

## MINOR CHANGES

* `DockerPlatform`: Added `run_args` field to allow setting `docker run` arguments.

* `NextflowPlatform`: Added argument `separate_multiple_outputs` to allow not separating the outputs generated by a 
  component with multiple outputs as separate events on the channel.

## BUG FIX

* `IO`: Allow overwriting directory resources upon rebuild.

# Viash 0.5.1 (2021-07-14): Viash 0.5.1 adds support for C# scripts and fixes a few bugs

## C# script support

We've added C# scripts (.csx) as a supported language using **dotnet-script**.  
To run C# scripts natively, you'll need to install .NET Core and execute the following command in a terminal:

```bash
dotnet tool install -g dotnet-script
```

You can now run C# scripts like this:

```bash
dotnet script hello_viash.csx
```

To use C# scripts as components, use the new `csharp_script` type in the functionality section of your config file:

```yaml
  resources:
  - type: csharp_script
    path: script.csx
```

Here's an example of a simple C# script with Viash in mind:

```csharp
// VIASH START
var par = new {
  input = "Hello World",
  name = "Mike"
};
// VIASH END

System.Console.WriteLine(input + ", " + name + "!");
```

The language-specific guide for creating C# script components will be added in the near future.

## Bug fixes

First off, these special characters  can now be used in the description, usage, default and example fields of components:

- "
- \`
- \\
- \n
- $

Nextflow output files with the same extension won't overwrite each other any more, like it was the case for arguments like this:

```yaml
functionality:
  name: bar
  arguments:
    - name: "--input"
      type: file
      example: input.txt
    - name: "--output1"
      type: file
      direction: output
      required: true
      example: output.txt
    - name: "--output2"
      type: file
      direction: output
      required: true
      example: optional.txt
```

In this case, the two output files would have been identical in the past.
___

## NEW FEATURES

* `CSharpScript`: Added support for C# scripts (`type: "csharp_script"`) to viash.

## MINOR CHANGES

* `NextflowPlatform`: Added `directive_cpus`, `directive_max_forks`, `directive_memory` and `directive_time` parameters.

## BUG FIXES

* `BashWrapper`: Refactor escaping descriptions, usages, defaults, and examples (#34).

* `NextflowPlatform`: Refactor escaping descriptions, usages, defaults and examples (#75).

* `NextflowPlatform`: Add argument to output path to avoid naming conflicts for components with multiple output files (#76).

* `NextflowPlatform`, `renderCLI()`: Only add flag to rendered command when boolean_true is actually true (#78).

* `DockerPlatform`: Only chown when output file exists.

## TESTING

* `viash build`: Capture stdout messages when errors are expected, so that they don't clutter the expected output.

* `viash build`: Check `--help` description output on the whole text instead of per letter or word basis.

* `TestingAllComponentsSuite`: Only testing bash natively, because other dependencies might not be available.

# Viash 0.5.0 (2021-08-16): Improvements to running Docker executables, and Nextflow platform argument changes

Here are the most important changes:

* **Improvements to Docker backend**: In the past, you needed to perform `--setup` on your Docker-based components and executables in order for the image to be built before you could run the component or executable. Now you can simply run your component or executable and Viash will do the image building automatically by default if it detects an image isn't present yet. This behaviour can be changed by using a Docker setup strategy. For example:

  ```bash
  viash build config.vsh.yaml -p docker --setup alwayscachedbuild
  ```

* **Nextflow gets some argument changes**: Arguments for the Nextflow platform now have optional `required` and `default` values, just like their native and Docker counterparts. For example:

  ```yaml
    arguments:
      - name: --name
        type: string
        description: Input name
        required: true
      - name: --repeat
        type: integer
        description: Times to repeat the name
        default: 100
  ```

  Take a look at the Functionality page for more information on arguments and their properties.  
  As long as you use long-option arguments (e.g. `--my-option`) in the config file for required arguments, the way of specifying argument values for the Nextflow platform is identical to the Docker platform. You still access non-required arguments via this syntax: `--<component_name>__<argument_name> <value>`. For example:

  ```bash
  my_component -- --my_component__input Hello!
  ```

* **Verbosity levels for viash run**: Executables now have 8 levels of verbosity

  0. emergency
  1. alert
  2. critical
  3. error
  4. warning
  5. notice
  6. info
  7. debug

  The default verbosity level is **notice**.
  You can pass the `-v` or `--verbose` option to bump up the verbosity by one level. By passing `-vv` the verbosity goes up by two levels. You can manually set the verbosity by using the `--verbosity <int_level>` option. For example, if you wanted to only show errors or worse:

  ```bash
  viash run config.vsh.yaml -- --verbosity 3
  ```

## BREAKING CHANGES

* `DockerPlatform`: A Docker setup will be performed by default. Default strategy has been changed to `ifneedbepullelsecachedbuild` (#57).
  `---setup` strategy has been removed and `---docker_setup_strategy` has been renamed to `---setup`.
  This change allows running a component for the first time. During first time setup, the Docker container will be pulled or built automatically. 

* `NativePlatform`: Deprecated the native setup field.

## MAJOR CHANGES

* `NXF`: This version changes the handling logic for arguments. An argument can be either `required` or not and can have a `default: ...` value or not. Checks are implemented to verify that required arguments are effectively provided _during_ pipeline running.

* `NXF`: If one sticks to long-option argments in the viash config, for all arguments that are _required_, the way of specifying the arguments on the CLI is identical for the Docker and Nextflow platforms. Non-required arguments can still be accessed from CLI using `--<component_name>__<argument_name> ...`.

* `NXF`: Running a module as a standalone pipeline has become easier.

* `viash run`: Implement verbosity levels (#58). viash executables now have 7 levels of verbosity: emergency, alert, critical, error, warning, notice, info, debug.
  The default verbosity level is 'notice'. Passing `-v` or `--verbose` bumps up the verbosity level by one, `-vv` by two. The verbosity level can be set manually by passing `--verbosity x`.

## MINOR CHANGES

* `Docker Platform`: Added `privileged` argument, allowing to run docker with the `--privileged` flag.

* `Docker Requirements`: Allow specifying environment variables in the Dockerfile.

* Config modding: Added a `+0=` operator to prepend items to a list.

* `viash run`: Added a `--version` flag to viash executables for viewing the version of the component.

* `Functionality`: Added checks on the functionality and argument names.

* `viash run`: Added examples to functionality and arguments. Reworked `--help` formatting to include more information and be more consistent (#56).

## BUG FIXES

* `Docker R Requirements`: Install `remotes` when using `{ type: r, packages: [ foo ] }`.

* `config`: Throw error when user made a typo in the viash config (#62). 

## TESTING

* `NXF`: Add an end-to-end test for running a nextflow pipeline using viash components.

* `Docker`: Reorganized viash docker build testbench into a main testbench with smaller auxiliary testbenches to keep them more manageable and clear what happens where.

* `viash ns`: Added a basic testbench for namespace tests.


# Viash 0.4.0.1 (2021-05-12): Three small bug fixes.

## BUG FIX

* `NXF`: Return original_params instead of updated params for now.

* `NXF`: Reinstate function_type: asis in line with the refactored module generation code

* `viash ns test`: print header when `--tsv foo.tsv --append true` but foo.tsv doesn't exist yet. Fixes #45.

# Viash 0.4.0 (2021-04-14): Config mod DSL and renames to viash ns arguments

The viash ns command's --namespace argument has been renamed to --query_namespace, introduction of custom DSL for overriding config properties at runtime.

## NEW FEATURES

* Config modding: A custom viash DSL allows overriding viash config properties at runtime. See online documentation for more information. Example:

```
 viash ns test \
  -p docker \
  -c '.functionality.version := "1.0.0"' \
  -c '.platforms[.type == "docker"].target_registry := "my.docker-registry.com"' \
  -c '.platforms[.type == "docker"].setup_strategy := "pull"' \
  -l
```

* `viash build`: The image can be pushed with `--push`. The same can be done by passing `---push` to 
  a viash executable.

* `viash ns` can query the name, namespace, or both, with the following arguments:
  - `--query_namespace` or `-n`: filter the namespace with a regex.
  - `--query_name`: filter the name with a regex.
  - `--query` or `-q`: filter the namespace/name with a regex.

* Added the `project_build`, `project_clean`, `project_push` and `project_test` components to this repository.

* Added a field `.functionality.info` of type `Map[String, String]` in order to be able to specify custom annotations to the component.

## BREAKING CHANGES

* `viash ns`: Argument `--namespace` has been renamed to `--query_namespace`.

* `viash ns`: Argument `--namespace` does not implicitly change the namespace of the functionality anymore. You can use the command DSL to reproduce this effect; for example: `-c '.functionality.namespace := "foo"'`.
  
* `Docker` & `NXF`: Attribute `version` is deprecated. Instead, the default value will be `.functionality.version`, which can be overridden by using the `tag` attribute.

* `NXF`: When running a viash component as a Nextflow module on its own, you now need to specify all input files on the command line. For instance, if `--input` and `--reference` are input file arguments, you need to start the process by running `nextflow run main.nf --input <...> --reference <...> <other arguments>`. Previously only the input file needed to be specified.
  
* `Docker` & `NXF`: Default separator between namespace and image name has been changed from `"/"` to `"_"`.

## MINOR CHANGES

* `Docker` & `NXF`: Parsing of image attributes for both `Docker` and `Nextflow` platforms are better aligned. You can define an image by specifying either of the following:
  - `{ image: 'ubuntu:latest' }` 
  - `{ image: ubuntu, tag: latest }`
  
* `Docker` & `NXF`: Allow changing the separator between a namespace and the image name.

## NEXTFLOW REFACTORING

The generation of Nextflow modules has been refactored thoroughly.
  
* `NXF`: The implicitly generated names for output files/directories have been improved leading to less clashes.

* `NXF`: Allow for multiple output files/directories from a module while keeping compatibility for single output. Please [refer to the docs](http://www.data-intuitive.com/viash_docs/config/platform-nextflow/#multiple-outputs).

* `NXF`: Allow for zero input files by means of passing an empty list `[]` in the triplet

* `NXF`: Remove requirement for `function_type: todir`

* `NXF`: It is now possible to not only specify `label: ...` for a nextflow platform but also `labels: [ ...]`.
  
## BUG FIXES

* Allow quotes in functionality descriptions.

* `NXF`: Providing a `default: ...` value for output file arguments is no longer necessary.


# Viash 0.3.2 (2021-02-04): Don't auto-generate viash.yaml and add beta unit testing in Nextflow

The viash build command doesn't generate a viash.yaml automatically anymore, added beta functionality for running tests in Nextflow.

## BREAKING CHANGES

* `viash build`: Do not automatically generate a viash.yaml when creating an executable. 
  Instead, you need to add the `-w|--write_meta` flag in order to let viash know that it
  should generate a viash.yaml in the resources dir.

## MAJOR CHANGES

* `NXF`: Add beta functionality for running viash tests in Nextflow.

## MINOR CHANGES

* Resources: Rework the way resources paths are converted to absolute URIs, should not have any impact on UX.

## BUG FIXES

* `NXF`: Add temporary workaround for determining the used image name when running a component.

* Docker Platform: Set default setup strategy to "alwayscachedbuild" as this used to be the default viash behaviour.

* `NXF`: Fix issue where resource dir would not get mounted depending on which inputs are provided.

* `NXF`: Accept multiple inputs when component is running as standalone.

# Viash 0.3.1 (2021-01-26): Add fields for specifying authors and the Docker registry

Add authors field to config, added registry fields to Docker platform config.

## NEW FEATURES

* Functionality: Added list of authors field. Example:

```yaml
functionality:
  authors:
    - name: Bob Cando
      roles: [maintainer, author]
      email: bob@cando.com
      props: {github: bobcando, orcid: XXXAAABBB}
```

* `Docker`: Allow specifying the registry with `target_registry`. Example:

```yaml
- type: docker
  image: bash:4.0
  target_registry: foo.io
  target_image: bar
  target_tag: 0.1
```

* `Docker`: `version` is now a synonym for `target_tag`.
  If both `version` and `target_tag` are not defined, `functionality.version` will
  be used instead.
  
* `Docker`: Can change the Docker Setup Strategy by specifying
  - in the yaml: `setup_strategy: xxx`
  - on command-line: `---docker_setup_strategy xxx` or `---dss xxx`
  
  Supported values for the setup strategy are:
  - alwaysbuild / build: build the image from the dockerfile (DEFAULT)
  - alwayscachedbuild / cachedbuild: build the image from the dockerfile, with caching
  - alwayspull / pull: pull the image from a registry
  - alwayspullelsebuild / pullelsebuild: try to pull the image from a registry, else build it
  - alwayspullelsecachedbuild / pullelsecachedbuild: try to pull the image from a registry, else build it with caching
  - ifneedbebuild: if the image does not exist locally, build the image
  - ifneedbecachedbuild: if the image does not exist locally, build the image with caching
  - ifneedbepull: if the image does not exist locally, pull the image
  - ifneedbepullelsebuild: if the image does not exist locally, pull the image else build it
  - ifneedbepullelsecachedbuild: if the image does not exist locally, pull the image else build it with caching
  - donothing / meh: do not build or pull anything
  
## MAJOR CHANGES

* License: viash is now licensed under GPL-3.

## MINOR CHANGES

* CLI: Allow parameters before and after specifying a viash config yaml. For example, 
  both following commands now work. Up until now, only the latter would work.
  - `viash run config.vsh.yaml -p docker`
  - `viash run -p docker config.vsh.yaml`

* Functionality: Arguments field can now be omitted.

* Scripts: Wrapped scripts now contain a minimal header at the top.

## BUG FIXES

* `NXF viash build`: Do not assume each config yaml has at least one test.

* Scripts: Fix Docker `chown` failing when multiple outputs are defined (#21).

* JavaScriptRequirements: Fix type getting set to "python" when unparsing.

* `viash run . ---debug`: Debug session should now work again

* Native `---setup`: Fix missing newlines when running native ---setup commands.

* Main: Fix crashing when no arguments are supplied.

* Namespace: Show error message when the config file can't be parsed.

* Executable resource: Fix Docker automount handling for Executable resources.

## TESTING

* YAML: Test invertibility of parsing/unparsing config objects.


# Viash 0.3.0 (2020-11-24): Combine functionality and platform into one config, remove temporary files

`config.vsh.yaml` is the new standard format, temporary files are removed when using run and test commands.

## BREAKING CHANGES

* File format `functionality.yaml` is no longer supported. Use `config.vsh.yaml` or `script.vsh.R/py/...` instead.

* `viash run` and `viash test`: By default, temporary files are removed when the execution succeeded, otherwise they are kept. 
  This behaviour can be overridden by specifying `--keep true` to always keep the temporary files, and `--keep false` to always remove them.

* `NXF`: `function_type: todir` now returns the output directory on the `Channel` rather than its contents.

## NEW FEATURES

* Added `viash ns test`: Run all tests in a particular namespace. For each test, the exit code and duration is reported. Results can be written to a tsv file.
* Added support for JavaScript scripts.
* Added support for Scala scripts.
* `NXF`: publishing has a few more options:
  - `publish`: Publish or yes (default is false)
  - `per_id`: Publish results in directories containing the unique (sample) ID (default is true)
  - `path`: A prefix path for the results to be published (default is empty)
* Functionality resources and tests: Allow copying whole directories instead of only single files. Also allow to rename the destination folder by specifying a value for 'dest'.
* Platform R / Python dependencies: Allow running a simple command.

## MAJOR CHANGES

* The `-P <platform>` parameter will be deprecated. For now, all `-P` values are simply passed to `-p`.
* `viash ns build` and `viash ns test`: Now use all available platforms if `-p` is not specified.
* By default, python packages will not be installed as user. Use `user: true` to modify this behaviour.

## MINOR CHANGES

* Name of autogenerated Docker image is now `ns/tool`.
* Internal changes to make it easier to extend viash with more scripting languages.
* `NXF`: Default image is now `ns/tool` for consistency.
* `NXF`: Repurpose `asis` function type for having simple publishing steps (see docs).
* `NXF`: Add component name to main `process` name
* R dependencies: by default, do not reinstall Bioconductor packages. Set `bioc_force_install: true` to revert this behaviour.

## BUG FIXES

* `viash build`: Do not display error messages when pwd is not a git repository.

## TESTING

* `viash test`: Add tests for `viash test` functionality.


# Viash 0.2.2 (2020-09-22): Generation of placeholder code now possible without VIASH START and VIASH END

Allow generating placeholder without VIASH START/VIASH END blocks.

A script does not need to contain a `VIASH START`/`VIASH END` block in order to function.

Previously, each script had to contain a codeblock as follows:

```r
## VIASH START
par <- list(
  input = "foo",
  output = "bar
)
## VIASH END
```

## MINOR CHANGES

* Allow generating placeholder without VIASH START/VIASH END blocks.

## BUG FIXES

* `viash ns build`: Some platforms would sometimes not be detected.
* `viash run`: Avoid error when no arguments need to be chowned.

# Viash 0.2.1 (2020-09-11): Docker chown by default

## Docker chown by default

Running a script using a Docker platform will now chown output files by default, as well as any temporary files. You can turn off this feature by specifying `chown: false` in the yaml of a Docker platform.

## [NXF] Data references

Data references in Map form can now have values being lists. In other words, we can have multiple options which have one or more values.

## viash ns build -P docker --parallel --setup

`viash ns build` has been greatly improved! You can automatically build the docker container by adding `--setup` to the command, as well as make the whole thing run in parallel using the `--parallel` or `-l` flag.

To build a docker container, you can run either of the following:

```bash
viash run -f path/to/config.yaml -P docker -- ---setup
viash build -f path/to/functionality.yaml -P docker -o target/docker/path/to --setup
```

Note that the first will only build the docker container, whereas the second will build the executable and then build the docker container.

To build a lot of them all at once, run:

```bash
viash ns build -P docker --parallel --setup
```

## Custom order of platform requirements

You can now choose the order in which platform requirements are installed!

Before:

```yaml
type: docker
image: rocker/tidyverse
target_image: "viash_test/r"
r:
  cran:
  - optparse
  github:
  - dynverse/dynutils@devel
  bioc:
  - limma
apt:
  packages:
  - libhdf5-serial-dev
docker:
  build_arg:
  - GITHUB_PAT="$GITHUB_PAT"
  run:
  - git clone --depth 1 https://github.com/data-intuitive/viash_docs.git && rm -r viash_docs/.git
↑ in which order will these three components be run? Who knows!
```

Now:

```yaml
type: docker
image: rocker/tidyverse
target_image: "viash_test/r"
setup:
- type: docker
  build_arg:
  - GITHUB_PAT="$GITHUB_PAT"
- type: apt
  packages:
  - libhdf5-serial-dev
- type: r
  cran:
  - optparse
  - dynutils
  github:
  - rcannood/princurve@devel
  bioc:
  - limma
- type: docker
  run:
  - git clone --depth 1 https://github.com/data-intuitive/viash_docs.git && rm -r viash_docs/.git
```

This will ensure that the setup instructions are installed in the given order.

## NEW FEATURES

* `NXF`: Data references in Map form can now have values being lists. In other words, we can have multiple options which have one or more values.
* `viash ns build`: Added --parallel and --setup flag.
* `viash build`: Added --setup flag.
* Allow changing the order of setup commands using the `setup:` variable.
* (HIDDEN) Do not escape `${VIASH_...}` elements in default values and descriptions!

## MINOR CHANGES

* Remove `---chown` flag, move to `platform.docker.chown`; is set to true by default.
* Perform chown during both run and test using a Docker platform.

## BUG FIXES

* Issue trying to parse positional arguments even when none is provided.

# Viash 0.2.0 (2020-09-01): Autoresolve docker paths

## Changes to functionality metadata

- Added version attribute

### Autoresolve docker paths

Arguments of type: file are processed to automatically create a mount in docker. More specifically, when you pass an argument value: `--input /path/to/file`, this will be processed such that the following parameters are passed to docker:

```bash
docker run -v /path/to:/viash_automount/path/to ... --input /viash_automount/path/to/file
```

If, for some reason, you need to manually specify a mount, you can do this with `---mount /path/to/mount:/mymount`.

### Argument multiplicity

For all parameter types (except for `boolean_true` and `boolean_false`), you can specify `multiple: true` in order to turn this argument into an array-based argument. What this does is allow you to pass multiple values for this argument, e.g. `--input file1 --input file2 --input file3:file4:file5`.

The default separator is `:` but this can be overridden by changing the separator by setting it to `multiple_sep: ","` (for example).

### New format

Viash now supports placing the functionality.yaml, platform*.yaml(s) and script into a single file. For example, this could be a merged script.R:

```r
#' functionality:
#'   name: r-estimate
#'   arguments: ...
#' platforms:
#' - type: native
#' - type: docker
#'   image: rocker/tidyverse
library(tidyverse)
cat("Hello world!\n")
```

Instead of running:

```bash
viash run -f functionality.yaml -p platform_docker.yaml -- arg1
```

With this format, you can now run:

```bash
viash run script.R                     # run script.R with the first platform
viash run -P docker script.R           # run script.R with the platform called 'docker' with the large P argument
# use small p to override the platform with a custom yaml:
viash run -p common_resources/platform_docker.yaml script.R
# note that any arguments for the run command (e.g. -p or -P) should come before the script.R, as script.R is considered a trailing argument.
```

## NEW FEATURES

* Allow (optional) version attributes in `functionality.yaml` and `platform.yaml`.
* Allow testing a component with the `viash test` functionality. Tests are executed in a temporary directory on the specified platform. The temporary directory contains all the resource and test files. 
* `viash --version`: Add flag for printing the version of viash.
* Allow fetching resources from URL (http:// and https://)
* Allow retrieving functionality and platform YAMLs from URL.
* For docker containers, autoresolve path names of files. Use `---v path:path` or `---volume path:path` to manually mount a specific folder.
* Implement parameter multiplicity. 
  Set `multiple: true` to denote an argument to have higher multiplicity. 
  Run `./cmd --foo one --foo two --foo three:four` in order for multiple values to be added to the same parameter list.
* Added a new format for defining functionality in which the user passes the script in which the functionality and platforms are listed as yaml headers.
* A `---chown` flag has been added to Docker executables to automatically change the ownership of output files to the current user.
* `viash ns build`: A command for building a whole namespace.
* `NXF`: Join operations are now fully supported by means of `multiple`.
* `NXF`: Modules that perform joins can take either arrays (multiple input files or the same type to be joined) or hashes (multiple input files passed using different options on the CLI). Please refer to the docs for more info.

## MAJOR CHANGES

* Remove passthrough parameters.
* Since CLI generation is now performed in the outer script, `viash pimp` has been deprecated.
* Write out meta.yaml containing viash run information as well as the original `functionality.yaml` and `platform.yaml` content.
* Renamed `viash export` to `viash build`.

## MINOR CHANGES

* `viash run` and `viash test`: Allow changing the temporary directory by defining `VIASH_TEMP` as a environment variable. Temporary directories are cleaned up after successful executions.
* `viash run` and `viash test`: Exit(1) when execution or test fails.
* `viash build`: Add -m flag for outputting metadata after build.
* `viash run`: Required parameters can have a default value now. Produce error when a required parameter is not passed, even when a default is provided.
* `NXF`: _Modules_ are now stored under `target/nextflow` by default

## BUG FIXES

* `NXF`: Correctly escape path variable when running NXF command.
* `NXF`: Surround parameters with quotes when running NXF command.

## INTERNAL CHANGES

* Move CLI from inner script to outer script.
* Renamed Target to Platform
* Renamed Environment to Requirements

# Viash 0.1.0 (2020-05-14): Changes to functionality and the native/docker platforms

## Changes to functionality.yaml

* ftype has been renamed to function_type. The value for this field is also being checked.
* platform has been removed.
* Instead, the first resource listed is expected to have `type: r_script`, `type: bash_script`, `type: python_script`, or `type: executable`. The other resources are expected to have `type: file` by default, and are left untouched by Viash.
* in the arguments, field `flagValue` has been removed. Instead, use `type: boolean_true` and `type: boolean_false` to achieve the same effect.

## Changes to platform_(docker/native).yaml

* The `r: packages:` field has been renamed to `r: cran:`.

## MAJOR CHANGES

* Refactoring of the Functionality class as discussed in VIP1 (#1). This has resulted in a lot of internal changes, but the changes with regard to the yaml definitions are relatively minor. See the section below for more info.

## MINOR CHANGES

* Updated the functionality.yamls under `atoms/` and `src/test/` to reflect these aforementioned changes.
* Allow for bioconductor and other repositories in the R environment.
* Add support for pip versioning syntax.

## BUG FIXES

* Do not quote passthrough flags.
* Allow for spaces inside of Docker volume paths.

## DOCUMENTATION

* Updated the README.md.
* Provide some small examples at `doc/examples`.

# Viash 0.0.1 (2020-05-05): Initial release

* Initial proof of concept.<|MERGE_RESOLUTION|>--- conflicted
+++ resolved
@@ -6,12 +6,9 @@
 
 * `Main`: Capture build, setup and push errors and output an exit code.
 
-<<<<<<< HEAD
 * `Testbenches`: Add testbenches to verify switching of viash versions.
 
 * `File downloading`: Add check to preemptively catch file errors (e.g. 404).
-=======
->>>>>>> 8f730d39
 
 * `Scala`: Updated to Scala 2.13 and updated several dependencies.
 
