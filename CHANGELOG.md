--- conflicted
+++ resolved
@@ -11,11 +11,9 @@
 
 * `viash export config_schema`: Output `default` values of member fields (PR #446).
 
-<<<<<<< HEAD
 * `CI`: Test support for different Java versions on GitHub Actions (PR #xxx). Focussing on LTS releases starting from 11, so this is 11 and 17. Also test latest Java version, currently 20.
-=======
+
 * `viash test` and `viash ns test`: add `--setup` argument to determine the docker build strategy before a component is tested (PR #451).
->>>>>>> 4eac2497
 
 ## MINOR CHANGES
 
