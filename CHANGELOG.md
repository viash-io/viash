# Viash 0.x.x (yyyy-MM-dd): TODO Add title

## BREAKING CHANGES

* `viash export cli_schema`: Added `--format yaml/json` argument, default format is now a YAML (PR #448).

* `viash export config_schema`: Added `--format yaml/json` argument, default format is now a YAML (PR #448).

* `NextflowLegacyPlatform`: Removed deprecated code (PR #469).

* `viash_*`: Remove legacy viash_build, viash_test and viash_push components (PR #470).

* `ComputationalRequirements`, `Functionality`, `DockerPlatform`, `DockerRequirements`: Remove documentation of removed fields (PR #477).

## NEW FUNCTIONALITY

* `viash export json_schema`: Export a json schema derived from the class reflections and annotations already used by the `config_schema` (PR #446).

* `viash export config_schema`: Output `default` values of member fields (PR #446).

* `CI`: Test support for different Java versions on GitHub Actions (PR #456). Focussing on LTS releases starting from 11, so this is 11 and 17. Also test latest Java version, currently 20.

* `viash test` and `viash ns test`: add `--setup` argument to determine the docker build strategy before a component is tested (PR #451).

* `viash export cli_autocomplete`: Export a Bash or Zsh autocomplete script (PR #465 & #482).

* `help message`: Print the relevant help message of (sub-)command when `--help` is given as an argument instead of only printing the help message when it is the leading argument and otherwise silently disregarding it (initially added in PR #472, replaced by PR #496). This is a new feature implemented in Scallop 5.0.0.

* `Logging`: Add a Logger helper class (PR #485 & #490). Allows manually enabling or disabling colorizing TTY output by using `--colorize`. Add provisions for adding debugging or trace code which is not outputted by default. Changing logging level can be changed with `--loglevel`. These CLI arguments are currently hidden.

* `NextflowPlatform`: Nextflow VDSL3 modules now have a `fromState` and `toState` argument to allow for better control of the data that gets passed to the module and how the state is managed in a Nextflow workflow (#479, PR #501).

## MINOR CHANGES

* `PythonScript`: Pass `-B` to Python to avoid creating `*.pyc` and `*.pyo` files on importing helper functions (PR #442).

* `viash config`: Special double values now support `+.inf`, `-.inf` or `.nan` values (PR #446 and PR #450). The stringified versions `"+.inf"`, `"-.inf"` or `".nan"` are supported as well. This is in line with the yaml spec.

* `system environment variables`: Add wrapper around `sys.env` and provide access to specific variables (PR #457). Has advantages for documentation output and testbenches.

* `testbench`: Added some minor testbenches to tackle missing coverage (PR #459, #486, #488, #489, #492 & #494).

* `viash export config_schema`: Simplify file structure (PR #464).

* `helpers.Format`: Add a helper for the Format helper object (PR #466).

<<<<<<< HEAD
* `BashWrapper`: Add 'warnFlag' parameter to allow turning off warnings (PR #467).
=======
* `testbench`: Use config deriver to create config variants for testing (PR #498). This reduces the amount of config files that need to be maintained.
>>>>>>> 4d8752e6

## BUG FIXES

* `viash config`: Validate Viash config Yaml files better and try to give a more informative error message back to the user instead of a stack trace (PR #443).

* `viash ns build`: Fix the error summary when a setup or push failure occurs. These conditions were not displayed and could cause confusion (PR #447).

* `testbench`: Fix the viash version switch test bench not working for newer Java versions (PR #452).

* `malformed input exception`: Capture MalformedInputExceptions when thrown by reading files with invalid Ascii characters when unsupported by Java (PR #458).

* `viash project file parsing`: Give a more informative message when the viash project file fails to parse correctly (PR #475).

* `DockerPlatform`: Fix issue when mounting an input or output folder containing spaces (PR #484).

* `Config mod`: Fix a config mod where the filter should execute multiple deletes (PR #503).

## DOCUMENTATION

* `NextflowPlatform`: Add documentation for the usage and arguments of a VDSL3 module (PR #501).

## INTERNAL CHANGES

* `NextflowVDSL3Platform`: Renamed to `NextflowPlatform` (PR #469).

* Rename mentions of `NextFlow` to `Nextflow` (PR #476).

* `Reference static pages`: Move `.qmd` files from the website to a local folder here; `docs/reference` (PR #504). This way we can track behaviour changes that need to be documented locally.

# Viash 0.7.4 (2023-05-31): Minor bug fixes and minor improvements to VDSL3

Some small fixes and consistency improvements.
A few Quality of Life improvements were made e.g. to override the Docker `entrypoint` when working with Nextflow and providing default labels when building a Nextflow workflow.

## NEW FUNCTIONALITY

* Add default labels in Nextflow config files that set default values for cpu and memory settings (PR #412). Values are more or less logarithmically spaced (1, 2, 5, 10, ...).

* `Author`: Added `info` field to authors. Deprecated `props` field (PR #423).

* `viash config view` and `viash ns list`: Set the `.info.output` path when a platform argument is provided.

* `viash ns exec`: Added two more fields:

  - `{output}`: path to the destination directory when building the component
  - `{abs-output}`: absolute path to the destination directory when building the component

* `DockerPlatform`: Add `entrypoint` and `cmd` parameters to the docker platform config that allows overriding the default docker container settings (PR #432).

## MINOR CHANGES

* `Nextflow VDSL3`:
  - Add profiles to the Nextflow Config file when the main script is a `NextflowScript` (#408).
  - Add a `script` parameter in Nextflow Config file to add a single string or list of strings to the `nextflow.config` (PR #430).

* `Scripts`: Remove the `entrypoint` parameter for all script types except `NextflowScript` (#409). All these scripts had to check individually whether the parameter was unset, now it can be done in the `Script` apply method.

* `schema export`:
  - Restructure Nextflow-Directives, -Auto and -Config into a `nextflowParameters` group (PR #412). Previously only NextflowDirectives was exposed.
  - Restructure the format to group authors & computational requirements together with functionality (PR #426).
  - Restructure the Viash Config and Project Config pages under a `config` category (PR #426).
  - Add references in Functionality and Nextflow VDSL3 to the new documentation pages (PR #426).
  - Add description and/or examples for platforms and requirements (PR #428).

## BUG FIXES

* `viash config inject`: Fix an empty line being added at the script start for each time `viash config inject` was run (#377).

* `WorkflowHelper`: Fixed an issue where passing a remote file URI (for example `http://` or `s3://`) as `param_list` caused `No such file` errors.

* `BashWrapper`: Fix escaping of the included script where a line starting with a pipe character with optional leading spaces is stripped of the leading spaces and pipe character.
  This was quite unlikely to happen except when `viash config inject` was called on a Nextflow Script, which lead to no real config code being injected however workflows were getting corrupted. (#421)

* `Deprecation testbench`: Add missing classes to be checked (PR #426).

# Viash 0.7.3 (2023-04-19): Minor bug fixes in documentation and config view

Fix minor issues in the documentation and with the way parent paths of resources are printed a config view.

## BUG FIXES

* `DockerPlatform`: Fixed example in documentation for the `namespace_separator` parameter (PR #396).

* `viash config view`: Resource parent paths should be directories and not file (PR #398).


# Viash 0.7.2 (2023-04-17): Project-relative paths and improved metadata handling

This update adds functionality to resolve paths starting with a slash as relative to the project directory, improves handling of info metadata in the config, and fixes to the operator precedence of config mods.

## NEW FUNCTIONALITY

* Resolve resource and merge paths starting with a slash (`/`) as relative to the project directory (PR #380). To define absolute paths (which is not recommended anyway), prefix the path with the `file://` protocol. Examples:

  - `/foo` is a file or directory called `foo` in the current project directory.
  - `file:/foo` is a file or directory called `foo` in the system root.

## MINOR CHANGES

* `viash config view`: Do not modify (e.g. strip empty fields) of the `.functionality.info` and `.functionality.arguments[].info` fields (#386).

## BUG FIXES

* `ConfigMods`: Fix operator precedence issues with conditions in the config mod parsers (PR #390).

## INTERNAL CHANGES

* Clean up unused code (PR #380).

* Move circe encoders/decoders for File and Path from `io.viash.functionality.arguments` to `io.viash.helpers.circe` (PR #380).

* Store the project root directory (that is, the directory of the `_viash.yaml`) in a ViashProject object (PR #380).

* Tests: Reworked language tests to be grouped in their own subfolder and split off the bash language test from the general `testbash` folder (PR #381).

* Tests: Add additional language tests for `viash config inject` (PR #381).

* Tests: Added test for `io.viash.helpers.IO` (PR #380).


# Viash 0.7.1 (2023-03-08): Minor improvements to VDSL3 and schema functionality.

This is a minor release which improves caching in VDSL3 components and changes the formats of the schema files for the Viash config and CLI.

## MINOR CHANGES

* `DataflowHelper`: Add assertions and `def`s.

## BUG FIXES

* `VDSL3`: Only the first two elements from an event in a channel are now passed to a process. This avoids calculating cache entries based on arguments that are not used by the process, causing false-negative cache misses.

* `config_schema`:
  - Correct some incorrect markdown tags.
  - Add project config.
  - Correct documentation/markdown tags to the correct order.
  - Add summary description and example for 'resource' and 'argument', to be used on the reference website.
  - Add documentation for the Nextflow directives.

* `cli_schema`: Correct documentation/markdown tags to the correct order.

# Viash 0.7.0 (2023-02-28): Major code cleanup and minor improvements to VDSL3

* Default namespace separator has been changed from `_` to `/`. This means 
  Docker images will be named `<Registry>/<Organization>/<Namespace>/<Name>`
  by default. For example, `ghcr.io/openpipelines-bio/mapping/cellranger_count`
  instead of `ghcr.io/openpipelines-bio/mapping_cellranger_count`.

* Removed deprecated code of unused functionality to simplify code.
  - Shorthand notation for specitying input/output arguments
  - Shorthand notation for specifying Docker requirements
  - Legacy Nextflow platform

* Improvements in VDSL3 and the Nextflow Workflow Helper to make behaviour
  more predictable and fixing some bugs in the meantime. Run the following
  to get access to the updated helpers:

  ```bash
  WF_DIR="src/wf_utils"
  [[ -d $WF_DIR ]] || mkdir -p $WF_DIR
  viash export resource platforms/nextflow/ProfilesHelper.config > $WF_DIR/ProfilesHelper.config
  viash export resource platforms/nextflow/WorkflowHelper.nf > $WF_DIR/WorkflowHelper.nf
  viash export resource platforms/nextflow/DataflowHelper.nf > $WF_DIR/DataflowHelper.nf
  ```

* Improvements to test benches and several bug fixes.

## BREAKING CHANGES

* Viash config: Previously deprecated fields are now removed.
  - `functionality.inputs`: Use `arguments` or `argument_groups` instead.
  - `functionality.outputs`: Use `arguments` or `argument_groups` instead.
  - `functionality.tests`: Use `test_resources` instead. No functional difference.
  - `functionality.enabled`: Use `status: enabled` instead.
  - `functionality.requirements.n_proc`: Use `cpus` instead.
  - `platforms.DockerPlatform.privileged`: Add a `--privileged` flag in `run_args` instead.
  - `platforms.DockerPlatform.apk`: Use `setup: [{ type: apk, packages: ... }]` instead.
  - `platforms.DockerPlatform.apt`: Use `setup: [{ type: apt, packages: ... }]` instead.
  - `platforms.DockerPlatform.yum`: Use `setup: [{ type: yum, packages: ... }]` instead.
  - `platforms.DockerPlatform.r`: Use `setup: [{ type: r, packages: ... }]` instead.
  - `platforms.DockerPlatform.python`: Use `setup: [{ type: python, packages: ... }]` instead.
  - `platforms.DockerPlatform.docker`: Use `setup: [{ type: docker, run: ... }]` instead.
  - `platforms.DockerPlatform.docker.setup.resources`: Use `setup: [{ type: docker, copy: ... }]` instead.
  - `platforms.NextflowLegacy`: Use the Nextflow VDSL3 platform instead.
  - `functionality.ArgumentGroups`: No longer supports strings referring to arguments in the `arguments:` section.
    Instead directly put the arguments inside the argument groups.

* `viash_install`: The bootstrap script has been reworked in line with the project config introduced in 0.6.4:

    * The default location for installing the Viash executable is now `./viash` (was: `bin/viash`).
    * The new `viash_install` support `--output` and `--tag`.
    * The various settings that existed in `viash_install` (organisation, tag, ...) are moved to the project config.

  Please note that this new `viash_install` bootstrap script can be run from the CLI using:

    ```
    curl -fsSL dl.viash.io | bash
    ```
  The old `get.viash.io` is still available but points to the version 0.6.7 version of this component and is deprecated.

* `WorkflowHelper`: `paramsToList`, `paramsToChannel` and `viashChannel` are now deprecated and will be removed in a future release.

* `viash (ns) build`: Change the default value of the namespace separator in a Docker platform from `_` to `/`. 
  Add `".platforms[.type == 'docker'].namespace_separator := '_'"` to the project config `_viash.yaml` to revert to the previous behaviour.

## MAJOR CHANGES

* `VDSL3`: now uses the newly implemented `channelFromParams` and `preprocessInputs` instead of `viashChannel`.

## NEW FEATURES

* `WorkflowHelper`: Added `preprocessInputs` and `channelFromParams` to replace `paramsToList`, `paramsToChannel` and `viashChannel`. This refactor allows processing parameters that are already in a Channel using `preprocessInputs`, which is necessary when passing parameters from a workflow to a subworkflow in a Nextflow pipeline.

## MINOR CHANGES

* `Main`: Capture build, setup and push errors and output an exit code.

* `File downloading`: Add check to pre-emptively catch file errors (e.g. 404).

* `Scala`: Updated to Scala 2.13 and updated several dependencies.

* `Main`: Improve `match` completeness in some edge cases and throw exceptions where needed.

* `Changelog`: Reformat the changelog to a more structured format.
  For every release, there is now a date, title, and summary.
  This both improves the changelog itself but can then also be used to postprocess the CHANGELOG programmatically.

* `VDSL3`: Add a default value for `id` when running a VDSL3 module as a standalone pipeline.

* `TestBenches`:
  - Verify switching of Viash versions
  - Prepare ConfigDeriver by copying base resources to the targetFolder. Use cases so far showed that it's always required and it simplifies the usage.
  - Remove some old & unmaintained IntelliJ Idea `editor-fold` tags. Given that the testbenches were split up, these were broken but also no longer needed.
  - Add 2 testbenches for computational requirements when running `viash run` or `viash test`.
  - Added tests for different values for the `--id` and `--param_list` parameters of VDSL3 modules.

* `viash test`: Use `test` as a random tag during testing, instead of `test` plus a random string.

## BUG FIXES

* `WorkflowHelper`: fixed where passing a relative path as `--param_list` would cause incorrect resolving of input files.

* `Testbenches`: Fix GitTest testbench to correctly increment temporary folder naming and dispose them after the test finishes.

* `viash xxx url`: Fix passing a url to viash as the config file to process. Add a short testbench to test principle functionality.

* `Testbenches`: Simplify `testr` container.

* `Main`: Improve error reporting to the user in some cases where files or folders can't be found. Depending on the thrown exception, more or less context was given.

* `VDSL3`: Create parent directory of output files before starting the script.

# Viash 0.6.7 (2022-12-14): A minor release with several QoL improvements

Another minor release which contains several quality of life improvements for the Nextflow VDSL3 platform, as well as automated warnings for deprecated functionality.

## MINOR CHANGES

* `NextflowPlatform`: Create directories during a stub run when output path is a nested directory (PR #314).

* Automatically generate a warning for deprecated parameters while parsing a .viash.yaml configuration file using the inline documentation deprecation annotations.

* Add a "planned removal" field in the deprecation annotations.

* Add testbenches to verify proper formatting of the deprecation versions and compare current version to the planned removal version so no deprecated parameters get to stick around beyond what was planned.

* `NextflowPlatform`: Nextflow processes are created lazily; that is, only when running
  a Nextflow workflow (PR #321).

## BUG FIXES

* `NextflowPlatform`: Automatically split Viash config strings into strings of 
  length 65000 since the JVM has a limit (65536) on the length of string constants (PR #323).

# Viash 0.6.6 (2022-12-06): A small bugfix release

This release fixes an issue where stderr was being redirected to stdout.

## BUG FIXES

* Don't redirect stderr to stdout when switching Viash versions (#312).

# Viash 0.6.5 (2022-12-02): A small bugfix release

A small update which fixes an issue with `viash ns list` that was
introduced in Viash 0.6.3.

## BUG FIXES

* `viash ns list`: When the `-p <platform>` is defined, filter the 
  output by that platform.

# Viash 0.6.4 (2022-11-30): Add backwards compability by supporting switching to older Viash versions

This release adds features related to managing Viash projects and 
allows for better runtime introspection of Nextflow VDSL3 modules.

The most notable changes are:

* You can switch versions of Viash using the `VIASH_VERSION` 
  environment variable! Example:
  
  ```bash
  VIASH_VERSION=0.6.0 viash --version
  ```

  More importantly, you can specify the version of Viash you want
  in a project config. See below for more info.

* Introducing Viash project config files as an experimental feature.
  It allows storing project-related settings in a `_viash.yaml` 
  config file which you should store at the root of your repository.
  Example:

  ```yaml
  viash_version: 0.6.4
  source: src
  target: target
  config_mods: |
    .platforms[.type == 'docker'].target_registry := 'ghcr.io'
    .platforms[.type == 'docker'].target_organization := 'viash-io'
    .platforms[.type == 'docker'].namespace_separator := '/'
    .platforms[.type == 'docker'].target_image_source := 'https://github.com/viash-io/viash'
  ```

* It's now possible to specify in which order Viash will merge
  Viash configs. Example:

  ```yaml
  functionality:
    name: foo
    arguments:
      - __merge__: obj_input.yaml
        name: "--one"
      - __merge__: [., obj_input.yaml]
        name: "--two"
      - __merge__: [obj_input.yaml, .]
       name: "--three"
  ```

Please take note of the following breaking changes:

* Passing non-existent paths to a Viash component will cause the 
  component to generate an error when no file or folder is found.
  Set `must_exist` to `false` to revert to the previous behaviour.

* The arguments `--write_meta/-w` and `--meta/-m` no longer exist,
  because every `viash build/run/test` run will generate a 
  `.config.vsh.yaml` meta file.

## BREAKING CHANGES

* Config: Viash configs whose filenames start with a `.` are ignored (PR #291).

* `viash build`: `--write_meta/-m` and `--meta/-m` arguments have been removed. 
  Instead, the `.config.vsh.yaml` file is always created when building Viash components (PR #293).

* `FileArgument`: Default setting of `must_exist` was changed from `false` to `true`. 
  As such, the component will throw an error by default if an input file or output file
  is missing (PR #295).

* Config merging: `__inherits__` has been renamed to `__merge__`.

## NEW FUNCTIONALITY

* You can switch versions of Viash using the `VIASH_VERSION` 
  environment variable (PR #304)! Example:
  
  ```bash
  VIASH_VERSION=0.6.0 viash --version
  ```

* Traceability: Running `viash build` and `viash test` creates a `.config.vsh.yaml` file 
  by default, which contains the processed config of the component. As a side effect, 
  this allows for reading in the `.config.vsh.yaml` from within the component to learn 
  more about the component being tested (PR #291 and PR #293).

* `FileArgument`: Added `create_parent` option, which will check if the directory of an output
file exists and create it if necessary (PR #295).

## MINOR CHANGES

* `viash run`, `viash test`: When running or testing a component, Viash will add an extension
  to the temporary file that is created. Before: `/tmp/viash-run-wdckjnce`, 
  now: `/tmp/viash-run-wdckjnce.py` (PR #302).

* NextflowPlatform: Add `DataflowHelper.nf` as a retrievable resource in Viash (PR #301).

* NextflowPlatform: During a stubrun, argument requirements are turned off and
  the `publishDir`, `cpus`, `memory`, and `label` directives are also removed 
  from the process (PR #301).

* `NextflowPlatform`: Added a `filter` processing argument to filter the incoming channel after 
  the `map`, `mapData`, `mapId` and `mapPassthrough` have been applied (PR #296).

* `NextflowPlatform`: Added the Viash config to the Nextflow module for later introspection (PR #296).
  For example:
  ```groovy
  include { foo } from "$targetDir/path/foo/main.nf"

  foo.run(filter: { tup ->
    def preferredNormalization = foo.config.functionality.info.preferred_normalization
    tup.normalization_id == preferredNormalization
  })
  ```
## BUG FIXES

* `BashWrapper`: Don't overwrite meta values when trailing arguments are provided (PR #295).

## EXPERIMENTAL FEATURES

* Viash Project: Viash will automatically search for a `_viash.yaml` file in the directory of 
  a component and its parent directories (PR #294).

  Contents of `_viash.yaml`:
  ```yaml
  source: src
  target: target
  config_mods: |
    .platforms[.type == 'docker'].target_registry := 'ghcr.io'
    .platforms[.type == 'docker'].target_organization := 'viash-io'
    .platforms[.type == 'docker'].namespace_separator := '/'
    .platforms[.type == 'docker'].target_image_source := 'https://github.com/viash-io/viash'
  ```

* Config merging: Allow specifying the order in which Viash will merge configs (PR #289).
  If `.` is not in the list of inherited objects, it will be added at the end.

  Contents of `config.vsh.yaml`:
  ```yaml
  functionality:
    name: foo
    arguments:
      - __merge__: obj_input.yaml
        name: "--one"
      - __merge__: [., obj_input.yaml]
        name: "--two"
      - __merge__: [obj_input.yaml, .]
        name: "--three"
  ```

  Contents of `obj_input.yaml`:
  ```yaml
  type: file
  name: --input
  description: A h5ad file
  ```
  Output of `viash config view config.vsh.yaml` (stripped irrelevant bits):
  ```yaml
  functionality:
    arguments:
    - type: "file"
      name: "--one"
      description: "A h5ad file"
    - type: "file"
      name: "--input"
      description: "A h5ad file"
    - type: "file"
      name: "--three"
      description: "A h5ad file"
  ```
  

# Viash 0.6.3 (2022-11-09): Quality-of-life improvements in Viash.

This release features contains mostly quality of life improvements and some experimental functionality. Most notably:

* `viash ns list` now only returns a config just once instead of once per platform.

* A functionality's info field can contain any data structures. An `.info` field was added to arguments as well.

* Bug fixes for using Viash with podman, Nextflow>=22.10 and R<4.0.

* Experimental support for inheriting from config partials.

## MAJOR CHANGES

* `Config`: Made major internal changes w.r.t. how config files are read and at which point a platform (native, docker, nextflow)
  is applied to the functionality script. The only visible side effect is that 
  `viash ns list` will output each config only once instead of multiple times.

* `Functionality`: Structured annotation can be added to a functionality and its arguments using the `info` field. Example:
  ```yaml
  functionality:
    name: foo
    info:
      site: https://abc.xyz
      tags: [ one, two, three ]
    arguments:
      - name: --foo
        type: string
        info:
          foo: bar
          a:
            b:
              c
  ```

## MINOR CHANGES

* `BashWrapper`: Allow printing the executor command by adding `---verbose ---verbose` to a `viash run` or an executable.

* `Testbenches`: Rework `MainBuildAuxiliaryNativeParameterCheck` to create stimulus files and loop over the file from bash instead of looping natively.
  This prevents creating thousands of new processes which would only test a single parameter.
  Note this still calls the main script for each stimulus separately, but that was the case anyway, only much much worse.

* `Testbenches`: Split some grouped test benches into slightly smaller test benches that group tested functionality better.

* `Annotations`: Complete the config schema annotations.
  Make sure all arguments are documented.
  Added an annotation `internalFunctionality` and `undocumented` for arguments that should not be documented.
  Added a testbench that verifies that all arguments are in fact annotated, skipping those that are not in the class constructor.
  Adds a hierarchy field in the `__this__` member to list the relation of the own and parent classes.

* `Testbenches`: Add exit code to helper method `testMainWithStdErr`.

* `Testbenches`: Add testbench to verify viash underscore components (viash_build, viash_install, viash_push, viash_skeleton, viash_test).

* `Testbenches`: Update viash underscore component tests to use `$meta_executable`.

* `viash ns exec`: Allow choosing whether the `{platform}` field should be filled in, based on the `--apply_platform` parameter.

## BUG FIXES

* `DockerPlatform`: Remove duplicate auto-mounts (#257).

* `Underscore component tests`: Fix tests for `viash_skeleton` and `viash_test` components.

* `NextflowVDSL3Platform`: Fix 'Module scriptPath has not been defined yet' error when Nextflow>=22.10 (#269).

* `config inject`: Doesn't work when `must_exist == true` (#273).

* `RScript`: Fix compatibility issue where the new character escaping in `r_script` required R>=4.0 (#275). Escaping is now handled without
  using the new `r'(foo)'` notation.

## DEPRECATION

* `DockerRequirements`: The `resources:` setting has been deprecated and will be removed in Viash 0.7.0. Please use `copy:` instead.

* `DockerRequirements`: The `privileged:` setting has been deprecated and will be removed in Viash 0.7.0. Please use `run_args: "--privileged"` instead.

## EXPERIMENTAL FUNCTIONALITY

* `Config`: Any part of a Viash config can use inheritance to fill data (PR #271). For example:
  Contents of `src/test/config.vsh.yaml`:
  ```yaml
  __inherits__: ../api/base.yaml
  functionality:
    name: test
    resources:
      - type: bash_script
        path: script.sh
        text: |
          echo Copying $par_input to $par_output
          cp $par_input $par_output
  ```
  Contents of `src/api/base.yaml`:
  ```yaml
  functionality:
    arguments:
      - name: "--input"
        type: file
      - name: "--output"
        type: file
        direction: output
  ```
  The resulting yaml will be:
  ```yaml
  functionality:
    name: test
    arguments:
      - name: "--input"
        type: file
      - name: "--output"
        type: file
        direction: output
    resources:
      - type: bash_script
        path: script.sh
        text: |
          echo Copying $par_input to $par_output
          cp $par_input $par_output
  ```

# Viash 0.6.2 (2022-10-11): Two bug fixes

This is a quick release to push two bug fixes related to security and being able to run Nextflow with optional output files.

## BUG FIXES

* `Git`: Strip credentials from remote repositories when retrieving the path.

* `VDSL3`: Allow optional output files to be `null`.

# Viash 0.6.1 (2022-10-03): Minor improvements in functionality

This release contains mostly minor improvements of functionality released in Viash 0.6.0. Most notably:

* Support was added for `type: long` arguments

* `meta["n_proc"]` has been renamed to `meta["cpus"]`. `meta["cpus"]` is now an integer, whereas `meta["memory_*"]` are now longs.

* `viash ns exec` is able to recognise `{platform}` and `{namespace}` fields.

* And various bug fixes and improvements to documentation and unit testing.

## BREAKING CHANGES

* Deprecated usage `resources_dir` variable inside scripts, use `meta["resources_dir"]` instead (or `$meta_resources_dir` in Bash, or `meta$resources_dir` in R).

* Deprecated `meta["n_proc"]` in favour for `meta["cpus"]`.

## NEW FUNCTIONALITY

* `viash ns exec`: Added two more fields:

  - `{platform}`: the platform name (if applicable)
  - `{namespace}`: the namespace of the component

* `LongArgument`: Added support for 64-bit integers with `type: long` as opposed to `type: integer` which are 32-bit integers.

## MAJOR CHANGES

* Allow passing integers/doubles/booleans to string parameters (#225). Removed the 'Version' helper class.

## MINOR CHANGES

* `meta["cpus"]` is now an integer, `meta["memory_*"]` are now longs (#224).

* `DockerPlatform`: Only store author names in the authors metadata.

* `NextflowPlatform`: Only store author names in the authors metadata.

* `Argument[_]`: Turn `multiple_sep` from `Char` into `String`.

## INTERNAL CHANGES

* All `meta[...]` variables are now processed similar to `Argument[_]`s, instead of using custom code to convert object types and detect Docker mounts.

* `Escaper`: Make more generic Escaper helper class.

## DOCUMENTATION

* Hardcoded URLs pointing to viash.io in the documentation annotations were replaced with a new keyword system.

* Replaced references to "DSL" with "Dynamic Config Modding" in the `--help` output.

* Added an example for Ruby based Docker setups.

## BUG FIXES

* `viash ns`: Reverse exit code outputs, was returning 1 when everything was OK and 0 when errors were detected (PR #227).

* `viash config inject`: Fix processing of arguments when argument groups are defined (#231).

* Fixed a few typos in the CLI.

* Fixed the formatting of `ns exec` documentation.

* `VDSL3`: Fix stub functionality.

* `VDSL3`: Fix error during error message.

* `viash test`: Fix issue where `VIASH_TEMP` could not be a relative directory when running `viash test` (#242).

* `BashScript`, `CSharpScript`, `JavaScriptScript`, `PythonScript`, `RScript`, `ScalaScript`: Fix quoting issues of certain characters (#113).

## DEPRECATION

* `NextflowPlatform`: Deprecate `--param_list_format` parameter.

## TESTING

* `BashScript`, `CSharpScript`, `JavaScriptScript`, `PythonScript`, `RScript`, `ScalaScript`: Implement more rigorous testing of which characters are escaped.

* `BashWrapper`: Escape usage of `multiple_sep`. This fixes various checks and transformations not working when when `multiple_sep` is set to `";"` (#235).

# Viash 0.6.0 (2022-09-07): Nextflow VDSL3 is now the default, support for tracking memory and cpu requirements more elegantly

The first (major) release this year! The biggest changes are:

* Nextflow VDSL3 is now the default Nextflow platform, whereas the legacy Nextflow platform has been deprecated.

* Support for tracking memory and cpu requirements more elegantly.

* Grouping arguments in groups more concisely.

* The addition of a `viash ns exec` command, to be able to execute commands on Viash components more easily.

## BREAKING CHANGES

* `NextflowPlatform`: `variant: vdsl3` is now the default NextflowPlatform. `variant: legacy` has been deprecated.

* `Functionality`: Fields `.inputs` and `.outputs` has been deprecated. Please use `.argument_groups` instead (#186).
  Before:
  ```yaml
  functionality:
    inputs:
      - name: "--foo"
    outputs:
      - name: "--bar"
  ```
  Now:
  ```yaml
  functionality:
    argument_groups:
      - name: Inputs
        arguments:
          - name: "--foo"
            type: file
      - name: Outputs
        arguments:
          - name: "--bar"
            type: file
            direction: output
  ```

* Passing strings to an argument group's arguments has been deprecated. Please simply copy the argument itself into the argument group (#186).
  Before:
  ```yaml
  functionality:
    arguments:
      - name: "--foo"
        type: file
      - name: "--bar"
        type: file
        direction: output
    argument_groups:
      - name: Inputs
        arguments: [ foo ]
      - name: Outputs
        arguments: [ bar ]
  ```
  Now:
  ```yaml
  functionality:
    argument_groups:
      - name: Inputs
        arguments:
          - name: "--foo"
            type: file
      - name: Outputs
        arguments:
          - name: "--bar"
            type: file
            direction: output
  ```

## NEW FUNCTIONALITY

* Allow setting the number of processes and memory limit from within the Viash config, 
  as well as a list of required commands. Example:

  ```yaml
  functionality:
  name: foo
  requirements:
    cpus: 10
    memory: 10GB
    commands: [ bash, r, perl ]
  ```
  
  You can override the default requirements at runtime:

  - `./foo ---cpus 4 ---memory 100PB` (for NativePlatform or DockerPlatform)
  - By adding `process.cpus = 4` and `process.memory "100 PB"` to a nextflow.config (for NextflowPlatform)

  This results the following meta variables to be injected into a script:

  - `meta_cpus` (in Bash) or `meta["cpus"]` (in any other language): Number of processes the script is allowed to spawn.
  - `meta_memory_b` (in Bash) or `meta["memory_b"]` (in any other language): Amount of memory the script is allowed to allocate, in bytes.
  - `meta_memory_kb` (in Bash) or `meta["memory_kb"]` (in any other language): Same but in kilobytes, rounded up.
  - `meta_memory_mb` (in Bash) or `meta["memory_mb"]` (in any other language): Same but in megabytes, rounded up.
  - `meta_memory_gb` (in Bash) or `meta["memory_gb"]` (in any other language): Same but in gigabytes, rounded up.
  - `meta_memory_tb` (in Bash) or `meta["memory_tb"]` (in any other language): Same but in terabytes, rounded up.
  - `meta_memory_pb` (in Bash) or `meta["memory_pb"]` (in any other language): Same but in petabytes, rounded up.
  
* `viash ns exec`: Added a command for executing arbitrary commands for all found Viash components.
  The syntax of this command is inspired by `find . -exec echo {} \;`.
  
  The following fields are automatically replaced:
   * `{}` | `{path}`: path to the config file
   * `{abs-path}`: absolute path to the config file
   * `{dir}`: path to the parent directory of the config file
   * `{abs-dir}`: absolute path to the directory of the config file
   * `{main-script}`: path to the main script (if any)
   * `{abs-main-script}`: absolute path to the main script (if any)
   * `{functionality-name}`: name of the component
  
  A command suffixed by `\;` (or nothing) will execute one command for each
  of the Viash components, whereas a command suffixed by `+` will execute one
  command for all Viash components.

* `ConfigMod`: Added a `del(...)` config mod to be able to delete a value from the yaml. Example: `del(.functionality.version)`.

## MAJOR CHANGES

* `Folder structure`: Adjusted the folder structure to correctly reflect the the namespace change of viash from `com.dataintuitive.viash` to `io.viash`.

* `Functionality`: Reworked the `enabled` field from boolean to a `status` field which can have the following statusses: `enabled`, `disabled` and `deprecated`.
  When parsing a config file which has the `status` field set to `deprecated` a warning message is displayed on stderr.
  Backwards for `enabled` is provided where `enabled: true` => `status: enabled` and `enabled: false` => `status: false`. The `enabled` field is marked deprecated.

## MINOR CHANGES

* `Resources`: Handle edge case when no resources are specified in the `vsh.yaml` config file and display a warning message.

* `BashWrapper`: Add a warning when an argument containing flags (e.g. `--foo`) is not recognized and will be handled as a positional argument as this is likely a mistake.

* `Functionality`: Add check to verify there are no double argument names or short names in the config `vsh.yaml` declarations.

* `BashWrapper`: Add check to verify a parameter isn't declared twice on the CLI, except in the case `multiple: true` is declared as then it's a valid use case.

* `BashWrapper`: For int min/max checking: use native bash functionality so there is no dependency to `bc`.
  For double min/max checking: add fallback code to use `awk` in case `bc` is not present on the system (most likely to happen when running tests in a docker container).

* `viash ns list/viash config view`: Allow viewing the post-processed argument groups by passing the `--parse_argument_groups` parameter.

## TESTING

* `ConfigMod`: Added unit tests for condition config mods.

* `MainTestDockerSuite`: Derive config alternatives from the base `vsh.yaml` instead of adding the changes in separate files.
  This both reduces file clutter and prevents having to change several files when there are updates in the config format.

* `GitTest`: Added unit tests for Git helper (PR #216).

## BUG FIXES

* `csharp_script`, `javascript_script`, `python_script`, `r_script`, `scala_script`: Make meta fields for `memory` and `cpus` optional.

* `NextflowVdsl3Platform`: Don't generate an error when `--publish_dir` is not defined and `-profile no_publish` is used.

* `Viash run`: Viash now properly returns the exit code from the executed script.

* `Git`: Fix incorrect metadata when git repository is empty (PR #216).

# Viash 0.5.15 (2022-07-14): Added testbenches, default argument groups and bugfixes for VDSL3

This release introduces testbenches and new default argument groups: `Inputs`, `Outputs` and `Arguments`.

## BREAKING CHANGES

* `WorkflowHelper::helpMessage`: Now only takes one argument, namely the config.

## MAJOR CHANGES

* `Namespace`: Changed the namespace of viash from `com.dataintuitive.viash` to `io.viash`.

## MINOR CHANGES

* `Testbenches`: Add a testbench framework to test lots of character sequences, single or repeating to be tested in the yaml config. This can be used to later extend to other tests.

* `Testbenches::vdsl3`: Add testbenches to verify functionality:
  - Vdsl3's `param_list` (`yamlblob`, `yaml`, `json`, `csv`).
  - Nextflow's own `params-file`.
  - Vdsl3's recalculating resource file paths to be relative to the `param_list` file instead of the workflow file (only available for `yaml`, `json`, `csv`).
  - Vdsl3's wrapping of modules to run these as a separate workflow automagically out of the box.

* `Main`: Added `viash --schema_export` which outputs a schema of the Viash config file
  to console. This is to be used to automate populating the documentation website.

* `Helper`: Split help message by argument group.

* `Helper`: Remove unneeded arguments.

* `Functionality`: Add default groups `Inputs`, `Outputs` and `Arguments` for all arguments missing from user-defined `argument_groups`.

* `WorkflowHelper::helpMessage`: Rewrite to bring on par with Viash's help message.

* `BooleanArguments`: Renamed internal class names for BooleanArguments to be better in line with how they are named in the config yaml.
  `BooleanArgumentRegular` -> `BooleanArgument` (in line with `boolean`)
  `BooleanArgumentTrue` -> `BooleanTrueArgument` (in line with `boolean_true`)
  `BooleanArgumentFalse` -> `BooleanFalseArgument` (in line with `boolean_false`)

## BUG FIXES

* `NextflowVdsl3Platform`: Change how `--id` is processed when a VDSL3 module is called from the CLI.

* `NextflowVdsl3Platform`: Fix error when param_list is `null`.

* `NextflowVdsl3Platform`: Fix error when optional, multiple arguments are set to `null`.

* `Testbenches`: Better capture expected error messages while running testbenches again. Code changes right before previous release re-introduced some of the messages.

* `NextflowVdsl3Platform`: Fix issue where optional parameters aren't removed when `.run(args: [optarg: null])`.

* `WorkflowHelper::readCsv`: Treat empty values as undefined instead of throwing an error.

* `NextflowVdsl3Platform`: Use `$NXF_TEMP` or `$VIASH_TEMP` as temporary directory if the container engine is not set to `docker`, `podman` or `charlieengine`, else set to `/tmp`.

* `Resources`: When adding a resource folder, allow a trailing `/` at the end of the path.
  Previously this caused the target folder to be erased and the content of the resource folder to be written directly into the target folder.

# Viash 0.5.14 (2022-06-30): Argument groups can now be defined in the Viash config

Argument groups allow for grouping arguments together by function or category, making the `--help` output a lot more clear for components with a lot of arguments.

## NEW FUNCTIONALITY

* `Functionality`: Allow specifying argument groups. Example:
  ```yaml
  functionality:
    ...
    argument_groups:
      - name: First group
        arguments: [foo, bar]
        description: Description
  ```

* Addition of the `viash_nxf_schema` component for converting a Viash config (for a workflow) into a nextflow schema file.

* `NextflowVdsl3Platform`: Use `--param_list` to initialise a Nextflow channel with multiple parameter sets.
  Possible formats are csv, json, yaml, or simply a yaml_blob.
  A csv should have column names which correspond to the different arguments of this pipeline.
  A json or a yaml file should be a list of maps, each of which has keys corresponding to the arguments of the pipeline.
  A yaml blob can also be passed directly as a parameter.
  Inside the Nextflow pipeline code, params.param_list can also be used to directly a list of parameter sets.
  When passing a csv, json or yaml, relative path names are relativized to the location of the parameter file.
  
  Examples: 
  ```sh
  nextflow run "target/foo/bar/main.nf" --param_list '[{"id": "foo", "input": "/path/to/bar"}]'
  nextflow run "target/foo/bar/main.nf" --param_list "params.csv" --reference "/path/to/ref"
  ```

## MAJOR CHANGES

* `NextflowVdsl3Platform`: The functionality is now slurped from a json instead of manually
  taking care of the formatting in Groovy.

* `NextflowVdsl3Platform`: The `--help` is auto-generated from the config.

## MINOR CHANGES

* `NextflowVdsl3Platform`: Allow both `--publish_dir` and `--publishDir` when `auto.publish = true`.

* `NextflowVdsl3Platform`: Allow passing parameters with multiplicity > 1 from Nextflow CLI.

* `Main`: Added `viash --cli_export` which outputs the internal cli construction information 
  to console. This is to be used to automate populating the documentation website.

* `viash ns`: Display success and failure summary statistics, printed to stderr.

* `DataObject`: `.alternatives` is now a `OneOrMore[String]` instead of `List[String]`, meaning
  you can now specify `{ type: string, name: "--foo", alternatives: "-f" }` instead of 
  `{ type: string, name: "--foo", alternatives: [ "-f" ] }`

* `BashWrapper`: Added metadata field `meta_executable`, which is a shorthand notation for
  `meta_executable="$meta_resources_dir/$meta_functionality_name"`

## INTERNAL CHANGES

* `Arguments`: Internal naming of functionality.arguments is changed from DataObject to Arguments. Change is also applied to child classes, e.g. StringObject -> StringArgument.

* `Script`: Allow more control over where injected code ends up.

* Restructure type system to allow type-specific arguments.

## BUG FIXES

* `DockerPlatform`: Change `org.opencontainers.image.version` annotation to `functionality.version` when set.
  Additionally fixed retrieving the git tag possibly returning `fatal: No names found, cannot describe anything.` or similar.

* `viash config inject`: Fix config inject when `.functionality.inputs` or `.functionality.outputs` is used.

* `BashWrapper`: Don't add `bc` as dependency. Only perform integer/float min/max checks when bc is available, otherwise ignore.

* `DockerPlatform`: Fix inputs & outputs arguments being present twice.

* `viash ns test`: Silently skip Nextflow platforms as these don't support tests and will always fail.

* `Testbenches`: Better capture expected error messages while running testbenches. Having these show on the console could be confusing.

* `NextflowVdsl3Platform`: Fix issue when running multiple VDSL3 modules concurrently on the same channel.

# Viash 0.5.13 (2022-06-10): Added overriding of the container registry for the VDSL3 + VDSL3 bug fixes

VDSL3 gets even more improvements and bug fixes.

## NEW FUNCTIONALITY

* `NextflowVdsl3Platform`: Allow overriding the container registry of all Viash components by 
  setting the `params.override_container_registry` value. Only works for auto-derived image names.

## MAJOR CHANGES

* `Functionality`: renamed `tests` to `test_resources`.
  Backwards compatibility provided but a notification message is displayed on the console.

## MINOR CHANGES

* `Functionality` and `viash ns`: Added `.enabled` in functionality, set to `true` by default.
  Filter for disabled components in namespace commands.

* `DockerPlatform`: Add org.opencontainers.image annotations to built docker images.

* `Functionality`: when defining text resources, permit defining `path` instead of `dest`.
  If both `dest` and `path` are unset, use a default file name depending on the resource type, such as `script.sh` or `text.txt`.

* `viash build`: Errors are printed in red.

## BUG FIXES

* `NextflowVdsl3Platform`: Undefined input files should not inject a `VIASH_PAR_*` variable when `multiple: true`.

* `NextflowVdsl3Platform`: Make injected resources dir absolute.

* `NextflowVdsl3Platform`: Fix escaping of triple single quotes.

* `NextflowVdsl3Platform`: Also apply auto.simplifyInput to Lists.

* `DockerPlatform`: added a `test_setup` that allows adding apt/apk/... setup requirements.
  These are only executed when running tests.

# Viash 0.5.12 (2022-05-24): Improvements for VDSL3 and the Bash wrapper + several bug fixes

This release contains a bunch improvements for VDSL3 and adds some parameters to the `viash test` and `viash test ns` commands.

## MINOR CHANGES

* `--help`: Don't print "my_component <not versioned>" when no version is specified, 
  but instead simply "my_component".

* `NextflowVdsl3Platform`: Set `mode=copy` for `auto.publish` and `auto.transcript`.

* `NextflowVdsl3Platform`: When a module is used multiple times in the same workflow, 
  don't throw an error anymore, instead simply generate a warning.

* `NextflowVdsl3Platform`: Throw an error when an input file was not found.

* `viash build`: Indent auto-generated code according the indentation of `VIASH START` when found.
  
* `Main`: Handle not finding the config file or resources in a config file better.
  Display a more helpful message instead of a stack trace.

* `BashWrapper`: Add checks on parameters for valid integer, double and boolean values.

* `BashWrapper`: Add option to limit string and integer values to specific choice values.

* `BashWrapper`: Add option to set min and max values for integer and double values.

* Dependencies:
  - Scala was upgraded from 2.12.10 to 2.12.15
  - sbt was upgraded from 1.3.4 to 1.6.1
  - sbt-scoverage was upgraded from 1.5.1 to 1.9.3

## BUG FIXES

* `viash_test`: Add back `--no_cache` parameter to `viash_test`.

* `viash_test`: Fix `--append` parameter for `viash_test`, was not getting passed through.

* `viash ns test`: Fix `--append` parameter, actually start from a clean file if append is false.

* `viash_push`: Fix component not being built during a release of Viash.

* `PythonRequirements`: Fix packages being mentioned twice in a Dockerfile.

* `Main`: Added support spaces in filenames of config files and resources

* `BashWrapper`: Display a message when the last parsed argument would require more values than are still available.
  Now display a message that values are missing, used to silently crash the wrapper.

* `viash config inject`: Fix error when file argument is `must_exist: true`.
  

# Viash 0.5.11 (2022-05-09): Nextflow VDSL3 is here!

This release contains additional sugar syntax for specifying inputs and outputs in a Viash config, 
a beta implementation for the next-generation Viash platform, and several other minor improvements.

## MAJOR CHANGES

* `Functionality`: Now also accepts 'inputs' and 'outputs' in addition to 'arguments'. For inputs and outputs,
  any specified arguments will have default `type: file` and `direction: input` or `direction: output` respectively.

## MINOR CHANGES

* `DockerPlatform`: Move description labels to the end of the Dockerfile to improve cross-component caching.

* `Functionality`: Arguments where `.multiple` is `true` can now have lists as `default` and `example`.

* `viash_build`: Added unit test for this component.

* `viash_test`: Added unit test for this component.

* `PythonRequirements`: Allow upgrading dependencies. Example: `[ type: python. pypi: anndata, upgrade: true ]`.

* `NextflowLegacyPlatform`: Remove annoying messages when building Nxf modules.

* `ConfigMods`: Expanded the DSL to allow specifying at which point to apply a config mod.
  This functionality was necessary to allow for setting fields which alter the way configs are parsed.
  Example of when this is useful: `<preparse> .platforms[.type == "nextflow"].variant := "vdsl3"`.
  Updating workflow of parsing a config file is:
    - read Yaml from file
    - apply preparse config mods
    - parse resulting Json as Config, thereby instantiating default values etc.
    - convert Config back to Json
    - apply postparse config mods (original config mods)
    - convert final Json back to Config

## BETA FUNCTIONALITY

* `NextflowVdsl3Platform`: A beta implementation of the next-generation Viash+Nextflow platform.
  See https://github.com/viash-io/viash/issues/82 for more information. You can access the previous Nextflow
  platform by using the `variant` parameter:
  ```yaml
  - type: nextflow
    variant: legacy
    separate_multiple_outputs: false
  ```

## BUG FIXES

* `viash_build` and `viash_test`: The `query_name` and `query_namespace` arguments were switched around. These arguments are now passed correctly.

* `BashScript`, `JavaScriptScript`, `PythonScript`, `RScript`: Correctly escape `'` (#113). Update unit tests accordingly.

* `CSharpScript`, `ScalaScript`: Correctly escape `"` (#113). Update unit tests accordingly.

* `viash_build`, `viash_test`, `viash_push`: Don't try to remove log files if they don't exist.

## INTERNAL CHANGES

* `DataObject`: 
  - Renamed `otype` to `flags`.
  - Renamed `oType` to `type`
  - Deprecated `tag` (unused feature).

* All abstract / inherited classes: Renamed `oType` to `type`.

## DEPRECATION

* `Functionality`: Deprecated `function_type` and `add_resources_to_path`. These should be 
  unused features, by now.
  
# Viash 0.5.10.1 (2022-03-16): A quick bug fix

This quick release fixes a bug that prevented the correct passthrough of the new `organization` field.

## BUG FIX

* `NextflowPlatform`: Fix passthrough of `organization` field.

# Viash 0.5.10 (2022-03-15): Rework of the Viash helper components

The `viash_install`, `viash_build`, `viash_test` and `viash_push` components have been reworked.

## MAJOR CHANGES

* `viash_install`:
  - Added `--log_prefix`: This prefix is used to determine the path of the log files for `viash_build`, `viash_test` and `viash_push`.
  - Added `--organization`: Id of the organisation to be used in the Docker image name, i.e. `<registry>/<organization>/<namespace><namespace_sep><name>`.
  - Added `--target_image_source`: Url to the Git repo in which this project resides.
  - Removed `--log`.

* `viash_build`:
  - Reduce code duplication by contructing the command with Bash Arrays.
  - Renamed `--platforms` to `--platform`.
  - Added `--organization`: Id of the organisation to be used in the Docker image name, i.e. `<registry>/<organization>/<namespace><namespace_sep><name>`.
  - Added `--target_image_source`: Url to the Git repo in which this project resides.
  - Changed default of `--log` from `log.txt` to `.viash_build_log.txt`.
  - Added `--verbose`: Print out the underlying `viash ns build` command before running it.

* `viash_test`:
  - Reduce code duplication by contructing the command with Bash Arrays.
  - Renamed `--platforms` to `--platform`.
  - Added `--organization`: Id of the organisation to be used in the Docker image name, i.e. `<registry>/<organization>/<namespace><namespace_sep><name>`.
  - Added `--target_image_source`: Url to the Git repo in which this project resides.
  - Changed default of `--log` from `log.txt` to `.viash_test_log.txt`.
  - Changed default of `--tsv` from `log.tsv` to `.viash_test_log.tsv`.
  - Added `--verbose`: Print out the underlying `viash ns test` command before running it.

* `viash_push`:
  - Reduce code duplication by contructing the command with Bash Arrays.
  - Added `--organization`: Id of the organisation to be used in the Docker image name, i.e. `<registry>/<organization>/<namespace><namespace_sep><name>`.
  - Changed default of `--log` from `log.txt` to `.viash_push_log.txt`.
  - Added `--verbose`: Print out the underlying `viash ns build` command before running it.

## MINOR CHANGES

* `NextflowPlatform`: Added the `organization` field to the nextflow platform as well.

# Viash 0.5.9 (2022-03-12): Allow interrupting Viash components

The biggest change in this release is that long running Viash components (VS Code server or R Studio server for example) can now be interrupted by pressing CTRL-C or by sending it an `INT` or `SIGINT` signal. Before this release, you had to manually stop the Docker container to get the component to terminate.

## NEW FEATURES

* `viash run`: A long running Viash component can be interrupted by pressing 
  CTRL-C or by sending it an `INT` or `SIGINT` signal.

* `DockerPlatform`: Automatically add a few labels based on metadata to Dockerfile.

* `DockerPlatform`: Added value `target_image_source` for setting the source of 
  the target image. This is used for defining labels in the dockerfile.
  Example:
  ```yaml
  target_image_source: https://github.com/foo/bar
  ```

## MINOR CHANGES

* `viash ns list`: Added `--format yaml/json` argument to be able to return the
  output as a json as well. Useful for when `jq` is installed but `yq` is not. Example:
  ```
    viash ns list -p docker -f json | jq '.[] | .info.config'
  ```

* `viash config view`: Same as above.

## DEPRECATION

* `CLI`: Deprecated `-P` flag use `-p` intead.

* `DockerPlatform`: Deprecated `version` value.

# Viash 0.5.8 (2022-02-28): Allow defining a Docker image organization, and single values can be used in place of lists

## NEW FUNCTIONALITY

* `DockerPlatform`: Allow defining a container's organisation. Example:
  ```yaml
    - type: docker
      registry: ghcr.io
      organisation: viash-io
      image: viash
      tag: "1.0"
      target_registry: ghcr.io
      target_organization: viash-io
  ```

* `DockerRequirement`: Add label instructions. Example:
  `setup: [ [ type: docker, label: [ "foo BAR" ]]]`

* `Config`: In specific places, allow parsing a value as a list of values. Fixes #97.
  This mostly applies to list values in `DockerPlatform`, but also to author roles.
  Examples:
  ```yaml
  functionality:
    name: foo
    authors:
      - name: Alice
        role: author # can be a string or a list
  platforms:
    - type: docker
      port: "80:80" # can be a string or a list
      setup:
        - type: r
          packages: incgraph # can be a string or a list
  ```
  
## BREAKING CHANGES

* `viash test`: This command doesn't automatically add the resources dir to the path.

## BUG FIXES

* `Functionality`: Fix `.functionality.add_resources_to_path` not being picked up correctly.

* `AptRequirement`: Set `DEBIAN_FRONTEND=noninteractive` by default. This can be turned off by specifying:
  ```yaml
    - type: apt
      packages: [ foo, bar ]
      interactive: true
  ```

## MINOR CHANGES

* `Main`: Slightly better error messages when parsing of viash yaml file fails.
  Before:
  ```
  $ viash test src/test/resources/testbash/config_failed_build.vsh.yaml 
  Exception in thread "main" DecodingFailure(Unexpected field: [package]; valid fields: packages, interactive, type, List(DownField(apt), DownArray, DownField(platforms)))
  ```
  
  After:
  ```
  $ viash test src/test/resources/testbash/config_failed_build.vsh.yaml 
  Error parsing 'file:/path/to/viash/src/test/resources/testbash/config_failed_build.vsh.yaml'. Details:
  Unexpected field: [package]; valid fields: packages, interactive, type: DownField(apt),DownArray,DownField(platforms)
  ```

# Viash 0.5.7 (2022-02-16): Argument examples need to be of the same type as the argument itself

Examples for arguments now need to be of the same type as the argument itself. You can't provide an `integer` for a `string`-based argument for example.  
A handy new command has been added: `viash config inject`. This can be used to inject a Viash header into a script based on the arguments of the config file.

There have been some improvements to the Docker platform as well.  
You can now add yum packages as a requirement:

  ```yaml
  platforms:
    - type: docker
      image: bash:latest
      setup:
        - type: yum
          packages: [ wget ]
  ```

You can now include ADD and COPY instructions in the config file:

  ```yaml
  platforms:
    - type: docker
      image: bash:latest
      setup:
        - type: docker
          add: [ "http://foo.bar ." ]
  ```

## BREAKING CHANGES

* `viash config`: An argument's example now needs to be of the same type as the argument itself. 
  For example, `[ type: integer, name: foo, example: 10 ]` is valid, whereas 
  `[ type: integer, name: foo, example: bar ]` is not, as 'bar' cannot be cast to an integer.

## NEW FUNCTIONALITY

* `viash config inject`: A command for inserting a Viash header into your script.

* `YumRequirement`: Added a requirement setup for installing through yum. Example:
  `setup: [ [ type: yum, packages: [ wget] ] ]`

* `DockerRequirement`: Allow using copy and add instructions. Example:
  `setup: [ [ type: docker, add: [ "http://foo.bar ." ]]]`

## BUG FIXES

* `ViashTest`: Fix verbosity passthrough.

* `--help`: Fix repeated usage flag when printing the help.

# Viash 0.5.6 (2022-02-03): Forbidden Bash flags have been renamed

* Viash can now be installed without Docker needing to be installed on your system. You do need `unzip` and `wget` to complete the installation.
* The Docker related messages are more user friendly now.

## BREAKING CHANGES

* `BashWrapper`: Forbidden flags `-v`, `--verbose`, `--verbosity` have been renamed to `---v`, `---verbose`, `---verbosity`.

## MINOR CHANGES

* Set version of helper scripts to the same version as Viash.

* `DockerPlatform`: Produce helpful warning message when Docker image can't be found remotely (#94).

* `DockerPlatform`: Produce helpful error message when Docker isn't installed or the daemon is not running (#94 bis).

## BUG FIXES

* `viash_install`:
  - Passing Viash path as a string instead of as a file to ensure the path is not converted to an absolute path
  - Switch from Docker backend to a Native backend, 'unzip' and 'wget' are required.
  - Correctly set the log file for viash_test.
  
* `DockerPlatform`: Added sleep workaround to avoid concurrency issue where a file is executed to
  build docker containers but apparently still in the process of being written.
  
* `DockerPlatform`: Fix order issue of ---verbose flag in combination with ---setup, allowing to run 
  `viash run config.vsh.yaml -- ---setup cb ---verbose` and actually get output.
  

# Viash 0.5.5 (2021-12-17): Resources dir no longer added to PATH automatically and minor changes

The resources directory is no longer added to the PATH variable by default. You can re-enable this behaviour by setting add_resources_to_path to `true` in the functionality part of the config file.  
Here's a snippet of a config file to illustrate this:

  ```yaml
  functionality:
    name: example_component
    description: Serve as a simple example.
    add_resources_to_path: true
    ...
  ```

## BREAKING CHANGES

* `Functionality`: The resources dir no longer automatically added to the PATH variable. 
  To alter this behaviour, set `.functionality.add_resources_to_path` to `true`.

## MINOR CHANGES

* Bash Script: only define variables which have values.

* CSharp Test Component: Change Docker image to `dataintuitive/dotnet-script` to have more control over the lifecycle of 
  versioned tags.

* Updated Code of Conduct from v2.0 to v2.1.

## BUG FIXES

* Viash namespace: Fix incorrect output path when the parent directory of a Viash component is not equal to the value of
  `.functionality.name`.

# Viash 0.5.4 (2021-09-20): Added cache directive to specify the typing of caching to be performed for the Nextflow platform

A cache type can now be specified in the config file for the Nextflow platform. Previously this was hardcoded to be `deep`, but the default caching method is now `default`.  
To use deep caching again, add this to your config file:

  ```yaml
  cache: deep
  ```

## BREAKING CHANGES

* `NextflowPlatform`: The default caching mechanism is now what Nextflow uses as default. In order to replicate earlier
  caching, `cache: deep` should be specified in the Viash config file.

## NEW FEATURES

* `NextflowPlatform`: Added `cache` directive to specify the typing of caching to be performed.

# Viash 0.5.3 (2021-09-02): New meta data list for scripts, VIASH_TEMP environment variable for Nextflow, fixed output formatting with separate outputs

This release provides more information to scripts with the new `meta` list. This list contains two values for now:

  - `meta["resources_dir"]`: Path to the directory containing the resources
  - `meta["functionality_name"]`: Name of the component

A new environment variable is now available for export when working with the Nextflow platform: `VIASH_TEMP`.

## Resources directory

All resources defined in the config file are copied over to a temporary location right before a Viash component is executed. This location is can now be easily accessed in your scripts, allowing you to modify and copy the files as needed.  
Here are some examples in different scripting languages on how to access the meta data, it works similarly to the `par` list:

Bash:  

  ```bash
  echo $meta_resources_dir 
  ```

Python:  

  ```python
  print(meta["resources_dir"])
  ```

R:

  ```r
  cat(meta$resources_dir)
  ```

## Functionality name

The name of the component can now be accessed in the same way as the resources directory. This allows you to print the name of the component out to a console window for example.
Here's how to access this data in different scripting languages:

Bash:

  ```bash
  echo $meta_functionality_name
  ```

Python:  

  ```python
  print(meta["functionality_name"])
  ```

R:

  ```r
  cat(meta$functionality_name)
  ```

## NEW FEATURES

* Similar to `par`, each script now also has a `meta` list. `meta` contains meta information about the component
  or the execution thereof. It currently has the following fields:
  - `meta["resources_dir"]`: Path to the directory containing the resources
  - `meta["functionality_name"]`: Name of the component

* `NextflowPlatform`: Export `VIASH_TEMP` environment variable. 

## BUG FIXES

* `NextflowPlatform`: Fix output formatting when `separate_multiple_outputs` is `false`.

# Viash 0.5.2 (2021-08-13): More settings for Docker and Nextflow platform, and a bug fixes for components with resources

This is a small release containing two small features and a bug fix.
The new `run_args` field allows you to add [docker run](https://docs.docker.com/engine/reference/commandline/run/) arguments to the [Docker platform](/reference/config/platforms/docker/#) section of a [config file](/reference/config/index.html). For example:

  ```yaml
  platforms:
    - type: docker
      image: bash:4.0
      run_args: "--expose 127.0.0.1:80:8080/tcp --env MY_ENV_VAR=foo"
  ```

There's also a new field for the [Nextflow platform](/reference/config/platforms/nextflow/#): `separate_multiple_outputs`. By default, this is set to `true` and separates the outputs generated by a Nextflow component with multiple outputs as separate events on the channel. You can now choose to disable this behaviour:

  ```yaml
  platforms:
    - type: nextflow
      publish: true
      separate_multiple_outputs: false
  ```

## MINOR CHANGES

* `DockerPlatform`: Added `run_args` field to allow setting `docker run` arguments.

* `NextflowPlatform`: Added argument `separate_multiple_outputs` to allow not separating the outputs generated by a 
  component with multiple outputs as separate events on the channel.

## BUG FIX

* `IO`: Allow overwriting directory resources upon rebuild.

# Viash 0.5.1 (2021-07-14): Viash 0.5.1 adds support for C# scripts and fixes a few bugs

## C# script support

We've added C# scripts (.csx) as a supported language using **dotnet-script**.  
To run C# scripts natively, you'll need to install .NET Core and execute the following command in a terminal:

  ```bash
  dotnet tool install -g dotnet-script
  ```

You can now run C# scripts like this:

  ```bash
  dotnet script hello_viash.csx
  ```

To use C# scripts as components, use the new `csharp_script` type in the functionality section of your config file:

  ```yaml
    resources:
    - type: csharp_script
      path: script.csx
  ```

Here's an example of a simple C# script with Viash in mind:

  ```csharp
  // VIASH START
  var par = new {
    input = "Hello World",
    name = "Mike"
  };
  // VIASH END

  System.Console.WriteLine(input + ", " + name + "!");
  ```

The language-specific guide for creating C# script components will be added in the near future.

## Bug fixes

First off, these special characters  can now be used in the description, usage, default and example fields of components:

- "
- \`
- \\
- \n
- $

Nextflow output files with the same extension won't overwrite each other any more, like it was the case for arguments like this:

  ```yaml
  functionality:
    name: bar
    arguments:
      - name: "--input"
        type: file
        example: input.txt
      - name: "--output1"
        type: file
        direction: output
        required: true
        example: output.txt
      - name: "--output2"
        type: file
        direction: output
        required: true
        example: optional.txt
  ```

In this case, the two output files would have been identical in the past.
___

## NEW FEATURES

* `CSharpScript`: Added support for C# scripts (`type: "csharp_script"`) to viash.

## MINOR CHANGES

* `NextflowPlatform`: Added `directive_cpus`, `directive_max_forks`, `directive_memory` and `directive_time` parameters.

## BUG FIXES

* `BashWrapper`: Refactor escaping descriptions, usages, defaults, and examples (#34).

* `NextflowPlatform`: Refactor escaping descriptions, usages, defaults and examples (#75).

* `NextflowPlatform`: Add argument to output path to avoid naming conflicts for components with multiple output files (#76).

* `NextflowPlatform`, `renderCLI()`: Only add flag to rendered command when boolean_true is actually true (#78).

* `DockerPlatform`: Only chown when output file exists.

## TESTING

* `viash build`: Capture stdout messages when errors are expected, so that they don't clutter the expected output.

* `viash build`: Check `--help` description output on the whole text instead of per letter or word basis.

* `TestingAllComponentsSuite`: Only testing bash natively, because other dependencies might not be available.

# Viash 0.5.0 (2021-08-16): Improvements to running Docker executables, and Nextflow platform argument changes

Here are the most important changes:

* **Improvements to Docker backend**: In the past, you needed to perform `--setup` on your Docker-based components and executables in order for the image to be built before you could run the component or executable. Now you can simply run your component or executable and Viash will do the image building automatically by default if it detects an image isn't present yet. This behaviour can be changed by using a Docker setup strategy. For example:

  ```bash
  viash build config.vsh.yaml -p docker --setup alwayscachedbuild
  ```

* **Nextflow gets some argument changes**: Arguments for the Nextflow platform now have optional `required` and `default` values, just like their native and Docker counterparts. For example:

  ```yaml
    arguments:
      - name: --name
        type: string
        description: Input name
        required: true
      - name: --repeat
        type: integer
        description: Times to repeat the name
        default: 100
  ```

  Take a look at the Functionality page for more information on arguments and their properties.  
  As long as you use long-option arguments (e.g. `--my-option`) in the config file for required arguments, the way of specifying argument values for the Nextflow platform is identical to the Docker platform. You still access non-required arguments via this syntax: `--<component_name>__<argument_name> <value>`. For example:

  ```bash
  my_component -- --my_component__input Hello!
  ```

* **Verbosity levels for viash run**: Executables now have 8 levels of verbosity

  0. emergency
  1. alert
  2. critical
  3. error
  4. warning
  5. notice
  6. info
  7. debug

  The default verbosity level is **notice**.
  You can pass the `-v` or `--verbose` option to bump up the verbosity by one level. By passing `-vv` the verbosity goes up by two levels. You can manually set the verbosity by using the `--verbosity <int_level>` option. For example, if you wanted to only show errors or worse:

  ```bash
  viash run config.vsh.yaml -- --verbosity 3
  ```

## BREAKING CHANGES

* `DockerPlatform`: A Docker setup will be performed by default. Default strategy has been changed to `ifneedbepullelsecachedbuild` (#57).
  `---setup` strategy has been removed and `---docker_setup_strategy` has been renamed to `---setup`.
  This change allows running a component for the first time. During first time setup, the Docker container will be pulled or built automatically. 

* `NativePlatform`: Deprecated the native setup field.

## MAJOR CHANGES

* `NXF`: This version changes the handling logic for arguments. An argument can be either `required` or not and can have a `default: ...` value or not. Checks are implemented to verify that required arguments are effectively provided _during_ pipeline running.

* `NXF`: If one sticks to long-option argments in the viash config, for all arguments that are _required_, the way of specifying the arguments on the CLI is identical for the Docker and Nextflow platforms. Non-required arguments can still be accessed from CLI using `--<component_name>__<argument_name> ...`.

* `NXF`: Running a module as a standalone pipeline has become easier.

* `viash run`: Implement verbosity levels (#58). viash executables now have 7 levels of verbosity: emergency, alert, critical, error, warning, notice, info, debug.
  The default verbosity level is 'notice'. Passing `-v` or `--verbose` bumps up the verbosity level by one, `-vv` by two. The verbosity level can be set manually by passing `--verbosity x`.

## MINOR CHANGES

* `Docker Platform`: Added `privileged` argument, allowing to run docker with the `--privileged` flag.

* `Docker Requirements`: Allow specifying environment variables in the Dockerfile.

* Config modding: Added a `+0=` operator to prepend items to a list.

* `viash run`: Added a `--version` flag to viash executables for viewing the version of the component.

* `Functionality`: Added checks on the functionality and argument names.

* `viash run`: Added examples to functionality and arguments. Reworked `--help` formatting to include more information and be more consistent (#56).

## BUG FIXES

* `Docker R Requirements`: Install `remotes` when using `{ type: r, packages: [ foo ] }`.

* `config`: Throw error when user made a typo in the viash config (#62). 

## TESTING

* `NXF`: Add an end-to-end test for running a nextflow pipeline using viash components.

* `Docker`: Reorganized viash docker build testbench into a main testbench with smaller auxiliary testbenches to keep them more manageable and clear what happens where.

* `viash ns`: Added a basic testbench for namespace tests.

# Viash 0.4.0.1 (2021-05-12): Three small bug fixes.

## BUG FIX

* `NXF`: Return original_params instead of updated params for now.

* `NXF`: Reinstate function_type: asis in line with the refactored module generation code

* `viash ns test`: print header when `--tsv foo.tsv --append true` but foo.tsv doesn't exist yet. Fixes #45.

# Viash 0.4.0 (2021-04-14): Config mod DSL and renames to viash ns arguments

The viash ns command's --namespace argument has been renamed to --query_namespace, introduction of custom DSL for overriding config properties at runtime.

## NEW FEATURES

* Config modding: A custom viash DSL allows overriding viash config properties at runtime. See online documentation for more information. Example:

  ```
  viash ns test \
    -p docker \
    -c '.functionality.version := "1.0.0"' \
    -c '.platforms[.type == "docker"].target_registry := "my.docker-registry.com"' \
    -c '.platforms[.type == "docker"].setup_strategy := "pull"' \
    -l
  ```

* `viash build`: The image can be pushed with `--push`. The same can be done by passing `---push` to 
  a viash executable.

* `viash ns` can query the name, namespace, or both, with the following arguments:
  - `--query_namespace` or `-n`: filter the namespace with a regex.
  - `--query_name`: filter the name with a regex.
  - `--query` or `-q`: filter the namespace/name with a regex.

* Added the `project_build`, `project_clean`, `project_push` and `project_test` components to this repository.

* Added a field `.functionality.info` of type `Map[String, String]` in order to be able to specify custom annotations to the component.

## BREAKING CHANGES

* `viash ns`: Argument `--namespace` has been renamed to `--query_namespace`.

* `viash ns`: Argument `--namespace` does not implicitly change the namespace of the functionality anymore. You can use the command DSL to reproduce this effect; for example: `-c '.functionality.namespace := "foo"'`.
  
* `Docker` & `NXF`: Attribute `version` is deprecated. Instead, the default value will be `.functionality.version`, which can be overridden by using the `tag` attribute.

* `NXF`: When running a viash component as a Nextflow module on its own, you now need to specify all input files on the command line. For instance, if `--input` and `--reference` are input file arguments, you need to start the process by running `nextflow run main.nf --input <...> --reference <...> <other arguments>`. Previously only the input file needed to be specified.
  
* `Docker` & `NXF`: Default separator between namespace and image name has been changed from `"/"` to `"_"`.

## MINOR CHANGES

* `Docker` & `NXF`: Parsing of image attributes for both `Docker` and `Nextflow` platforms are better aligned. You can define an image by specifying either of the following:
  - `{ image: 'ubuntu:latest' }` 
  - `{ image: ubuntu, tag: latest }`
  
* `Docker` & `NXF`: Allow changing the separator between a namespace and the image name.

## NEXTFLOW REFACTORING

The generation of Nextflow modules has been refactored thoroughly.
  
* `NXF`: The implicitly generated names for output files/directories have been improved leading to less clashes.

* `NXF`: Allow for multiple output files/directories from a module while keeping compatibility for single output. Please [refer to the docs](/reference/config/platforms/nextflow/#multiple-outputs).

* `NXF`: Allow for zero input files by means of passing an empty list `[]` in the triplet

* `NXF`: Remove requirement for `function_type: todir`

* `NXF`: It is now possible to not only specify `label: ...` for a nextflow platform but also `labels: [ ...]`.
  
## BUG FIXES

* Allow quotes in functionality descriptions.

* `NXF`: Providing a `default: ...` value for output file arguments is no longer necessary.

# Viash 0.3.2 (2021-02-04): Don't auto-generate viash.yaml and add beta unit testing in Nextflow

The viash build command doesn't generate a viash.yaml automatically anymore, added beta functionality for running tests in Nextflow.

## BREAKING CHANGES

* `viash build`: Do not automatically generate a viash.yaml when creating an executable. 
  Instead, you need to add the `-w|--write_meta` flag in order to let viash know that it
  should generate a viash.yaml in the resources dir.

## MAJOR CHANGES

* `NXF`: Add beta functionality for running viash tests in Nextflow.

## MINOR CHANGES

* Resources: Rework the way resources paths are converted to absolute URIs, should not have any impact on UX.

## BUG FIXES

* `NXF`: Add temporary workaround for determining the used image name when running a component.

* Docker Platform: Set default setup strategy to "alwayscachedbuild" as this used to be the default viash behaviour.

* `NXF`: Fix issue where resource dir would not get mounted depending on which inputs are provided.

* `NXF`: Accept multiple inputs when component is running as standalone.

# Viash 0.3.1 (2021-01-26): Add fields for specifying authors and the Docker registry

Add authors field to config, added registry fields to Docker platform config.

## NEW FEATURES

* Functionality: Added list of authors field. Example:

  ```yaml
  functionality:
    authors:
      - name: Bob Cando
        roles: [maintainer, author]
        email: bob@cando.com
        props: {github: bobcando, orcid: XXXAAABBB}
  ```

* `Docker`: Allow specifying the registry with `target_registry`. Example:

  ```yaml
  - type: docker
    image: bash:4.0
    target_registry: foo.io
    target_image: bar
    target_tag: 0.1
  ```

* `Docker`: `version` is now a synonym for `target_tag`.
  If both `version` and `target_tag` are not defined, `functionality.version` will
  be used instead.
  
* `Docker`: Can change the Docker Setup Strategy by specifying
  - in the yaml: `setup_strategy: xxx`
  - on command-line: `---docker_setup_strategy xxx` or `---dss xxx`
  
  Supported values for the setup strategy are:
  - alwaysbuild / build: build the image from the dockerfile (DEFAULT)
  - alwayscachedbuild / cachedbuild: build the image from the dockerfile, with caching
  - alwayspull / pull: pull the image from a registry
  - alwayspullelsebuild / pullelsebuild: try to pull the image from a registry, else build it
  - alwayspullelsecachedbuild / pullelsecachedbuild: try to pull the image from a registry, else build it with caching
  - ifneedbebuild: if the image does not exist locally, build the image
  - ifneedbecachedbuild: if the image does not exist locally, build the image with caching
  - ifneedbepull: if the image does not exist locally, pull the image
  - ifneedbepullelsebuild: if the image does not exist locally, pull the image else build it
  - ifneedbepullelsecachedbuild: if the image does not exist locally, pull the image else build it with caching
  - donothing / meh: do not build or pull anything
  
## MAJOR CHANGES

* License: viash is now licensed under GPL-3.

## MINOR CHANGES

* CLI: Allow parameters before and after specifying a viash config yaml. For example, 
  both following commands now work. Up until now, only the latter would work.
  - `viash run config.vsh.yaml -p docker`
  - `viash run -p docker config.vsh.yaml`

* Functionality: Arguments field can now be omitted.

* Scripts: Wrapped scripts now contain a minimal header at the top.

## BUG FIXES

* `NXF viash build`: Do not assume each config yaml has at least one test.

* Scripts: Fix Docker `chown` failing when multiple outputs are defined (#21).

* JavaScriptRequirements: Fix type getting set to "python" when unparsing.

* `viash run . ---debug`: Debug session should now work again

* Native `---setup`: Fix missing newlines when running native ---setup commands.

* Main: Fix crashing when no arguments are supplied.

* Namespace: Show error message when the config file can't be parsed.

* Executable resource: Fix Docker automount handling for Executable resources.

## TESTING

* YAML: Test invertibility of parsing/unparsing config objects.

# Viash 0.3.0 (2020-11-24): Combine functionality and platform into one config, remove temporary files

`config.vsh.yaml` is the new standard format, temporary files are removed when using run and test commands.

## BREAKING CHANGES

* File format `functionality.yaml` is no longer supported. Use `config.vsh.yaml` or `script.vsh.R/py/...` instead.

* `viash run` and `viash test`: By default, temporary files are removed when the execution succeeded, otherwise they are kept. 
  This behaviour can be overridden by specifying `--keep true` to always keep the temporary files, and `--keep false` to always remove them.

* `NXF`: `function_type: todir` now returns the output directory on the `Channel` rather than its contents.

## NEW FEATURES

* Added `viash ns test`: Run all tests in a particular namespace. For each test, the exit code and duration is reported. Results can be written to a tsv file.
* Added support for JavaScript scripts.
* Added support for Scala scripts.
* `NXF`: publishing has a few more options:
  - `publish`: Publish or yes (default is false)
  - `per_id`: Publish results in directories containing the unique (sample) ID (default is true)
  - `path`: A prefix path for the results to be published (default is empty)
* Functionality resources and tests: Allow copying whole directories instead of only single files. Also allow to rename the destination folder by specifying a value for 'dest'.
* Platform R / Python dependencies: Allow running a simple command.

## MAJOR CHANGES

* The `-P <platform>` parameter will be deprecated. For now, all `-P` values are simply passed to `-p`.
* `viash ns build` and `viash ns test`: Now use all available platforms if `-p` is not specified.
* By default, python packages will not be installed as user. Use `user: true` to modify this behaviour.

## MINOR CHANGES

* Name of autogenerated Docker image is now `ns/tool`.
* Internal changes to make it easier to extend viash with more scripting languages.
* `NXF`: Default image is now `ns/tool` for consistency.
* `NXF`: Repurpose `asis` function type for having simple publishing steps (see docs).
* `NXF`: Add component name to main `process` name
* R dependencies: by default, do not reinstall Bioconductor packages. Set `bioc_force_install: true` to revert this behaviour.

## BUG FIXES

* `viash build`: Do not display error messages when pwd is not a git repository.

## TESTING

* `viash test`: Add tests for `viash test` functionality.

# Viash 0.2.2 (2020-09-22): Generation of placeholder code now possible without VIASH START and VIASH END

Allow generating placeholder without VIASH START/VIASH END blocks.

A script does not need to contain a `VIASH START`/`VIASH END` block in order to function.

Previously, each script had to contain a codeblock as follows:

  ```r
  ## VIASH START
  par <- list(
    input = "foo",
    output = "bar
  )
  ## VIASH END
  ```

## MINOR CHANGES

* Allow generating placeholder without VIASH START/VIASH END blocks.

## BUG FIXES

* `viash ns build`: Some platforms would sometimes not be detected.
* `viash run`: Avoid error when no arguments need to be chowned.

# Viash 0.2.1 (2020-09-11): Docker chown by default

## Docker chown by default

Running a script using a Docker platform will now chown output files by default, as well as any temporary files. You can turn off this feature by specifying `chown: false` in the yaml of a Docker platform.

## [NXF] Data references

Data references in Map form can now have values being lists. In other words, we can have multiple options which have one or more values.

## viash ns build -P docker --parallel --setup

`viash ns build` has been greatly improved! You can automatically build the docker container by adding `--setup` to the command, as well as make the whole thing run in parallel using the `--parallel` or `-l` flag.

To build a docker container, you can run either of the following:

  ```bash
  viash run -f path/to/config.yaml -P docker -- ---setup
  viash build -f path/to/functionality.yaml -P docker -o target/docker/path/to --setup
  ```

Note that the first will only build the docker container, whereas the second will build the executable and then build the docker container.

To build a lot of them all at once, run:

  ```bash
  viash ns build -P docker --parallel --setup
  ```

## Custom order of platform requirements

You can now choose the order in which platform requirements are installed!

Before:

  ```yaml
  type: docker
  image: rocker/tidyverse
  target_image: "viash_test/r"
  r:
    cran:
    - optparse
    github:
    - dynverse/dynutils@devel
    bioc:
    - limma
  apt:
    packages:
    - libhdf5-serial-dev
  docker:
    build_arg:
    - GITHUB_PAT="$GITHUB_PAT"
    run:
    - git clone --depth 1 https://github.com/data-intuitive/viash_docs.git && rm -r viash_docs/.git
  ↑ in which order will these three components be run? Who knows!
  ```

Now:

  ```yaml
  type: docker
  image: rocker/tidyverse
  target_image: "viash_test/r"
  setup:
  - type: docker
    build_arg:
    - GITHUB_PAT="$GITHUB_PAT"
  - type: apt
    packages:
    - libhdf5-serial-dev
  - type: r
    cran:
    - optparse
    - dynutils
    github:
    - rcannood/princurve@devel
    bioc:
    - limma
  - type: docker
    run:
    - git clone --depth 1 https://github.com/data-intuitive/viash_docs.git && rm -r viash_docs/.git
  ```

This will ensure that the setup instructions are installed in the given order.

## NEW FEATURES

* `NXF`: Data references in Map form can now have values being lists. In other words, we can have multiple options which have one or more values.
* `viash ns build`: Added --parallel and --setup flag.
* `viash build`: Added --setup flag.
* Allow changing the order of setup commands using the `setup:` variable.
* (HIDDEN) Do not escape `${VIASH_...}` elements in default values and descriptions!

## MINOR CHANGES

* Remove `---chown` flag, move to `platform.docker.chown`; is set to true by default.
* Perform chown during both run and test using a Docker platform.

## BUG FIXES

* Issue trying to parse positional arguments even when none is provided.

# Viash 0.2.0 (2020-09-01): Autoresolve docker paths

## Changes to functionality metadata

- Added version attribute

### Autoresolve docker paths

Arguments of type: file are processed to automatically create a mount in docker. More specifically, when you pass an argument value: `--input /path/to/file`, this will be processed such that the following parameters are passed to docker:

  ```bash
  docker run -v /path/to:/viash_automount/path/to ... --input /viash_automount/path/to/file
  ```

If, for some reason, you need to manually specify a mount, you can do this with `---mount /path/to/mount:/mymount`.

### Argument multiplicity

For all parameter types (except for `boolean_true` and `boolean_false`), you can specify `multiple: true` in order to turn this argument into an array-based argument. What this does is allow you to pass multiple values for this argument, e.g. `--input file1 --input file2 --input file3:file4:file5`.

The default separator is `:` but this can be overridden by changing the separator by setting it to `multiple_sep: ","` (for example).

### New format

Viash now supports placing the functionality.yaml, platform*.yaml(s) and script into a single file. For example, this could be a merged script.R:

  ```r
  #' functionality:
  #'   name: r-estimate
  #'   arguments: ...
  #' platforms:
  #' - type: native
  #' - type: docker
  #'   image: rocker/tidyverse
  library(tidyverse)
  cat("Hello world!\n")
  ```

Instead of running:

  ```bash
  viash run -f functionality.yaml -p platform_docker.yaml -- arg1
  ```

With this format, you can now run:

  ```bash
  viash run script.R                     # run script.R with the first platform
  viash run -P docker script.R           # run script.R with the platform called 'docker' with the large P argument
  # use small p to override the platform with a custom yaml:
  viash run -p common_resources/platform_docker.yaml script.R
  # note that any arguments for the run command (e.g. -p or -P) should come before the script.R, as script.R is considered a trailing argument.
  ```

## NEW FEATURES

* Allow (optional) version attributes in `functionality.yaml` and `platform.yaml`.
* Allow testing a component with the `viash test` functionality. Tests are executed in a temporary directory on the specified platform. The temporary directory contains all the resource and test files. 
* `viash --version`: Add flag for printing the version of viash.
* Allow fetching resources from URL (http:// and https://)
* Allow retrieving functionality and platform YAMLs from URL.
* For docker containers, autoresolve path names of files. Use `---v path:path` or `---volume path:path` to manually mount a specific folder.
* Implement parameter multiplicity. 
  Set `multiple: true` to denote an argument to have higher multiplicity. 
  Run `./cmd --foo one --foo two --foo three:four` in order for multiple values to be added to the same parameter list.
* Added a new format for defining functionality in which the user passes the script in which the functionality and platforms are listed as yaml headers.
* A `---chown` flag has been added to Docker executables to automatically change the ownership of output files to the current user.
* `viash ns build`: A command for building a whole namespace.
* `NXF`: Join operations are now fully supported by means of `multiple`.
* `NXF`: Modules that perform joins can take either arrays (multiple input files or the same type to be joined) or hashes (multiple input files passed using different options on the CLI). Please refer to the docs for more info.

## MAJOR CHANGES

* Remove passthrough parameters.
* Since CLI generation is now performed in the outer script, `viash pimp` has been deprecated.
* Write out meta.yaml containing viash run information as well as the original `functionality.yaml` and `platform.yaml` content.
* Renamed `viash export` to `viash build`.

## MINOR CHANGES

* `viash run` and `viash test`: Allow changing the temporary directory by defining `VIASH_TEMP` as a environment variable. Temporary directories are cleaned up after successful executions.
* `viash run` and `viash test`: Exit(1) when execution or test fails.
* `viash build`: Add -m flag for outputting metadata after build.
* `viash run`: Required parameters can have a default value now. Produce error when a required parameter is not passed, even when a default is provided.
* `NXF`: _Modules_ are now stored under `target/nextflow` by default

## BUG FIXES

* `NXF`: Correctly escape path variable when running NXF command.
* `NXF`: Surround parameters with quotes when running NXF command.

## INTERNAL CHANGES

* Move CLI from inner script to outer script.
* Renamed Target to Platform
* Renamed Environment to Requirements

# Viash 0.1.0 (2020-05-14): Changes to functionality and the native/docker platforms

## Changes to functionality.yaml

* ftype has been renamed to function_type. The value for this field is also being checked.
* platform has been removed.
* Instead, the first resource listed is expected to have `type: r_script`, `type: bash_script`, `type: python_script`, or `type: executable`. The other resources are expected to have `type: file` by default, and are left untouched by Viash.
* in the arguments, field `flagValue` has been removed. Instead, use `type: boolean_true` and `type: boolean_false` to achieve the same effect.

## Changes to platform_(docker/native).yaml

* The `r: packages:` field has been renamed to `r: cran:`.

## MAJOR CHANGES

* Refactoring of the Functionality class as discussed in VIP1 (#1). This has resulted in a lot of internal changes, but the changes with regard to the yaml definitions are relatively minor. See the section below for more info.

## MINOR CHANGES

* Updated the functionality.yamls under `atoms/` and `src/test/` to reflect these aforementioned changes.
* Allow for bioconductor and other repositories in the R environment.
* Add support for pip versioning syntax.

## BUG FIXES

* Do not quote passthrough flags.
* Allow for spaces inside of Docker volume paths.

## DOCUMENTATION

* Updated the README.md.
* Provide some small examples at `doc/examples`.

# Viash 0.0.1 (2020-05-05): Initial release

* Initial proof of concept.<|MERGE_RESOLUTION|>--- conflicted
+++ resolved
@@ -44,11 +44,10 @@
 
 * `helpers.Format`: Add a helper for the Format helper object (PR #466).
 
-<<<<<<< HEAD
+
 * `BashWrapper`: Add 'warnFlag' parameter to allow turning off warnings (PR #467).
-=======
+
 * `testbench`: Use config deriver to create config variants for testing (PR #498). This reduces the amount of config files that need to be maintained.
->>>>>>> 4d8752e6
 
 ## BUG FIXES
 
