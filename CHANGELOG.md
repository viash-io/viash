# Viash 0.x.x (yyyy-MM-dd): TODO Add title

TODO add summary

## BREAKING CHANGES

* `runners` and `engines`: The usage of `platforms` is deprecated and instead these are split into `runners` and `engines` (PR #510). 
  The `platforms` field is still supported but will be removed in a future release.
  In brief, the `native platform` became a `native engine` and `docker platform` became a `docker engine`.
  Additionally, the `native platform` and `docker platform` became a `executable runner`, `nextflow platform` became a `nextflow runner`.
  The fields of `docker platform` is split between `docker engine` and `docker runner`: `port`, `workdir`, `setup_strategy`, and `run_args` are captured by the `runner` as they define how the component is run. The other fields are captured by the `engine` as they define the environment in which the component is run. One exception is `chown` which is rarely set to false and is now always enabled.

<<<<<<< HEAD
## MINOR CHANGES

* `logging`: Preserve log order of StdOut and StdErr messages during reading configs in namespaces (PR #571).
=======
## NEW FUNCTIONALITY

* `export json_schema`: Add a `--strict` option to output a subset of the schema representing the internal structure of the Viash config (PR #564).

* `config view` and `ns list`: Do not output internal functionality fields (#564). Additionally, add a validation that no internal fields are present when reading a Viash config file.

## MINOR CHANGES

* `testbenches`: Add testbenches for local dependencies (PR #565).

* `testbenches`: Refactor testbenches helper functions to uniformize them (PR #565).

## BUG FIXES

* `__merge__`: Handle invalid yaml during merging (PR #570). There was not enough error handling during this operation. Switched to the more advanced `Convert.textToJson` helper method.
>>>>>>> 7f1cf9b3
  
# Viash 0.8.0-RC5 (2023-10-11): Fix run workflow

This part of the changelog will be removed.

* fix run workflow

* fix 'safe'join helper function

* fix 'safe'join helper once more

* fix wf factory

# Viash 0.8.0-RC4 (2023-10-10): Refactor Nextflow helper functions

This part of the changelog will be removed.

## MAJOR CHANGES

* `NextflowPlatform`: Refactoring of helper functions (PR #557).
  - Cleaned up `processConfig()`: Removed support for `functionality.inputs` and `functionality.outputs`
  - Cleaned up `processConfig()`: Removed support for `.functionality.argument_groups[].argument` containing a list of argument ids as opposed to the arguments themselves.
  - Rewrote `--param_list` parser.
  - Removed unused function `applyConfig()` and `applyConfigToOneParamSet()`.
  - Refactored `channelFromParams()` to make use of new helper functions.
  - Removed deprecated `paramsToChannel()`, `paramsToList()`, `viashChannel()`.
  - Deprecated `preprocessInputs()` -- use the wrapped Viash Nextflow functionality instead.
  - Refactored `preprocessInputs()` to make use of new helper functions.
  - Reprecated run arguments `map`, `mapData`, `mapPassthrough`, `renameKeys`.


# Viash 0.8.0-RC3 (2023-10-07): More bugfixes, more Nextflow functionality

This release contains more bugfixes related to the Nextflow code generation functionality.
It also adds a new `runIf` argument to the `NextflowPlatform` which allows for conditional execution of modules.

## NEW FUNCTIONALITY

* `NextflowPlatform`: Added new `.run()` argument `runIf` - a function that determines whether the module should be run or not (PR #553).
  If the `runIf` closure evaluates to `true`, then the module will be run. Otherwise it will be passed through without running.

## MINOR CHANGES

* `NextflowPlatform`: Rename internal VDSL3 variables to be more consistent with regular Viash component variables and avoid naming clashes (PR #553).

## BUG FIXES

* `export cli_autocomplete`: Fix output script format and hide `--loglevel` and `--colorize` (PR #544). Masked arguments are usable but might not be very useful to always display in help messages.

# Viash 0.8.0-RC2 (2023-10-04): Some bugfixes

Some bugfixes related to the new dependencies and Nextflow code generation functionality.

This part of the changelog will be removed.

# Viash 0.8.0-RC1 (2023-10-02): Nextflow workflows and dependencies

Nextflow workflows definitions are picked up by Viash and assembled into a functional Nextflow workflow, reducing the amount of boilerplate code needed to be written by the user.
We added new 'dependencies' functionality to allow for more advanced functionality to be offloaded and re-used in components and workflows.

## BREAKING CHANGES

* `NextflowPlatform`: Changed the default value of `auto.simplifyOutput` from `true` to `false` (#522, PR #518). With `simplifyOutput` set to `true`, the resulting Map could be simplified into a `File` or a `List[File]` depending on the number of outputs. To replicate the previous behaviour, add the following config mod to `_viash.yaml`:

  ```yaml
  config_mods: |
    .platforms[.type == 'nextflow'].auto.simplifyOutput := true
  ```

* `VDSL3Helper.nf`: Removed from the Viash jar file (PR #518). Its functions have been moved to `WorkflowHelper.nf`.

* `DataflowHelper.nf`: Added deprecation warning to functions from this file (PR #518).

* `preprocessInputs()` in `WorkflowHelper.nf`: Added deprecation warning to `preprocessInputs()` because this function causes a synchronisation event (PR #518).

* `author.props`: Removed deprecated `props` field (PR #536). Deprecated since 0.7.4.

## NEW FUNCTIONALITY

* `dependencies`: Add `dependencies` and `repositories` to `functionality` (PR #509). 
  The new functionality allows specifying dependencies and where to retrieve (repositories) them in a component, and subsequentially allows advanced functionality to be offloaded and re-used in scripts and projects. This is alike e.g. `npm`, `pip` and many others. A big difference is that we aim to provide the needed boilerplate code to ease the usage of the dependencies in scripts, workflows and pipelines.
  Note that the dependency is required to be a built Viash component or project and not a random file or code project found externally. This is needed to provide the necessary background information to correctly link dependencies into a component.

* `NextflowScript` & `NextflowPlatform`: Merged code for merging the `main.nf` files for VDSL3 components and wrapped Nextflow workflows (PR #518).
  By aligning the codebase for these two, wrapped Nextflow workflows are more similar to VDSL3 components. For example, you can override the behaviour of a
  wrapped Nextflow workflow using the `.run()` method. Status of a workflows `.run()` arguments:

  - Works as intended: `auto.simplifyInput`, `auto.simplifyOutput`, `fromState`, `toState`, `map`, `mapData`, `mapPassthrough`, `filter`, `auto.publish = "state"`
  - Does not work (yet): `auto.transcript`, `auto.publish = true`, `directives`, `debug`.

  In a next PR, each of the dependencies will have their values overridden by the arguments of the `.run`.

* `NextflowPlatform`: The data passed to the input of a component and produced as output by the component are now validated against the arguments defined in the Viash config (PR #518).

* `NextflowPlatform`: Use `stageAs` to allow duplicate filenames to be used automatigically (PR #518).

* `NextflowPlatform`: When wrapping Nextflow workflows, throw an error if the IDs of the output channel doesn't match the IDs of the input channel (PR #518).
  If they don't, the workflow should store the original ID of the input tuple in the in the `_meta.join_id` field inside the state as follows:
  Example input event: `["id", [input: file(...)]]`,
  Example output event: `["newid", [output: file(...), _meta: [join_id: "id"]]]`


## MAJOR CHANGES

* `WorkflowHelper.nf`: The workflow helper was split into different helper files for each of the helper functions (PR #518).
  For now, these helper files are pasted together to recreate the `WorkflowHelper.nf`.
  In Viash development environments, don't forget to run `./configure` to start using the updated Makefile.

* `NextflowPlatform`: Set default tag to `"$id"` (#521, PR #518).

## MINOR CHANGES

* `NextflowPlatform`: Throw error when unexpected keys are passed to the `.run()` method (#512, PR #518).

* `Testbenches`: Add testbenches for the new `dependencies` functionality and other small coverage improvements (PR #524).

* `NextflowPlatform`: Use `moduleDir` instead of `projectDir` to determine the resource directory.

## DOCUMENTATION

* Minor fixes to VDSL3 reference documentation (PR #508).

## BUG FIXES

* `WorkflowHelper.nf`: Only set default values of output files which are **not already set**, and if the output file argument is **not required** (PR #514).

* `NextflowPlatform`: When using `fromState` and `toState`, do not throw an error when the state or output is missing an optional argument (PR #515).

# Viash 0.7.5 (2023-08-11): Minor breaking changes and new features

This release contains minor breaking change due to deprecated or outdated functionality being removed.

New functionality includes:

  - Export a JSON schema for the Viash config with `viash export json_schema`

  - Export a Bash or Zsh autocomplete script with `viash export cli_autocomplete`

  - Nextflow VDSL3 modules now have a `fromState` and `toState` argument to allow for better control of the data that gets passed to the module and how the state is managed in a Nextflow workflow.

## BREAKING CHANGES

* `viash export cli_schema`: Added `--format yaml/json` argument, default format is now a YAML (PR #448).

* `viash export config_schema`: Added `--format yaml/json` argument, default format is now a YAML (PR #448).

* `NextflowLegacyPlatform`: Removed deprecated code (PR #469).

* `viash_*`: Remove legacy viash_build, viash_test and viash_push components (PR #470).

* `ComputationalRequirements`, `Functionality`, `DockerPlatform`, `DockerRequirements`: Remove documentation of removed fields (PR #477).

## NEW FUNCTIONALITY

* `viash export json_schema`: Export a json schema derived from the class reflections and annotations already used by the `config_schema` (PR #446).

* `viash export config_schema`: Output `default` values of member fields (PR #446).

* `CI`: Test support for different Java versions on GitHub Actions (PR #456). Focussing on LTS releases starting from 11, so this is 11 and 17. Also test latest Java version, currently 20.

* `viash test` and `viash ns test`: add `--setup` argument to determine the docker build strategy before a component is tested (PR #451).

* `viash export cli_autocomplete`: Export a Bash or Zsh autocomplete script (PR #465 & #482).

* `help message`: Print the relevant help message of (sub-)command when `--help` is given as an argument instead of only printing the help message when it is the leading argument and otherwise silently disregarding it (initially added in PR #472, replaced by PR #496). This is a new feature implemented in Scallop 5.0.0.

* `Logging`: Add a Logger helper class (PR #485 & #490). Allows manually enabling or disabling colorizing TTY output by using `--colorize`. Add provisions for adding debugging or trace code which is not outputted by default. Changing logging level can be changed with `--loglevel`. These CLI arguments are currently hidden.

* `NextflowPlatform`: Nextflow VDSL3 modules now have a `fromState` and `toState` argument to allow for better control of the data that gets passed to the module and how the state is managed in a Nextflow workflow (#479, PR #501).

## MINOR CHANGES

* `PythonScript`: Pass `-B` to Python to avoid creating `*.pyc` and `*.pyo` files on importing helper functions (PR #442).

* `viash config`: Special double values now support `+.inf`, `-.inf` or `.nan` values (PR #446 and PR #450). The stringified versions `"+.inf"`, `"-.inf"` or `".nan"` are supported as well. This is in line with the yaml spec.

* `system environment variables`: Add wrapper around `sys.env` and provide access to specific variables (PR #457). Has advantages for documentation output and testbenches.

* `testbench`: Added some minor testbenches to tackle missing coverage (PR #459, #486, #488, #489, #492 & #494).

* `viash export config_schema`: Simplify file structure (PR #464).

* `helpers.Format`: Add a helper for the Format helper object (PR #466).

* `testbench`: Use config deriver to create config variants for testing (PR #498). This reduces the amount of config files that need to be maintained.

## BUG FIXES

* `viash config`: Validate Viash config Yaml files better and try to give a more informative error message back to the user instead of a stack trace (PR #443).

* `viash ns build`: Fix the error summary when a setup or push failure occurs. These conditions were not displayed and could cause confusion (PR #447).

* `testbench`: Fix the viash version switch test bench not working for newer Java versions (PR #452).

* `malformed input exception`: Capture MalformedInputExceptions when thrown by reading files with invalid Ascii characters when unsupported by Java (PR #458).

* `viash project file parsing`: Give a more informative message when the viash project file fails to parse correctly (PR #475).

* `DockerPlatform`: Fix issue when mounting an input or output folder containing spaces (PR #484).

* `Config mod`: Fix a config mod where the filter should execute multiple deletes (PR #503).

## DOCUMENTATION

* `NextflowPlatform`: Add documentation for the usage and arguments of a VDSL3 module (PR #501).

## INTERNAL CHANGES

* `NextflowVDSL3Platform`: Renamed to `NextflowPlatform` (PR #469).

* Rename mentions of `NextFlow` to `Nextflow` (PR #476).

* `Reference static pages`: Move `.qmd` files from the website to a local folder here; `docs/reference` (PR #504). This way we can track behaviour changes that need to be documented locally.

# Viash 0.7.4 (2023-05-31): Minor bug fixes and minor improvements to VDSL3

Some small fixes and consistency improvements.
A few Quality of Life improvements were made e.g. to override the Docker `entrypoint` when working with Nextflow and providing default labels when building a Nextflow workflow.

## NEW FUNCTIONALITY

* Add default labels in Nextflow config files that set default values for cpu and memory settings (PR #412). Values are more or less logarithmically spaced (1, 2, 5, 10, ...).

* `Author`: Added `info` field to authors. Deprecated `props` field (PR #423).

* `viash config view` and `viash ns list`: Set the `.info.output` path when a platform argument is provided.

* `viash ns exec`: Added two more fields:

  - `{output}`: path to the destination directory when building the component
  - `{abs-output}`: absolute path to the destination directory when building the component

* `DockerPlatform`: Add `entrypoint` and `cmd` parameters to the docker platform config that allows overriding the default docker container settings (PR #432).

## MINOR CHANGES

* `Nextflow VDSL3`:
  - Add profiles to the Nextflow Config file when the main script is a `NextflowScript` (#408).
  - Add a `script` parameter in Nextflow Config file to add a single string or list of strings to the `nextflow.config` (PR #430).

* `Scripts`: Remove the `entrypoint` parameter for all script types except `NextflowScript` (#409). All these scripts had to check individually whether the parameter was unset, now it can be done in the `Script` apply method.

* `schema export`:
  - Restructure Nextflow-Directives, -Auto and -Config into a `nextflowParameters` group (PR #412). Previously only NextflowDirectives was exposed.
  - Restructure the format to group authors & computational requirements together with functionality (PR #426).
  - Restructure the Viash Config and Project Config pages under a `config` category (PR #426).
  - Add references in Functionality and Nextflow VDSL3 to the new documentation pages (PR #426).
  - Add description and/or examples for platforms and requirements (PR #428).

## BUG FIXES

* `viash config inject`: Fix an empty line being added at the script start for each time `viash config inject` was run (#377).

* `WorkflowHelper`: Fixed an issue where passing a remote file URI (for example `http://` or `s3://`) as `param_list` caused `No such file` errors.

* `BashWrapper`: Fix escaping of the included script where a line starting with a pipe character with optional leading spaces is stripped of the leading spaces and pipe character.
  This was quite unlikely to happen except when `viash config inject` was called on a Nextflow Script, which lead to no real config code being injected however workflows were getting corrupted. (#421)

* `Deprecation testbench`: Add missing classes to be checked (PR #426).

# Viash 0.7.3 (2023-04-19): Minor bug fixes in documentation and config view

Fix minor issues in the documentation and with the way parent paths of resources are printed a config view.

## BUG FIXES

* `DockerPlatform`: Fixed example in documentation for the `namespace_separator` parameter (PR #396).

* `viash config view`: Resource parent paths should be directories and not file (PR #398).


# Viash 0.7.2 (2023-04-17): Project-relative paths and improved metadata handling

This update adds functionality to resolve paths starting with a slash as relative to the project directory, improves handling of info metadata in the config, and fixes to the operator precedence of config mods.

## NEW FUNCTIONALITY

* Resolve resource and merge paths starting with a slash (`/`) as relative to the project directory (PR #380). To define absolute paths (which is not recommended anyway), prefix the path with the `file://` protocol. Examples:

  - `/foo` is a file or directory called `foo` in the current project directory.
  - `file:/foo` is a file or directory called `foo` in the system root.

## MINOR CHANGES

* `viash config view`: Do not modify (e.g. strip empty fields) of the `.functionality.info` and `.functionality.arguments[].info` fields (#386).

## BUG FIXES

* `ConfigMods`: Fix operator precedence issues with conditions in the config mod parsers (PR #390).

## INTERNAL CHANGES

* Clean up unused code (PR #380).

* Move circe encoders/decoders for File and Path from `io.viash.functionality.arguments` to `io.viash.helpers.circe` (PR #380).

* Store the project root directory (that is, the directory of the `_viash.yaml`) in a ViashProject object (PR #380).

* Tests: Reworked language tests to be grouped in their own subfolder and split off the bash language test from the general `testbash` folder (PR #381).

* Tests: Add additional language tests for `viash config inject` (PR #381).

* Tests: Added test for `io.viash.helpers.IO` (PR #380).


# Viash 0.7.1 (2023-03-08): Minor improvements to VDSL3 and schema functionality.

This is a minor release which improves caching in VDSL3 components and changes the formats of the schema files for the Viash config and CLI.

## MINOR CHANGES

* `DataflowHelper`: Add assertions and `def`s.

## BUG FIXES

* `VDSL3`: Only the first two elements from an event in a channel are now passed to a process. This avoids calculating cache entries based on arguments that are not used by the process, causing false-negative cache misses.

* `config_schema`:
  - Correct some incorrect markdown tags.
  - Add project config.
  - Correct documentation/markdown tags to the correct order.
  - Add summary description and example for 'resource' and 'argument', to be used on the reference website.
  - Add documentation for the Nextflow directives.

* `cli_schema`: Correct documentation/markdown tags to the correct order.

# Viash 0.7.0 (2023-02-28): Major code cleanup and minor improvements to VDSL3

* Default namespace separator has been changed from `_` to `/`. This means 
  Docker images will be named `<Registry>/<Organization>/<Namespace>/<Name>`
  by default. For example, `ghcr.io/openpipelines-bio/mapping/cellranger_count`
  instead of `ghcr.io/openpipelines-bio/mapping_cellranger_count`.

* Removed deprecated code of unused functionality to simplify code.
  - Shorthand notation for specitying input/output arguments
  - Shorthand notation for specifying Docker requirements
  - Legacy Nextflow platform

* Improvements in VDSL3 and the Nextflow Workflow Helper to make behaviour
  more predictable and fixing some bugs in the meantime. Run the following
  to get access to the updated helpers:

  ```bash
  WF_DIR="src/wf_utils"
  [[ -d $WF_DIR ]] || mkdir -p $WF_DIR
  viash export resource platforms/nextflow/ProfilesHelper.config > $WF_DIR/ProfilesHelper.config
  viash export resource platforms/nextflow/WorkflowHelper.nf > $WF_DIR/WorkflowHelper.nf
  viash export resource platforms/nextflow/DataflowHelper.nf > $WF_DIR/DataflowHelper.nf
  ```

* Improvements to test benches and several bug fixes.

## BREAKING CHANGES

* Viash config: Previously deprecated fields are now removed.
  - `functionality.inputs`: Use `arguments` or `argument_groups` instead.
  - `functionality.outputs`: Use `arguments` or `argument_groups` instead.
  - `functionality.tests`: Use `test_resources` instead. No functional difference.
  - `functionality.enabled`: Use `status: enabled` instead.
  - `functionality.requirements.n_proc`: Use `cpus` instead.
  - `platforms.DockerPlatform.privileged`: Add a `--privileged` flag in `run_args` instead.
  - `platforms.DockerPlatform.apk`: Use `setup: [{ type: apk, packages: ... }]` instead.
  - `platforms.DockerPlatform.apt`: Use `setup: [{ type: apt, packages: ... }]` instead.
  - `platforms.DockerPlatform.yum`: Use `setup: [{ type: yum, packages: ... }]` instead.
  - `platforms.DockerPlatform.r`: Use `setup: [{ type: r, packages: ... }]` instead.
  - `platforms.DockerPlatform.python`: Use `setup: [{ type: python, packages: ... }]` instead.
  - `platforms.DockerPlatform.docker`: Use `setup: [{ type: docker, run: ... }]` instead.
  - `platforms.DockerPlatform.docker.setup.resources`: Use `setup: [{ type: docker, copy: ... }]` instead.
  - `platforms.NextflowLegacy`: Use the Nextflow VDSL3 platform instead.
  - `functionality.ArgumentGroups`: No longer supports strings referring to arguments in the `arguments:` section.
    Instead directly put the arguments inside the argument groups.

* `viash_install`: The bootstrap script has been reworked in line with the project config introduced in 0.6.4:

    * The default location for installing the Viash executable is now `./viash` (was: `bin/viash`).
    * The new `viash_install` support `--output` and `--tag`.
    * The various settings that existed in `viash_install` (organisation, tag, ...) are moved to the project config.

  Please note that this new `viash_install` bootstrap script can be run from the CLI using:

    ```
    curl -fsSL dl.viash.io | bash
    ```
  The old `get.viash.io` is still available but points to the version 0.6.7 version of this component and is deprecated.

* `WorkflowHelper`: `paramsToList`, `paramsToChannel` and `viashChannel` are now deprecated and will be removed in a future release.

* `viash (ns) build`: Change the default value of the namespace separator in a Docker platform from `_` to `/`. 
  Add `".platforms[.type == 'docker'].namespace_separator := '_'"` to the project config `_viash.yaml` to revert to the previous behaviour.

## MAJOR CHANGES

* `VDSL3`: now uses the newly implemented `channelFromParams` and `preprocessInputs` instead of `viashChannel`.

## NEW FEATURES

* `WorkflowHelper`: Added `preprocessInputs` and `channelFromParams` to replace `paramsToList`, `paramsToChannel` and `viashChannel`. This refactor allows processing parameters that are already in a Channel using `preprocessInputs`, which is necessary when passing parameters from a workflow to a subworkflow in a Nextflow pipeline.

## MINOR CHANGES

* `Main`: Capture build, setup and push errors and output an exit code.

* `File downloading`: Add check to pre-emptively catch file errors (e.g. 404).

* `Scala`: Updated to Scala 2.13 and updated several dependencies.

* `Main`: Improve `match` completeness in some edge cases and throw exceptions where needed.

* `Changelog`: Reformat the changelog to a more structured format.
  For every release, there is now a date, title, and summary.
  This both improves the changelog itself but can then also be used to postprocess the CHANGELOG programmatically.

* `VDSL3`: Add a default value for `id` when running a VDSL3 module as a standalone pipeline.

* `TestBenches`:
  - Verify switching of Viash versions
  - Prepare ConfigDeriver by copying base resources to the targetFolder. Use cases so far showed that it's always required and it simplifies the usage.
  - Remove some old & unmaintained IntelliJ Idea `editor-fold` tags. Given that the testbenches were split up, these were broken but also no longer needed.
  - Add 2 testbenches for computational requirements when running `viash run` or `viash test`.
  - Added tests for different values for the `--id` and `--param_list` parameters of VDSL3 modules.

* `viash test`: Use `test` as a random tag during testing, instead of `test` plus a random string.

## BUG FIXES

* `WorkflowHelper`: fixed where passing a relative path as `--param_list` would cause incorrect resolving of input files.

* `Testbenches`: Fix GitTest testbench to correctly increment temporary folder naming and dispose them after the test finishes.

* `viash xxx url`: Fix passing a url to viash as the config file to process. Add a short testbench to test principle functionality.

* `Testbenches`: Simplify `testr` container.

* `Main`: Improve error reporting to the user in some cases where files or folders can't be found. Depending on the thrown exception, more or less context was given.

* `VDSL3`: Create parent directory of output files before starting the script.

# Viash 0.6.7 (2022-12-14): A minor release with several QoL improvements

Another minor release which contains several quality of life improvements for the Nextflow VDSL3 platform, as well as automated warnings for deprecated functionality.

## MINOR CHANGES

* `NextflowPlatform`: Create directories during a stub run when output path is a nested directory (PR #314).

* Automatically generate a warning for deprecated parameters while parsing a .viash.yaml configuration file using the inline documentation deprecation annotations.

* Add a "planned removal" field in the deprecation annotations.

* Add testbenches to verify proper formatting of the deprecation versions and compare current version to the planned removal version so no deprecated parameters get to stick around beyond what was planned.

* `NextflowPlatform`: Nextflow processes are created lazily; that is, only when running
  a Nextflow workflow (PR #321).

## BUG FIXES

* `NextflowPlatform`: Automatically split Viash config strings into strings of 
  length 65000 since the JVM has a limit (65536) on the length of string constants (PR #323).

# Viash 0.6.6 (2022-12-06): A small bugfix release

This release fixes an issue where stderr was being redirected to stdout.

## BUG FIXES

* Don't redirect stderr to stdout when switching Viash versions (#312).

# Viash 0.6.5 (2022-12-02): A small bugfix release

A small update which fixes an issue with `viash ns list` that was
introduced in Viash 0.6.3.

## BUG FIXES

* `viash ns list`: When the `-p <platform>` is defined, filter the 
  output by that platform.

# Viash 0.6.4 (2022-11-30): Add backwards compability by supporting switching to older Viash versions

This release adds features related to managing Viash projects and 
allows for better runtime introspection of Nextflow VDSL3 modules.

The most notable changes are:

* You can switch versions of Viash using the `VIASH_VERSION` 
  environment variable! Example:
  
  ```bash
  VIASH_VERSION=0.6.0 viash --version
  ```

  More importantly, you can specify the version of Viash you want
  in a project config. See below for more info.

* Introducing Viash project config files as an experimental feature.
  It allows storing project-related settings in a `_viash.yaml` 
  config file which you should store at the root of your repository.
  Example:

  ```yaml
  viash_version: 0.6.4
  source: src
  target: target
  config_mods: |
    .platforms[.type == 'docker'].target_registry := 'ghcr.io'
    .platforms[.type == 'docker'].target_organization := 'viash-io'
    .platforms[.type == 'docker'].namespace_separator := '/'
    .platforms[.type == 'docker'].target_image_source := 'https://github.com/viash-io/viash'
  ```

* It's now possible to specify in which order Viash will merge
  Viash configs. Example:

  ```yaml
  functionality:
    name: foo
    arguments:
      - __merge__: obj_input.yaml
        name: "--one"
      - __merge__: [., obj_input.yaml]
        name: "--two"
      - __merge__: [obj_input.yaml, .]
       name: "--three"
  ```

Please take note of the following breaking changes:

* Passing non-existent paths to a Viash component will cause the 
  component to generate an error when no file or folder is found.
  Set `must_exist` to `false` to revert to the previous behaviour.

* The arguments `--write_meta/-w` and `--meta/-m` no longer exist,
  because every `viash build/run/test` run will generate a 
  `.config.vsh.yaml` meta file.

## BREAKING CHANGES

* Config: Viash configs whose filenames start with a `.` are ignored (PR #291).

* `viash build`: `--write_meta/-m` and `--meta/-m` arguments have been removed. 
  Instead, the `.config.vsh.yaml` file is always created when building Viash components (PR #293).

* `FileArgument`: Default setting of `must_exist` was changed from `false` to `true`. 
  As such, the component will throw an error by default if an input file or output file
  is missing (PR #295).

* Config merging: `__inherits__` has been renamed to `__merge__`.

## NEW FUNCTIONALITY

* You can switch versions of Viash using the `VIASH_VERSION` 
  environment variable (PR #304)! Example:
  
  ```bash
  VIASH_VERSION=0.6.0 viash --version
  ```

* Traceability: Running `viash build` and `viash test` creates a `.config.vsh.yaml` file 
  by default, which contains the processed config of the component. As a side effect, 
  this allows for reading in the `.config.vsh.yaml` from within the component to learn 
  more about the component being tested (PR #291 and PR #293).

* `FileArgument`: Added `create_parent` option, which will check if the directory of an output
file exists and create it if necessary (PR #295).

## MINOR CHANGES

* `viash run`, `viash test`: When running or testing a component, Viash will add an extension
  to the temporary file that is created. Before: `/tmp/viash-run-wdckjnce`, 
  now: `/tmp/viash-run-wdckjnce.py` (PR #302).

* NextflowPlatform: Add `DataflowHelper.nf` as a retrievable resource in Viash (PR #301).

* NextflowPlatform: During a stubrun, argument requirements are turned off and
  the `publishDir`, `cpus`, `memory`, and `label` directives are also removed 
  from the process (PR #301).

* `NextflowPlatform`: Added a `filter` processing argument to filter the incoming channel after 
  the `map`, `mapData`, `mapId` and `mapPassthrough` have been applied (PR #296).

* `NextflowPlatform`: Added the Viash config to the Nextflow module for later introspection (PR #296).
  For example:
  ```groovy
  include { foo } from "$targetDir/path/foo/main.nf"

  foo.run(filter: { tup ->
    def preferredNormalization = foo.config.functionality.info.preferred_normalization
    tup.normalization_id == preferredNormalization
  })
  ```
## BUG FIXES

* `BashWrapper`: Don't overwrite meta values when trailing arguments are provided (PR #295).

## EXPERIMENTAL FEATURES

* Viash Project: Viash will automatically search for a `_viash.yaml` file in the directory of 
  a component and its parent directories (PR #294).

  Contents of `_viash.yaml`:
  ```yaml
  source: src
  target: target
  config_mods: |
    .platforms[.type == 'docker'].target_registry := 'ghcr.io'
    .platforms[.type == 'docker'].target_organization := 'viash-io'
    .platforms[.type == 'docker'].namespace_separator := '/'
    .platforms[.type == 'docker'].target_image_source := 'https://github.com/viash-io/viash'
  ```

* Config merging: Allow specifying the order in which Viash will merge configs (PR #289).
  If `.` is not in the list of inherited objects, it will be added at the end.

  Contents of `config.vsh.yaml`:
  ```yaml
  functionality:
    name: foo
    arguments:
      - __merge__: obj_input.yaml
        name: "--one"
      - __merge__: [., obj_input.yaml]
        name: "--two"
      - __merge__: [obj_input.yaml, .]
        name: "--three"
  ```

  Contents of `obj_input.yaml`:
  ```yaml
  type: file
  name: --input
  description: A h5ad file
  ```
  Output of `viash config view config.vsh.yaml` (stripped irrelevant bits):
  ```yaml
  functionality:
    arguments:
    - type: "file"
      name: "--one"
      description: "A h5ad file"
    - type: "file"
      name: "--input"
      description: "A h5ad file"
    - type: "file"
      name: "--three"
      description: "A h5ad file"
  ```
  

# Viash 0.6.3 (2022-11-09): Quality-of-life improvements in Viash.

This release features contains mostly quality of life improvements and some experimental functionality. Most notably:

* `viash ns list` now only returns a config just once instead of once per platform.

* A functionality's info field can contain any data structures. An `.info` field was added to arguments as well.

* Bug fixes for using Viash with podman, Nextflow>=22.10 and R<4.0.

* Experimental support for inheriting from config partials.

## MAJOR CHANGES

* `Config`: Made major internal changes w.r.t. how config files are read and at which point a platform (native, docker, nextflow)
  is applied to the functionality script. The only visible side effect is that 
  `viash ns list` will output each config only once instead of multiple times.

* `Functionality`: Structured annotation can be added to a functionality and its arguments using the `info` field. Example:
  ```yaml
  functionality:
    name: foo
    info:
      site: https://abc.xyz
      tags: [ one, two, three ]
    arguments:
      - name: --foo
        type: string
        info:
          foo: bar
          a:
            b:
              c
  ```

## MINOR CHANGES

* `BashWrapper`: Allow printing the executor command by adding `---verbose ---verbose` to a `viash run` or an executable.

* `Testbenches`: Rework `MainBuildAuxiliaryNativeParameterCheck` to create stimulus files and loop over the file from bash instead of looping natively.
  This prevents creating thousands of new processes which would only test a single parameter.
  Note this still calls the main script for each stimulus separately, but that was the case anyway, only much much worse.

* `Testbenches`: Split some grouped test benches into slightly smaller test benches that group tested functionality better.

* `Annotations`: Complete the config schema annotations.
  Make sure all arguments are documented.
  Added an annotation `internalFunctionality` and `undocumented` for arguments that should not be documented.
  Added a testbench that verifies that all arguments are in fact annotated, skipping those that are not in the class constructor.
  Adds a hierarchy field in the `__this__` member to list the relation of the own and parent classes.

* `Testbenches`: Add exit code to helper method `testMainWithStdErr`.

* `Testbenches`: Add testbench to verify viash underscore components (viash_build, viash_install, viash_push, viash_skeleton, viash_test).

* `Testbenches`: Update viash underscore component tests to use `$meta_executable`.

* `viash ns exec`: Allow choosing whether the `{platform}` field should be filled in, based on the `--apply_platform` parameter.

## BUG FIXES

* `DockerPlatform`: Remove duplicate auto-mounts (#257).

* `Underscore component tests`: Fix tests for `viash_skeleton` and `viash_test` components.

* `NextflowVDSL3Platform`: Fix 'Module scriptPath has not been defined yet' error when Nextflow>=22.10 (#269).

* `config inject`: Doesn't work when `must_exist == true` (#273).

* `RScript`: Fix compatibility issue where the new character escaping in `r_script` required R>=4.0 (#275). Escaping is now handled without
  using the new `r'(foo)'` notation.

## DEPRECATION

* `DockerRequirements`: The `resources:` setting has been deprecated and will be removed in Viash 0.7.0. Please use `copy:` instead.

* `DockerRequirements`: The `privileged:` setting has been deprecated and will be removed in Viash 0.7.0. Please use `run_args: "--privileged"` instead.

## EXPERIMENTAL FUNCTIONALITY

* `Config`: Any part of a Viash config can use inheritance to fill data (PR #271). For example:
  Contents of `src/test/config.vsh.yaml`:
  ```yaml
  __inherits__: ../api/base.yaml
  functionality:
    name: test
    resources:
      - type: bash_script
        path: script.sh
        text: |
          echo Copying $par_input to $par_output
          cp $par_input $par_output
  ```
  Contents of `src/api/base.yaml`:
  ```yaml
  functionality:
    arguments:
      - name: "--input"
        type: file
      - name: "--output"
        type: file
        direction: output
  ```
  The resulting yaml will be:
  ```yaml
  functionality:
    name: test
    arguments:
      - name: "--input"
        type: file
      - name: "--output"
        type: file
        direction: output
    resources:
      - type: bash_script
        path: script.sh
        text: |
          echo Copying $par_input to $par_output
          cp $par_input $par_output
  ```

# Viash 0.6.2 (2022-10-11): Two bug fixes

This is a quick release to push two bug fixes related to security and being able to run Nextflow with optional output files.

## BUG FIXES

* `Git`: Strip credentials from remote repositories when retrieving the path.

* `VDSL3`: Allow optional output files to be `null`.

# Viash 0.6.1 (2022-10-03): Minor improvements in functionality

This release contains mostly minor improvements of functionality released in Viash 0.6.0. Most notably:

* Support was added for `type: long` arguments

* `meta["n_proc"]` has been renamed to `meta["cpus"]`. `meta["cpus"]` is now an integer, whereas `meta["memory_*"]` are now longs.

* `viash ns exec` is able to recognise `{platform}` and `{namespace}` fields.

* And various bug fixes and improvements to documentation and unit testing.

## BREAKING CHANGES

* Deprecated usage `resources_dir` variable inside scripts, use `meta["resources_dir"]` instead (or `$meta_resources_dir` in Bash, or `meta$resources_dir` in R).

* Deprecated `meta["n_proc"]` in favour for `meta["cpus"]`.

## NEW FUNCTIONALITY

* `viash ns exec`: Added two more fields:

  - `{platform}`: the platform name (if applicable)
  - `{namespace}`: the namespace of the component

* `LongArgument`: Added support for 64-bit integers with `type: long` as opposed to `type: integer` which are 32-bit integers.

## MAJOR CHANGES

* Allow passing integers/doubles/booleans to string parameters (#225). Removed the 'Version' helper class.

## MINOR CHANGES

* `meta["cpus"]` is now an integer, `meta["memory_*"]` are now longs (#224).

* `DockerPlatform`: Only store author names in the authors metadata.

* `NextflowPlatform`: Only store author names in the authors metadata.

* `Argument[_]`: Turn `multiple_sep` from `Char` into `String`.

## INTERNAL CHANGES

* All `meta[...]` variables are now processed similar to `Argument[_]`s, instead of using custom code to convert object types and detect Docker mounts.

* `Escaper`: Make more generic Escaper helper class.

## DOCUMENTATION

* Hardcoded URLs pointing to viash.io in the documentation annotations were replaced with a new keyword system.

* Replaced references to "DSL" with "Dynamic Config Modding" in the `--help` output.

* Added an example for Ruby based Docker setups.

## BUG FIXES

* `viash ns`: Reverse exit code outputs, was returning 1 when everything was OK and 0 when errors were detected (PR #227).

* `viash config inject`: Fix processing of arguments when argument groups are defined (#231).

* Fixed a few typos in the CLI.

* Fixed the formatting of `ns exec` documentation.

* `VDSL3`: Fix stub functionality.

* `VDSL3`: Fix error during error message.

* `viash test`: Fix issue where `VIASH_TEMP` could not be a relative directory when running `viash test` (#242).

* `BashScript`, `CSharpScript`, `JavaScriptScript`, `PythonScript`, `RScript`, `ScalaScript`: Fix quoting issues of certain characters (#113).

## DEPRECATION

* `NextflowPlatform`: Deprecate `--param_list_format` parameter.

## TESTING

* `BashScript`, `CSharpScript`, `JavaScriptScript`, `PythonScript`, `RScript`, `ScalaScript`: Implement more rigorous testing of which characters are escaped.

* `BashWrapper`: Escape usage of `multiple_sep`. This fixes various checks and transformations not working when when `multiple_sep` is set to `";"` (#235).

# Viash 0.6.0 (2022-09-07): Nextflow VDSL3 is now the default, support for tracking memory and cpu requirements more elegantly

The first (major) release this year! The biggest changes are:

* Nextflow VDSL3 is now the default Nextflow platform, whereas the legacy Nextflow platform has been deprecated.

* Support for tracking memory and cpu requirements more elegantly.

* Grouping arguments in groups more concisely.

* The addition of a `viash ns exec` command, to be able to execute commands on Viash components more easily.

## BREAKING CHANGES

* `NextflowPlatform`: `variant: vdsl3` is now the default NextflowPlatform. `variant: legacy` has been deprecated.

* `Functionality`: Fields `.inputs` and `.outputs` has been deprecated. Please use `.argument_groups` instead (#186).
  Before:
  ```yaml
  functionality:
    inputs:
      - name: "--foo"
    outputs:
      - name: "--bar"
  ```
  Now:
  ```yaml
  functionality:
    argument_groups:
      - name: Inputs
        arguments:
          - name: "--foo"
            type: file
      - name: Outputs
        arguments:
          - name: "--bar"
            type: file
            direction: output
  ```

* Passing strings to an argument group's arguments has been deprecated. Please simply copy the argument itself into the argument group (#186).
  Before:
  ```yaml
  functionality:
    arguments:
      - name: "--foo"
        type: file
      - name: "--bar"
        type: file
        direction: output
    argument_groups:
      - name: Inputs
        arguments: [ foo ]
      - name: Outputs
        arguments: [ bar ]
  ```
  Now:
  ```yaml
  functionality:
    argument_groups:
      - name: Inputs
        arguments:
          - name: "--foo"
            type: file
      - name: Outputs
        arguments:
          - name: "--bar"
            type: file
            direction: output
  ```

## NEW FUNCTIONALITY

* Allow setting the number of processes and memory limit from within the Viash config, 
  as well as a list of required commands. Example:

  ```yaml
  functionality:
  name: foo
  requirements:
    cpus: 10
    memory: 10GB
    commands: [ bash, r, perl ]
  ```
  
  You can override the default requirements at runtime:

  - `./foo ---cpus 4 ---memory 100PB` (for NativePlatform or DockerPlatform)
  - By adding `process.cpus = 4` and `process.memory "100 PB"` to a nextflow.config (for NextflowPlatform)

  This results the following meta variables to be injected into a script:

  - `meta_cpus` (in Bash) or `meta["cpus"]` (in any other language): Number of processes the script is allowed to spawn.
  - `meta_memory_b` (in Bash) or `meta["memory_b"]` (in any other language): Amount of memory the script is allowed to allocate, in bytes.
  - `meta_memory_kb` (in Bash) or `meta["memory_kb"]` (in any other language): Same but in kilobytes, rounded up.
  - `meta_memory_mb` (in Bash) or `meta["memory_mb"]` (in any other language): Same but in megabytes, rounded up.
  - `meta_memory_gb` (in Bash) or `meta["memory_gb"]` (in any other language): Same but in gigabytes, rounded up.
  - `meta_memory_tb` (in Bash) or `meta["memory_tb"]` (in any other language): Same but in terabytes, rounded up.
  - `meta_memory_pb` (in Bash) or `meta["memory_pb"]` (in any other language): Same but in petabytes, rounded up.
  
* `viash ns exec`: Added a command for executing arbitrary commands for all found Viash components.
  The syntax of this command is inspired by `find . -exec echo {} \;`.
  
  The following fields are automatically replaced:
   * `{}` | `{path}`: path to the config file
   * `{abs-path}`: absolute path to the config file
   * `{dir}`: path to the parent directory of the config file
   * `{abs-dir}`: absolute path to the directory of the config file
   * `{main-script}`: path to the main script (if any)
   * `{abs-main-script}`: absolute path to the main script (if any)
   * `{functionality-name}`: name of the component
  
  A command suffixed by `\;` (or nothing) will execute one command for each
  of the Viash components, whereas a command suffixed by `+` will execute one
  command for all Viash components.

* `ConfigMod`: Added a `del(...)` config mod to be able to delete a value from the yaml. Example: `del(.functionality.version)`.

## MAJOR CHANGES

* `Folder structure`: Adjusted the folder structure to correctly reflect the the namespace change of viash from `com.dataintuitive.viash` to `io.viash`.

* `Functionality`: Reworked the `enabled` field from boolean to a `status` field which can have the following statusses: `enabled`, `disabled` and `deprecated`.
  When parsing a config file which has the `status` field set to `deprecated` a warning message is displayed on stderr.
  Backwards for `enabled` is provided where `enabled: true` => `status: enabled` and `enabled: false` => `status: false`. The `enabled` field is marked deprecated.

## MINOR CHANGES

* `Resources`: Handle edge case when no resources are specified in the `vsh.yaml` config file and display a warning message.

* `BashWrapper`: Add a warning when an argument containing flags (e.g. `--foo`) is not recognized and will be handled as a positional argument as this is likely a mistake.

* `Functionality`: Add check to verify there are no double argument names or short names in the config `vsh.yaml` declarations.

* `BashWrapper`: Add check to verify a parameter isn't declared twice on the CLI, except in the case `multiple: true` is declared as then it's a valid use case.

* `BashWrapper`: For int min/max checking: use native bash functionality so there is no dependency to `bc`.
  For double min/max checking: add fallback code to use `awk` in case `bc` is not present on the system (most likely to happen when running tests in a docker container).

* `viash ns list/viash config view`: Allow viewing the post-processed argument groups by passing the `--parse_argument_groups` parameter.

## TESTING

* `ConfigMod`: Added unit tests for condition config mods.

* `MainTestDockerSuite`: Derive config alternatives from the base `vsh.yaml` instead of adding the changes in separate files.
  This both reduces file clutter and prevents having to change several files when there are updates in the config format.

* `GitTest`: Added unit tests for Git helper (PR #216).

## BUG FIXES

* `csharp_script`, `javascript_script`, `python_script`, `r_script`, `scala_script`: Make meta fields for `memory` and `cpus` optional.

* `NextflowVdsl3Platform`: Don't generate an error when `--publish_dir` is not defined and `-profile no_publish` is used.

* `Viash run`: Viash now properly returns the exit code from the executed script.

* `Git`: Fix incorrect metadata when git repository is empty (PR #216).

# Viash 0.5.15 (2022-07-14): Added testbenches, default argument groups and bugfixes for VDSL3

This release introduces testbenches and new default argument groups: `Inputs`, `Outputs` and `Arguments`.

## BREAKING CHANGES

* `WorkflowHelper::helpMessage`: Now only takes one argument, namely the config.

## MAJOR CHANGES

* `Namespace`: Changed the namespace of viash from `com.dataintuitive.viash` to `io.viash`.

## MINOR CHANGES

* `Testbenches`: Add a testbench framework to test lots of character sequences, single or repeating to be tested in the yaml config. This can be used to later extend to other tests.

* `Testbenches::vdsl3`: Add testbenches to verify functionality:
  - Vdsl3's `param_list` (`yamlblob`, `yaml`, `json`, `csv`).
  - Nextflow's own `params-file`.
  - Vdsl3's recalculating resource file paths to be relative to the `param_list` file instead of the workflow file (only available for `yaml`, `json`, `csv`).
  - Vdsl3's wrapping of modules to run these as a separate workflow automagically out of the box.

* `Main`: Added `viash --schema_export` which outputs a schema of the Viash config file
  to console. This is to be used to automate populating the documentation website.

* `Helper`: Split help message by argument group.

* `Helper`: Remove unneeded arguments.

* `Functionality`: Add default groups `Inputs`, `Outputs` and `Arguments` for all arguments missing from user-defined `argument_groups`.

* `WorkflowHelper::helpMessage`: Rewrite to bring on par with Viash's help message.

* `BooleanArguments`: Renamed internal class names for BooleanArguments to be better in line with how they are named in the config yaml.
  `BooleanArgumentRegular` -> `BooleanArgument` (in line with `boolean`)
  `BooleanArgumentTrue` -> `BooleanTrueArgument` (in line with `boolean_true`)
  `BooleanArgumentFalse` -> `BooleanFalseArgument` (in line with `boolean_false`)

## BUG FIXES

* `NextflowVdsl3Platform`: Change how `--id` is processed when a VDSL3 module is called from the CLI.

* `NextflowVdsl3Platform`: Fix error when param_list is `null`.

* `NextflowVdsl3Platform`: Fix error when optional, multiple arguments are set to `null`.

* `Testbenches`: Better capture expected error messages while running testbenches again. Code changes right before previous release re-introduced some of the messages.

* `NextflowVdsl3Platform`: Fix issue where optional parameters aren't removed when `.run(args: [optarg: null])`.

* `WorkflowHelper::readCsv`: Treat empty values as undefined instead of throwing an error.

* `NextflowVdsl3Platform`: Use `$NXF_TEMP` or `$VIASH_TEMP` as temporary directory if the container engine is not set to `docker`, `podman` or `charlieengine`, else set to `/tmp`.

* `Resources`: When adding a resource folder, allow a trailing `/` at the end of the path.
  Previously this caused the target folder to be erased and the content of the resource folder to be written directly into the target folder.

# Viash 0.5.14 (2022-06-30): Argument groups can now be defined in the Viash config

Argument groups allow for grouping arguments together by function or category, making the `--help` output a lot more clear for components with a lot of arguments.

## NEW FUNCTIONALITY

* `Functionality`: Allow specifying argument groups. Example:
  ```yaml
  functionality:
    ...
    argument_groups:
      - name: First group
        arguments: [foo, bar]
        description: Description
  ```

* Addition of the `viash_nxf_schema` component for converting a Viash config (for a workflow) into a nextflow schema file.

* `NextflowVdsl3Platform`: Use `--param_list` to initialise a Nextflow channel with multiple parameter sets.
  Possible formats are csv, json, yaml, or simply a yaml_blob.
  A csv should have column names which correspond to the different arguments of this pipeline.
  A json or a yaml file should be a list of maps, each of which has keys corresponding to the arguments of the pipeline.
  A yaml blob can also be passed directly as a parameter.
  Inside the Nextflow pipeline code, params.param_list can also be used to directly a list of parameter sets.
  When passing a csv, json or yaml, relative path names are relativized to the location of the parameter file.
  
  Examples: 
  ```sh
  nextflow run "target/foo/bar/main.nf" --param_list '[{"id": "foo", "input": "/path/to/bar"}]'
  nextflow run "target/foo/bar/main.nf" --param_list "params.csv" --reference "/path/to/ref"
  ```

## MAJOR CHANGES

* `NextflowVdsl3Platform`: The functionality is now slurped from a json instead of manually
  taking care of the formatting in Groovy.

* `NextflowVdsl3Platform`: The `--help` is auto-generated from the config.

## MINOR CHANGES

* `NextflowVdsl3Platform`: Allow both `--publish_dir` and `--publishDir` when `auto.publish = true`.

* `NextflowVdsl3Platform`: Allow passing parameters with multiplicity > 1 from Nextflow CLI.

* `Main`: Added `viash --cli_export` which outputs the internal cli construction information 
  to console. This is to be used to automate populating the documentation website.

* `viash ns`: Display success and failure summary statistics, printed to stderr.

* `DataObject`: `.alternatives` is now a `OneOrMore[String]` instead of `List[String]`, meaning
  you can now specify `{ type: string, name: "--foo", alternatives: "-f" }` instead of 
  `{ type: string, name: "--foo", alternatives: [ "-f" ] }`

* `BashWrapper`: Added metadata field `meta_executable`, which is a shorthand notation for
  `meta_executable="$meta_resources_dir/$meta_functionality_name"`

## INTERNAL CHANGES

* `Arguments`: Internal naming of functionality.arguments is changed from DataObject to Arguments. Change is also applied to child classes, e.g. StringObject -> StringArgument.

* `Script`: Allow more control over where injected code ends up.

* Restructure type system to allow type-specific arguments.

## BUG FIXES

* `DockerPlatform`: Change `org.opencontainers.image.version` annotation to `functionality.version` when set.
  Additionally fixed retrieving the git tag possibly returning `fatal: No names found, cannot describe anything.` or similar.

* `viash config inject`: Fix config inject when `.functionality.inputs` or `.functionality.outputs` is used.

* `BashWrapper`: Don't add `bc` as dependency. Only perform integer/float min/max checks when bc is available, otherwise ignore.

* `DockerPlatform`: Fix inputs & outputs arguments being present twice.

* `viash ns test`: Silently skip Nextflow platforms as these don't support tests and will always fail.

* `Testbenches`: Better capture expected error messages while running testbenches. Having these show on the console could be confusing.

* `NextflowVdsl3Platform`: Fix issue when running multiple VDSL3 modules concurrently on the same channel.

# Viash 0.5.13 (2022-06-10): Added overriding of the container registry for the VDSL3 + VDSL3 bug fixes

VDSL3 gets even more improvements and bug fixes.

## NEW FUNCTIONALITY

* `NextflowVdsl3Platform`: Allow overriding the container registry of all Viash components by 
  setting the `params.override_container_registry` value. Only works for auto-derived image names.

## MAJOR CHANGES

* `Functionality`: renamed `tests` to `test_resources`.
  Backwards compatibility provided but a notification message is displayed on the console.

## MINOR CHANGES

* `Functionality` and `viash ns`: Added `.enabled` in functionality, set to `true` by default.
  Filter for disabled components in namespace commands.

* `DockerPlatform`: Add org.opencontainers.image annotations to built docker images.

* `Functionality`: when defining text resources, permit defining `path` instead of `dest`.
  If both `dest` and `path` are unset, use a default file name depending on the resource type, such as `script.sh` or `text.txt`.

* `viash build`: Errors are printed in red.

## BUG FIXES

* `NextflowVdsl3Platform`: Undefined input files should not inject a `VIASH_PAR_*` variable when `multiple: true`.

* `NextflowVdsl3Platform`: Make injected resources dir absolute.

* `NextflowVdsl3Platform`: Fix escaping of triple single quotes.

* `NextflowVdsl3Platform`: Also apply auto.simplifyInput to Lists.

* `DockerPlatform`: added a `test_setup` that allows adding apt/apk/... setup requirements.
  These are only executed when running tests.

# Viash 0.5.12 (2022-05-24): Improvements for VDSL3 and the Bash wrapper + several bug fixes

This release contains a bunch improvements for VDSL3 and adds some parameters to the `viash test` and `viash test ns` commands.

## MINOR CHANGES

* `--help`: Don't print "my_component <not versioned>" when no version is specified, 
  but instead simply "my_component".

* `NextflowVdsl3Platform`: Set `mode=copy` for `auto.publish` and `auto.transcript`.

* `NextflowVdsl3Platform`: When a module is used multiple times in the same workflow, 
  don't throw an error anymore, instead simply generate a warning.

* `NextflowVdsl3Platform`: Throw an error when an input file was not found.

* `viash build`: Indent auto-generated code according the indentation of `VIASH START` when found.
  
* `Main`: Handle not finding the config file or resources in a config file better.
  Display a more helpful message instead of a stack trace.

* `BashWrapper`: Add checks on parameters for valid integer, double and boolean values.

* `BashWrapper`: Add option to limit string and integer values to specific choice values.

* `BashWrapper`: Add option to set min and max values for integer and double values.

* Dependencies:
  - Scala was upgraded from 2.12.10 to 2.12.15
  - sbt was upgraded from 1.3.4 to 1.6.1
  - sbt-scoverage was upgraded from 1.5.1 to 1.9.3

## BUG FIXES

* `viash_test`: Add back `--no_cache` parameter to `viash_test`.

* `viash_test`: Fix `--append` parameter for `viash_test`, was not getting passed through.

* `viash ns test`: Fix `--append` parameter, actually start from a clean file if append is false.

* `viash_push`: Fix component not being built during a release of Viash.

* `PythonRequirements`: Fix packages being mentioned twice in a Dockerfile.

* `Main`: Added support spaces in filenames of config files and resources

* `BashWrapper`: Display a message when the last parsed argument would require more values than are still available.
  Now display a message that values are missing, used to silently crash the wrapper.

* `viash config inject`: Fix error when file argument is `must_exist: true`.
  

# Viash 0.5.11 (2022-05-09): Nextflow VDSL3 is here!

This release contains additional sugar syntax for specifying inputs and outputs in a Viash config, 
a beta implementation for the next-generation Viash platform, and several other minor improvements.

## MAJOR CHANGES

* `Functionality`: Now also accepts 'inputs' and 'outputs' in addition to 'arguments'. For inputs and outputs,
  any specified arguments will have default `type: file` and `direction: input` or `direction: output` respectively.

## MINOR CHANGES

* `DockerPlatform`: Move description labels to the end of the Dockerfile to improve cross-component caching.

* `Functionality`: Arguments where `.multiple` is `true` can now have lists as `default` and `example`.

* `viash_build`: Added unit test for this component.

* `viash_test`: Added unit test for this component.

* `PythonRequirements`: Allow upgrading dependencies. Example: `[ type: python. pypi: anndata, upgrade: true ]`.

* `NextflowLegacyPlatform`: Remove annoying messages when building Nxf modules.

* `ConfigMods`: Expanded the DSL to allow specifying at which point to apply a config mod.
  This functionality was necessary to allow for setting fields which alter the way configs are parsed.
  Example of when this is useful: `<preparse> .platforms[.type == "nextflow"].variant := "vdsl3"`.
  Updating workflow of parsing a config file is:
    - read Yaml from file
    - apply preparse config mods
    - parse resulting Json as Config, thereby instantiating default values etc.
    - convert Config back to Json
    - apply postparse config mods (original config mods)
    - convert final Json back to Config

## BETA FUNCTIONALITY

* `NextflowVdsl3Platform`: A beta implementation of the next-generation Viash+Nextflow platform.
  See https://github.com/viash-io/viash/issues/82 for more information. You can access the previous Nextflow
  platform by using the `variant` parameter:
  ```yaml
  - type: nextflow
    variant: legacy
    separate_multiple_outputs: false
  ```

## BUG FIXES

* `viash_build` and `viash_test`: The `query_name` and `query_namespace` arguments were switched around. These arguments are now passed correctly.

* `BashScript`, `JavaScriptScript`, `PythonScript`, `RScript`: Correctly escape `'` (#113). Update unit tests accordingly.

* `CSharpScript`, `ScalaScript`: Correctly escape `"` (#113). Update unit tests accordingly.

* `viash_build`, `viash_test`, `viash_push`: Don't try to remove log files if they don't exist.

## INTERNAL CHANGES

* `DataObject`: 
  - Renamed `otype` to `flags`.
  - Renamed `oType` to `type`
  - Deprecated `tag` (unused feature).

* All abstract / inherited classes: Renamed `oType` to `type`.

## DEPRECATION

* `Functionality`: Deprecated `function_type` and `add_resources_to_path`. These should be 
  unused features, by now.
  
# Viash 0.5.10.1 (2022-03-16): A quick bug fix

This quick release fixes a bug that prevented the correct passthrough of the new `organization` field.

## BUG FIX

* `NextflowPlatform`: Fix passthrough of `organization` field.

# Viash 0.5.10 (2022-03-15): Rework of the Viash helper components

The `viash_install`, `viash_build`, `viash_test` and `viash_push` components have been reworked.

## MAJOR CHANGES

* `viash_install`:
  - Added `--log_prefix`: This prefix is used to determine the path of the log files for `viash_build`, `viash_test` and `viash_push`.
  - Added `--organization`: Id of the organisation to be used in the Docker image name, i.e. `<registry>/<organization>/<namespace><namespace_sep><name>`.
  - Added `--target_image_source`: Url to the Git repo in which this project resides.
  - Removed `--log`.

* `viash_build`:
  - Reduce code duplication by contructing the command with Bash Arrays.
  - Renamed `--platforms` to `--platform`.
  - Added `--organization`: Id of the organisation to be used in the Docker image name, i.e. `<registry>/<organization>/<namespace><namespace_sep><name>`.
  - Added `--target_image_source`: Url to the Git repo in which this project resides.
  - Changed default of `--log` from `log.txt` to `.viash_build_log.txt`.
  - Added `--verbose`: Print out the underlying `viash ns build` command before running it.

* `viash_test`:
  - Reduce code duplication by contructing the command with Bash Arrays.
  - Renamed `--platforms` to `--platform`.
  - Added `--organization`: Id of the organisation to be used in the Docker image name, i.e. `<registry>/<organization>/<namespace><namespace_sep><name>`.
  - Added `--target_image_source`: Url to the Git repo in which this project resides.
  - Changed default of `--log` from `log.txt` to `.viash_test_log.txt`.
  - Changed default of `--tsv` from `log.tsv` to `.viash_test_log.tsv`.
  - Added `--verbose`: Print out the underlying `viash ns test` command before running it.

* `viash_push`:
  - Reduce code duplication by contructing the command with Bash Arrays.
  - Added `--organization`: Id of the organisation to be used in the Docker image name, i.e. `<registry>/<organization>/<namespace><namespace_sep><name>`.
  - Changed default of `--log` from `log.txt` to `.viash_push_log.txt`.
  - Added `--verbose`: Print out the underlying `viash ns build` command before running it.

## MINOR CHANGES

* `NextflowPlatform`: Added the `organization` field to the nextflow platform as well.

# Viash 0.5.9 (2022-03-12): Allow interrupting Viash components

The biggest change in this release is that long running Viash components (VS Code server or R Studio server for example) can now be interrupted by pressing CTRL-C or by sending it an `INT` or `SIGINT` signal. Before this release, you had to manually stop the Docker container to get the component to terminate.

## NEW FEATURES

* `viash run`: A long running Viash component can be interrupted by pressing 
  CTRL-C or by sending it an `INT` or `SIGINT` signal.

* `DockerPlatform`: Automatically add a few labels based on metadata to Dockerfile.

* `DockerPlatform`: Added value `target_image_source` for setting the source of 
  the target image. This is used for defining labels in the dockerfile.
  Example:
  ```yaml
  target_image_source: https://github.com/foo/bar
  ```

## MINOR CHANGES

* `viash ns list`: Added `--format yaml/json` argument to be able to return the
  output as a json as well. Useful for when `jq` is installed but `yq` is not. Example:
  ```
    viash ns list -p docker -f json | jq '.[] | .info.config'
  ```

* `viash config view`: Same as above.

## DEPRECATION

* `CLI`: Deprecated `-P` flag use `-p` intead.

* `DockerPlatform`: Deprecated `version` value.

# Viash 0.5.8 (2022-02-28): Allow defining a Docker image organization, and single values can be used in place of lists

## NEW FUNCTIONALITY

* `DockerPlatform`: Allow defining a container's organisation. Example:
  ```yaml
    - type: docker
      registry: ghcr.io
      organisation: viash-io
      image: viash
      tag: "1.0"
      target_registry: ghcr.io
      target_organization: viash-io
  ```

* `DockerRequirement`: Add label instructions. Example:
  `setup: [ [ type: docker, label: [ "foo BAR" ]]]`

* `Config`: In specific places, allow parsing a value as a list of values. Fixes #97.
  This mostly applies to list values in `DockerPlatform`, but also to author roles.
  Examples:
  ```yaml
  functionality:
    name: foo
    authors:
      - name: Alice
        role: author # can be a string or a list
  platforms:
    - type: docker
      port: "80:80" # can be a string or a list
      setup:
        - type: r
          packages: incgraph # can be a string or a list
  ```
  
## BREAKING CHANGES

* `viash test`: This command doesn't automatically add the resources dir to the path.

## BUG FIXES

* `Functionality`: Fix `.functionality.add_resources_to_path` not being picked up correctly.

* `AptRequirement`: Set `DEBIAN_FRONTEND=noninteractive` by default. This can be turned off by specifying:
  ```yaml
    - type: apt
      packages: [ foo, bar ]
      interactive: true
  ```

## MINOR CHANGES

* `Main`: Slightly better error messages when parsing of viash yaml file fails.
  Before:
  ```
  $ viash test src/test/resources/testbash/config_failed_build.vsh.yaml 
  Exception in thread "main" DecodingFailure(Unexpected field: [package]; valid fields: packages, interactive, type, List(DownField(apt), DownArray, DownField(platforms)))
  ```
  
  After:
  ```
  $ viash test src/test/resources/testbash/config_failed_build.vsh.yaml 
  Error parsing 'file:/path/to/viash/src/test/resources/testbash/config_failed_build.vsh.yaml'. Details:
  Unexpected field: [package]; valid fields: packages, interactive, type: DownField(apt),DownArray,DownField(platforms)
  ```

# Viash 0.5.7 (2022-02-16): Argument examples need to be of the same type as the argument itself

Examples for arguments now need to be of the same type as the argument itself. You can't provide an `integer` for a `string`-based argument for example.  
A handy new command has been added: `viash config inject`. This can be used to inject a Viash header into a script based on the arguments of the config file.

There have been some improvements to the Docker platform as well.  
You can now add yum packages as a requirement:

  ```yaml
  platforms:
    - type: docker
      image: bash:latest
      setup:
        - type: yum
          packages: [ wget ]
  ```

You can now include ADD and COPY instructions in the config file:

  ```yaml
  platforms:
    - type: docker
      image: bash:latest
      setup:
        - type: docker
          add: [ "http://foo.bar ." ]
  ```

## BREAKING CHANGES

* `viash config`: An argument's example now needs to be of the same type as the argument itself. 
  For example, `[ type: integer, name: foo, example: 10 ]` is valid, whereas 
  `[ type: integer, name: foo, example: bar ]` is not, as 'bar' cannot be cast to an integer.

## NEW FUNCTIONALITY

* `viash config inject`: A command for inserting a Viash header into your script.

* `YumRequirement`: Added a requirement setup for installing through yum. Example:
  `setup: [ [ type: yum, packages: [ wget] ] ]`

* `DockerRequirement`: Allow using copy and add instructions. Example:
  `setup: [ [ type: docker, add: [ "http://foo.bar ." ]]]`

## BUG FIXES

* `ViashTest`: Fix verbosity passthrough.

* `--help`: Fix repeated usage flag when printing the help.

# Viash 0.5.6 (2022-02-03): Forbidden Bash flags have been renamed

* Viash can now be installed without Docker needing to be installed on your system. You do need `unzip` and `wget` to complete the installation.
* The Docker related messages are more user friendly now.

## BREAKING CHANGES

* `BashWrapper`: Forbidden flags `-v`, `--verbose`, `--verbosity` have been renamed to `---v`, `---verbose`, `---verbosity`.

## MINOR CHANGES

* Set version of helper scripts to the same version as Viash.

* `DockerPlatform`: Produce helpful warning message when Docker image can't be found remotely (#94).

* `DockerPlatform`: Produce helpful error message when Docker isn't installed or the daemon is not running (#94 bis).

## BUG FIXES

* `viash_install`:
  - Passing Viash path as a string instead of as a file to ensure the path is not converted to an absolute path
  - Switch from Docker backend to a Native backend, 'unzip' and 'wget' are required.
  - Correctly set the log file for viash_test.
  
* `DockerPlatform`: Added sleep workaround to avoid concurrency issue where a file is executed to
  build docker containers but apparently still in the process of being written.
  
* `DockerPlatform`: Fix order issue of ---verbose flag in combination with ---setup, allowing to run 
  `viash run config.vsh.yaml -- ---setup cb ---verbose` and actually get output.
  

# Viash 0.5.5 (2021-12-17): Resources dir no longer added to PATH automatically and minor changes

The resources directory is no longer added to the PATH variable by default. You can re-enable this behaviour by setting add_resources_to_path to `true` in the functionality part of the config file.  
Here's a snippet of a config file to illustrate this:

  ```yaml
  functionality:
    name: example_component
    description: Serve as a simple example.
    add_resources_to_path: true
    ...
  ```

## BREAKING CHANGES

* `Functionality`: The resources dir no longer automatically added to the PATH variable. 
  To alter this behaviour, set `.functionality.add_resources_to_path` to `true`.

## MINOR CHANGES

* Bash Script: only define variables which have values.

* CSharp Test Component: Change Docker image to `dataintuitive/dotnet-script` to have more control over the lifecycle of 
  versioned tags.

* Updated Code of Conduct from v2.0 to v2.1.

## BUG FIXES

* Viash namespace: Fix incorrect output path when the parent directory of a Viash component is not equal to the value of
  `.functionality.name`.

# Viash 0.5.4 (2021-09-20): Added cache directive to specify the typing of caching to be performed for the Nextflow platform

A cache type can now be specified in the config file for the Nextflow platform. Previously this was hardcoded to be `deep`, but the default caching method is now `default`.  
To use deep caching again, add this to your config file:

  ```yaml
  cache: deep
  ```

## BREAKING CHANGES

* `NextflowPlatform`: The default caching mechanism is now what Nextflow uses as default. In order to replicate earlier
  caching, `cache: deep` should be specified in the Viash config file.

## NEW FEATURES

* `NextflowPlatform`: Added `cache` directive to specify the typing of caching to be performed.

# Viash 0.5.3 (2021-09-02): New meta data list for scripts, VIASH_TEMP environment variable for Nextflow, fixed output formatting with separate outputs

This release provides more information to scripts with the new `meta` list. This list contains two values for now:

  - `meta["resources_dir"]`: Path to the directory containing the resources
  - `meta["functionality_name"]`: Name of the component

A new environment variable is now available for export when working with the Nextflow platform: `VIASH_TEMP`.

## Resources directory

All resources defined in the config file are copied over to a temporary location right before a Viash component is executed. This location is can now be easily accessed in your scripts, allowing you to modify and copy the files as needed.  
Here are some examples in different scripting languages on how to access the meta data, it works similarly to the `par` list:

Bash:  

  ```bash
  echo $meta_resources_dir 
  ```

Python:  

  ```python
  print(meta["resources_dir"])
  ```

R:

  ```r
  cat(meta$resources_dir)
  ```

## Functionality name

The name of the component can now be accessed in the same way as the resources directory. This allows you to print the name of the component out to a console window for example.
Here's how to access this data in different scripting languages:

Bash:

  ```bash
  echo $meta_functionality_name
  ```

Python:  

  ```python
  print(meta["functionality_name"])
  ```

R:

  ```r
  cat(meta$functionality_name)
  ```

## NEW FEATURES

* Similar to `par`, each script now also has a `meta` list. `meta` contains meta information about the component
  or the execution thereof. It currently has the following fields:
  - `meta["resources_dir"]`: Path to the directory containing the resources
  - `meta["functionality_name"]`: Name of the component

* `NextflowPlatform`: Export `VIASH_TEMP` environment variable. 

## BUG FIXES

* `NextflowPlatform`: Fix output formatting when `separate_multiple_outputs` is `false`.

# Viash 0.5.2 (2021-08-13): More settings for Docker and Nextflow platform, and a bug fixes for components with resources

This is a small release containing two small features and a bug fix.
The new `run_args` field allows you to add [docker run](https://docs.docker.com/engine/reference/commandline/run/) arguments to the [Docker platform](/reference/config/platforms/docker/#) section of a [config file](/reference/config/index.html). For example:

  ```yaml
  platforms:
    - type: docker
      image: bash:4.0
      run_args: "--expose 127.0.0.1:80:8080/tcp --env MY_ENV_VAR=foo"
  ```

There's also a new field for the [Nextflow platform](/reference/config/platforms/nextflow/#): `separate_multiple_outputs`. By default, this is set to `true` and separates the outputs generated by a Nextflow component with multiple outputs as separate events on the channel. You can now choose to disable this behaviour:

  ```yaml
  platforms:
    - type: nextflow
      publish: true
      separate_multiple_outputs: false
  ```

## MINOR CHANGES

* `DockerPlatform`: Added `run_args` field to allow setting `docker run` arguments.

* `NextflowPlatform`: Added argument `separate_multiple_outputs` to allow not separating the outputs generated by a 
  component with multiple outputs as separate events on the channel.

## BUG FIX

* `IO`: Allow overwriting directory resources upon rebuild.

# Viash 0.5.1 (2021-07-14): Viash 0.5.1 adds support for C# scripts and fixes a few bugs

## C# script support

We've added C# scripts (.csx) as a supported language using **dotnet-script**.  
To run C# scripts natively, you'll need to install .NET Core and execute the following command in a terminal:

  ```bash
  dotnet tool install -g dotnet-script
  ```

You can now run C# scripts like this:

  ```bash
  dotnet script hello_viash.csx
  ```

To use C# scripts as components, use the new `csharp_script` type in the functionality section of your config file:

  ```yaml
    resources:
    - type: csharp_script
      path: script.csx
  ```

Here's an example of a simple C# script with Viash in mind:

  ```csharp
  // VIASH START
  var par = new {
    input = "Hello World",
    name = "Mike"
  };
  // VIASH END

  System.Console.WriteLine(input + ", " + name + "!");
  ```

The language-specific guide for creating C# script components will be added in the near future.

## Bug fixes

First off, these special characters  can now be used in the description, usage, default and example fields of components:

- "
- \`
- \\
- \n
- $

Nextflow output files with the same extension won't overwrite each other any more, like it was the case for arguments like this:

  ```yaml
  functionality:
    name: bar
    arguments:
      - name: "--input"
        type: file
        example: input.txt
      - name: "--output1"
        type: file
        direction: output
        required: true
        example: output.txt
      - name: "--output2"
        type: file
        direction: output
        required: true
        example: optional.txt
  ```

In this case, the two output files would have been identical in the past.
___

## NEW FEATURES

* `CSharpScript`: Added support for C# scripts (`type: "csharp_script"`) to viash.

## MINOR CHANGES

* `NextflowPlatform`: Added `directive_cpus`, `directive_max_forks`, `directive_memory` and `directive_time` parameters.

## BUG FIXES

* `BashWrapper`: Refactor escaping descriptions, usages, defaults, and examples (#34).

* `NextflowPlatform`: Refactor escaping descriptions, usages, defaults and examples (#75).

* `NextflowPlatform`: Add argument to output path to avoid naming conflicts for components with multiple output files (#76).

* `NextflowPlatform`, `renderCLI()`: Only add flag to rendered command when boolean_true is actually true (#78).

* `DockerPlatform`: Only chown when output file exists.

## TESTING

* `viash build`: Capture stdout messages when errors are expected, so that they don't clutter the expected output.

* `viash build`: Check `--help` description output on the whole text instead of per letter or word basis.

* `TestingAllComponentsSuite`: Only testing bash natively, because other dependencies might not be available.

# Viash 0.5.0 (2021-08-16): Improvements to running Docker executables, and Nextflow platform argument changes

Here are the most important changes:

* **Improvements to Docker backend**: In the past, you needed to perform `--setup` on your Docker-based components and executables in order for the image to be built before you could run the component or executable. Now you can simply run your component or executable and Viash will do the image building automatically by default if it detects an image isn't present yet. This behaviour can be changed by using a Docker setup strategy. For example:

  ```bash
  viash build config.vsh.yaml -p docker --setup alwayscachedbuild
  ```

* **Nextflow gets some argument changes**: Arguments for the Nextflow platform now have optional `required` and `default` values, just like their native and Docker counterparts. For example:

  ```yaml
    arguments:
      - name: --name
        type: string
        description: Input name
        required: true
      - name: --repeat
        type: integer
        description: Times to repeat the name
        default: 100
  ```

  Take a look at the Functionality page for more information on arguments and their properties.  
  As long as you use long-option arguments (e.g. `--my-option`) in the config file for required arguments, the way of specifying argument values for the Nextflow platform is identical to the Docker platform. You still access non-required arguments via this syntax: `--<component_name>__<argument_name> <value>`. For example:

  ```bash
  my_component -- --my_component__input Hello!
  ```

* **Verbosity levels for viash run**: Executables now have 8 levels of verbosity

  0. emergency
  1. alert
  2. critical
  3. error
  4. warning
  5. notice
  6. info
  7. debug

  The default verbosity level is **notice**.
  You can pass the `-v` or `--verbose` option to bump up the verbosity by one level. By passing `-vv` the verbosity goes up by two levels. You can manually set the verbosity by using the `--verbosity <int_level>` option. For example, if you wanted to only show errors or worse:

  ```bash
  viash run config.vsh.yaml -- --verbosity 3
  ```

## BREAKING CHANGES

* `DockerPlatform`: A Docker setup will be performed by default. Default strategy has been changed to `ifneedbepullelsecachedbuild` (#57).
  `---setup` strategy has been removed and `---docker_setup_strategy` has been renamed to `---setup`.
  This change allows running a component for the first time. During first time setup, the Docker container will be pulled or built automatically. 

* `NativePlatform`: Deprecated the native setup field.

## MAJOR CHANGES

* `NXF`: This version changes the handling logic for arguments. An argument can be either `required` or not and can have a `default: ...` value or not. Checks are implemented to verify that required arguments are effectively provided _during_ pipeline running.

* `NXF`: If one sticks to long-option argments in the viash config, for all arguments that are _required_, the way of specifying the arguments on the CLI is identical for the Docker and Nextflow platforms. Non-required arguments can still be accessed from CLI using `--<component_name>__<argument_name> ...`.

* `NXF`: Running a module as a standalone pipeline has become easier.

* `viash run`: Implement verbosity levels (#58). viash executables now have 7 levels of verbosity: emergency, alert, critical, error, warning, notice, info, debug.
  The default verbosity level is 'notice'. Passing `-v` or `--verbose` bumps up the verbosity level by one, `-vv` by two. The verbosity level can be set manually by passing `--verbosity x`.

## MINOR CHANGES

* `Docker Platform`: Added `privileged` argument, allowing to run docker with the `--privileged` flag.

* `Docker Requirements`: Allow specifying environment variables in the Dockerfile.

* Config modding: Added a `+0=` operator to prepend items to a list.

* `viash run`: Added a `--version` flag to viash executables for viewing the version of the component.

* `Functionality`: Added checks on the functionality and argument names.

* `viash run`: Added examples to functionality and arguments. Reworked `--help` formatting to include more information and be more consistent (#56).

## BUG FIXES

* `Docker R Requirements`: Install `remotes` when using `{ type: r, packages: [ foo ] }`.

* `config`: Throw error when user made a typo in the viash config (#62). 

## TESTING

* `NXF`: Add an end-to-end test for running a nextflow pipeline using viash components.

* `Docker`: Reorganized viash docker build testbench into a main testbench with smaller auxiliary testbenches to keep them more manageable and clear what happens where.

* `viash ns`: Added a basic testbench for namespace tests.

# Viash 0.4.0.1 (2021-05-12): Three small bug fixes.

## BUG FIX

* `NXF`: Return original_params instead of updated params for now.

* `NXF`: Reinstate function_type: asis in line with the refactored module generation code

* `viash ns test`: print header when `--tsv foo.tsv --append true` but foo.tsv doesn't exist yet. Fixes #45.

# Viash 0.4.0 (2021-04-14): Config mod DSL and renames to viash ns arguments

The viash ns command's --namespace argument has been renamed to --query_namespace, introduction of custom DSL for overriding config properties at runtime.

## NEW FEATURES

* Config modding: A custom viash DSL allows overriding viash config properties at runtime. See online documentation for more information. Example:

  ```
  viash ns test \
    -p docker \
    -c '.functionality.version := "1.0.0"' \
    -c '.platforms[.type == "docker"].target_registry := "my.docker-registry.com"' \
    -c '.platforms[.type == "docker"].setup_strategy := "pull"' \
    -l
  ```

* `viash build`: The image can be pushed with `--push`. The same can be done by passing `---push` to 
  a viash executable.

* `viash ns` can query the name, namespace, or both, with the following arguments:
  - `--query_namespace` or `-n`: filter the namespace with a regex.
  - `--query_name`: filter the name with a regex.
  - `--query` or `-q`: filter the namespace/name with a regex.

* Added the `project_build`, `project_clean`, `project_push` and `project_test` components to this repository.

* Added a field `.functionality.info` of type `Map[String, String]` in order to be able to specify custom annotations to the component.

## BREAKING CHANGES

* `viash ns`: Argument `--namespace` has been renamed to `--query_namespace`.

* `viash ns`: Argument `--namespace` does not implicitly change the namespace of the functionality anymore. You can use the command DSL to reproduce this effect; for example: `-c '.functionality.namespace := "foo"'`.
  
* `Docker` & `NXF`: Attribute `version` is deprecated. Instead, the default value will be `.functionality.version`, which can be overridden by using the `tag` attribute.

* `NXF`: When running a viash component as a Nextflow module on its own, you now need to specify all input files on the command line. For instance, if `--input` and `--reference` are input file arguments, you need to start the process by running `nextflow run main.nf --input <...> --reference <...> <other arguments>`. Previously only the input file needed to be specified.
  
* `Docker` & `NXF`: Default separator between namespace and image name has been changed from `"/"` to `"_"`.

## MINOR CHANGES

* `Docker` & `NXF`: Parsing of image attributes for both `Docker` and `Nextflow` platforms are better aligned. You can define an image by specifying either of the following:
  - `{ image: 'ubuntu:latest' }` 
  - `{ image: ubuntu, tag: latest }`
  
* `Docker` & `NXF`: Allow changing the separator between a namespace and the image name.

## NEXTFLOW REFACTORING

The generation of Nextflow modules has been refactored thoroughly.
  
* `NXF`: The implicitly generated names for output files/directories have been improved leading to less clashes.

* `NXF`: Allow for multiple output files/directories from a module while keeping compatibility for single output. Please [refer to the docs](/reference/config/platforms/nextflow/#multiple-outputs).

* `NXF`: Allow for zero input files by means of passing an empty list `[]` in the triplet

* `NXF`: Remove requirement for `function_type: todir`

* `NXF`: It is now possible to not only specify `label: ...` for a nextflow platform but also `labels: [ ...]`.
  
## BUG FIXES

* Allow quotes in functionality descriptions.

* `NXF`: Providing a `default: ...` value for output file arguments is no longer necessary.

# Viash 0.3.2 (2021-02-04): Don't auto-generate viash.yaml and add beta unit testing in Nextflow

The viash build command doesn't generate a viash.yaml automatically anymore, added beta functionality for running tests in Nextflow.

## BREAKING CHANGES

* `viash build`: Do not automatically generate a viash.yaml when creating an executable. 
  Instead, you need to add the `-w|--write_meta` flag in order to let viash know that it
  should generate a viash.yaml in the resources dir.

## MAJOR CHANGES

* `NXF`: Add beta functionality for running viash tests in Nextflow.

## MINOR CHANGES

* Resources: Rework the way resources paths are converted to absolute URIs, should not have any impact on UX.

## BUG FIXES

* `NXF`: Add temporary workaround for determining the used image name when running a component.

* Docker Platform: Set default setup strategy to "alwayscachedbuild" as this used to be the default viash behaviour.

* `NXF`: Fix issue where resource dir would not get mounted depending on which inputs are provided.

* `NXF`: Accept multiple inputs when component is running as standalone.

# Viash 0.3.1 (2021-01-26): Add fields for specifying authors and the Docker registry

Add authors field to config, added registry fields to Docker platform config.

## NEW FEATURES

* Functionality: Added list of authors field. Example:

  ```yaml
  functionality:
    authors:
      - name: Bob Cando
        roles: [maintainer, author]
        email: bob@cando.com
        props: {github: bobcando, orcid: XXXAAABBB}
  ```

* `Docker`: Allow specifying the registry with `target_registry`. Example:

  ```yaml
  - type: docker
    image: bash:4.0
    target_registry: foo.io
    target_image: bar
    target_tag: 0.1
  ```

* `Docker`: `version` is now a synonym for `target_tag`.
  If both `version` and `target_tag` are not defined, `functionality.version` will
  be used instead.
  
* `Docker`: Can change the Docker Setup Strategy by specifying
  - in the yaml: `setup_strategy: xxx`
  - on command-line: `---docker_setup_strategy xxx` or `---dss xxx`
  
  Supported values for the setup strategy are:
  - alwaysbuild / build: build the image from the dockerfile (DEFAULT)
  - alwayscachedbuild / cachedbuild: build the image from the dockerfile, with caching
  - alwayspull / pull: pull the image from a registry
  - alwayspullelsebuild / pullelsebuild: try to pull the image from a registry, else build it
  - alwayspullelsecachedbuild / pullelsecachedbuild: try to pull the image from a registry, else build it with caching
  - ifneedbebuild: if the image does not exist locally, build the image
  - ifneedbecachedbuild: if the image does not exist locally, build the image with caching
  - ifneedbepull: if the image does not exist locally, pull the image
  - ifneedbepullelsebuild: if the image does not exist locally, pull the image else build it
  - ifneedbepullelsecachedbuild: if the image does not exist locally, pull the image else build it with caching
  - donothing / meh: do not build or pull anything
  
## MAJOR CHANGES

* License: viash is now licensed under GPL-3.

## MINOR CHANGES

* CLI: Allow parameters before and after specifying a viash config yaml. For example, 
  both following commands now work. Up until now, only the latter would work.
  - `viash run config.vsh.yaml -p docker`
  - `viash run -p docker config.vsh.yaml`

* Functionality: Arguments field can now be omitted.

* Scripts: Wrapped scripts now contain a minimal header at the top.

## BUG FIXES

* `NXF viash build`: Do not assume each config yaml has at least one test.

* Scripts: Fix Docker `chown` failing when multiple outputs are defined (#21).

* JavaScriptRequirements: Fix type getting set to "python" when unparsing.

* `viash run . ---debug`: Debug session should now work again

* Native `---setup`: Fix missing newlines when running native ---setup commands.

* Main: Fix crashing when no arguments are supplied.

* Namespace: Show error message when the config file can't be parsed.

* Executable resource: Fix Docker automount handling for Executable resources.

## TESTING

* YAML: Test invertibility of parsing/unparsing config objects.

# Viash 0.3.0 (2020-11-24): Combine functionality and platform into one config, remove temporary files

`config.vsh.yaml` is the new standard format, temporary files are removed when using run and test commands.

## BREAKING CHANGES

* File format `functionality.yaml` is no longer supported. Use `config.vsh.yaml` or `script.vsh.R/py/...` instead.

* `viash run` and `viash test`: By default, temporary files are removed when the execution succeeded, otherwise they are kept. 
  This behaviour can be overridden by specifying `--keep true` to always keep the temporary files, and `--keep false` to always remove them.

* `NXF`: `function_type: todir` now returns the output directory on the `Channel` rather than its contents.

## NEW FEATURES

* Added `viash ns test`: Run all tests in a particular namespace. For each test, the exit code and duration is reported. Results can be written to a tsv file.
* Added support for JavaScript scripts.
* Added support for Scala scripts.
* `NXF`: publishing has a few more options:
  - `publish`: Publish or yes (default is false)
  - `per_id`: Publish results in directories containing the unique (sample) ID (default is true)
  - `path`: A prefix path for the results to be published (default is empty)
* Functionality resources and tests: Allow copying whole directories instead of only single files. Also allow to rename the destination folder by specifying a value for 'dest'.
* Platform R / Python dependencies: Allow running a simple command.

## MAJOR CHANGES

* The `-P <platform>` parameter will be deprecated. For now, all `-P` values are simply passed to `-p`.
* `viash ns build` and `viash ns test`: Now use all available platforms if `-p` is not specified.
* By default, python packages will not be installed as user. Use `user: true` to modify this behaviour.

## MINOR CHANGES

* Name of autogenerated Docker image is now `ns/tool`.
* Internal changes to make it easier to extend viash with more scripting languages.
* `NXF`: Default image is now `ns/tool` for consistency.
* `NXF`: Repurpose `asis` function type for having simple publishing steps (see docs).
* `NXF`: Add component name to main `process` name
* R dependencies: by default, do not reinstall Bioconductor packages. Set `bioc_force_install: true` to revert this behaviour.

## BUG FIXES

* `viash build`: Do not display error messages when pwd is not a git repository.

## TESTING

* `viash test`: Add tests for `viash test` functionality.

# Viash 0.2.2 (2020-09-22): Generation of placeholder code now possible without VIASH START and VIASH END

Allow generating placeholder without VIASH START/VIASH END blocks.

A script does not need to contain a `VIASH START`/`VIASH END` block in order to function.

Previously, each script had to contain a codeblock as follows:

  ```r
  ## VIASH START
  par <- list(
    input = "foo",
    output = "bar
  )
  ## VIASH END
  ```

## MINOR CHANGES

* Allow generating placeholder without VIASH START/VIASH END blocks.

## BUG FIXES

* `viash ns build`: Some platforms would sometimes not be detected.
* `viash run`: Avoid error when no arguments need to be chowned.

# Viash 0.2.1 (2020-09-11): Docker chown by default

## Docker chown by default

Running a script using a Docker platform will now chown output files by default, as well as any temporary files. You can turn off this feature by specifying `chown: false` in the yaml of a Docker platform.

## [NXF] Data references

Data references in Map form can now have values being lists. In other words, we can have multiple options which have one or more values.

## viash ns build -P docker --parallel --setup

`viash ns build` has been greatly improved! You can automatically build the docker container by adding `--setup` to the command, as well as make the whole thing run in parallel using the `--parallel` or `-l` flag.

To build a docker container, you can run either of the following:

  ```bash
  viash run -f path/to/config.yaml -P docker -- ---setup
  viash build -f path/to/functionality.yaml -P docker -o target/docker/path/to --setup
  ```

Note that the first will only build the docker container, whereas the second will build the executable and then build the docker container.

To build a lot of them all at once, run:

  ```bash
  viash ns build -P docker --parallel --setup
  ```

## Custom order of platform requirements

You can now choose the order in which platform requirements are installed!

Before:

  ```yaml
  type: docker
  image: rocker/tidyverse
  target_image: "viash_test/r"
  r:
    cran:
    - optparse
    github:
    - dynverse/dynutils@devel
    bioc:
    - limma
  apt:
    packages:
    - libhdf5-serial-dev
  docker:
    build_arg:
    - GITHUB_PAT="$GITHUB_PAT"
    run:
    - git clone --depth 1 https://github.com/data-intuitive/viash_docs.git && rm -r viash_docs/.git
  ↑ in which order will these three components be run? Who knows!
  ```

Now:

  ```yaml
  type: docker
  image: rocker/tidyverse
  target_image: "viash_test/r"
  setup:
  - type: docker
    build_arg:
    - GITHUB_PAT="$GITHUB_PAT"
  - type: apt
    packages:
    - libhdf5-serial-dev
  - type: r
    cran:
    - optparse
    - dynutils
    github:
    - rcannood/princurve@devel
    bioc:
    - limma
  - type: docker
    run:
    - git clone --depth 1 https://github.com/data-intuitive/viash_docs.git && rm -r viash_docs/.git
  ```

This will ensure that the setup instructions are installed in the given order.

## NEW FEATURES

* `NXF`: Data references in Map form can now have values being lists. In other words, we can have multiple options which have one or more values.
* `viash ns build`: Added --parallel and --setup flag.
* `viash build`: Added --setup flag.
* Allow changing the order of setup commands using the `setup:` variable.
* (HIDDEN) Do not escape `${VIASH_...}` elements in default values and descriptions!

## MINOR CHANGES

* Remove `---chown` flag, move to `platform.docker.chown`; is set to true by default.
* Perform chown during both run and test using a Docker platform.

## BUG FIXES

* Issue trying to parse positional arguments even when none is provided.

# Viash 0.2.0 (2020-09-01): Autoresolve docker paths

## Changes to functionality metadata

- Added version attribute

### Autoresolve docker paths

Arguments of type: file are processed to automatically create a mount in docker. More specifically, when you pass an argument value: `--input /path/to/file`, this will be processed such that the following parameters are passed to docker:

  ```bash
  docker run -v /path/to:/viash_automount/path/to ... --input /viash_automount/path/to/file
  ```

If, for some reason, you need to manually specify a mount, you can do this with `---mount /path/to/mount:/mymount`.

### Argument multiplicity

For all parameter types (except for `boolean_true` and `boolean_false`), you can specify `multiple: true` in order to turn this argument into an array-based argument. What this does is allow you to pass multiple values for this argument, e.g. `--input file1 --input file2 --input file3:file4:file5`.

The default separator is `:` but this can be overridden by changing the separator by setting it to `multiple_sep: ","` (for example).

### New format

Viash now supports placing the functionality.yaml, platform*.yaml(s) and script into a single file. For example, this could be a merged script.R:

  ```r
  #' functionality:
  #'   name: r-estimate
  #'   arguments: ...
  #' platforms:
  #' - type: native
  #' - type: docker
  #'   image: rocker/tidyverse
  library(tidyverse)
  cat("Hello world!\n")
  ```

Instead of running:

  ```bash
  viash run -f functionality.yaml -p platform_docker.yaml -- arg1
  ```

With this format, you can now run:

  ```bash
  viash run script.R                     # run script.R with the first platform
  viash run -P docker script.R           # run script.R with the platform called 'docker' with the large P argument
  # use small p to override the platform with a custom yaml:
  viash run -p common_resources/platform_docker.yaml script.R
  # note that any arguments for the run command (e.g. -p or -P) should come before the script.R, as script.R is considered a trailing argument.
  ```

## NEW FEATURES

* Allow (optional) version attributes in `functionality.yaml` and `platform.yaml`.
* Allow testing a component with the `viash test` functionality. Tests are executed in a temporary directory on the specified platform. The temporary directory contains all the resource and test files. 
* `viash --version`: Add flag for printing the version of viash.
* Allow fetching resources from URL (http:// and https://)
* Allow retrieving functionality and platform YAMLs from URL.
* For docker containers, autoresolve path names of files. Use `---v path:path` or `---volume path:path` to manually mount a specific folder.
* Implement parameter multiplicity. 
  Set `multiple: true` to denote an argument to have higher multiplicity. 
  Run `./cmd --foo one --foo two --foo three:four` in order for multiple values to be added to the same parameter list.
* Added a new format for defining functionality in which the user passes the script in which the functionality and platforms are listed as yaml headers.
* A `---chown` flag has been added to Docker executables to automatically change the ownership of output files to the current user.
* `viash ns build`: A command for building a whole namespace.
* `NXF`: Join operations are now fully supported by means of `multiple`.
* `NXF`: Modules that perform joins can take either arrays (multiple input files or the same type to be joined) or hashes (multiple input files passed using different options on the CLI). Please refer to the docs for more info.

## MAJOR CHANGES

* Remove passthrough parameters.
* Since CLI generation is now performed in the outer script, `viash pimp` has been deprecated.
* Write out meta.yaml containing viash run information as well as the original `functionality.yaml` and `platform.yaml` content.
* Renamed `viash export` to `viash build`.

## MINOR CHANGES

* `viash run` and `viash test`: Allow changing the temporary directory by defining `VIASH_TEMP` as a environment variable. Temporary directories are cleaned up after successful executions.
* `viash run` and `viash test`: Exit(1) when execution or test fails.
* `viash build`: Add -m flag for outputting metadata after build.
* `viash run`: Required parameters can have a default value now. Produce error when a required parameter is not passed, even when a default is provided.
* `NXF`: _Modules_ are now stored under `target/nextflow` by default

## BUG FIXES

* `NXF`: Correctly escape path variable when running NXF command.
* `NXF`: Surround parameters with quotes when running NXF command.

## INTERNAL CHANGES

* Move CLI from inner script to outer script.
* Renamed Target to Platform
* Renamed Environment to Requirements

# Viash 0.1.0 (2020-05-14): Changes to functionality and the native/docker platforms

## Changes to functionality.yaml

* ftype has been renamed to function_type. The value for this field is also being checked.
* platform has been removed.
* Instead, the first resource listed is expected to have `type: r_script`, `type: bash_script`, `type: python_script`, or `type: executable`. The other resources are expected to have `type: file` by default, and are left untouched by Viash.
* in the arguments, field `flagValue` has been removed. Instead, use `type: boolean_true` and `type: boolean_false` to achieve the same effect.

## Changes to platform_(docker/native).yaml

* The `r: packages:` field has been renamed to `r: cran:`.

## MAJOR CHANGES

* Refactoring of the Functionality class as discussed in VIP1 (#1). This has resulted in a lot of internal changes, but the changes with regard to the yaml definitions are relatively minor. See the section below for more info.

## MINOR CHANGES

* Updated the functionality.yamls under `atoms/` and `src/test/` to reflect these aforementioned changes.
* Allow for bioconductor and other repositories in the R environment.
* Add support for pip versioning syntax.

## BUG FIXES

* Do not quote passthrough flags.
* Allow for spaces inside of Docker volume paths.

## DOCUMENTATION

* Updated the README.md.
* Provide some small examples at `doc/examples`.

# Viash 0.0.1 (2020-05-05): Initial release

* Initial proof of concept.<|MERGE_RESOLUTION|>--- conflicted
+++ resolved
@@ -10,27 +10,23 @@
   Additionally, the `native platform` and `docker platform` became a `executable runner`, `nextflow platform` became a `nextflow runner`.
   The fields of `docker platform` is split between `docker engine` and `docker runner`: `port`, `workdir`, `setup_strategy`, and `run_args` are captured by the `runner` as they define how the component is run. The other fields are captured by the `engine` as they define the environment in which the component is run. One exception is `chown` which is rarely set to false and is now always enabled.
 
-<<<<<<< HEAD
-## MINOR CHANGES
+## NEW FUNCTIONALITY
+
+* `export json_schema`: Add a `--strict` option to output a subset of the schema representing the internal structure of the Viash config (PR #564).
+
+* `config view` and `ns list`: Do not output internal functionality fields (#564). Additionally, add a validation that no internal fields are present when reading a Viash config file.
+
+## MINOR CHANGES
+
+* `testbenches`: Add testbenches for local dependencies (PR #565).
+
+* `testbenches`: Refactor testbenches helper functions to uniformize them (PR #565).
 
 * `logging`: Preserve log order of StdOut and StdErr messages during reading configs in namespaces (PR #571).
-=======
-## NEW FUNCTIONALITY
-
-* `export json_schema`: Add a `--strict` option to output a subset of the schema representing the internal structure of the Viash config (PR #564).
-
-* `config view` and `ns list`: Do not output internal functionality fields (#564). Additionally, add a validation that no internal fields are present when reading a Viash config file.
-
-## MINOR CHANGES
-
-* `testbenches`: Add testbenches for local dependencies (PR #565).
-
-* `testbenches`: Refactor testbenches helper functions to uniformize them (PR #565).
 
 ## BUG FIXES
 
 * `__merge__`: Handle invalid yaml during merging (PR #570). There was not enough error handling during this operation. Switched to the more advanced `Convert.textToJson` helper method.
->>>>>>> 7f1cf9b3
   
 # Viash 0.8.0-RC5 (2023-10-11): Fix run workflow
 
