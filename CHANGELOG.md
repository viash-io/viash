# Viash 0.x.x (yyyy-MM-dd): TODO Add title

## BREAKING CHANGES

* `viash export cli_schema`: Added `--format yaml/json` argument, default format is now a YAML (PR #448).

* `viash export config_schema`: Added `--format yaml/json` argument, default format is now a YAML (PR #448).

* `NextflowLegacyPlatform`: Removed deprecated code (PR #469).

* `viash_*`: Remove legacy viash_build, viash_test and viash_push components (PR #470).

* `ComputationalRequirements`, `Functionality`, `DockerPlatform`, `DockerRequirements`: Remove documentation of removed fields (PR #477).

## NEW FUNCTIONALITY

* `viash export json_schema`: Export a json schema derived from the class reflections and annotations already used by the `config_schema` (PR #446).

* `viash export config_schema`: Output `default` values of member fields (PR #446).

* `CI`: Test support for different Java versions on GitHub Actions (PR #456). Focussing on LTS releases starting from 11, so this is 11 and 17. Also test latest Java version, currently 20.

* `viash test` and `viash ns test`: add `--setup` argument to determine the docker build strategy before a component is tested (PR #451).

* `viash export cli_autocomplete`: Export a Bash or Zsh autocomplete script (PR #465 & #482).

* `help message`: Print the relevant help message of (sub-)command when `--help` is given as an argument instead of only printing the help message when it is the leading argument and otherwise silently disregarding it (PR #472). This overrides Scallop's default behaviour in a roundabout way.

* `Logging`: Add a Logger helper class (PR #485 & #490). Allows manually enabling or disabling colorizing TTY output by using `--colorize`. Add provisions for adding debugging or trace code which is not outputted by default. Changing logging level can be changed with `--loglevel`. These CLI arguments are currently hidden.

## MINOR CHANGES

* `PythonScript`: Pass `-B` to Python to avoid creating `*.pyc` and `*.pyo` files on importing helper functions (PR #442).

* `viash config`: Special double values now support `+.inf`, `-.inf` or `.nan` values (PR #446 and PR #450). The stringified versions `"+.inf"`, `"-.inf"` or `".nan"` are supported as well. This is in line with the yaml spec.

* `system environment variables`: Add wrapper around `sys.env` and provide access to specific variables (PR #457). Has advantages for documentation output and testbenches.

<<<<<<< HEAD
* `testbench`: Added some minor testbenches to tackle missing coverage (PR #459 & #488).
=======
* `testbench`: Added some minor testbenches to tackle missing coverage (PR #459, #489 & #492).
>>>>>>> 0f3acb6c

* `viash export config_schema`: Simplify file structure (PR #464).

* `helpers.Format`: Add a helper for the Format helper object (PR #466).

## BUG FIXES

* `viash config`: Validate Viash config Yaml files better and try to give a more informative error message back to the user instead of a stack trace (PR #443).

* `viash ns build`: Fix the error summary when a setup or push failure occurs. These conditions were not displayed and could cause confusion (PR #447).

* `testbench`: Fix the viash version switch test bench not working for newer Java versions (PR #452).

* `malformed input exception`: Capture MalformedInputExceptions when thrown by reading files with invalid Ascii characters when unsupported by Java (PR #458).

* `viash project file parsing`: Give a more informative message when the viash project file fails to parse correctly (PR #475).

* `docker platform`: Fix issue when mounting an input or output folder containing spaces (PR #...).

## INTERNAL CHANGES

* `NextflowVDSL3Platform`: Renamed to `NextflowPlatform` (PR #469).

* Rename mentions of `NextFlow` to `Nextflow` (PR #476).

# Viash 0.7.4 (2023-05-31): Minor bug fixes and minor improvements to VDSL3

Some small fixes and consistency improvements.
A few Quality of Life improvements were made e.g. to override the Docker `entrypoint` when working with Nextflow and providing default labels when building a Nextflow workflow.

## NEW FUNCTIONALITY

* Add default labels in Nextflow config files that set default values for cpu and memory settings (PR #412). Values are more or less logarithmically spaced (1, 2, 5, 10, ...).

* `Author`: Added `info` field to authors. Deprecated `props` field (PR #423).

* `viash config view` and `viash ns list`: Set the `.info.output` path when a platform argument is provided.

* `viash ns exec`: Added two more fields:

  - `{output}`: path to the destination directory when building the component
  - `{abs-output}`: absolute path to the destination directory when building the component

* `DockerPlatform`: Add `entrypoint` and `cmd` parameters to the docker platform config that allows overriding the default docker container settings (PR #432).

## MINOR CHANGES

* `Nextflow VDSL3`:
  - Add profiles to the Nextflow Config file when the main script is a `NextflowScript` (#408).
  - Add a `script` parameter in Nextflow Config file to add a single string or list of strings to the `nextflow.config` (PR #430).

* `Scripts`: Remove the `entrypoint` parameter for all script types except `NextflowScript` (#409). All these scripts had to check individually whether the parameter was unset, now it can be done in the `Script` apply method.

* `schema export`:
  - Restructure Nextflow-Directives, -Auto and -Config into a `nextflowParameters` group (PR #412). Previously only NextflowDirectives was exposed.
  - Restructure the format to group authors & computational requirements together with functionality (PR #426).
  - Restructure the Viash Config and Project Config pages under a `config` category (PR #426).
  - Add references in Functionality and Nextflow VDSL3 to the new documentation pages (PR #426).
  - Add description and/or examples for platforms and requirements (PR #428).

## BUG FIXES

* `viash config inject`: Fix an empty line being added at the script start for each time `viash config inject` was run (#377).

* `WorkflowHelper`: Fixed an issue where passing a remote file URI (for example `http://` or `s3://`) as `param_list` caused `No such file` errors.

* `BashWrapper`: Fix escaping of the included script where a line starting with a pipe character with optional leading spaces is stripped of the leading spaces and pipe character.
  This was quite unlikely to happen except when `viash config inject` was called on a Nextflow Script, which lead to no real config code being injected however workflows were getting corrupted. (#421)

* `Deprecation testbench`: Add missing classes to be checked (PR #426).

# Viash 0.7.3 (2023-04-19): Minor bug fixes in documentation and config view

Fix minor issues in the documentation and with the way parent paths of resources are printed a config view.

## BUG FIXES

* `DockerPlatform`: Fixed example in documentation for the `namespace_separator` parameter (PR #396).

* `viash config view`: Resource parent paths should be directories and not file (PR #398).


# Viash 0.7.2 (2023-04-17): Project-relative paths and improved metadata handling

This update adds functionality to resolve paths starting with a slash as relative to the project directory, improves handling of info metadata in the config, and fixes to the operator precedence of config mods.

## NEW FUNCTIONALITY

* Resolve resource and merge paths starting with a slash (`/`) as relative to the project directory (PR #380). To define absolute paths (which is not recommended anyway), prefix the path with the `file://` protocol. Examples:

  - `/foo` is a file or directory called `foo` in the current project directory.
  - `file:/foo` is a file or directory called `foo` in the system root.

## MINOR CHANGES

* `viash config view`: Do not modify (e.g. strip empty fields) of the `.functionality.info` and `.functionality.arguments[].info` fields (#386).

## BUG FIXES

* `ConfigMods`: Fix operator precedence issues with conditions in the config mod parsers (PR #390).

## INTERNAL CHANGES

* Clean up unused code (PR #380).

* Move circe encoders/decoders for File and Path from `io.viash.functionality.arguments` to `io.viash.helpers.circe` (PR #380).

* Store the project root directory (that is, the directory of the `_viash.yaml`) in a ViashProject object (PR #380).

* Tests: Reworked language tests to be grouped in their own subfolder and split off the bash language test from the general `testbash` folder (PR #381).

* Tests: Add additional language tests for `viash config inject` (PR #381).

* Tests: Added test for `io.viash.helpers.IO` (PR #380).


# Viash 0.7.1 (2023-03-08): Minor improvements to VDSL3 and schema functionality.

This is a minor release which improves caching in VDSL3 components and changes the formats of the schema files for the Viash config and CLI.

## MINOR CHANGES

* `DataflowHelper`: Add assertions and `def`s.

## BUG FIXES

* `VDSL3`: Only the first two elements from an event in a channel are now passed to a process. This avoids calculating cache entries based on arguments that are not used by the process, causing false-negative cache misses.

* `config_schema`:
  - Correct some incorrect markdown tags.
  - Add project config.
  - Correct documentation/markdown tags to the correct order.
  - Add summary description and example for 'resource' and 'argument', to be used on the reference website.
  - Add documentation for the Nextflow directives.

* `cli_schema`: Correct documentation/markdown tags to the correct order.

# Viash 0.7.0 (2023-02-28): Major code cleanup and minor improvements to VDSL3

* Default namespace separator has been changed from `_` to `/`. This means 
  Docker images will be named `<Registry>/<Organization>/<Namespace>/<Name>`
  by default. For example, `ghcr.io/openpipelines-bio/mapping/cellranger_count`
  instead of `ghcr.io/openpipelines-bio/mapping_cellranger_count`.

* Removed deprecated code of unused functionality to simplify code.
  - Shorthand notation for specitying input/output arguments
  - Shorthand notation for specifying Docker requirements
  - Legacy Nextflow platform

* Improvements in VDSL3 and the Nextflow Workflow Helper to make behaviour
  more predictable and fixing some bugs in the meantime. Run the following
  to get access to the updated helpers:

  ```bash
  WF_DIR="src/wf_utils"
  [[ -d $WF_DIR ]] || mkdir -p $WF_DIR
  viash export resource platforms/nextflow/ProfilesHelper.config > $WF_DIR/ProfilesHelper.config
  viash export resource platforms/nextflow/WorkflowHelper.nf > $WF_DIR/WorkflowHelper.nf
  viash export resource platforms/nextflow/DataflowHelper.nf > $WF_DIR/DataflowHelper.nf
  ```

* Improvements to test benches and several bug fixes.

## BREAKING CHANGES

* Viash config: Previously deprecated fields are now removed.
  - `functionality.inputs`: Use `arguments` or `argument_groups` instead.
  - `functionality.outputs`: Use `arguments` or `argument_groups` instead.
  - `functionality.tests`: Use `test_resources` instead. No functional difference.
  - `functionality.enabled`: Use `status: enabled` instead.
  - `functionality.requirements.n_proc`: Use `cpus` instead.
  - `platforms.DockerPlatform.privileged`: Add a `--privileged` flag in `run_args` instead.
  - `platforms.DockerPlatform.apk`: Use `setup: [{ type: apk, packages: ... }]` instead.
  - `platforms.DockerPlatform.apt`: Use `setup: [{ type: apt, packages: ... }]` instead.
  - `platforms.DockerPlatform.yum`: Use `setup: [{ type: yum, packages: ... }]` instead.
  - `platforms.DockerPlatform.r`: Use `setup: [{ type: r, packages: ... }]` instead.
  - `platforms.DockerPlatform.python`: Use `setup: [{ type: python, packages: ... }]` instead.
  - `platforms.DockerPlatform.docker`: Use `setup: [{ type: docker, run: ... }]` instead.
  - `platforms.DockerPlatform.docker.setup.resources`: Use `setup: [{ type: docker, copy: ... }]` instead.
  - `platforms.NextflowLegacy`: Use the Nextflow VDSL3 platform instead.
  - `functionality.ArgumentGroups`: No longer supports strings referring to arguments in the `arguments:` section.
    Instead directly put the arguments inside the argument groups.

* `viash_install`: The bootstrap script has been reworked in line with the project config introduced in 0.6.4:

    * The default location for installing the Viash executable is now `./viash` (was: `bin/viash`).
    * The new `viash_install` support `--output` and `--tag`.
    * The various settings that existed in `viash_install` (organisation, tag, ...) are moved to the project config.

  Please note that this new `viash_install` bootstrap script can be run from the CLI using:

    ```
    curl -fsSL dl.viash.io | bash
    ```
  The old `get.viash.io` is still available but points to the version 0.6.7 version of this component and is deprecated.

* `WorkflowHelper`: `paramsToList`, `paramsToChannel` and `viashChannel` are now deprecated and will be removed in a future release.

* `viash (ns) build`: Change the default value of the namespace separator in a Docker platform from `_` to `/`. 
  Add `".platforms[.type == 'docker'].namespace_separator := '_'"` to the project config `_viash.yaml` to revert to the previous behaviour.

## MAJOR CHANGES

* `VDSL3`: now uses the newly implemented `channelFromParams` and `preprocessInputs` instead of `viashChannel`.

## NEW FEATURES

* `WorkflowHelper`: Added `preprocessInputs` and `channelFromParams` to replace `paramsToList`, `paramsToChannel` and `viashChannel`. This refactor allows processing parameters that are already in a Channel using `preprocessInputs`, which is necessary when passing parameters from a workflow to a subworkflow in a Nextflow pipeline.

## MINOR CHANGES

* `Main`: Capture build, setup and push errors and output an exit code.

* `File downloading`: Add check to pre-emptively catch file errors (e.g. 404).

* `Scala`: Updated to Scala 2.13 and updated several dependencies.

* `Main`: Improve `match` completeness in some edge cases and throw exceptions where needed.

* `Changelog`: Reformat the changelog to a more structured format.
  For every release, there is now a date, title, and summary.
  This both improves the changelog itself but can then also be used to postprocess the CHANGELOG programmatically.

* `VDSL3`: Add a default value for `id` when running a VDSL3 module as a standalone pipeline.

* `TestBenches`:
  - Verify switching of Viash versions
  - Prepare ConfigDeriver by copying base resources to the targetFolder. Use cases so far showed that it's always required and it simplifies the usage.
  - Remove some old & unmaintained IntelliJ Idea `editor-fold` tags. Given that the testbenches were split up, these were broken but also no longer needed.
  - Add 2 testbenches for computational requirements when running `viash run` or `viash test`.
  - Added tests for different values for the `--id` and `--param_list` parameters of VDSL3 modules.

* `viash test`: Use `test` as a random tag during testing, instead of `test` plus a random string.

## BUG FIXES

* `WorkflowHelper`: fixed where passing a relative path as `--param_list` would cause incorrect resolving of input files.

* `Testbenches`: Fix GitTest testbench to correctly increment temporary folder naming and dispose them after the test finishes.

* `viash xxx url`: Fix passing a url to viash as the config file to process. Add a short testbench to test principle functionality.

* `Testbenches`: Simplify `testr` container.

* `Main`: Improve error reporting to the user in some cases where files or folders can't be found. Depending on the thrown exception, more or less context was given.

* `VDSL3`: Create parent directory of output files before starting the script.

# Viash 0.6.7 (2022-12-14): A minor release with several QoL improvements

Another minor release which contains several quality of life improvements for the Nextflow VDSL3 platform, as well as automated warnings for deprecated functionality.

## MINOR CHANGES

* `NextflowPlatform`: Create directories during a stub run when output path is a nested directory (PR #314).

* Automatically generate a warning for deprecated parameters while parsing a .viash.yaml configuration file using the inline documentation deprecation annotations.

* Add a "planned removal" field in the deprecation annotations.

* Add testbenches to verify proper formatting of the deprecation versions and compare current version to the planned removal version so no deprecated parameters get to stick around beyond what was planned.

* `NextflowPlatform`: Nextflow processes are created lazily; that is, only when running
  a Nextflow workflow (PR #321).

## BUG FIXES

* `NextflowPlatform`: Automatically split Viash config strings into strings of 
  length 65000 since the JVM has a limit (65536) on the length of string constants (PR #323).

# Viash 0.6.6 (2022-12-06): A small bugfix release

This release fixes an issue where stderr was being redirected to stdout.

## BUG FIXES

* Don't redirect stderr to stdout when switching Viash versions (#312).

# Viash 0.6.5 (2022-12-02): A small bugfix release

A small update which fixes an issue with `viash ns list` that was
introduced in Viash 0.6.3.

## BUG FIXES

* `viash ns list`: When the `-p <platform>` is defined, filter the 
  output by that platform.

# Viash 0.6.4 (2022-11-30): Add backwards compability by supporting switching to older Viash versions

This release adds features related to managing Viash projects and 
allows for better runtime introspection of Nextflow VDSL3 modules.

The most notable changes are:

* You can switch versions of Viash using the `VIASH_VERSION` 
  environment variable! Example:
  
  ```bash
  VIASH_VERSION=0.6.0 viash --version
  ```

  More importantly, you can specify the version of Viash you want
  in a project config. See below for more info.

* Introducing Viash project config files as an experimental feature.
  It allows storing project-related settings in a `_viash.yaml` 
  config file which you should store at the root of your repository.
  Example:

  ```yaml
  viash_version: 0.6.4
  source: src
  target: target
  config_mods: |
    .platforms[.type == 'docker'].target_registry := 'ghcr.io'
    .platforms[.type == 'docker'].target_organization := 'viash-io'
    .platforms[.type == 'docker'].namespace_separator := '/'
    .platforms[.type == 'docker'].target_image_source := 'https://github.com/viash-io/viash'
  ```

* It's now possible to specify in which order Viash will merge
  Viash configs. Example:

  ```yaml
  functionality:
    name: foo
    arguments:
      - __merge__: obj_input.yaml
        name: "--one"
      - __merge__: [., obj_input.yaml]
        name: "--two"
      - __merge__: [obj_input.yaml, .]
       name: "--three"
  ```

Please take note of the following breaking changes:

* Passing non-existent paths to a Viash component will cause the 
  component to generate an error when no file or folder is found.
  Set `must_exist` to `false` to revert to the previous behaviour.

* The arguments `--write_meta/-w` and `--meta/-m` no longer exist,
  because every `viash build/run/test` run will generate a 
  `.config.vsh.yaml` meta file.

## BREAKING CHANGES

* Config: Viash configs whose filenames start with a `.` are ignored (PR #291).

* `viash build`: `--write_meta/-m` and `--meta/-m` arguments have been removed. 
  Instead, the `.config.vsh.yaml` file is always created when building Viash components (PR #293).

* `FileArgument`: Default setting of `must_exist` was changed from `false` to `true`. 
  As such, the component will throw an error by default if an input file or output file
  is missing (PR #295).

* Config merging: `__inherits__` has been renamed to `__merge__`.

## NEW FUNCTIONALITY

* You can switch versions of Viash using the `VIASH_VERSION` 
  environment variable (PR #304)! Example:
  
  ```bash
  VIASH_VERSION=0.6.0 viash --version
  ```

* Traceability: Running `viash build` and `viash test` creates a `.config.vsh.yaml` file 
  by default, which contains the processed config of the component. As a side effect, 
  this allows for reading in the `.config.vsh.yaml` from within the component to learn 
  more about the component being tested (PR #291 and PR #293).

* `FileArgument`: Added `create_parent` option, which will check if the directory of an output
file exists and create it if necessary (PR #295).

## MINOR CHANGES

* `viash run`, `viash test`: When running or testing a component, Viash will add an extension
  to the temporary file that is created. Before: `/tmp/viash-run-wdckjnce`, 
  now: `/tmp/viash-run-wdckjnce.py` (PR #302).

* NextflowPlatform: Add `DataflowHelper.nf` as a retrievable resource in Viash (PR #301).

* NextflowPlatform: During a stubrun, argument requirements are turned off and
  the `publishDir`, `cpus`, `memory`, and `label` directives are also removed 
  from the process (PR #301).

* `NextflowPlatform`: Added a `filter` processing argument to filter the incoming channel after 
  the `map`, `mapData`, `mapId` and `mapPassthrough` have been applied (PR #296).

* `NextflowPlatform`: Added the Viash config to the Nextflow module for later introspection (PR #296).
  For example:
  ```groovy
  include { foo } from "$targetDir/path/foo/main.nf"

  foo.run(filter: { tup ->
    def preferredNormalization = foo.config.functionality.info.preferred_normalization
    tup.normalization_id == preferredNormalization
  })
  ```
## BUG FIXES

* `BashWrapper`: Don't overwrite meta values when trailing arguments are provided (PR #295).

## EXPERIMENTAL FEATURES

* Viash Project: Viash will automatically search for a `_viash.yaml` file in the directory of 
  a component and its parent directories (PR #294).

  Contents of `_viash.yaml`:
  ```yaml
  source: src
  target: target
  config_mods: |
    .platforms[.type == 'docker'].target_registry := 'ghcr.io'
    .platforms[.type == 'docker'].target_organization := 'viash-io'
    .platforms[.type == 'docker'].namespace_separator := '/'
    .platforms[.type == 'docker'].target_image_source := 'https://github.com/viash-io/viash'
  ```

* Config merging: Allow specifying the order in which Viash will merge configs (PR #289).
  If `.` is not in the list of inherited objects, it will be added at the end.

  Contents of `config.vsh.yaml`:
  ```yaml
  functionality:
    name: foo
    arguments:
      - __merge__: obj_input.yaml
        name: "--one"
      - __merge__: [., obj_input.yaml]
        name: "--two"
      - __merge__: [obj_input.yaml, .]
        name: "--three"
  ```

  Contents of `obj_input.yaml`:
  ```yaml
  type: file
  name: --input
  description: A h5ad file
  ```
  Output of `viash config view config.vsh.yaml` (stripped irrelevant bits):
  ```yaml
  functionality:
    arguments:
    - type: "file"
      name: "--one"
      description: "A h5ad file"
    - type: "file"
      name: "--input"
      description: "A h5ad file"
    - type: "file"
      name: "--three"
      description: "A h5ad file"
  ```
  

# Viash 0.6.3 (2022-11-09): Quality-of-life improvements in Viash.

This release features contains mostly quality of life improvements and some experimental functionality. Most notably:

* `viash ns list` now only returns a config just once instead of once per platform.

* A functionality's info field can contain any data structures. An `.info` field was added to arguments as well.

* Bug fixes for using Viash with podman, Nextflow>=22.10 and R<4.0.

* Experimental support for inheriting from config partials.

## MAJOR CHANGES

* `Config`: Made major internal changes w.r.t. how config files are read and at which point a platform (native, docker, nextflow)
  is applied to the functionality script. The only visible side effect is that 
  `viash ns list` will output each config only once instead of multiple times.

* `Functionality`: Structured annotation can be added to a functionality and its arguments using the `info` field. Example:
  ```yaml
  functionality:
    name: foo
    info:
      site: https://abc.xyz
      tags: [ one, two, three ]
    arguments:
      - name: --foo
        type: string
        info:
          foo: bar
          a:
            b:
              c
  ```

## MINOR CHANGES

* `BashWrapper`: Allow printing the executor command by adding `---verbose ---verbose` to a `viash run` or an executable.

* `Testbenches`: Rework `MainBuildAuxiliaryNativeParameterCheck` to create stimulus files and loop over the file from bash instead of looping natively.
  This prevents creating thousands of new processes which would only test a single parameter.
  Note this still calls the main script for each stimulus separately, but that was the case anyway, only much much worse.

* `Testbenches`: Split some grouped test benches into slightly smaller test benches that group tested functionality better.

* `Annotations`: Complete the config schema annotations.
  Make sure all arguments are documented.
  Added an annotation `internalFunctionality` and `undocumented` for arguments that should not be documented.
  Added a testbench that verifies that all arguments are in fact annotated, skipping those that are not in the class constructor.
  Adds a hierarchy field in the `__this__` member to list the relation of the own and parent classes.

* `Testbenches`: Add exit code to helper method `testMainWithStdErr`.

* `Testbenches`: Add testbench to verify viash underscore components (viash_build, viash_install, viash_push, viash_skeleton, viash_test).

* `Testbenches`: Update viash underscore component tests to use `$meta_executable`.

* `viash ns exec`: Allow choosing whether the `{platform}` field should be filled in, based on the `--apply_platform` parameter.

## BUG FIXES

* `DockerPlatform`: Remove duplicate auto-mounts (#257).

* `Underscore component tests`: Fix tests for `viash_skeleton` and `viash_test` components.

* `NextflowVDSL3Platform`: Fix 'Module scriptPath has not been defined yet' error when Nextflow>=22.10 (#269).

* `config inject`: Doesn't work when `must_exist == true` (#273).

* `RScript`: Fix compatibility issue where the new character escaping in `r_script` required R>=4.0 (#275). Escaping is now handled without
  using the new `r'(foo)'` notation.

## DEPRECATION

* `DockerRequirements`: The `resources:` setting has been deprecated and will be removed in Viash 0.7.0. Please use `copy:` instead.

* `DockerRequirements`: The `privileged:` setting has been deprecated and will be removed in Viash 0.7.0. Please use `run_args: "--privileged"` instead.

## EXPERIMENTAL FUNCTIONALITY

* `Config`: Any part of a Viash config can use inheritance to fill data (PR #271). For example:
  Contents of `src/test/config.vsh.yaml`:
  ```yaml
  __inherits__: ../api/base.yaml
  functionality:
    name: test
    resources:
      - type: bash_script
        path: script.sh
        text: |
          echo Copying $par_input to $par_output
          cp $par_input $par_output
  ```
  Contents of `src/api/base.yaml`:
  ```yaml
  functionality:
    arguments:
      - name: "--input"
        type: file
      - name: "--output"
        type: file
        direction: output
  ```
  The resulting yaml will be:
  ```yaml
  functionality:
    name: test
    arguments:
      - name: "--input"
        type: file
      - name: "--output"
        type: file
        direction: output
    resources:
      - type: bash_script
        path: script.sh
        text: |
          echo Copying $par_input to $par_output
          cp $par_input $par_output
  ```

# Viash 0.6.2 (2022-10-11): Two bug fixes

This is a quick release to push two bug fixes related to security and being able to run Nextflow with optional output files.

## BUG FIXES

* `Git`: Strip credentials from remote repositories when retrieving the path.

* `VDSL3`: Allow optional output files to be `null`.

# Viash 0.6.1 (2022-10-03): Minor improvements in functionality

This release contains mostly minor improvements of functionality released in Viash 0.6.0. Most notably:

* Support was added for `type: long` arguments

* `meta["n_proc"]` has been renamed to `meta["cpus"]`. `meta["cpus"]` is now an integer, whereas `meta["memory_*"]` are now longs.

* `viash ns exec` is able to recognise `{platform}` and `{namespace}` fields.

* And various bug fixes and improvements to documentation and unit testing.

## BREAKING CHANGES

* Deprecated usage `resources_dir` variable inside scripts, use `meta["resources_dir"]` instead (or `$meta_resources_dir` in Bash, or `meta$resources_dir` in R).

* Deprecated `meta["n_proc"]` in favour for `meta["cpus"]`.

## NEW FUNCTIONALITY

* `viash ns exec`: Added two more fields:

  - `{platform}`: the platform name (if applicable)
  - `{namespace}`: the namespace of the component

* `LongArgument`: Added support for 64-bit integers with `type: long` as opposed to `type: integer` which are 32-bit integers.

## MAJOR CHANGES

* Allow passing integers/doubles/booleans to string parameters (#225). Removed the 'Version' helper class.

## MINOR CHANGES

* `meta["cpus"]` is now an integer, `meta["memory_*"]` are now longs (#224).

* `DockerPlatform`: Only store author names in the authors metadata.

* `NextflowPlatform`: Only store author names in the authors metadata.

* `Argument[_]`: Turn `multiple_sep` from `Char` into `String`.

## INTERNAL CHANGES

* All `meta[...]` variables are now processed similar to `Argument[_]`s, instead of using custom code to convert object types and detect Docker mounts.

* `Escaper`: Make more generic Escaper helper class.

## DOCUMENTATION

* Hardcoded URLs pointing to viash.io in the documentation annotations were replaced with a new keyword system.

* Replaced references to "DSL" with "Dynamic Config Modding" in the `--help` output.

* Added an example for Ruby based Docker setups.

## BUG FIXES

* `viash ns`: Reverse exit code outputs, was returning 1 when everything was OK and 0 when errors were detected (PR #227).

* `viash config inject`: Fix processing of arguments when argument groups are defined (#231).

* Fixed a few typos in the CLI.

* Fixed the formatting of `ns exec` documentation.

* `VDSL3`: Fix stub functionality.

* `VDSL3`: Fix error during error message.

* `viash test`: Fix issue where `VIASH_TEMP` could not be a relative directory when running `viash test` (#242).

* `BashScript`, `CSharpScript`, `JavaScriptScript`, `PythonScript`, `RScript`, `ScalaScript`: Fix quoting issues of certain characters (#113).

## DEPRECATION

* `NextflowPlatform`: Deprecate `--param_list_format` parameter.

## TESTING

* `BashScript`, `CSharpScript`, `JavaScriptScript`, `PythonScript`, `RScript`, `ScalaScript`: Implement more rigorous testing of which characters are escaped.

* `BashWrapper`: Escape usage of `multiple_sep`. This fixes various checks and transformations not working when when `multiple_sep` is set to `";"` (#235).

# Viash 0.6.0 (2022-09-07): Nextflow VDSL3 is now the default, support for tracking memory and cpu requirements more elegantly

The first (major) release this year! The biggest changes are:

* Nextflow VDSL3 is now the default Nextflow platform, whereas the legacy Nextflow platform has been deprecated.

* Support for tracking memory and cpu requirements more elegantly.

* Grouping arguments in groups more concisely.

* The addition of a `viash ns exec` command, to be able to execute commands on Viash components more easily.

## BREAKING CHANGES

* `NextflowPlatform`: `variant: vdsl3` is now the default NextflowPlatform. `variant: legacy` has been deprecated.

* `Functionality`: Fields `.inputs` and `.outputs` has been deprecated. Please use `.argument_groups` instead (#186).
  Before:
  ```yaml
  functionality:
    inputs:
      - name: "--foo"
    outputs:
      - name: "--bar"
  ```
  Now:
  ```yaml
  functionality:
    argument_groups:
      - name: Inputs
        arguments:
          - name: "--foo"
            type: file
      - name: Outputs
        arguments:
          - name: "--bar"
            type: file
            direction: output
  ```

* Passing strings to an argument group's arguments has been deprecated. Please simply copy the argument itself into the argument group (#186).
  Before:
  ```yaml
  functionality:
    arguments:
      - name: "--foo"
        type: file
      - name: "--bar"
        type: file
        direction: output
    argument_groups:
      - name: Inputs
        arguments: [ foo ]
      - name: Outputs
        arguments: [ bar ]
  ```
  Now:
  ```yaml
  functionality:
    argument_groups:
      - name: Inputs
        arguments:
          - name: "--foo"
            type: file
      - name: Outputs
        arguments:
          - name: "--bar"
            type: file
            direction: output
  ```

## NEW FUNCTIONALITY

* Allow setting the number of processes and memory limit from within the Viash config, 
  as well as a list of required commands. Example:

  ```yaml
  functionality:
  name: foo
  requirements:
    cpus: 10
    memory: 10GB
    commands: [ bash, r, perl ]
  ```
  
  You can override the default requirements at runtime:

  - `./foo ---cpus 4 ---memory 100PB` (for NativePlatform or DockerPlatform)
  - By adding `process.cpus = 4` and `process.memory "100 PB"` to a nextflow.config (for NextflowPlatform)

  This results the following meta variables to be injected into a script:

  - `meta_cpus` (in Bash) or `meta["cpus"]` (in any other language): Number of processes the script is allowed to spawn.
  - `meta_memory_b` (in Bash) or `meta["memory_b"]` (in any other language): Amount of memory the script is allowed to allocate, in bytes.
  - `meta_memory_kb` (in Bash) or `meta["memory_kb"]` (in any other language): Same but in kilobytes, rounded up.
  - `meta_memory_mb` (in Bash) or `meta["memory_mb"]` (in any other language): Same but in megabytes, rounded up.
  - `meta_memory_gb` (in Bash) or `meta["memory_gb"]` (in any other language): Same but in gigabytes, rounded up.
  - `meta_memory_tb` (in Bash) or `meta["memory_tb"]` (in any other language): Same but in terabytes, rounded up.
  - `meta_memory_pb` (in Bash) or `meta["memory_pb"]` (in any other language): Same but in petabytes, rounded up.
  
* `viash ns exec`: Added a command for executing arbitrary commands for all found Viash components.
  The syntax of this command is inspired by `find . -exec echo {} \;`.
  
  The following fields are automatically replaced:
   * `{}` | `{path}`: path to the config file
   * `{abs-path}`: absolute path to the config file
   * `{dir}`: path to the parent directory of the config file
   * `{abs-dir}`: absolute path to the directory of the config file
   * `{main-script}`: path to the main script (if any)
   * `{abs-main-script}`: absolute path to the main script (if any)
   * `{functionality-name}`: name of the component
  
  A command suffixed by `\;` (or nothing) will execute one command for each
  of the Viash components, whereas a command suffixed by `+` will execute one
  command for all Viash components.

* `ConfigMod`: Added a `del(...)` config mod to be able to delete a value from the yaml. Example: `del(.functionality.version)`.

## MAJOR CHANGES

* `Folder structure`: Adjusted the folder structure to correctly reflect the the namespace change of viash from `com.dataintuitive.viash` to `io.viash`.

* `Functionality`: Reworked the `enabled` field from boolean to a `status` field which can have the following statusses: `enabled`, `disabled` and `deprecated`.
  When parsing a config file which has the `status` field set to `deprecated` a warning message is displayed on stderr.
  Backwards for `enabled` is provided where `enabled: true` => `status: enabled` and `enabled: false` => `status: false`. The `enabled` field is marked deprecated.

## MINOR CHANGES

* `Resources`: Handle edge case when no resources are specified in the `vsh.yaml` config file and display a warning message.

* `BashWrapper`: Add a warning when an argument containing flags (e.g. `--foo`) is not recognized and will be handled as a positional argument as this is likely a mistake.

* `Functionality`: Add check to verify there are no double argument names or short names in the config `vsh.yaml` declarations.

* `BashWrapper`: Add check to verify a parameter isn't declared twice on the CLI, except in the case `multiple: true` is declared as then it's a valid use case.

* `BashWrapper`: For int min/max checking: use native bash functionality so there is no dependency to `bc`.
  For double min/max checking: add fallback code to use `awk` in case `bc` is not present on the system (most likely to happen when running tests in a docker container).

* `viash ns list/viash config view`: Allow viewing the post-processed argument groups by passing the `--parse_argument_groups` parameter.

## TESTING

* `ConfigMod`: Added unit tests for condition config mods.

* `MainTestDockerSuite`: Derive config alternatives from the base `vsh.yaml` instead of adding the changes in separate files.
  This both reduces file clutter and prevents having to change several files when there are updates in the config format.

* `GitTest`: Added unit tests for Git helper (PR #216).

## BUG FIXES

* `csharp_script`, `javascript_script`, `python_script`, `r_script`, `scala_script`: Make meta fields for `memory` and `cpus` optional.

* `NextflowVdsl3Platform`: Don't generate an error when `--publish_dir` is not defined and `-profile no_publish` is used.

* `Viash run`: Viash now properly returns the exit code from the executed script.

* `Git`: Fix incorrect metadata when git repository is empty (PR #216).

# Viash 0.5.15 (2022-07-14): Added testbenches, default argument groups and bugfixes for VDSL3

This release introduces testbenches and new default argument groups: `Inputs`, `Outputs` and `Arguments`.

## BREAKING CHANGES

* `WorkflowHelper::helpMessage`: Now only takes one argument, namely the config.

## MAJOR CHANGES

* `Namespace`: Changed the namespace of viash from `com.dataintuitive.viash` to `io.viash`.

## MINOR CHANGES

* `Testbenches`: Add a testbench framework to test lots of character sequences, single or repeating to be tested in the yaml config. This can be used to later extend to other tests.

* `Testbenches::vdsl3`: Add testbenches to verify functionality:
  - Vdsl3's `param_list` (`yamlblob`, `yaml`, `json`, `csv`).
  - Nextflow's own `params-file`.
  - Vdsl3's recalculating resource file paths to be relative to the `param_list` file instead of the workflow file (only available for `yaml`, `json`, `csv`).
  - Vdsl3's wrapping of modules to run these as a separate workflow automagically out of the box.

* `Main`: Added `viash --schema_export` which outputs a schema of the Viash config file
  to console. This is to be used to automate populating the documentation website.

* `Helper`: Split help message by argument group.

* `Helper`: Remove unneeded arguments.

* `Functionality`: Add default groups `Inputs`, `Outputs` and `Arguments` for all arguments missing from user-defined `argument_groups`.

* `WorkflowHelper::helpMessage`: Rewrite to bring on par with Viash's help message.

* `BooleanArguments`: Renamed internal class names for BooleanArguments to be better in line with how they are named in the config yaml.
  `BooleanArgumentRegular` -> `BooleanArgument` (in line with `boolean`)
  `BooleanArgumentTrue` -> `BooleanTrueArgument` (in line with `boolean_true`)
  `BooleanArgumentFalse` -> `BooleanFalseArgument` (in line with `boolean_false`)

## BUG FIXES

* `NextflowVdsl3Platform`: Change how `--id` is processed when a VDSL3 module is called from the CLI.

* `NextflowVdsl3Platform`: Fix error when param_list is `null`.

* `NextflowVdsl3Platform`: Fix error when optional, multiple arguments are set to `null`.

* `Testbenches`: Better capture expected error messages while running testbenches again. Code changes right before previous release re-introduced some of the messages.

* `NextflowVdsl3Platform`: Fix issue where optional parameters aren't removed when `.run(args: [optarg: null])`.

* `WorkflowHelper::readCsv`: Treat empty values as undefined instead of throwing an error.

* `NextflowVdsl3Platform`: Use `$NXF_TEMP` or `$VIASH_TEMP` as temporary directory if the container engine is not set to `docker`, `podman` or `charlieengine`, else set to `/tmp`.

* `Resources`: When adding a resource folder, allow a trailing `/` at the end of the path.
  Previously this caused the target folder to be erased and the content of the resource folder to be written directly into the target folder.

# Viash 0.5.14 (2022-06-30): Argument groups can now be defined in the Viash config

Argument groups allow for grouping arguments together by function or category, making the `--help` output a lot more clear for components with a lot of arguments.

## NEW FUNCTIONALITY

* `Functionality`: Allow specifying argument groups. Example:
  ```yaml
  functionality:
    ...
    argument_groups:
      - name: First group
        arguments: [foo, bar]
        description: Description
  ```

* Addition of the `viash_nxf_schema` component for converting a Viash config (for a workflow) into a nextflow schema file.

* `NextflowVdsl3Platform`: Use `--param_list` to initialise a Nextflow channel with multiple parameter sets.
  Possible formats are csv, json, yaml, or simply a yaml_blob.
  A csv should have column names which correspond to the different arguments of this pipeline.
  A json or a yaml file should be a list of maps, each of which has keys corresponding to the arguments of the pipeline.
  A yaml blob can also be passed directly as a parameter.
  Inside the Nextflow pipeline code, params.param_list can also be used to directly a list of parameter sets.
  When passing a csv, json or yaml, relative path names are relativized to the location of the parameter file.
  
  Examples: 
  ```sh
  nextflow run "target/foo/bar/main.nf" --param_list '[{"id": "foo", "input": "/path/to/bar"}]'
  nextflow run "target/foo/bar/main.nf" --param_list "params.csv" --reference "/path/to/ref"
  ```

## MAJOR CHANGES

* `NextflowVdsl3Platform`: The functionality is now slurped from a json instead of manually
  taking care of the formatting in Groovy.

* `NextflowVdsl3Platform`: The `--help` is auto-generated from the config.

## MINOR CHANGES

* `NextflowVdsl3Platform`: Allow both `--publish_dir` and `--publishDir` when `auto.publish = true`.

* `NextflowVdsl3Platform`: Allow passing parameters with multiplicity > 1 from Nextflow CLI.

* `Main`: Added `viash --cli_export` which outputs the internal cli construction information 
  to console. This is to be used to automate populating the documentation website.

* `viash ns`: Display success and failure summary statistics, printed to stderr.

* `DataObject`: `.alternatives` is now a `OneOrMore[String]` instead of `List[String]`, meaning
  you can now specify `{ type: string, name: "--foo", alternatives: "-f" }` instead of 
  `{ type: string, name: "--foo", alternatives: [ "-f" ] }`

* `BashWrapper`: Added metadata field `meta_executable`, which is a shorthand notation for
  `meta_executable="$meta_resources_dir/$meta_functionality_name"`

## INTERNAL CHANGES

* `Arguments`: Internal naming of functionality.arguments is changed from DataObject to Arguments. Change is also applied to child classes, e.g. StringObject -> StringArgument.

* `Script`: Allow more control over where injected code ends up.

* Restructure type system to allow type-specific arguments.

## BUG FIXES

* `DockerPlatform`: Change `org.opencontainers.image.version` annotation to `functionality.version` when set.
  Additionally fixed retrieving the git tag possibly returning `fatal: No names found, cannot describe anything.` or similar.

* `viash config inject`: Fix config inject when `.functionality.inputs` or `.functionality.outputs` is used.

* `BashWrapper`: Don't add `bc` as dependency. Only perform integer/float min/max checks when bc is available, otherwise ignore.

* `DockerPlatform`: Fix inputs & outputs arguments being present twice.

* `viash ns test`: Silently skip Nextflow platforms as these don't support tests and will always fail.

* `Testbenches`: Better capture expected error messages while running testbenches. Having these show on the console could be confusing.

* `NextflowVdsl3Platform`: Fix issue when running multiple VDSL3 modules concurrently on the same channel.

# Viash 0.5.13 (2022-06-10): Added overriding of the container registry for the VDSL3 + VDSL3 bug fixes

VDSL3 gets even more improvements and bug fixes.

## NEW FUNCTIONALITY

* `NextflowVdsl3Platform`: Allow overriding the container registry of all Viash components by 
  setting the `params.override_container_registry` value. Only works for auto-derived image names.

## MAJOR CHANGES

* `Functionality`: renamed `tests` to `test_resources`.
  Backwards compatibility provided but a notification message is displayed on the console.

## MINOR CHANGES

* `Functionality` and `viash ns`: Added `.enabled` in functionality, set to `true` by default.
  Filter for disabled components in namespace commands.

* `DockerPlatform`: Add org.opencontainers.image annotations to built docker images.

* `Functionality`: when defining text resources, permit defining `path` instead of `dest`.
  If both `dest` and `path` are unset, use a default file name depending on the resource type, such as `script.sh` or `text.txt`.

* `viash build`: Errors are printed in red.

## BUG FIXES

* `NextflowVdsl3Platform`: Undefined input files should not inject a `VIASH_PAR_*` variable when `multiple: true`.

* `NextflowVdsl3Platform`: Make injected resources dir absolute.

* `NextflowVdsl3Platform`: Fix escaping of triple single quotes.

* `NextflowVdsl3Platform`: Also apply auto.simplifyInput to Lists.

* `DockerPlatform`: added a `test_setup` that allows adding apt/apk/... setup requirements.
  These are only executed when running tests.

# Viash 0.5.12 (2022-05-24): Improvements for VDSL3 and the Bash wrapper + several bug fixes

This release contains a bunch improvements for VDSL3 and adds some parameters to the `viash test` and `viash test ns` commands.

## MINOR CHANGES

* `--help`: Don't print "my_component <not versioned>" when no version is specified, 
  but instead simply "my_component".

* `NextflowVdsl3Platform`: Set `mode=copy` for `auto.publish` and `auto.transcript`.

* `NextflowVdsl3Platform`: When a module is used multiple times in the same workflow, 
  don't throw an error anymore, instead simply generate a warning.

* `NextflowVdsl3Platform`: Throw an error when an input file was not found.

* `viash build`: Indent auto-generated code according the indentation of `VIASH START` when found.
  
* `Main`: Handle not finding the config file or resources in a config file better.
  Display a more helpful message instead of a stack trace.

* `BashWrapper`: Add checks on parameters for valid integer, double and boolean values.

* `BashWrapper`: Add option to limit string and integer values to specific choice values.

* `BashWrapper`: Add option to set min and max values for integer and double values.

* Dependencies:
  - Scala was upgraded from 2.12.10 to 2.12.15
  - sbt was upgraded from 1.3.4 to 1.6.1
  - sbt-scoverage was upgraded from 1.5.1 to 1.9.3

## BUG FIXES

* `viash_test`: Add back `--no_cache` parameter to `viash_test`.

* `viash_test`: Fix `--append` parameter for `viash_test`, was not getting passed through.

* `viash ns test`: Fix `--append` parameter, actually start from a clean file if append is false.

* `viash_push`: Fix component not being built during a release of Viash.

* `PythonRequirements`: Fix packages being mentioned twice in a Dockerfile.

* `Main`: Added support spaces in filenames of config files and resources

* `BashWrapper`: Display a message when the last parsed argument would require more values than are still available.
  Now display a message that values are missing, used to silently crash the wrapper.

* `viash config inject`: Fix error when file argument is `must_exist: true`.
  

# Viash 0.5.11 (2022-05-09): Nextflow VDSL3 is here!

This release contains additional sugar syntax for specifying inputs and outputs in a Viash config, 
a beta implementation for the next-generation Viash platform, and several other minor improvements.

## MAJOR CHANGES

* `Functionality`: Now also accepts 'inputs' and 'outputs' in addition to 'arguments'. For inputs and outputs,
  any specified arguments will have default `type: file` and `direction: input` or `direction: output` respectively.

## MINOR CHANGES

* `DockerPlatform`: Move description labels to the end of the Dockerfile to improve cross-component caching.

* `Functionality`: Arguments where `.multiple` is `true` can now have lists as `default` and `example`.

* `viash_build`: Added unit test for this component.

* `viash_test`: Added unit test for this component.

* `PythonRequirements`: Allow upgrading dependencies. Example: `[ type: python. pypi: anndata, upgrade: true ]`.

* `NextflowLegacyPlatform`: Remove annoying messages when building Nxf modules.

* `ConfigMods`: Expanded the DSL to allow specifying at which point to apply a config mod.
  This functionality was necessary to allow for setting fields which alter the way configs are parsed.
  Example of when this is useful: `<preparse> .platforms[.type == "nextflow"].variant := "vdsl3"`.
  Updating workflow of parsing a config file is:
    - read Yaml from file
    - apply preparse config mods
    - parse resulting Json as Config, thereby instantiating default values etc.
    - convert Config back to Json
    - apply postparse config mods (original config mods)
    - convert final Json back to Config

## BETA FUNCTIONALITY

* `NextflowVdsl3Platform`: A beta implementation of the next-generation Viash+Nextflow platform.
  See https://github.com/viash-io/viash/issues/82 for more information. You can access the previous Nextflow
  platform by using the `variant` parameter:
  ```yaml
  - type: nextflow
    variant: legacy
    separate_multiple_outputs: false
  ```

## BUG FIXES

* `viash_build` and `viash_test`: The `query_name` and `query_namespace` arguments were switched around. These arguments are now passed correctly.

* `BashScript`, `JavaScriptScript`, `PythonScript`, `RScript`: Correctly escape `'` (#113). Update unit tests accordingly.

* `CSharpScript`, `ScalaScript`: Correctly escape `"` (#113). Update unit tests accordingly.

* `viash_build`, `viash_test`, `viash_push`: Don't try to remove log files if they don't exist.

## INTERNAL CHANGES

* `DataObject`: 
  - Renamed `otype` to `flags`.
  - Renamed `oType` to `type`
  - Deprecated `tag` (unused feature).

* All abstract / inherited classes: Renamed `oType` to `type`.

## DEPRECATION

* `Functionality`: Deprecated `function_type` and `add_resources_to_path`. These should be 
  unused features, by now.
  
# Viash 0.5.10.1 (2022-03-16): A quick bug fix

This quick release fixes a bug that prevented the correct passthrough of the new `organization` field.

## BUG FIX

* `NextflowPlatform`: Fix passthrough of `organization` field.

# Viash 0.5.10 (2022-03-15): Rework of the Viash helper components

The `viash_install`, `viash_build`, `viash_test` and `viash_push` components have been reworked.

## MAJOR CHANGES

* `viash_install`:
  - Added `--log_prefix`: This prefix is used to determine the path of the log files for `viash_build`, `viash_test` and `viash_push`.
  - Added `--organization`: Id of the organisation to be used in the Docker image name, i.e. `<registry>/<organization>/<namespace><namespace_sep><name>`.
  - Added `--target_image_source`: Url to the Git repo in which this project resides.
  - Removed `--log`.

* `viash_build`:
  - Reduce code duplication by contructing the command with Bash Arrays.
  - Renamed `--platforms` to `--platform`.
  - Added `--organization`: Id of the organisation to be used in the Docker image name, i.e. `<registry>/<organization>/<namespace><namespace_sep><name>`.
  - Added `--target_image_source`: Url to the Git repo in which this project resides.
  - Changed default of `--log` from `log.txt` to `.viash_build_log.txt`.
  - Added `--verbose`: Print out the underlying `viash ns build` command before running it.

* `viash_test`:
  - Reduce code duplication by contructing the command with Bash Arrays.
  - Renamed `--platforms` to `--platform`.
  - Added `--organization`: Id of the organisation to be used in the Docker image name, i.e. `<registry>/<organization>/<namespace><namespace_sep><name>`.
  - Added `--target_image_source`: Url to the Git repo in which this project resides.
  - Changed default of `--log` from `log.txt` to `.viash_test_log.txt`.
  - Changed default of `--tsv` from `log.tsv` to `.viash_test_log.tsv`.
  - Added `--verbose`: Print out the underlying `viash ns test` command before running it.

* `viash_push`:
  - Reduce code duplication by contructing the command with Bash Arrays.
  - Added `--organization`: Id of the organisation to be used in the Docker image name, i.e. `<registry>/<organization>/<namespace><namespace_sep><name>`.
  - Changed default of `--log` from `log.txt` to `.viash_push_log.txt`.
  - Added `--verbose`: Print out the underlying `viash ns build` command before running it.

## MINOR CHANGES

* `NextflowPlatform`: Added the `organization` field to the nextflow platform as well.

# Viash 0.5.9 (2022-03-12): Allow interrupting Viash components

The biggest change in this release is that long running Viash components (VS Code server or R Studio server for example) can now be interrupted by pressing CTRL-C or by sending it an `INT` or `SIGINT` signal. Before this release, you had to manually stop the Docker container to get the component to terminate.

## NEW FEATURES

* `viash run`: A long running Viash component can be interrupted by pressing 
  CTRL-C or by sending it an `INT` or `SIGINT` signal.

* `DockerPlatform`: Automatically add a few labels based on metadata to Dockerfile.

* `DockerPlatform`: Added value `target_image_source` for setting the source of 
  the target image. This is used for defining labels in the dockerfile.
  Example:
  ```yaml
  target_image_source: https://github.com/foo/bar
  ```

## MINOR CHANGES

* `viash ns list`: Added `--format yaml/json` argument to be able to return the
  output as a json as well. Useful for when `jq` is installed but `yq` is not. Example:
  ```
    viash ns list -p docker -f json | jq '.[] | .info.config'
  ```

* `viash config view`: Same as above.

## DEPRECATION

* `CLI`: Deprecated `-P` flag use `-p` intead.

* `DockerPlatform`: Deprecated `version` value.

# Viash 0.5.8 (2022-02-28): Allow defining a Docker image organization, and single values can be used in place of lists

## NEW FUNCTIONALITY

* `DockerPlatform`: Allow defining a container's organisation. Example:
  ```yaml
    - type: docker
      registry: ghcr.io
      organisation: viash-io
      image: viash
      tag: "1.0"
      target_registry: ghcr.io
      target_organization: viash-io
  ```

* `DockerRequirement`: Add label instructions. Example:
  `setup: [ [ type: docker, label: [ "foo BAR" ]]]`

* `Config`: In specific places, allow parsing a value as a list of values. Fixes #97.
  This mostly applies to list values in `DockerPlatform`, but also to author roles.
  Examples:
  ```yaml
  functionality:
    name: foo
    authors:
      - name: Alice
        role: author # can be a string or a list
  platforms:
    - type: docker
      port: "80:80" # can be a string or a list
      setup:
        - type: r
          packages: incgraph # can be a string or a list
  ```
  
## BREAKING CHANGES

* `viash test`: This command doesn't automatically add the resources dir to the path.

## BUG FIXES

* `Functionality`: Fix `.functionality.add_resources_to_path` not being picked up correctly.

* `AptRequirement`: Set `DEBIAN_FRONTEND=noninteractive` by default. This can be turned off by specifying:
  ```yaml
    - type: apt
      packages: [ foo, bar ]
      interactive: true
  ```

## MINOR CHANGES

* `Main`: Slightly better error messages when parsing of viash yaml file fails.
  Before:
  ```
  $ viash test src/test/resources/testbash/config_failed_build.vsh.yaml 
  Exception in thread "main" DecodingFailure(Unexpected field: [package]; valid fields: packages, interactive, type, List(DownField(apt), DownArray, DownField(platforms)))
  ```
  
  After:
  ```
  $ viash test src/test/resources/testbash/config_failed_build.vsh.yaml 
  Error parsing 'file:/path/to/viash/src/test/resources/testbash/config_failed_build.vsh.yaml'. Details:
  Unexpected field: [package]; valid fields: packages, interactive, type: DownField(apt),DownArray,DownField(platforms)
  ```

# Viash 0.5.7 (2022-02-16): Argument examples need to be of the same type as the argument itself

Examples for arguments now need to be of the same type as the argument itself. You can't provide an `integer` for a `string`-based argument for example.  
A handy new command has been added: `viash config inject`. This can be used to inject a Viash header into a script based on the arguments of the config file.

There have been some improvements to the Docker platform as well.  
You can now add yum packages as a requirement:

  ```yaml
  platforms:
    - type: docker
      image: bash:latest
      setup:
        - type: yum
          packages: [ wget ]
  ```

You can now include ADD and COPY instructions in the config file:

  ```yaml
  platforms:
    - type: docker
      image: bash:latest
      setup:
        - type: docker
          add: [ "http://foo.bar ." ]
  ```

## BREAKING CHANGES

* `viash config`: An argument's example now needs to be of the same type as the argument itself. 
  For example, `[ type: integer, name: foo, example: 10 ]` is valid, whereas 
  `[ type: integer, name: foo, example: bar ]` is not, as 'bar' cannot be cast to an integer.

## NEW FUNCTIONALITY

* `viash config inject`: A command for inserting a Viash header into your script.

* `YumRequirement`: Added a requirement setup for installing through yum. Example:
  `setup: [ [ type: yum, packages: [ wget] ] ]`

* `DockerRequirement`: Allow using copy and add instructions. Example:
  `setup: [ [ type: docker, add: [ "http://foo.bar ." ]]]`

## BUG FIXES

* `ViashTest`: Fix verbosity passthrough.

* `--help`: Fix repeated usage flag when printing the help.

# Viash 0.5.6 (2022-02-03): Forbidden Bash flags have been renamed

* Viash can now be installed without Docker needing to be installed on your system. You do need `unzip` and `wget` to complete the installation.
* The Docker related messages are more user friendly now.

## BREAKING CHANGES

* `BashWrapper`: Forbidden flags `-v`, `--verbose`, `--verbosity` have been renamed to `---v`, `---verbose`, `---verbosity`.

## MINOR CHANGES

* Set version of helper scripts to the same version as Viash.

* `DockerPlatform`: Produce helpful warning message when Docker image can't be found remotely (#94).

* `DockerPlatform`: Produce helpful error message when Docker isn't installed or the daemon is not running (#94 bis).

## BUG FIXES

* `viash_install`:
  - Passing Viash path as a string instead of as a file to ensure the path is not converted to an absolute path
  - Switch from Docker backend to a Native backend, 'unzip' and 'wget' are required.
  - Correctly set the log file for viash_test.
  
* `DockerPlatform`: Added sleep workaround to avoid concurrency issue where a file is executed to
  build docker containers but apparently still in the process of being written.
  
* `DockerPlatform`: Fix order issue of ---verbose flag in combination with ---setup, allowing to run 
  `viash run config.vsh.yaml -- ---setup cb ---verbose` and actually get output.
  

# Viash 0.5.5 (2021-12-17): Resources dir no longer added to PATH automatically and minor changes

The resources directory is no longer added to the PATH variable by default. You can re-enable this behaviour by setting add_resources_to_path to `true` in the functionality part of the config file.  
Here's a snippet of a config file to illustrate this:

  ```yaml
  functionality:
    name: example_component
    description: Serve as a simple example.
    add_resources_to_path: true
    ...
  ```

## BREAKING CHANGES

* `Functionality`: The resources dir no longer automatically added to the PATH variable. 
  To alter this behaviour, set `.functionality.add_resources_to_path` to `true`.

## MINOR CHANGES

* Bash Script: only define variables which have values.

* CSharp Test Component: Change Docker image to `dataintuitive/dotnet-script` to have more control over the lifecycle of 
  versioned tags.

* Updated Code of Conduct from v2.0 to v2.1.

## BUG FIXES

* Viash namespace: Fix incorrect output path when the parent directory of a Viash component is not equal to the value of
  `.functionality.name`.

# Viash 0.5.4 (2021-09-20): Added cache directive to specify the typing of caching to be performed for the Nextflow platform

A cache type can now be specified in the config file for the Nextflow platform. Previously this was hardcoded to be `deep`, but the default caching method is now `default`.  
To use deep caching again, add this to your config file:

  ```yaml
  cache: deep
  ```

## BREAKING CHANGES

* `NextflowPlatform`: The default caching mechanism is now what Nextflow uses as default. In order to replicate earlier
  caching, `cache: deep` should be specified in the Viash config file.

## NEW FEATURES

* `NextflowPlatform`: Added `cache` directive to specify the typing of caching to be performed.

# Viash 0.5.3 (2021-09-02): New meta data list for scripts, VIASH_TEMP environment variable for Nextflow, fixed output formatting with separate outputs

This release provides more information to scripts with the new `meta` list. This list contains two values for now:

  - `meta["resources_dir"]`: Path to the directory containing the resources
  - `meta["functionality_name"]`: Name of the component

A new environment variable is now available for export when working with the Nextflow platform: `VIASH_TEMP`.

## Resources directory

All resources defined in the config file are copied over to a temporary location right before a Viash component is executed. This location is can now be easily accessed in your scripts, allowing you to modify and copy the files as needed.  
Here are some examples in different scripting languages on how to access the meta data, it works similarly to the `par` list:

Bash:  

  ```bash
  echo $meta_resources_dir 
  ```

Python:  

  ```python
  print(meta["resources_dir"])
  ```

R:

  ```r
  cat(meta$resources_dir)
  ```

## Functionality name

The name of the component can now be accessed in the same way as the resources directory. This allows you to print the name of the component out to a console window for example.
Here's how to access this data in different scripting languages:

Bash:

  ```bash
  echo $meta_functionality_name
  ```

Python:  

  ```python
  print(meta["functionality_name"])
  ```

R:

  ```r
  cat(meta$functionality_name)
  ```

## NEW FEATURES

* Similar to `par`, each script now also has a `meta` list. `meta` contains meta information about the component
  or the execution thereof. It currently has the following fields:
  - `meta["resources_dir"]`: Path to the directory containing the resources
  - `meta["functionality_name"]`: Name of the component

* `NextflowPlatform`: Export `VIASH_TEMP` environment variable. 

## BUG FIXES

* `NextflowPlatform`: Fix output formatting when `separate_multiple_outputs` is `false`.

# Viash 0.5.2 (2021-08-13): More settings for Docker and Nextflow platform, and a bug fixes for components with resources

This is a small release containing two small features and a bug fix.
The new `run_args` field allows you to add [docker run](https://docs.docker.com/engine/reference/commandline/run/) arguments to the [Docker platform](/reference/config/platforms/docker/#) section of a [config file](/reference/config/index.html). For example:

  ```yaml
  platforms:
    - type: docker
      image: bash:4.0
      run_args: "--expose 127.0.0.1:80:8080/tcp --env MY_ENV_VAR=foo"
  ```

There's also a new field for the [Nextflow platform](/reference/config/platforms/nextflow/#): `separate_multiple_outputs`. By default, this is set to `true` and separates the outputs generated by a Nextflow component with multiple outputs as separate events on the channel. You can now choose to disable this behaviour:

  ```yaml
  platforms:
    - type: nextflow
      publish: true
      separate_multiple_outputs: false
  ```

## MINOR CHANGES

* `DockerPlatform`: Added `run_args` field to allow setting `docker run` arguments.

* `NextflowPlatform`: Added argument `separate_multiple_outputs` to allow not separating the outputs generated by a 
  component with multiple outputs as separate events on the channel.

## BUG FIX

* `IO`: Allow overwriting directory resources upon rebuild.

# Viash 0.5.1 (2021-07-14): Viash 0.5.1 adds support for C# scripts and fixes a few bugs

## C# script support

We've added C# scripts (.csx) as a supported language using **dotnet-script**.  
To run C# scripts natively, you'll need to install .NET Core and execute the following command in a terminal:

  ```bash
  dotnet tool install -g dotnet-script
  ```

You can now run C# scripts like this:

  ```bash
  dotnet script hello_viash.csx
  ```

To use C# scripts as components, use the new `csharp_script` type in the functionality section of your config file:

  ```yaml
    resources:
    - type: csharp_script
      path: script.csx
  ```

Here's an example of a simple C# script with Viash in mind:

  ```csharp
  // VIASH START
  var par = new {
    input = "Hello World",
    name = "Mike"
  };
  // VIASH END

  System.Console.WriteLine(input + ", " + name + "!");
  ```

The language-specific guide for creating C# script components will be added in the near future.

## Bug fixes

First off, these special characters  can now be used in the description, usage, default and example fields of components:

- "
- \`
- \\
- \n
- $

Nextflow output files with the same extension won't overwrite each other any more, like it was the case for arguments like this:

  ```yaml
  functionality:
    name: bar
    arguments:
      - name: "--input"
        type: file
        example: input.txt
      - name: "--output1"
        type: file
        direction: output
        required: true
        example: output.txt
      - name: "--output2"
        type: file
        direction: output
        required: true
        example: optional.txt
  ```

In this case, the two output files would have been identical in the past.
___

## NEW FEATURES

* `CSharpScript`: Added support for C# scripts (`type: "csharp_script"`) to viash.

## MINOR CHANGES

* `NextflowPlatform`: Added `directive_cpus`, `directive_max_forks`, `directive_memory` and `directive_time` parameters.

## BUG FIXES

* `BashWrapper`: Refactor escaping descriptions, usages, defaults, and examples (#34).

* `NextflowPlatform`: Refactor escaping descriptions, usages, defaults and examples (#75).

* `NextflowPlatform`: Add argument to output path to avoid naming conflicts for components with multiple output files (#76).

* `NextflowPlatform`, `renderCLI()`: Only add flag to rendered command when boolean_true is actually true (#78).

* `DockerPlatform`: Only chown when output file exists.

## TESTING

* `viash build`: Capture stdout messages when errors are expected, so that they don't clutter the expected output.

* `viash build`: Check `--help` description output on the whole text instead of per letter or word basis.

* `TestingAllComponentsSuite`: Only testing bash natively, because other dependencies might not be available.

# Viash 0.5.0 (2021-08-16): Improvements to running Docker executables, and Nextflow platform argument changes

Here are the most important changes:

* **Improvements to Docker backend**: In the past, you needed to perform `--setup` on your Docker-based components and executables in order for the image to be built before you could run the component or executable. Now you can simply run your component or executable and Viash will do the image building automatically by default if it detects an image isn't present yet. This behaviour can be changed by using a Docker setup strategy. For example:

  ```bash
  viash build config.vsh.yaml -p docker --setup alwayscachedbuild
  ```

* **Nextflow gets some argument changes**: Arguments for the Nextflow platform now have optional `required` and `default` values, just like their native and Docker counterparts. For example:

  ```yaml
    arguments:
      - name: --name
        type: string
        description: Input name
        required: true
      - name: --repeat
        type: integer
        description: Times to repeat the name
        default: 100
  ```

  Take a look at the Functionality page for more information on arguments and their properties.  
  As long as you use long-option arguments (e.g. `--my-option`) in the config file for required arguments, the way of specifying argument values for the Nextflow platform is identical to the Docker platform. You still access non-required arguments via this syntax: `--<component_name>__<argument_name> <value>`. For example:

  ```bash
  my_component -- --my_component__input Hello!
  ```

* **Verbosity levels for viash run**: Executables now have 8 levels of verbosity

  0. emergency
  1. alert
  2. critical
  3. error
  4. warning
  5. notice
  6. info
  7. debug

  The default verbosity level is **notice**.
  You can pass the `-v` or `--verbose` option to bump up the verbosity by one level. By passing `-vv` the verbosity goes up by two levels. You can manually set the verbosity by using the `--verbosity <int_level>` option. For example, if you wanted to only show errors or worse:

  ```bash
  viash run config.vsh.yaml -- --verbosity 3
  ```

## BREAKING CHANGES

* `DockerPlatform`: A Docker setup will be performed by default. Default strategy has been changed to `ifneedbepullelsecachedbuild` (#57).
  `---setup` strategy has been removed and `---docker_setup_strategy` has been renamed to `---setup`.
  This change allows running a component for the first time. During first time setup, the Docker container will be pulled or built automatically. 

* `NativePlatform`: Deprecated the native setup field.

## MAJOR CHANGES

* `NXF`: This version changes the handling logic for arguments. An argument can be either `required` or not and can have a `default: ...` value or not. Checks are implemented to verify that required arguments are effectively provided _during_ pipeline running.

* `NXF`: If one sticks to long-option argments in the viash config, for all arguments that are _required_, the way of specifying the arguments on the CLI is identical for the Docker and Nextflow platforms. Non-required arguments can still be accessed from CLI using `--<component_name>__<argument_name> ...`.

* `NXF`: Running a module as a standalone pipeline has become easier.

* `viash run`: Implement verbosity levels (#58). viash executables now have 7 levels of verbosity: emergency, alert, critical, error, warning, notice, info, debug.
  The default verbosity level is 'notice'. Passing `-v` or `--verbose` bumps up the verbosity level by one, `-vv` by two. The verbosity level can be set manually by passing `--verbosity x`.

## MINOR CHANGES

* `Docker Platform`: Added `privileged` argument, allowing to run docker with the `--privileged` flag.

* `Docker Requirements`: Allow specifying environment variables in the Dockerfile.

* Config modding: Added a `+0=` operator to prepend items to a list.

* `viash run`: Added a `--version` flag to viash executables for viewing the version of the component.

* `Functionality`: Added checks on the functionality and argument names.

* `viash run`: Added examples to functionality and arguments. Reworked `--help` formatting to include more information and be more consistent (#56).

## BUG FIXES

* `Docker R Requirements`: Install `remotes` when using `{ type: r, packages: [ foo ] }`.

* `config`: Throw error when user made a typo in the viash config (#62). 

## TESTING

* `NXF`: Add an end-to-end test for running a nextflow pipeline using viash components.

* `Docker`: Reorganized viash docker build testbench into a main testbench with smaller auxiliary testbenches to keep them more manageable and clear what happens where.

* `viash ns`: Added a basic testbench for namespace tests.

# Viash 0.4.0.1 (2021-05-12): Three small bug fixes.

## BUG FIX

* `NXF`: Return original_params instead of updated params for now.

* `NXF`: Reinstate function_type: asis in line with the refactored module generation code

* `viash ns test`: print header when `--tsv foo.tsv --append true` but foo.tsv doesn't exist yet. Fixes #45.

# Viash 0.4.0 (2021-04-14): Config mod DSL and renames to viash ns arguments

The viash ns command's --namespace argument has been renamed to --query_namespace, introduction of custom DSL for overriding config properties at runtime.

## NEW FEATURES

* Config modding: A custom viash DSL allows overriding viash config properties at runtime. See online documentation for more information. Example:

  ```
  viash ns test \
    -p docker \
    -c '.functionality.version := "1.0.0"' \
    -c '.platforms[.type == "docker"].target_registry := "my.docker-registry.com"' \
    -c '.platforms[.type == "docker"].setup_strategy := "pull"' \
    -l
  ```

* `viash build`: The image can be pushed with `--push`. The same can be done by passing `---push` to 
  a viash executable.

* `viash ns` can query the name, namespace, or both, with the following arguments:
  - `--query_namespace` or `-n`: filter the namespace with a regex.
  - `--query_name`: filter the name with a regex.
  - `--query` or `-q`: filter the namespace/name with a regex.

* Added the `project_build`, `project_clean`, `project_push` and `project_test` components to this repository.

* Added a field `.functionality.info` of type `Map[String, String]` in order to be able to specify custom annotations to the component.

## BREAKING CHANGES

* `viash ns`: Argument `--namespace` has been renamed to `--query_namespace`.

* `viash ns`: Argument `--namespace` does not implicitly change the namespace of the functionality anymore. You can use the command DSL to reproduce this effect; for example: `-c '.functionality.namespace := "foo"'`.
  
* `Docker` & `NXF`: Attribute `version` is deprecated. Instead, the default value will be `.functionality.version`, which can be overridden by using the `tag` attribute.

* `NXF`: When running a viash component as a Nextflow module on its own, you now need to specify all input files on the command line. For instance, if `--input` and `--reference` are input file arguments, you need to start the process by running `nextflow run main.nf --input <...> --reference <...> <other arguments>`. Previously only the input file needed to be specified.
  
* `Docker` & `NXF`: Default separator between namespace and image name has been changed from `"/"` to `"_"`.

## MINOR CHANGES

* `Docker` & `NXF`: Parsing of image attributes for both `Docker` and `Nextflow` platforms are better aligned. You can define an image by specifying either of the following:
  - `{ image: 'ubuntu:latest' }` 
  - `{ image: ubuntu, tag: latest }`
  
* `Docker` & `NXF`: Allow changing the separator between a namespace and the image name.

## NEXTFLOW REFACTORING

The generation of Nextflow modules has been refactored thoroughly.
  
* `NXF`: The implicitly generated names for output files/directories have been improved leading to less clashes.

* `NXF`: Allow for multiple output files/directories from a module while keeping compatibility for single output. Please [refer to the docs](/reference/config/platforms/nextflow/#multiple-outputs).

* `NXF`: Allow for zero input files by means of passing an empty list `[]` in the triplet

* `NXF`: Remove requirement for `function_type: todir`

* `NXF`: It is now possible to not only specify `label: ...` for a nextflow platform but also `labels: [ ...]`.
  
## BUG FIXES

* Allow quotes in functionality descriptions.

* `NXF`: Providing a `default: ...` value for output file arguments is no longer necessary.

# Viash 0.3.2 (2021-02-04): Don't auto-generate viash.yaml and add beta unit testing in Nextflow

The viash build command doesn't generate a viash.yaml automatically anymore, added beta functionality for running tests in Nextflow.

## BREAKING CHANGES

* `viash build`: Do not automatically generate a viash.yaml when creating an executable. 
  Instead, you need to add the `-w|--write_meta` flag in order to let viash know that it
  should generate a viash.yaml in the resources dir.

## MAJOR CHANGES

* `NXF`: Add beta functionality for running viash tests in Nextflow.

## MINOR CHANGES

* Resources: Rework the way resources paths are converted to absolute URIs, should not have any impact on UX.

## BUG FIXES

* `NXF`: Add temporary workaround for determining the used image name when running a component.

* Docker Platform: Set default setup strategy to "alwayscachedbuild" as this used to be the default viash behaviour.

* `NXF`: Fix issue where resource dir would not get mounted depending on which inputs are provided.

* `NXF`: Accept multiple inputs when component is running as standalone.

# Viash 0.3.1 (2021-01-26): Add fields for specifying authors and the Docker registry

Add authors field to config, added registry fields to Docker platform config.

## NEW FEATURES

* Functionality: Added list of authors field. Example:

  ```yaml
  functionality:
    authors:
      - name: Bob Cando
        roles: [maintainer, author]
        email: bob@cando.com
        props: {github: bobcando, orcid: XXXAAABBB}
  ```

* `Docker`: Allow specifying the registry with `target_registry`. Example:

  ```yaml
  - type: docker
    image: bash:4.0
    target_registry: foo.io
    target_image: bar
    target_tag: 0.1
  ```

* `Docker`: `version` is now a synonym for `target_tag`.
  If both `version` and `target_tag` are not defined, `functionality.version` will
  be used instead.
  
* `Docker`: Can change the Docker Setup Strategy by specifying
  - in the yaml: `setup_strategy: xxx`
  - on command-line: `---docker_setup_strategy xxx` or `---dss xxx`
  
  Supported values for the setup strategy are:
  - alwaysbuild / build: build the image from the dockerfile (DEFAULT)
  - alwayscachedbuild / cachedbuild: build the image from the dockerfile, with caching
  - alwayspull / pull: pull the image from a registry
  - alwayspullelsebuild / pullelsebuild: try to pull the image from a registry, else build it
  - alwayspullelsecachedbuild / pullelsecachedbuild: try to pull the image from a registry, else build it with caching
  - ifneedbebuild: if the image does not exist locally, build the image
  - ifneedbecachedbuild: if the image does not exist locally, build the image with caching
  - ifneedbepull: if the image does not exist locally, pull the image
  - ifneedbepullelsebuild: if the image does not exist locally, pull the image else build it
  - ifneedbepullelsecachedbuild: if the image does not exist locally, pull the image else build it with caching
  - donothing / meh: do not build or pull anything
  
## MAJOR CHANGES

* License: viash is now licensed under GPL-3.

## MINOR CHANGES

* CLI: Allow parameters before and after specifying a viash config yaml. For example, 
  both following commands now work. Up until now, only the latter would work.
  - `viash run config.vsh.yaml -p docker`
  - `viash run -p docker config.vsh.yaml`

* Functionality: Arguments field can now be omitted.

* Scripts: Wrapped scripts now contain a minimal header at the top.

## BUG FIXES

* `NXF viash build`: Do not assume each config yaml has at least one test.

* Scripts: Fix Docker `chown` failing when multiple outputs are defined (#21).

* JavaScriptRequirements: Fix type getting set to "python" when unparsing.

* `viash run . ---debug`: Debug session should now work again

* Native `---setup`: Fix missing newlines when running native ---setup commands.

* Main: Fix crashing when no arguments are supplied.

* Namespace: Show error message when the config file can't be parsed.

* Executable resource: Fix Docker automount handling for Executable resources.

## TESTING

* YAML: Test invertibility of parsing/unparsing config objects.

# Viash 0.3.0 (2020-11-24): Combine functionality and platform into one config, remove temporary files

`config.vsh.yaml` is the new standard format, temporary files are removed when using run and test commands.

## BREAKING CHANGES

* File format `functionality.yaml` is no longer supported. Use `config.vsh.yaml` or `script.vsh.R/py/...` instead.

* `viash run` and `viash test`: By default, temporary files are removed when the execution succeeded, otherwise they are kept. 
  This behaviour can be overridden by specifying `--keep true` to always keep the temporary files, and `--keep false` to always remove them.

* `NXF`: `function_type: todir` now returns the output directory on the `Channel` rather than its contents.

## NEW FEATURES

* Added `viash ns test`: Run all tests in a particular namespace. For each test, the exit code and duration is reported. Results can be written to a tsv file.
* Added support for JavaScript scripts.
* Added support for Scala scripts.
* `NXF`: publishing has a few more options:
  - `publish`: Publish or yes (default is false)
  - `per_id`: Publish results in directories containing the unique (sample) ID (default is true)
  - `path`: A prefix path for the results to be published (default is empty)
* Functionality resources and tests: Allow copying whole directories instead of only single files. Also allow to rename the destination folder by specifying a value for 'dest'.
* Platform R / Python dependencies: Allow running a simple command.

## MAJOR CHANGES

* The `-P <platform>` parameter will be deprecated. For now, all `-P` values are simply passed to `-p`.
* `viash ns build` and `viash ns test`: Now use all available platforms if `-p` is not specified.
* By default, python packages will not be installed as user. Use `user: true` to modify this behaviour.

## MINOR CHANGES

* Name of autogenerated Docker image is now `ns/tool`.
* Internal changes to make it easier to extend viash with more scripting languages.
* `NXF`: Default image is now `ns/tool` for consistency.
* `NXF`: Repurpose `asis` function type for having simple publishing steps (see docs).
* `NXF`: Add component name to main `process` name
* R dependencies: by default, do not reinstall Bioconductor packages. Set `bioc_force_install: true` to revert this behaviour.

## BUG FIXES

* `viash build`: Do not display error messages when pwd is not a git repository.

## TESTING

* `viash test`: Add tests for `viash test` functionality.

# Viash 0.2.2 (2020-09-22): Generation of placeholder code now possible without VIASH START and VIASH END

Allow generating placeholder without VIASH START/VIASH END blocks.

A script does not need to contain a `VIASH START`/`VIASH END` block in order to function.

Previously, each script had to contain a codeblock as follows:

  ```r
  ## VIASH START
  par <- list(
    input = "foo",
    output = "bar
  )
  ## VIASH END
  ```

## MINOR CHANGES

* Allow generating placeholder without VIASH START/VIASH END blocks.

## BUG FIXES

* `viash ns build`: Some platforms would sometimes not be detected.
* `viash run`: Avoid error when no arguments need to be chowned.

# Viash 0.2.1 (2020-09-11): Docker chown by default

## Docker chown by default

Running a script using a Docker platform will now chown output files by default, as well as any temporary files. You can turn off this feature by specifying `chown: false` in the yaml of a Docker platform.

## [NXF] Data references

Data references in Map form can now have values being lists. In other words, we can have multiple options which have one or more values.

## viash ns build -P docker --parallel --setup

`viash ns build` has been greatly improved! You can automatically build the docker container by adding `--setup` to the command, as well as make the whole thing run in parallel using the `--parallel` or `-l` flag.

To build a docker container, you can run either of the following:

  ```bash
  viash run -f path/to/config.yaml -P docker -- ---setup
  viash build -f path/to/functionality.yaml -P docker -o target/docker/path/to --setup
  ```

Note that the first will only build the docker container, whereas the second will build the executable and then build the docker container.

To build a lot of them all at once, run:

  ```bash
  viash ns build -P docker --parallel --setup
  ```

## Custom order of platform requirements

You can now choose the order in which platform requirements are installed!

Before:

  ```yaml
  type: docker
  image: rocker/tidyverse
  target_image: "viash_test/r"
  r:
    cran:
    - optparse
    github:
    - dynverse/dynutils@devel
    bioc:
    - limma
  apt:
    packages:
    - libhdf5-serial-dev
  docker:
    build_arg:
    - GITHUB_PAT="$GITHUB_PAT"
    run:
    - git clone --depth 1 https://github.com/data-intuitive/viash_docs.git && rm -r viash_docs/.git
  ↑ in which order will these three components be run? Who knows!
  ```

Now:

  ```yaml
  type: docker
  image: rocker/tidyverse
  target_image: "viash_test/r"
  setup:
  - type: docker
    build_arg:
    - GITHUB_PAT="$GITHUB_PAT"
  - type: apt
    packages:
    - libhdf5-serial-dev
  - type: r
    cran:
    - optparse
    - dynutils
    github:
    - rcannood/princurve@devel
    bioc:
    - limma
  - type: docker
    run:
    - git clone --depth 1 https://github.com/data-intuitive/viash_docs.git && rm -r viash_docs/.git
  ```

This will ensure that the setup instructions are installed in the given order.

## NEW FEATURES

* `NXF`: Data references in Map form can now have values being lists. In other words, we can have multiple options which have one or more values.
* `viash ns build`: Added --parallel and --setup flag.
* `viash build`: Added --setup flag.
* Allow changing the order of setup commands using the `setup:` variable.
* (HIDDEN) Do not escape `${VIASH_...}` elements in default values and descriptions!

## MINOR CHANGES

* Remove `---chown` flag, move to `platform.docker.chown`; is set to true by default.
* Perform chown during both run and test using a Docker platform.

## BUG FIXES

* Issue trying to parse positional arguments even when none is provided.

# Viash 0.2.0 (2020-09-01): Autoresolve docker paths

## Changes to functionality metadata

- Added version attribute

### Autoresolve docker paths

Arguments of type: file are processed to automatically create a mount in docker. More specifically, when you pass an argument value: `--input /path/to/file`, this will be processed such that the following parameters are passed to docker:

  ```bash
  docker run -v /path/to:/viash_automount/path/to ... --input /viash_automount/path/to/file
  ```

If, for some reason, you need to manually specify a mount, you can do this with `---mount /path/to/mount:/mymount`.

### Argument multiplicity

For all parameter types (except for `boolean_true` and `boolean_false`), you can specify `multiple: true` in order to turn this argument into an array-based argument. What this does is allow you to pass multiple values for this argument, e.g. `--input file1 --input file2 --input file3:file4:file5`.

The default separator is `:` but this can be overridden by changing the separator by setting it to `multiple_sep: ","` (for example).

### New format

Viash now supports placing the functionality.yaml, platform*.yaml(s) and script into a single file. For example, this could be a merged script.R:

  ```r
  #' functionality:
  #'   name: r-estimate
  #'   arguments: ...
  #' platforms:
  #' - type: native
  #' - type: docker
  #'   image: rocker/tidyverse
  library(tidyverse)
  cat("Hello world!\n")
  ```

Instead of running:

  ```bash
  viash run -f functionality.yaml -p platform_docker.yaml -- arg1
  ```

With this format, you can now run:

  ```bash
  viash run script.R                     # run script.R with the first platform
  viash run -P docker script.R           # run script.R with the platform called 'docker' with the large P argument
  # use small p to override the platform with a custom yaml:
  viash run -p common_resources/platform_docker.yaml script.R
  # note that any arguments for the run command (e.g. -p or -P) should come before the script.R, as script.R is considered a trailing argument.
  ```

## NEW FEATURES

* Allow (optional) version attributes in `functionality.yaml` and `platform.yaml`.
* Allow testing a component with the `viash test` functionality. Tests are executed in a temporary directory on the specified platform. The temporary directory contains all the resource and test files. 
* `viash --version`: Add flag for printing the version of viash.
* Allow fetching resources from URL (http:// and https://)
* Allow retrieving functionality and platform YAMLs from URL.
* For docker containers, autoresolve path names of files. Use `---v path:path` or `---volume path:path` to manually mount a specific folder.
* Implement parameter multiplicity. 
  Set `multiple: true` to denote an argument to have higher multiplicity. 
  Run `./cmd --foo one --foo two --foo three:four` in order for multiple values to be added to the same parameter list.
* Added a new format for defining functionality in which the user passes the script in which the functionality and platforms are listed as yaml headers.
* A `---chown` flag has been added to Docker executables to automatically change the ownership of output files to the current user.
* `viash ns build`: A command for building a whole namespace.
* `NXF`: Join operations are now fully supported by means of `multiple`.
* `NXF`: Modules that perform joins can take either arrays (multiple input files or the same type to be joined) or hashes (multiple input files passed using different options on the CLI). Please refer to the docs for more info.

## MAJOR CHANGES

* Remove passthrough parameters.
* Since CLI generation is now performed in the outer script, `viash pimp` has been deprecated.
* Write out meta.yaml containing viash run information as well as the original `functionality.yaml` and `platform.yaml` content.
* Renamed `viash export` to `viash build`.

## MINOR CHANGES

* `viash run` and `viash test`: Allow changing the temporary directory by defining `VIASH_TEMP` as a environment variable. Temporary directories are cleaned up after successful executions.
* `viash run` and `viash test`: Exit(1) when execution or test fails.
* `viash build`: Add -m flag for outputting metadata after build.
* `viash run`: Required parameters can have a default value now. Produce error when a required parameter is not passed, even when a default is provided.
* `NXF`: _Modules_ are now stored under `target/nextflow` by default

## BUG FIXES

* `NXF`: Correctly escape path variable when running NXF command.
* `NXF`: Surround parameters with quotes when running NXF command.

## INTERNAL CHANGES

* Move CLI from inner script to outer script.
* Renamed Target to Platform
* Renamed Environment to Requirements

# Viash 0.1.0 (2020-05-14): Changes to functionality and the native/docker platforms

## Changes to functionality.yaml

* ftype has been renamed to function_type. The value for this field is also being checked.
* platform has been removed.
* Instead, the first resource listed is expected to have `type: r_script`, `type: bash_script`, `type: python_script`, or `type: executable`. The other resources are expected to have `type: file` by default, and are left untouched by Viash.
* in the arguments, field `flagValue` has been removed. Instead, use `type: boolean_true` and `type: boolean_false` to achieve the same effect.

## Changes to platform_(docker/native).yaml

* The `r: packages:` field has been renamed to `r: cran:`.

## MAJOR CHANGES

* Refactoring of the Functionality class as discussed in VIP1 (#1). This has resulted in a lot of internal changes, but the changes with regard to the yaml definitions are relatively minor. See the section below for more info.

## MINOR CHANGES

* Updated the functionality.yamls under `atoms/` and `src/test/` to reflect these aforementioned changes.
* Allow for bioconductor and other repositories in the R environment.
* Add support for pip versioning syntax.

## BUG FIXES

* Do not quote passthrough flags.
* Allow for spaces inside of Docker volume paths.

## DOCUMENTATION

* Updated the README.md.
* Provide some small examples at `doc/examples`.

# Viash 0.0.1 (2020-05-05): Initial release

* Initial proof of concept.<|MERGE_RESOLUTION|>--- conflicted
+++ resolved
@@ -36,11 +36,7 @@
 
 * `system environment variables`: Add wrapper around `sys.env` and provide access to specific variables (PR #457). Has advantages for documentation output and testbenches.
 
-<<<<<<< HEAD
-* `testbench`: Added some minor testbenches to tackle missing coverage (PR #459 & #488).
-=======
-* `testbench`: Added some minor testbenches to tackle missing coverage (PR #459, #489 & #492).
->>>>>>> 0f3acb6c
+* `testbench`: Added some minor testbenches to tackle missing coverage (PR #459, #488, #489 & #492).
 
 * `viash export config_schema`: Simplify file structure (PR #464).
 
