# Viash [NEXT VERSION]

## MAJOR CHANGES

* `Functionality`: renamed `tests` to `test_resources`.
  Backwards compatibility provided but a notification message is displayed on the console.

## MINOR CHANGES

* `Functionality` and `viash ns`: Added `.enabled` in functionality, set to `true` by default.
  Filter for disabled components in namespace commands.

<<<<<<< HEAD
* `DockerPlatform`: added a `test_setup` that allows adding apt/apk/... setup requirements.
  These are only executed when running tests.
=======
* `Functionality`: when defining text resources, permit defining `path` instead of `dest`.
  If both `dest` and `path` are unset, use a default file name depending on the resource type, such as `script.sh` or `text.txt`.

## BUG FIXES

* `NextflowVdsl3Platform`: Undefined input files should not inject a `VIASH_PAR_*` variable when `multiple: true`.

* `NextflowVdsl3Platform`: Make injected resources dir absolute.

* `NextflowVdsl3Platform`: Fix escaping of triple single quotes.

* `NextflowVdsl3Platform`: Also apply auto.simplifyInput to Lists.
>>>>>>> 9c59930a

# Viash 0.5.12

## MINOR CHANGES

* `--help`: Don't print "my_component <not versioned>" when no version is specified, 
  but instead simply "my_component".

* `NextflowVdsl3Platform`: Set `mode=copy` for `auto.publish` and `auto.transcript`.

* `NextflowVdsl3Platform`: When a module is used multiple times in the same workflow, 
  don't throw an error anymore, instead simply generate a warning.

* `NextflowVdsl3Platform`: Throw an error when an input file was not found.

* `viash build`: Indent auto-generated code according the indentation of `VIASH START` when found.
  
* `Main`: Handle not finding the config file or resources in a config file better.
  Display a more helpful message instead of a stack trace.

* `BashWrapper`: Add checks on parameters for valid integer, double and boolean values.

* `BashWrapper`: Add option to limit string and integer values to specific choice values.

* `BashWrapper`: Add option to set min and max values for integer and double values.

* Dependencies:
  - Scala was upgraded from 2.12.10 to 2.12.15
  - sbt was upgraded from 1.3.4 to 1.6.1
  - sbt-scoverage was upgraded from 1.5.1 to 1.9.3

## BUG FIXES

* `viash_test`: Add back `--no_cache` parameter to `viash_test`.

* `viash_test`: Fix `--append` parameter for `viash_test`, was not getting passed through.

* `viash ns test`: Fix `--append` parameter, actually start from a clean file if append is false.

* `viash_push`: Fix component not being built during a release of Viash.

* `PythonRequirements`: Fix packages being mentioned twice in a Dockerfile.

* `Main`: Added support spaces in filenames of config files and resources

* `BashWrapper`: Display a message when the last parsed argument would require more values than are still available.
  Now display a message that values are missing, used to silently crash the wrapper.

* `viash config inject`: Fix error when file argument is `must_exist: true`.
  

# Viash 0.5.11

## MAJOR CHANGES

* `Functionality`: Now also accepts 'inputs' and 'outputs' in addition to 'arguments'. For inputs and outputs,
  any specified arguments will have default `type: file` and `direction: input` or `direction: output` respectively.

## MINOR CHANGES

* `DockerPlatform`: Move description labels to the end of the Dockerfile to improve cross-component caching.

* `Functionality`: Arguments where `.multiple` is `true` can now have lists as `default` and `example`.

* `viash_build`: Added unit test for this component.

* `viash_test`: Added unit test for this component.

* `PythonRequirements`: Allow upgrading dependencies. Example: `[ type: python. pypi: anndata, upgrade: true ]`.

* `NextflowLegacyPlatform`: Remove annoying messages when building Nxf modules.

* `ConfigMods`: Expanded the DSL to allow specifying at which point to apply a config mod.
  This functionality was necessary to allow for setting fields which alter the way configs are parsed.
  Example of when this is useful: `<preparse> .platforms[.type == "nextflow"].variant := "vdsl3"`.
  Updating workflow of parsing a config file is:
    - read Yaml from file
    - apply preparse config mods
    - parse resulting Json as Config, thereby instantiating default values etc.
    - convert Config back to Json
    - apply postparse config mods (original config mods)
    - convert final Json back to Config

## BETA FUNCTIONALITY

* `NextflowVdsl3Platform`: A beta implementation of the next-generation Viash+Nextflow platform.
  See https://github.com/viash-io/viash/issues/82 for more information. You can access the previous Nextflow
  platform by using the `variant` parameter:
  ```yaml
  - type: nextflow
    variant: legacy
    separate_multiple_outputs: false
  ```

## BUG FIXES

* `viash_build` and `viash_test`: The `query_name` and `query_namespace` arguments were switched around. These arguments are now passed correctly.

* `BashScript`, `JavaScriptScript`, `PythonScript`, `RScript`: Correctly escape `'` (#113). Update unit tests accordingly.

* `CSharpScript`, `ScalaScript`: Correctly escape `"` (#113). Update unit tests accordingly.

* `viash_build`, `viash_test`, `viash_push`: Don't try to remove log files if they don't exist.

## INTERNAL CHANGES

* `DataObject`: 
  - Renamed `otype` to `flags`.
  - Renamed `oType` to `type`
  - Deprecated `tag` (unused feature).

* All abstract / inherited classes: Renamed `oType` to `type`.

## DEPRECATION

* `Functionality`: Deprecated `function_type` and `add_resources_to_path`. These should be 
  unused features, by now.
  
# Viash 0.5.10.1

## BUG FIX

* `NextflowPlatform`: Fix passthrough of `organization` field.

# Viash 0.5.10

## MAJOR CHANGES

* `viash_install`:
  - Added `--log_prefix`: This prefix is used to determine the path of the log files for `viash_build`, `viash_test` and `viash_push`.
  - Added `--organization`: Id of the organisation to be used in the Docker image name, i.e. `<registry>/<organization>/<namespace><namespace_sep><name>`.
  - Added `--target_image_source`: Url to the Git repo in which this project resides.
  - Removed `--log`.

* `viash_build`:
  - Reduce code duplication by contructing the command with Bash Arrays.
  - Renamed `--platforms` to `--platform`.
  - Added `--organization`: Id of the organisation to be used in the Docker image name, i.e. `<registry>/<organization>/<namespace><namespace_sep><name>`.
  - Added `--target_image_source`: Url to the Git repo in which this project resides.
  - Changed default of `--log` from `log.txt` to `.viash_build_log.txt`.
  - Added `--verbose`: Print out the underlying `viash ns build` command before running it.

* `viash_test`:
  - Reduce code duplication by contructing the command with Bash Arrays.
  - Renamed `--platforms` to `--platform`.
  - Added `--organization`: Id of the organisation to be used in the Docker image name, i.e. `<registry>/<organization>/<namespace><namespace_sep><name>`.
  - Added `--target_image_source`: Url to the Git repo in which this project resides.
  - Changed default of `--log` from `log.txt` to `.viash_test_log.txt`.
  - Changed default of `--tsv` from `log.tsv` to `.viash_test_log.tsv`.
  - Added `--verbose`: Print out the underlying `viash ns test` command before running it.

* `viash_push`:
  - Reduce code duplication by contructing the command with Bash Arrays.
  - Added `--organization`: Id of the organisation to be used in the Docker image name, i.e. `<registry>/<organization>/<namespace><namespace_sep><name>`.
  - Changed default of `--log` from `log.txt` to `.viash_push_log.txt`.
  - Added `--verbose`: Print out the underlying `viash ns build` command before running it.

## MINOR CHANGES

* `NextflowPlatform`: Added the `organization` field to the nextflow platform as well.

# Viash 0.5.9

## NEW FEATURES

* `viash run`: A long running Viash component can be interrupted by pressing 
  CTRL-C or by sending it an `INT` or `SIGINT` signal.

* `DockerPlatform`: Automatically add a few labels based on metadata to Dockerfile.

* `DockerPlatform`: Added value `target_image_source` for setting the source of 
  the target image. This is used for defining labels in the dockerfile.
  Example:
  ```yaml
  target_image_source: https://github.com/foo/bar
  ```

## MINOR CHANGES

* `viash ns list`: Added `--format yaml/json` argument to be able to return the
  output as a json as well. Useful for when `jq` is installed but `yq` is not. Example:
  ```
    viash ns list -p docker -f json | jq '.[] | .info.config'
  ```

* `viash config view`: Same as above.

## DEPRECATION

* `CLI`: Deprecated `-P` flag use `-p` intead.

* `DockerPlatform`: Deprecated `version` value.

# Viash 0.5.8

## NEW FUNCTIONALITY

* `DockerPlatform`: Allow defining a container's organisation. Example:
  ```yaml
    - type: docker
      registry: ghcr.io
      organisation: viash-io
      image: viash
      tag: "1.0"
      target_registry: ghcr.io
      target_organization: viash-io
  ```

* `DockerRequirement`: Add label instructions. Example:
  `setup: [ [ type: docker, label: [ "foo BAR" ]]]`

* `Config`: In specific places, allow parsing a value as a list of values. Fixes #97.
  This mostly applies to list values in `DockerPlatform`, but also to author roles.
  Examples:
  ```yaml
  functionality:
    name: foo
    authors:
      - name: Alice
        role: author # can be a string or a list
  platforms:
    - type: docker
      port: "80:80" # can be a string or a list
      setup:
        - type: r
          packages: incgraph # can be a string or a list
  ```
  
## BREAKING CHANGES

* `viash test`: This command doesn't automatically add the resources dir to the path.

## BUG FIXES

* `Functionality`: Fix `.functionality.add_resources_to_path` not being picked up correctly.

* `AptRequirement`: Set `DEBIAN_FRONTEND=noninteractive` by default. This can be turned off by specifying:
  ```yaml
    - type: apt
      packages: [ foo, bar ]
      interactive: true
  ```

## MINOR CHANGES

* `Main`: Slightly better error messages when parsing of viash yaml file fails.
  Before:
  ```
  $ viash test src/test/resources/testbash/config_failed_build.vsh.yaml 
  Exception in thread "main" DecodingFailure(Unexpected field: [package]; valid fields: packages, interactive, type, List(DownField(apt), DownArray, DownField(platforms)))
  ```
  
  After:
  ```
  $ viash test src/test/resources/testbash/config_failed_build.vsh.yaml 
  Error parsing 'file:///path/to/viash/src/test/resources/testbash/config_failed_build.vsh.yaml'. Details:
  Unexpected field: [package]; valid fields: packages, interactive, type: DownField(apt),DownArray,DownField(platforms)
  ```


# Viash 0.5.7

## BREAKING CHANGES

* `viash config`: An argument's example now needs to be of the same type as the argument itself. 
  For example, `[ type: integer, name: foo, example: 10 ]` is valid, whereas 
  `[ type: integer, name: foo, example: bar ]` is not, as 'bar' cannot be cast to an integer.

## NEW FUNCTIONALITY

* `viash config inject`: A command for inserting a Viash header into your script.

* `YumRequirement`: Added a requirement setup for installing through yum. Example:
  `setup: [ [ type: yum, packages: [ wget] ] ]`

* `DockerRequirement`: Allow using copy and add instructions. Example:
  `setup: [ [ type: docker, add: [ "http://foo.bar ." ]]]`

## BUG FIXES

* `ViashTest`: Fix verbosity passthrough.

* `--help`: Fix repeated usage flag when printing the help.

# Viash 0.5.6

## BREAKING CHANGES

* `BashWrapper`: Forbidden flags `-v`, `--verbose`, `--verbosity` have been renamed to `---v`, `---verbose`, `---verbosity`.

## MINOR CHANGES

* Set version of helper scripts to the same version as Viash.

* `DockerPlatform`: Produce helpful warning message when Docker image can't be found remotely (#94).

* `DockerPlatform`: Produce helpful error message when Docker isn't installed or the daemon is not running (#94 bis).

## BUG FIXES

* `viash_install`:
  - Passing Viash path as a string instead of as a file to ensure the path is not converted to an absolute path
  - Switch from Docker backend to a Native backend, 'unzip' and 'wget' are required.
  - Correctly set the log file for viash_test.
  
* `DockerPlatform`: Added sleep workaround to avoid concurrency issue where a file is executed to
  build docker containers but apparently still in the process of being written.
  
* `DockerPlatform`: Fix order issue of ---verbose flag in combination with ---setup, allowing to run 
  `viash run config.vsh.yaml -- ---setup cb ---verbose` and actually get output.
  

# Viash 0.5.5

## BREAKING CHANGES

* `Functionality`: The resources dir no longer automatically added to the PATH variable. 
  To alter this behaviour, set `.functionality.add_resources_to_path` to `true`.

## MINOR CHANGES

* Bash Script: only define variables which have values.

* CSharp Test Component: Change Docker image to `dataintuitive/dotnet-script` to have more control over the lifecycle of 
  versioned tags.

* Updated Code of Conduct from v2.0 to v2.1.

## BUG FIXES

* Viash namespace: Fix incorrect output path when the parent directory of a Viash component is not equal to the value of
  `.functionality.name`.

# Viash 0.5.4

## BREAKING CHANGES

* `NextFlowPlatform`: The default caching mechanism is now what NextFlow uses as default. In order to replicate earlier
  caching, `cache: deep` should be specified in the Viash config file.

## NEW FEATURES

* `NextFlowPlatform`: Added `cache` directive to specify the typing of caching to be performed.

# Viash 0.5.3

## NEW FEATURES

* Similar to `par`, each script now also has a `meta` list. `meta` contains meta information about the component
  or the execution thereof. It currently has the following fields:
  - `meta["resources_dir"]`: Path to the directory containing the resources
  - `meta["functionality_name"]`: Name of the component

* `NextFlowPlatform`: Export `VIASH_TEMP` environment variable. 

## BUG FIXES

* `NextFlowPlatform`: Fix output formatting when `separate_multiple_outputs` is `false`.

# Viash 0.5.2

## MINOR CHANGES

* `DockerPlatform`: Added `run_args` field to allow setting `docker run` arguments.

* `NextFlowPlatform`: Added argument `separate_multiple_outputs` to allow not separating the outputs generated by a 
  component with multiple outputs as separate events on the channel.

## BUG FIX

* `IO`: Allow overwriting directory resources upon rebuild.

# Viash 0.5.1

## NEW FEATURES

* `CSharpScript`: Added support for C# scripts (`type: "csharp_script"`) to viash.

## MINOR CHANGES

* `NextFlowPlatform`: Added `directive_cpus`, `directive_max_forks`, `directive_memory` and `directive_time` parameters.

## BUG FIXES

* `BashWrapper`: Refactor escaping descriptions, usages, defaults, and examples (#34).

* `NextFlowPlatform`: Refactor escaping descriptions, usages, defaults and examples (#75).

* `NextFlowPlatform`: Add argument to output path to avoid naming conflicts for components with multiple output files (#76).

* `NextFlowPlatform`, `renderCLI()`: Only add flag to rendered command when boolean_true is actually true (#78).

* `DockerPlatform`: Only chown when output file exists.

## TESTING

* `viash build`: Capture stdout messages when errors are expected, so that they don't clutter the expected output.

* `viash build`: Check `--help` description output on the whole text instead of per letter or word basis.

* `TestingAllComponentsSuite`: Only testing bash natively, because other dependencies might not be available.

# Viash 0.5.0

## BREAKING CHANGES

* `DockerPlatform`: A Docker setup will be performed by default. Default strategy has been changed to `ifneedbepullelsecachedbuild` (#57).
  `---setup` strategy has been removed and `---docker_setup_strategy` has been renamed to `---setup`.
  This change allows running a component for the first time. During first time setup, the Docker container will be pulled or built automatically. 

* `NativePlatform`: Deprecated the native setup field.

## MAJOR CHANGES

* `NXF`: This version changes the handling logic for arguments. An argument can be either `required` or not and can have a `default: ...` value or not. Checks are implemented to verify that required arguments are effectively provided _during_ pipeline running.

* `NXF`: If one sticks to long-option argments in the viash config, for all arguments that are _required_, the way of specifying the arguments on the CLI is identical for the Docker and NextFlow platforms. Non-required arguments can still be accessed from CLI using `--<component_name>__<argument_name> ...`.

* `NXF`: Running a module as a standalone pipeline has become easier.

* `viash run`: Implement verbosity levels (#58). viash executables now have 7 levels of verbosity: emergency, alert, critical, error, warning, notice, info, debug.
  The default verbosity level is 'notice'. Passing `-v` or `--verbose` bumps up the verbosity level by one, `-vv` by two. The verbosity level can be set manually by passing `--verbosity x`.

## MINOR CHANGES

* `Docker Platform`: Added `privileged` argument, allowing to run docker with the `--privileged` flag.

* `Docker Requirements`: Allow specifying environment variables in the Dockerfile.

* Config modding: Added a `+0=` operator to prepend items to a list.

* `viash run`: Added a `--version` flag to viash executables for viewing the version of the component.

* `Functionality`: Added checks on the functionality and argument names.

* `viash run`: Added examples to functionality and arguments. Reworked `--help` formatting to include more information and be more consistent (#56).

## BUG FIXES

* `Docker R Requirements`: Install `remotes` when using `{ type: r, packages: [ foo ] }`.

* `config`: Throw error when user made a typo in the viash config (#62). 

## TESTING

* `NXF`: Add an end-to-end test for running a nextflow pipeline using viash components.

* `Docker`: Reorganized viash docker build testbench into a main testbench with smaller auxiliary testbenches to keep them more manageable and clear what happens where.

* `viash ns`: Added a basic testbench for namespace tests.


# Viash 0.4.0.1 (2021-05-12)

## BUG FIX

* `NXF`: Return original_params instead of updated params for now.

* `NXF`: Reinstate function_type: asis in line with the refactored module generation code

* `viash ns test`: print header when `--tsv foo.tsv --append true` but foo.tsv doesn't exist yet. Fixes #45.

# Viash 0.4.0 (2021-04-14)

## NEW FEATURES

* Config modding: A custom viash DSL allows overriding viash config properties at runtime. See online documentation for more information. Example:

```
 viash ns test \
  -p docker \
  -c '.functionality.version := "1.0.0"' \
  -c '.platforms[.type == "docker"].target_registry := "my.docker-registry.com"' \
  -c '.platforms[.type == "docker"].setup_strategy := "pull"' \
  -l
```

* `viash build`: The image can be pushed with `--push`. The same can be done by passing `---push` to 
  a viash executable.

* `viash ns` can query the name, namespace, or both, with the following arguments:
  - `--query_namespace` or `-n`: filter the namespace with a regex.
  - `--query_name`: filter the name with a regex.
  - `--query` or `-q`: filter the namespace/name with a regex.

* Added the `project_build`, `project_clean`, `project_push` and `project_test` components to this repository.

* Added a field `.functionality.info` of type `Map[String, String]` in order to be able to specify custom annotations to the component.

## BREAKING CHANGES

* `viash ns`: Argument `--namespace` has been renamed to `--query_namespace`.

* `viash ns`: Argument `--namespace` does not implicitly change the namespace of the functionality anymore. You can use the command DSL to reproduce this effect; for example: `-c '.functionality.namespace := "foo"'`.
  
* `Docker` & `NXF`: Attribute `version` is deprecated. Instead, the default value will be `.functionality.version`, which can be overridden by using the `tag` attribute.

* `NXF`: When running a viash component as a Nextflow module on its own, you now need to specify all input files on the command line. For instance, if `--input` and `--reference` are input file arguments, you need to start the process by running `nextflow run main.nf --input <...> --reference <...> <other arguments>`. Previously only the input file needed to be specified.
  
* `Docker` & `NXF`: Default separator between namespace and image name has been changed from `"/"` to `"_"`.

## MINOR CHANGES

* `Docker` & `NXF`: Parsing of image attributes for both `Docker` and `Nextflow` platforms are better aligned. You can define an image by specifying either of the following:
  - `{ image: 'ubuntu:latest' }` 
  - `{ image: ubuntu, tag: latest }`
  
* `Docker` & `NXF`: Allow changing the separator between a namespace and the image name.

## NEXTFLOW REFACTORING

The generation of Nextflow modules has been refactored thoroughly.
  
* `NXF`: The implicitly generated names for output files/directories have been improved leading to less clashes.

* `NXF`: Allow for multiple output files/directories from a module while keeping compatibility for single output. Please [refer to the docs](http://www.data-intuitive.com/viash_docs/config/platform-nextflow/#multiple-outputs).

* `NXF`: Allow for zero input files by means of passing an empty list `[]` in the triplet

* `NXF`: Remove requirement for `function_type: todir`

* `NXF`: It is now possible to not only specify `label: ...` for a nextflow platform but also `labels: [ ...]`.
  
## BUG FIXES

* Allow quotes in functionality descriptions.

* `NXF`: Providing a `default: ...` value for output file arguments is no longer necessary.


# Viash 0.3.2 (2021-02-04)

## BREAKING CHANGES

* `viash build`: Do not automatically generate a viash.yaml when creating an executable. 
  Instead, you need to add the `-w|--write_meta` flag in order to let viash know that it
  should generate a viash.yaml in the resources dir.

## MAJOR CHANGES

* `NXF`: Add beta functionality for running viash tests in Nextflow.

## MINOR CHANGES

* Resources: Rework the way resources paths are converted to absolute URIs, should not have any impact on UX.

## BUG FIXES

* `NXF`: Add temporary workaround for determining the used image name when running a component.

* Docker Platform: Set default setup strategy to "alwayscachedbuild" as this used to be the default viash behaviour.

* `NXF`: Fix issue where resource dir would not get mounted depending on which inputs are provided.

* `NXF`: Accept multiple inputs when component is running as standalone.

# Viash 0.3.1 (2021-01-26)

## NEW FEATURES

* Functionality: Added list of authors field. Example:

```yaml
functionality:
  authors:
    - name: Bob Cando
      roles: [maintainer, author]
      email: bob@cando.com
      props: {github: bobcando, orcid: XXXAAABBB}
```

* `Docker`: Allow specifying the registry with `target_registry`. Example:

```yaml
- type: docker
  image: bash:4.0
  target_registry: foo.io
  target_image: bar
  target_tag: 0.1
```

* `Docker`: `version` is now a synonym for `target_tag`.
  If both `version` and `target_tag` are not defined, `functionality.version` will
  be used instead.
  
* `Docker`: Can change the Docker Setup Strategy by specifying
  - in the yaml: `setup_strategy: xxx`
  - on command-line: `---docker_setup_strategy xxx` or `---dss xxx`
  
  Supported values for the setup strategy are:
  - alwaysbuild / build: build the image from the dockerfile (DEFAULT)
  - alwayscachedbuild / cachedbuild: build the image from the dockerfile, with caching
  - alwayspull / pull: pull the image from a registry
  - alwayspullelsebuild / pullelsebuild: try to pull the image from a registry, else build it
  - alwayspullelsecachedbuild / pullelsecachedbuild: try to pull the image from a registry, else build it with caching
  - ifneedbebuild: if the image does not exist locally, build the image
  - ifneedbecachedbuild: if the image does not exist locally, build the image with caching
  - ifneedbepull: if the image does not exist locally, pull the image
  - ifneedbepullelsebuild: if the image does not exist locally, pull the image else build it
  - ifneedbepullelsecachedbuild: if the image does not exist locally, pull the image else build it with caching
  - donothing / meh: do not build or pull anything
  
## MAJOR CHANGES

* License: viash is now licensed under GPL-3.

## MINOR CHANGES

* CLI: Allow parameters before and after specifying a viash config yaml. For example, 
  both following commands now work. Up until now, only the latter would work.
  - `viash run config.vsh.yaml -p docker`
  - `viash run -p docker config.vsh.yaml`

* Functionality: Arguments field can now be omitted.

* Scripts: Wrapped scripts now contain a minimal header at the top.

## BUG FIXES

* `NXF viash build`: Do not assume each config yaml has at least one test.

* Scripts: Fix Docker `chown` failing when multiple outputs are defined (#21).

* JavaScriptRequirements: Fix type getting set to "python" when unparsing.

* `viash run . ---debug`: Debug session should now work again

* Native `---setup`: Fix missing newlines when running native ---setup commands.

* Main: Fix crashing when no arguments are supplied.

* Namespace: Show error message when the config file can't be parsed.

* Executable resource: Fix Docker automount handling for Executable resources.

## TESTING

* YAML: Test invertibility of parsing/unparsing config objects.


# Viash 0.3.0 (2020-11-24)

## BREAKING CHANGES

* File format `functionality.yaml` is no longer supported. Use `config.vsh.yaml` or `script.vsh.R/py/...` instead.

* `viash run` and `viash test`: By default, temporary files are removed when the execution succeeded, otherwise they are kept. 
  This behaviour can be overridden by specifying `--keep true` to always keep the temporary files, and `--keep false` to always remove them.

* `NXF`: `function_type: todir` now returns the output directory on the `Channel` rather than its contents.

## NEW FEATURES

* Added `viash ns test`: Run all tests in a particular namespace. For each test, the exit code and duration is reported. Results can be written to a tsv file.
* Added support for JavaScript scripts.
* Added support for Scala scripts.
* `NXF`: publishing has a few more options:
  - `publish`: Publish or yes (default is false)
  - `per_id`: Publish results in directories containing the unique (sample) ID (default is true)
  - `path`: A prefix path for the results to be published (default is empty)
* Functionality resources and tests: Allow copying whole directories instead of only single files. Also allow to rename the destination folder by specifying a value for 'dest'.
* Platform R / Python dependencies: Allow running a simple command.

## MAJOR CHANGES

* The `-P <platform>` parameter will be deprecated. For now, all `-P` values are simply passed to `-p`.
* `viash ns build` and `viash ns test`: Now use all available platforms if `-p` is not specified.
* By default, python packages will not be installed as user. Use `user: true` to modify this behaviour.

## MINOR CHANGES

* Name of autogenerated Docker image is now `ns/tool`.
* Internal changes to make it easier to extend viash with more scripting languages.
* `NXF`: Default image is now `ns/tool` for consistency.
* `NXF`: Repurpose `asis` function type for having simple publishing steps (see docs).
* `NXF`: Add component name to main `process` name
* R dependencies: by default, do not reinstall Bioconductor packages. Set `bioc_force_install: true` to revert this behaviour.

## BUG FIXES

* `viash build`: Do not display error messages when pwd is not a git repository.

## TESTING

* `viash test`: Add tests for `viash test` functionality.


# Viash 0.2.2 (2020-09-22)

* MINOR CHANGE: Allow generating placeholder without VIASH START/VIASH END blocks.
* BUG FIX `viash ns build`: Some platforms would sometimes not be detected.
* BUG FIX `viash run`: Avoid error when no arguments need to be chowned.

# Viash 0.2.1 (2020-09-11)

* NEW FEATURE `NXF`: Data references in Map form can now have values being lists. In other words, we can have multiple options which have one or more values.
* NEW FEATURE `viash ns build`: Added --parallel and --setup flag.
* NEW FEATURE `viash build`: Added --setup flag.
* NEW FEATURE: Allow changing the order of setup commands using the `setup:` variable.
* NEW (HIDDEN) FEATURE: Do not escape `${VIASH_...}` elements in default values and descriptions!
* MINOR CHANGE: Remove `---chown` flag, move to `platform.docker.chown`; is set to true by default.
* MINOR CHANGE: Perform chown during both run and test using a Docker platform.
* BUG FIX: Issue trying to parse positional arguments even when none is provided.

# Viash 0.2.0 (2020-09-01)

## NEW FEATURES

* Allow (optional) version attributes in `functionality.yaml` and `platform.yaml`.
* Allow testing a component with the `viash test` functionality. Tests are executed in a temporary directory on the specified platform. The temporary directory contains all the resource and test files. 
* `viash --version`: Add flag for printing the version of viash.
* Allow fetching resources from URL (http:// and https://)
* Allow retrieving functionality and platform YAMLs from URL.
* For docker containers, autoresolve path names of files. Use `---v path:path` or `---volume path:path` to manually mount a specific folder.
* Implement parameter multiplicity. 
  Set `multiple: true` to denote an argument to have higher multiplicity. 
  Run `./cmd --foo one --foo two --foo three:four` in order for multiple values to be added to the same parameter list.
* Added a new format for defining functionality in which the user passes the script in which the functionality and platforms are listed as yaml headers.
* A `---chown` flag has been added to Docker executables to automatically change the ownership of output files to the current user.
* `viash ns build`: A command for building a whole namespace.
* `NXF`: Join operations are now fully supported by means of `multiple`.
* `NXF`: Modules that perform joins can take either arrays (multiple input files or the same type to be joined) or hashes (multiple input files passed using different options on the CLI). Please refer to the docs for more info.

## MAJOR CHANGES
* Remove passthrough parameters.
* Since CLI generation is now performed in the outer script, `viash pimp` has been deprecated.
* Write out meta.yaml containing viash run information as well as the original `functionality.yaml` and `platform.yaml` content.
* Renamed `viash export` to `viash build`.

## MINOR CHANGES
* `viash run` and `viash test`: Allow changing the temporary directory by defining `VIASH_TEMP` as a environment variable. Temporary directories are cleaned up after successful executions.
* `viash run` and `viash test`: Exit(1) when execution or test fails.
* `viash build`: Add -m flag for outputting metadata after build.
* `viash run`: Required parameters can have a default value now. Produce error when a required parameter is not passed, even when a default is provided.
* `NXF`: _Modules_ are now stored under `target/nextflow` by default

## BUG FIXES
* `NXF`: Correctly escape path variable when running NXF command.
* `NXF`: Surround parameters with quotes when running NXF command.

## INTERNAL CHANGES
* Move CLI from inner script to outer script.
* Renamed Target to Platform
* Renamed Environment to Requirements

# Viash 0.1.0 (2020-05-14)
* MAJOR CHANGES: Refactoring of the Functionality class as discussed in VIP1 (#1). This has resulted in a lot of internal changes, but the changes with regard to the yaml definitions are relatively minor. See the section below for more info.
* MINOR CHANGES: Updated the functionality.yamls under `atoms/` and `src/test/` to reflect these aforementioned changes.
* BUG FIX: Do not quote passthrough flags.
* BUG FIX: Allow for spaces inside of Docker volume paths.
* DOCUMENTATION: Updated the README.md.
* DOCUMENTATION: Provide some small examples at `doc/examples`.
* MINOR CHANGES: Allow for bioconductor and other repositories in the R environment.
* MINOR CHANGES: Add support for pip versioning syntax.

## Changes to functionality.yaml
* ftype has been renamed to function_type. The value for this field is also being checked.
* platform has been removed.
* Instead, the first resource listed is expected to have `type: r_script`, `type: bash_script`, `type: python_script`, or `type: executable`. The other resources are expected to have `type: file` by default, and are left untouched by Viash.
* in the arguments, field `flagValue` has been removed. Instead, use `type: boolean_true` and `type: boolean_false` to achieve the same effect.

## Changes to platform_(docker/native).yaml
* The `r: packages:` field has been renamed to `r: cran:`.

# Viash 0.0.1 (2020-05-05)
* Initial proof of concept.<|MERGE_RESOLUTION|>--- conflicted
+++ resolved
@@ -10,23 +10,21 @@
 * `Functionality` and `viash ns`: Added `.enabled` in functionality, set to `true` by default.
   Filter for disabled components in namespace commands.
 
-<<<<<<< HEAD
+* `Functionality`: when defining text resources, permit defining `path` instead of `dest`.
+  If both `dest` and `path` are unset, use a default file name depending on the resource type, such as `script.sh` or `text.txt`.
+
+## BUG FIXES
+
+* `NextflowVdsl3Platform`: Undefined input files should not inject a `VIASH_PAR_*` variable when `multiple: true`.
+
+* `NextflowVdsl3Platform`: Make injected resources dir absolute.
+
+* `NextflowVdsl3Platform`: Fix escaping of triple single quotes.
+
+* `NextflowVdsl3Platform`: Also apply auto.simplifyInput to Lists.
+
 * `DockerPlatform`: added a `test_setup` that allows adding apt/apk/... setup requirements.
   These are only executed when running tests.
-=======
-* `Functionality`: when defining text resources, permit defining `path` instead of `dest`.
-  If both `dest` and `path` are unset, use a default file name depending on the resource type, such as `script.sh` or `text.txt`.
-
-## BUG FIXES
-
-* `NextflowVdsl3Platform`: Undefined input files should not inject a `VIASH_PAR_*` variable when `multiple: true`.
-
-* `NextflowVdsl3Platform`: Make injected resources dir absolute.
-
-* `NextflowVdsl3Platform`: Fix escaping of triple single quotes.
-
-* `NextflowVdsl3Platform`: Also apply auto.simplifyInput to Lists.
->>>>>>> 9c59930a
 
 # Viash 0.5.12
 
