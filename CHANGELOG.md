# Viash 0.x.x (yyyy-MM-dd): TODO Add title

TODO add summary

## BUG FIXES

* `NextflowPlatform`: properly resolve paths when a nextflow workflow has another nextflow
  workflow as dependency and the worktree contains a directory that is a symlink (PR #614).

# Viash 0.8.2 (2023-12-14): Minor changes and bug fixes

This release fixes a few bugs regarding dependencies and how the Nextflow platform handles Paths.

## MINOR CHANGES

* `NextflowTestHelper`: Do not hardcode a version of Nextflow in the testbench, 
  but use the version of Nextflow that is installed on the system (PR #593).

* GitHub Actions: Test different versions of Nextflow (22.04.5, latest, and latest-edge) (PR #593).
  Testing the latest Edge version of Nextflow will allow us to catch notice changes in Nextflow earlier.

* Updates to the documentation and templates in the Git repo (#598, PR #600):

  - Add contributing guidelines.

  - Add issue templates.

  - Reworked the pull request template.

## BUG FIXES

* `config`: Fix the main level of a component config not enforcing strict mode and instead allowing any field to be specified (PR #585).

<<<<<<< HEAD
* `Dependency`: When an alias is defined, pass the alias as a key to the `.run()` function.
=======
* `dependencies`: Allow the user to define a local dependency with specifying `repository: local` as sugar syntax (PR #609). A local repository is the default value so it's not required to be filled in, but allowing it with a sensible sugar syntax makes sense.

* `Repositories`: Fix a structural issue where a repository defined directly in a `dependency` would require the `name` field to be set (PR #607). Repository variants are created with and without the `name` field. Repositories under `.functionality.dependencies[]` use repositories without the `name` field, while repositories under `.functionality.repositories[]` use repositories with the `name` field.

* `NextflowPlatform`: Do not resolve remote paths relative to the --param_list file (PR #592).

* `NextflowPlatform`: Allow finding `.build.yaml` file when worktree contains a directory that is a symlink (PR #611). 
>>>>>>> e55ac646

# Viash 0.8.1 (2023-11-20): Minor bug fix to Nextflow workflows

This release fixes a bug in the Nextflow platform where calling a workflow with the `.run()` function without specifying the `fromState` argument would result in an error when the input channel contained tuples with more than two elements.

## BUG FIXES

 `NextflowPlatform`: Fix error when using `.run()` without using `fromState` and the input channel holds tuples with more than two elements (PR #587).

# Viash 0.8.0 (2023-10-23): Nextflow workflows and dependencies

Nextflow workflows definitions are picked up by Viash and assembled into a functional Nextflow workflow, reducing the amount of boilerplate code needed to be written by the user.
It also adds a new `runIf` argument to the `NextflowPlatform` which allows for conditional execution of modules.
We added new 'dependencies' functionality to allow for more advanced functionality to be offloaded and re-used in components and workflows.

## BREAKING CHANGES

* `NextflowPlatform`: Changed the default value of `auto.simplifyOutput` from `true` to `false` (#522, PR #518). With `simplifyOutput` set to `true`, the resulting Map could be simplified into a `File` or a `List[File]` depending on the number of outputs. To replicate the previous behaviour, add the following config mod to `_viash.yaml`:

  ```yaml
  config_mods: |
    .platforms[.type == 'nextflow'].auto.simplifyOutput := true
  ```

* `VDSL3Helper.nf`: Removed from the Viash jar file (PR #518). Its functions have been moved to `WorkflowHelper.nf`.

* `DataflowHelper.nf`: Added deprecation warning to functions from this file (PR #518).

* `preprocessInputs()` in `WorkflowHelper.nf`: Added deprecation warning to `preprocessInputs()` because this function causes a synchronisation event (PR #518).

* `author.props`: Removed deprecated `props` field (PR #536). Deprecated since 0.7.4.

## NEW FUNCTIONALITY

* `dependencies`: Add `dependencies` and `repositories` to `functionality` (PR #509). 
  The new functionality allows specifying dependencies and where to retrieve (repositories) them in a component, and subsequentially allows advanced functionality to be offloaded and re-used in scripts and projects. This is alike e.g. `npm`, `pip` and many others. A big difference is that we aim to provide the needed boilerplate code to ease the usage of the dependencies in scripts, workflows and pipelines.
  Note that the dependency is required to be a built Viash component or project and not a random file or code project found externally. This is needed to provide the necessary background information to correctly link dependencies into a component.

* `NextflowScript` & `NextflowPlatform`: Merged code for merging the `main.nf` files for VDSL3 components and wrapped Nextflow workflows (PR #518).
  By aligning the codebase for these two, wrapped Nextflow workflows are more similar to VDSL3 components. For example, you can override the behaviour of a
  wrapped Nextflow workflow using the `.run()` method. Status of a workflows `.run()` arguments:

  - Works as intended: `auto.simplifyInput`, `auto.simplifyOutput`, `fromState`, `toState`, `map`, `mapData`, `mapPassthrough`, `filter`, `auto.publish = "state"`
  - Does not work (yet): `auto.transcript`, `auto.publish = true`, `directives`, `debug`.

  In a next PR, each of the dependencies will have their values overridden by the arguments of the `.run`.

* `NextflowPlatform`: The data passed to the input of a component and produced as output by the component are now validated against the arguments defined in the Viash config (PR #518).

* `NextflowPlatform`: Use `stageAs` to allow duplicate filenames to be used automatigically (PR #518).

* `NextflowPlatform`: When wrapping Nextflow workflows, throw an error if the IDs of the output channel doesn't match the IDs of the input channel (PR #518).
  If they don't, the workflow should store the original ID of the input tuple in the in the `_meta.join_id` field inside the state as follows:
  Example input event: `["id", [input: file(...)]]`,
  Example output event: `["newid", [output: file(...), _meta: [join_id: "id"]]]`

* `NextflowPlatform`: Added new `.run()` argument `runIf` - a function that determines whether the module should be run or not (PR #553).
  If the `runIf` closure evaluates to `true`, then the module will be run. Otherwise it will be passed through without running.

## MAJOR CHANGES

* `WorkflowHelper.nf`: The workflow helper was split into different helper files for each of the helper functions (PR #518).
  For now, these helper files are pasted together to recreate the `WorkflowHelper.nf`.
  In Viash development environments, don't forget to run `./configure` to start using the updated Makefile.

* `NextflowPlatform`: Set default tag to `"$id"` (#521, PR #518).

* `NextflowPlatform`: Refactoring of helper functions (PR #557).
  - Cleaned up `processConfig()`: Removed support for `functionality.inputs` and `functionality.outputs`
  - Cleaned up `processConfig()`: Removed support for `.functionality.argument_groups[].argument` containing a list of argument ids as opposed to the arguments themselves.
  - Rewrote `--param_list` parser.
  - Removed unused function `applyConfig()` and `applyConfigToOneParamSet()`.
  - Refactored `channelFromParams()` to make use of new helper functions.
  - Removed deprecated `paramsToChannel()`, `paramsToList()`, `viashChannel()`.
  - Deprecated `preprocessInputs()` -- use the wrapped Viash Nextflow functionality instead.
  - Refactored `preprocessInputs()` to make use of new helper functions.
  - Deprecated run arguments `map`, `mapData`, `mapPassthrough`, `renameKeys`.

## MINOR CHANGES

* `NextflowPlatform`: Throw error when unexpected keys are passed to the `.run()` method (#512, PR #518).

* `NextflowPlatform`: Use `moduleDir` instead of `projectDir` to determine the resource directory.

* `NextflowPlatform`: Rename internal VDSL3 variables to be more consistent with regular Viash component variables and avoid naming clashes (PR #553).

## DOCUMENTATION

* Minor fixes to VDSL3 reference documentation (PR #508).

## BUG FIXES

* `WorkflowHelper.nf`: Only set default values of output files which are **not already set**, and if the output file argument is **not required** (PR #514).

* `NextflowPlatform`: When using `fromState` and `toState`, do not throw an error when the state or output is missing an optional argument (PR #515).

* `export cli_autocomplete`: Fix output script format and hide `--loglevel` and `--colorize` (PR #544). Masked arguments are usable but might not be very useful to always display in help messages.

# Viash 0.7.5 (2023-08-11): Minor breaking changes and new features

This release contains minor breaking change due to deprecated or outdated functionality being removed.

New functionality includes:

  - Export a JSON schema for the Viash config with `viash export json_schema`

  - Export a Bash or Zsh autocomplete script with `viash export cli_autocomplete`

  - Nextflow VDSL3 modules now have a `fromState` and `toState` argument to allow for better control of the data that gets passed to the module and how the state is managed in a Nextflow workflow.

## BREAKING CHANGES

* `viash export cli_schema`: Added `--format yaml/json` argument, default format is now a YAML (PR #448).

* `viash export config_schema`: Added `--format yaml/json` argument, default format is now a YAML (PR #448).

* `NextflowLegacyPlatform`: Removed deprecated code (PR #469).

* `viash_*`: Remove legacy viash_build, viash_test and viash_push components (PR #470).

* `ComputationalRequirements`, `Functionality`, `DockerPlatform`, `DockerRequirements`: Remove documentation of removed fields (PR #477).

## NEW FUNCTIONALITY

* `viash export json_schema`: Export a json schema derived from the class reflections and annotations already used by the `config_schema` (PR #446).

* `viash export config_schema`: Output `default` values of member fields (PR #446).

* `CI`: Test support for different Java versions on GitHub Actions (PR #456). Focussing on LTS releases starting from 11, so this is 11 and 17. Also test latest Java version, currently 20.

* `viash test` and `viash ns test`: add `--setup` argument to determine the docker build strategy before a component is tested (PR #451).

* `viash export cli_autocomplete`: Export a Bash or Zsh autocomplete script (PR #465 & #482).

* `help message`: Print the relevant help message of (sub-)command when `--help` is given as an argument instead of only printing the help message when it is the leading argument and otherwise silently disregarding it (initially added in PR #472, replaced by PR #496). This is a new feature implemented in Scallop 5.0.0.

* `Logging`: Add a Logger helper class (PR #485 & #490). Allows manually enabling or disabling colorizing TTY output by using `--colorize`. Add provisions for adding debugging or trace code which is not outputted by default. Changing logging level can be changed with `--loglevel`. These CLI arguments are currently hidden.

* `NextflowPlatform`: Nextflow VDSL3 modules now have a `fromState` and `toState` argument to allow for better control of the data that gets passed to the module and how the state is managed in a Nextflow workflow (#479, PR #501).

## MINOR CHANGES

* `PythonScript`: Pass `-B` to Python to avoid creating `*.pyc` and `*.pyo` files on importing helper functions (PR #442).

* `viash config`: Special double values now support `+.inf`, `-.inf` or `.nan` values (PR #446 and PR #450). The stringified versions `"+.inf"`, `"-.inf"` or `".nan"` are supported as well. This is in line with the yaml spec.

* `system environment variables`: Add wrapper around `sys.env` and provide access to specific variables (PR #457). Has advantages for documentation output and testbenches.

* `testbench`: Added some minor testbenches to tackle missing coverage (PR #459, #486, #488, #489, #492 & #494).

* `viash export config_schema`: Simplify file structure (PR #464).

* `helpers.Format`: Add a helper for the Format helper object (PR #466).

* `testbench`: Use config deriver to create config variants for testing (PR #498). This reduces the amount of config files that need to be maintained.

## BUG FIXES

* `viash config`: Validate Viash config Yaml files better and try to give a more informative error message back to the user instead of a stack trace (PR #443).

* `viash ns build`: Fix the error summary when a setup or push failure occurs. These conditions were not displayed and could cause confusion (PR #447).

* `testbench`: Fix the viash version switch test bench not working for newer Java versions (PR #452).

* `malformed input exception`: Capture MalformedInputExceptions when thrown by reading files with invalid Ascii characters when unsupported by Java (PR #458).

* `viash project file parsing`: Give a more informative message when the viash project file fails to parse correctly (PR #475).

* `DockerPlatform`: Fix issue when mounting an input or output folder containing spaces (PR #484).

* `Config mod`: Fix a config mod where the filter should execute multiple deletes (PR #503).

## DOCUMENTATION

* `NextflowPlatform`: Add documentation for the usage and arguments of a VDSL3 module (PR #501).

## INTERNAL CHANGES

* `NextflowVDSL3Platform`: Renamed to `NextflowPlatform` (PR #469).

* Rename mentions of `NextFlow` to `Nextflow` (PR #476).

* `Reference static pages`: Move `.qmd` files from the website to a local folder here; `docs/reference` (PR #504). This way we can track behaviour changes that need to be documented locally.

# Viash 0.7.4 (2023-05-31): Minor bug fixes and minor improvements to VDSL3

Some small fixes and consistency improvements.
A few Quality of Life improvements were made e.g. to override the Docker `entrypoint` when working with Nextflow and providing default labels when building a Nextflow workflow.

## NEW FUNCTIONALITY

* Add default labels in Nextflow config files that set default values for cpu and memory settings (PR #412). Values are more or less logarithmically spaced (1, 2, 5, 10, ...).

* `Author`: Added `info` field to authors. Deprecated `props` field (PR #423).

* `viash config view` and `viash ns list`: Set the `.info.output` path when a platform argument is provided.

* `viash ns exec`: Added two more fields:

  - `{output}`: path to the destination directory when building the component
  - `{abs-output}`: absolute path to the destination directory when building the component

* `DockerPlatform`: Add `entrypoint` and `cmd` parameters to the docker platform config that allows overriding the default docker container settings (PR #432).

## MINOR CHANGES

* `Nextflow VDSL3`:
  - Add profiles to the Nextflow Config file when the main script is a `NextflowScript` (#408).
  - Add a `script` parameter in Nextflow Config file to add a single string or list of strings to the `nextflow.config` (PR #430).

* `Scripts`: Remove the `entrypoint` parameter for all script types except `NextflowScript` (#409). All these scripts had to check individually whether the parameter was unset, now it can be done in the `Script` apply method.

* `schema export`:
  - Restructure Nextflow-Directives, -Auto and -Config into a `nextflowParameters` group (PR #412). Previously only NextflowDirectives was exposed.
  - Restructure the format to group authors & computational requirements together with functionality (PR #426).
  - Restructure the Viash Config and Project Config pages under a `config` category (PR #426).
  - Add references in Functionality and Nextflow VDSL3 to the new documentation pages (PR #426).
  - Add description and/or examples for platforms and requirements (PR #428).

## BUG FIXES

* `viash config inject`: Fix an empty line being added at the script start for each time `viash config inject` was run (#377).

* `WorkflowHelper`: Fixed an issue where passing a remote file URI (for example `http://` or `s3://`) as `param_list` caused `No such file` errors.

* `BashWrapper`: Fix escaping of the included script where a line starting with a pipe character with optional leading spaces is stripped of the leading spaces and pipe character.
  This was quite unlikely to happen except when `viash config inject` was called on a Nextflow Script, which lead to no real config code being injected however workflows were getting corrupted. (#421)

* `Deprecation testbench`: Add missing classes to be checked (PR #426).

# Viash 0.7.3 (2023-04-19): Minor bug fixes in documentation and config view

Fix minor issues in the documentation and with the way parent paths of resources are printed a config view.

## BUG FIXES

* `DockerPlatform`: Fixed example in documentation for the `namespace_separator` parameter (PR #396).

* `viash config view`: Resource parent paths should be directories and not file (PR #398).


# Viash 0.7.2 (2023-04-17): Project-relative paths and improved metadata handling

This update adds functionality to resolve paths starting with a slash as relative to the project directory, improves handling of info metadata in the config, and fixes to the operator precedence of config mods.

## NEW FUNCTIONALITY

* Resolve resource and merge paths starting with a slash (`/`) as relative to the project directory (PR #380). To define absolute paths (which is not recommended anyway), prefix the path with the `file://` protocol. Examples:

  - `/foo` is a file or directory called `foo` in the current project directory.
  - `file:/foo` is a file or directory called `foo` in the system root.

## MINOR CHANGES

* `viash config view`: Do not modify (e.g. strip empty fields) of the `.functionality.info` and `.functionality.arguments[].info` fields (#386).

## BUG FIXES

* `ConfigMods`: Fix operator precedence issues with conditions in the config mod parsers (PR #390).

## INTERNAL CHANGES

* Clean up unused code (PR #380).

* Move circe encoders/decoders for File and Path from `io.viash.functionality.arguments` to `io.viash.helpers.circe` (PR #380).

* Store the project root directory (that is, the directory of the `_viash.yaml`) in a ViashProject object (PR #380).

* Tests: Reworked language tests to be grouped in their own subfolder and split off the bash language test from the general `testbash` folder (PR #381).

* Tests: Add additional language tests for `viash config inject` (PR #381).

* Tests: Added test for `io.viash.helpers.IO` (PR #380).


# Viash 0.7.1 (2023-03-08): Minor improvements to VDSL3 and schema functionality.

This is a minor release which improves caching in VDSL3 components and changes the formats of the schema files for the Viash config and CLI.

## MINOR CHANGES

* `DataflowHelper`: Add assertions and `def`s.

## BUG FIXES

* `VDSL3`: Only the first two elements from an event in a channel are now passed to a process. This avoids calculating cache entries based on arguments that are not used by the process, causing false-negative cache misses.

* `config_schema`:
  - Correct some incorrect markdown tags.
  - Add project config.
  - Correct documentation/markdown tags to the correct order.
  - Add summary description and example for 'resource' and 'argument', to be used on the reference website.
  - Add documentation for the Nextflow directives.

* `cli_schema`: Correct documentation/markdown tags to the correct order.

# Viash 0.7.0 (2023-02-28): Major code cleanup and minor improvements to VDSL3

* Default namespace separator has been changed from `_` to `/`. This means 
  Docker images will be named `<Registry>/<Organization>/<Namespace>/<Name>`
  by default. For example, `ghcr.io/openpipelines-bio/mapping/cellranger_count`
  instead of `ghcr.io/openpipelines-bio/mapping_cellranger_count`.

* Removed deprecated code of unused functionality to simplify code.
  - Shorthand notation for specitying input/output arguments
  - Shorthand notation for specifying Docker requirements
  - Legacy Nextflow platform

* Improvements in VDSL3 and the Nextflow Workflow Helper to make behaviour
  more predictable and fixing some bugs in the meantime. Run the following
  to get access to the updated helpers:

  ```bash
  WF_DIR="src/wf_utils"
  [[ -d $WF_DIR ]] || mkdir -p $WF_DIR
  viash export resource platforms/nextflow/ProfilesHelper.config > $WF_DIR/ProfilesHelper.config
  viash export resource platforms/nextflow/WorkflowHelper.nf > $WF_DIR/WorkflowHelper.nf
  viash export resource platforms/nextflow/DataflowHelper.nf > $WF_DIR/DataflowHelper.nf
  ```

* Improvements to test benches and several bug fixes.

## BREAKING CHANGES

* Viash config: Previously deprecated fields are now removed.
  - `functionality.inputs`: Use `arguments` or `argument_groups` instead.
  - `functionality.outputs`: Use `arguments` or `argument_groups` instead.
  - `functionality.tests`: Use `test_resources` instead. No functional difference.
  - `functionality.enabled`: Use `status: enabled` instead.
  - `functionality.requirements.n_proc`: Use `cpus` instead.
  - `platforms.DockerPlatform.privileged`: Add a `--privileged` flag in `run_args` instead.
  - `platforms.DockerPlatform.apk`: Use `setup: [{ type: apk, packages: ... }]` instead.
  - `platforms.DockerPlatform.apt`: Use `setup: [{ type: apt, packages: ... }]` instead.
  - `platforms.DockerPlatform.yum`: Use `setup: [{ type: yum, packages: ... }]` instead.
  - `platforms.DockerPlatform.r`: Use `setup: [{ type: r, packages: ... }]` instead.
  - `platforms.DockerPlatform.python`: Use `setup: [{ type: python, packages: ... }]` instead.
  - `platforms.DockerPlatform.docker`: Use `setup: [{ type: docker, run: ... }]` instead.
  - `platforms.DockerPlatform.docker.setup.resources`: Use `setup: [{ type: docker, copy: ... }]` instead.
  - `platforms.NextflowLegacy`: Use the Nextflow VDSL3 platform instead.
  - `functionality.ArgumentGroups`: No longer supports strings referring to arguments in the `arguments:` section.
    Instead directly put the arguments inside the argument groups.

* `viash_install`: The bootstrap script has been reworked in line with the project config introduced in 0.6.4:

    * The default location for installing the Viash executable is now `./viash` (was: `bin/viash`).
    * The new `viash_install` support `--output` and `--tag`.
    * The various settings that existed in `viash_install` (organisation, tag, ...) are moved to the project config.

  Please note that this new `viash_install` bootstrap script can be run from the CLI using:

    ```
    curl -fsSL dl.viash.io | bash
    ```
  The old `get.viash.io` is still available but points to the version 0.6.7 version of this component and is deprecated.

* `WorkflowHelper`: `paramsToList`, `paramsToChannel` and `viashChannel` are now deprecated and will be removed in a future release.

* `viash (ns) build`: Change the default value of the namespace separator in a Docker platform from `_` to `/`. 
  Add `".platforms[.type == 'docker'].namespace_separator := '_'"` to the project config `_viash.yaml` to revert to the previous behaviour.

## MAJOR CHANGES

* `VDSL3`: now uses the newly implemented `channelFromParams` and `preprocessInputs` instead of `viashChannel`.

## NEW FEATURES

* `WorkflowHelper`: Added `preprocessInputs` and `channelFromParams` to replace `paramsToList`, `paramsToChannel` and `viashChannel`. This refactor allows processing parameters that are already in a Channel using `preprocessInputs`, which is necessary when passing parameters from a workflow to a subworkflow in a Nextflow pipeline.

## MINOR CHANGES

* `Main`: Capture build, setup and push errors and output an exit code.

* `File downloading`: Add check to pre-emptively catch file errors (e.g. 404).

* `Scala`: Updated to Scala 2.13 and updated several dependencies.

* `Main`: Improve `match` completeness in some edge cases and throw exceptions where needed.

* `Changelog`: Reformat the changelog to a more structured format.
  For every release, there is now a date, title, and summary.
  This both improves the changelog itself but can then also be used to postprocess the CHANGELOG programmatically.

* `VDSL3`: Add a default value for `id` when running a VDSL3 module as a standalone pipeline.

* `TestBenches`:
  - Verify switching of Viash versions
  - Prepare ConfigDeriver by copying base resources to the targetFolder. Use cases so far showed that it's always required and it simplifies the usage.
  - Remove some old & unmaintained IntelliJ Idea `editor-fold` tags. Given that the testbenches were split up, these were broken but also no longer needed.
  - Add 2 testbenches for computational requirements when running `viash run` or `viash test`.
  - Added tests for different values for the `--id` and `--param_list` parameters of VDSL3 modules.

* `viash test`: Use `test` as a random tag during testing, instead of `test` plus a random string.

## BUG FIXES

* `WorkflowHelper`: fixed where passing a relative path as `--param_list` would cause incorrect resolving of input files.

* `Testbenches`: Fix GitTest testbench to correctly increment temporary folder naming and dispose them after the test finishes.

* `viash xxx url`: Fix passing a url to viash as the config file to process. Add a short testbench to test principle functionality.

* `Testbenches`: Simplify `testr` container.

* `Main`: Improve error reporting to the user in some cases where files or folders can't be found. Depending on the thrown exception, more or less context was given.

* `VDSL3`: Create parent directory of output files before starting the script.

# Viash 0.6.7 (2022-12-14): A minor release with several QoL improvements

Another minor release which contains several quality of life improvements for the Nextflow VDSL3 platform, as well as automated warnings for deprecated functionality.

## MINOR CHANGES

* `NextflowPlatform`: Create directories during a stub run when output path is a nested directory (PR #314).

* Automatically generate a warning for deprecated parameters while parsing a .viash.yaml configuration file using the inline documentation deprecation annotations.

* Add a "planned removal" field in the deprecation annotations.

* Add testbenches to verify proper formatting of the deprecation versions and compare current version to the planned removal version so no deprecated parameters get to stick around beyond what was planned.

* `NextflowPlatform`: Nextflow processes are created lazily; that is, only when running
  a Nextflow workflow (PR #321).

## BUG FIXES

* `NextflowPlatform`: Automatically split Viash config strings into strings of 
  length 65000 since the JVM has a limit (65536) on the length of string constants (PR #323).

# Viash 0.6.6 (2022-12-06): A small bugfix release

This release fixes an issue where stderr was being redirected to stdout.

## BUG FIXES

* Don't redirect stderr to stdout when switching Viash versions (#312).

# Viash 0.6.5 (2022-12-02): A small bugfix release

A small update which fixes an issue with `viash ns list` that was
introduced in Viash 0.6.3.

## BUG FIXES

* `viash ns list`: When the `-p <platform>` is defined, filter the 
  output by that platform.

# Viash 0.6.4 (2022-11-30): Add backwards compability by supporting switching to older Viash versions

This release adds features related to managing Viash projects and 
allows for better runtime introspection of Nextflow VDSL3 modules.

The most notable changes are:

* You can switch versions of Viash using the `VIASH_VERSION` 
  environment variable! Example:
  
  ```bash
  VIASH_VERSION=0.6.0 viash --version
  ```

  More importantly, you can specify the version of Viash you want
  in a project config. See below for more info.

* Introducing Viash project config files as an experimental feature.
  It allows storing project-related settings in a `_viash.yaml` 
  config file which you should store at the root of your repository.
  Example:

  ```yaml
  viash_version: 0.6.4
  source: src
  target: target
  config_mods: |
    .platforms[.type == 'docker'].target_registry := 'ghcr.io'
    .platforms[.type == 'docker'].target_organization := 'viash-io'
    .platforms[.type == 'docker'].namespace_separator := '/'
    .platforms[.type == 'docker'].target_image_source := 'https://github.com/viash-io/viash'
  ```

* It's now possible to specify in which order Viash will merge
  Viash configs. Example:

  ```yaml
  functionality:
    name: foo
    arguments:
      - __merge__: obj_input.yaml
        name: "--one"
      - __merge__: [., obj_input.yaml]
        name: "--two"
      - __merge__: [obj_input.yaml, .]
       name: "--three"
  ```

Please take note of the following breaking changes:

* Passing non-existent paths to a Viash component will cause the 
  component to generate an error when no file or folder is found.
  Set `must_exist` to `false` to revert to the previous behaviour.

* The arguments `--write_meta/-w` and `--meta/-m` no longer exist,
  because every `viash build/run/test` run will generate a 
  `.config.vsh.yaml` meta file.

## BREAKING CHANGES

* Config: Viash configs whose filenames start with a `.` are ignored (PR #291).

* `viash build`: `--write_meta/-m` and `--meta/-m` arguments have been removed. 
  Instead, the `.config.vsh.yaml` file is always created when building Viash components (PR #293).

* `FileArgument`: Default setting of `must_exist` was changed from `false` to `true`. 
  As such, the component will throw an error by default if an input file or output file
  is missing (PR #295).

* Config merging: `__inherits__` has been renamed to `__merge__`.

## NEW FUNCTIONALITY

* You can switch versions of Viash using the `VIASH_VERSION` 
  environment variable (PR #304)! Example:
  
  ```bash
  VIASH_VERSION=0.6.0 viash --version
  ```

* Traceability: Running `viash build` and `viash test` creates a `.config.vsh.yaml` file 
  by default, which contains the processed config of the component. As a side effect, 
  this allows for reading in the `.config.vsh.yaml` from within the component to learn 
  more about the component being tested (PR #291 and PR #293).

* `FileArgument`: Added `create_parent` option, which will check if the directory of an output
file exists and create it if necessary (PR #295).

## MINOR CHANGES

* `viash run`, `viash test`: When running or testing a component, Viash will add an extension
  to the temporary file that is created. Before: `/tmp/viash-run-wdckjnce`, 
  now: `/tmp/viash-run-wdckjnce.py` (PR #302).

* NextflowPlatform: Add `DataflowHelper.nf` as a retrievable resource in Viash (PR #301).

* NextflowPlatform: During a stubrun, argument requirements are turned off and
  the `publishDir`, `cpus`, `memory`, and `label` directives are also removed 
  from the process (PR #301).

* `NextflowPlatform`: Added a `filter` processing argument to filter the incoming channel after 
  the `map`, `mapData`, `mapId` and `mapPassthrough` have been applied (PR #296).

* `NextflowPlatform`: Added the Viash config to the Nextflow module for later introspection (PR #296).
  For example:
  ```groovy
  include { foo } from "$targetDir/path/foo/main.nf"

  foo.run(filter: { tup ->
    def preferredNormalization = foo.config.functionality.info.preferred_normalization
    tup.normalization_id == preferredNormalization
  })
  ```
## BUG FIXES

* `BashWrapper`: Don't overwrite meta values when trailing arguments are provided (PR #295).

## EXPERIMENTAL FEATURES

* Viash Project: Viash will automatically search for a `_viash.yaml` file in the directory of 
  a component and its parent directories (PR #294).

  Contents of `_viash.yaml`:
  ```yaml
  source: src
  target: target
  config_mods: |
    .platforms[.type == 'docker'].target_registry := 'ghcr.io'
    .platforms[.type == 'docker'].target_organization := 'viash-io'
    .platforms[.type == 'docker'].namespace_separator := '/'
    .platforms[.type == 'docker'].target_image_source := 'https://github.com/viash-io/viash'
  ```

* Config merging: Allow specifying the order in which Viash will merge configs (PR #289).
  If `.` is not in the list of inherited objects, it will be added at the end.

  Contents of `config.vsh.yaml`:
  ```yaml
  functionality:
    name: foo
    arguments:
      - __merge__: obj_input.yaml
        name: "--one"
      - __merge__: [., obj_input.yaml]
        name: "--two"
      - __merge__: [obj_input.yaml, .]
        name: "--three"
  ```

  Contents of `obj_input.yaml`:
  ```yaml
  type: file
  name: --input
  description: A h5ad file
  ```
  Output of `viash config view config.vsh.yaml` (stripped irrelevant bits):
  ```yaml
  functionality:
    arguments:
    - type: "file"
      name: "--one"
      description: "A h5ad file"
    - type: "file"
      name: "--input"
      description: "A h5ad file"
    - type: "file"
      name: "--three"
      description: "A h5ad file"
  ```
  

# Viash 0.6.3 (2022-11-09): Quality-of-life improvements in Viash.

This release features contains mostly quality of life improvements and some experimental functionality. Most notably:

* `viash ns list` now only returns a config just once instead of once per platform.

* A functionality's info field can contain any data structures. An `.info` field was added to arguments as well.

* Bug fixes for using Viash with podman, Nextflow>=22.10 and R<4.0.

* Experimental support for inheriting from config partials.

## MAJOR CHANGES

* `Config`: Made major internal changes w.r.t. how config files are read and at which point a platform (native, docker, nextflow)
  is applied to the functionality script. The only visible side effect is that 
  `viash ns list` will output each config only once instead of multiple times.

* `Functionality`: Structured annotation can be added to a functionality and its arguments using the `info` field. Example:
  ```yaml
  functionality:
    name: foo
    info:
      site: https://abc.xyz
      tags: [ one, two, three ]
    arguments:
      - name: --foo
        type: string
        info:
          foo: bar
          a:
            b:
              c
  ```

## MINOR CHANGES

* `BashWrapper`: Allow printing the executor command by adding `---verbose ---verbose` to a `viash run` or an executable.

* `Testbenches`: Rework `MainBuildAuxiliaryNativeParameterCheck` to create stimulus files and loop over the file from bash instead of looping natively.
  This prevents creating thousands of new processes which would only test a single parameter.
  Note this still calls the main script for each stimulus separately, but that was the case anyway, only much much worse.

* `Testbenches`: Split some grouped test benches into slightly smaller test benches that group tested functionality better.

* `Annotations`: Complete the config schema annotations.
  Make sure all arguments are documented.
  Added an annotation `internalFunctionality` and `undocumented` for arguments that should not be documented.
  Added a testbench that verifies that all arguments are in fact annotated, skipping those that are not in the class constructor.
  Adds a hierarchy field in the `__this__` member to list the relation of the own and parent classes.

* `Testbenches`: Add exit code to helper method `testMainWithStdErr`.

* `Testbenches`: Add testbench to verify viash underscore components (viash_build, viash_install, viash_push, viash_skeleton, viash_test).

* `Testbenches`: Update viash underscore component tests to use `$meta_executable`.

* `viash ns exec`: Allow choosing whether the `{platform}` field should be filled in, based on the `--apply_platform` parameter.

## BUG FIXES

* `DockerPlatform`: Remove duplicate auto-mounts (#257).

* `Underscore component tests`: Fix tests for `viash_skeleton` and `viash_test` components.

* `NextflowVDSL3Platform`: Fix 'Module scriptPath has not been defined yet' error when Nextflow>=22.10 (#269).

* `config inject`: Doesn't work when `must_exist == true` (#273).

* `RScript`: Fix compatibility issue where the new character escaping in `r_script` required R>=4.0 (#275). Escaping is now handled without
  using the new `r'(foo)'` notation.

## DEPRECATION

* `DockerRequirements`: The `resources:` setting has been deprecated and will be removed in Viash 0.7.0. Please use `copy:` instead.

* `DockerRequirements`: The `privileged:` setting has been deprecated and will be removed in Viash 0.7.0. Please use `run_args: "--privileged"` instead.

## EXPERIMENTAL FUNCTIONALITY

* `Config`: Any part of a Viash config can use inheritance to fill data (PR #271). For example:
  Contents of `src/test/config.vsh.yaml`:
  ```yaml
  __inherits__: ../api/base.yaml
  functionality:
    name: test
    resources:
      - type: bash_script
        path: script.sh
        text: |
          echo Copying $par_input to $par_output
          cp $par_input $par_output
  ```
  Contents of `src/api/base.yaml`:
  ```yaml
  functionality:
    arguments:
      - name: "--input"
        type: file
      - name: "--output"
        type: file
        direction: output
  ```
  The resulting yaml will be:
  ```yaml
  functionality:
    name: test
    arguments:
      - name: "--input"
        type: file
      - name: "--output"
        type: file
        direction: output
    resources:
      - type: bash_script
        path: script.sh
        text: |
          echo Copying $par_input to $par_output
          cp $par_input $par_output
  ```

# Viash 0.6.2 (2022-10-11): Two bug fixes

This is a quick release to push two bug fixes related to security and being able to run Nextflow with optional output files.

## BUG FIXES

* `Git`: Strip credentials from remote repositories when retrieving the path.

* `VDSL3`: Allow optional output files to be `null`.

# Viash 0.6.1 (2022-10-03): Minor improvements in functionality

This release contains mostly minor improvements of functionality released in Viash 0.6.0. Most notably:

* Support was added for `type: long` arguments

* `meta["n_proc"]` has been renamed to `meta["cpus"]`. `meta["cpus"]` is now an integer, whereas `meta["memory_*"]` are now longs.

* `viash ns exec` is able to recognise `{platform}` and `{namespace}` fields.

* And various bug fixes and improvements to documentation and unit testing.

## BREAKING CHANGES

* Deprecated usage `resources_dir` variable inside scripts, use `meta["resources_dir"]` instead (or `$meta_resources_dir` in Bash, or `meta$resources_dir` in R).

* Deprecated `meta["n_proc"]` in favour for `meta["cpus"]`.

## NEW FUNCTIONALITY

* `viash ns exec`: Added two more fields:

  - `{platform}`: the platform name (if applicable)
  - `{namespace}`: the namespace of the component

* `LongArgument`: Added support for 64-bit integers with `type: long` as opposed to `type: integer` which are 32-bit integers.

## MAJOR CHANGES

* Allow passing integers/doubles/booleans to string parameters (#225). Removed the 'Version' helper class.

## MINOR CHANGES

* `meta["cpus"]` is now an integer, `meta["memory_*"]` are now longs (#224).

* `DockerPlatform`: Only store author names in the authors metadata.

* `NextflowPlatform`: Only store author names in the authors metadata.

* `Argument[_]`: Turn `multiple_sep` from `Char` into `String`.

## INTERNAL CHANGES

* All `meta[...]` variables are now processed similar to `Argument[_]`s, instead of using custom code to convert object types and detect Docker mounts.

* `Escaper`: Make more generic Escaper helper class.

## DOCUMENTATION

* Hardcoded URLs pointing to viash.io in the documentation annotations were replaced with a new keyword system.

* Replaced references to "DSL" with "Dynamic Config Modding" in the `--help` output.

* Added an example for Ruby based Docker setups.

## BUG FIXES

* `viash ns`: Reverse exit code outputs, was returning 1 when everything was OK and 0 when errors were detected (PR #227).

* `viash config inject`: Fix processing of arguments when argument groups are defined (#231).

* Fixed a few typos in the CLI.

* Fixed the formatting of `ns exec` documentation.

* `VDSL3`: Fix stub functionality.

* `VDSL3`: Fix error during error message.

* `viash test`: Fix issue where `VIASH_TEMP` could not be a relative directory when running `viash test` (#242).

* `BashScript`, `CSharpScript`, `JavaScriptScript`, `PythonScript`, `RScript`, `ScalaScript`: Fix quoting issues of certain characters (#113).

## DEPRECATION

* `NextflowPlatform`: Deprecate `--param_list_format` parameter.

## TESTING

* `BashScript`, `CSharpScript`, `JavaScriptScript`, `PythonScript`, `RScript`, `ScalaScript`: Implement more rigorous testing of which characters are escaped.

* `BashWrapper`: Escape usage of `multiple_sep`. This fixes various checks and transformations not working when when `multiple_sep` is set to `";"` (#235).

# Viash 0.6.0 (2022-09-07): Nextflow VDSL3 is now the default, support for tracking memory and cpu requirements more elegantly

The first (major) release this year! The biggest changes are:

* Nextflow VDSL3 is now the default Nextflow platform, whereas the legacy Nextflow platform has been deprecated.

* Support for tracking memory and cpu requirements more elegantly.

* Grouping arguments in groups more concisely.

* The addition of a `viash ns exec` command, to be able to execute commands on Viash components more easily.

## BREAKING CHANGES

* `NextflowPlatform`: `variant: vdsl3` is now the default NextflowPlatform. `variant: legacy` has been deprecated.

* `Functionality`: Fields `.inputs` and `.outputs` has been deprecated. Please use `.argument_groups` instead (#186).
  Before:
  ```yaml
  functionality:
    inputs:
      - name: "--foo"
    outputs:
      - name: "--bar"
  ```
  Now:
  ```yaml
  functionality:
    argument_groups:
      - name: Inputs
        arguments:
          - name: "--foo"
            type: file
      - name: Outputs
        arguments:
          - name: "--bar"
            type: file
            direction: output
  ```

* Passing strings to an argument group's arguments has been deprecated. Please simply copy the argument itself into the argument group (#186).
  Before:
  ```yaml
  functionality:
    arguments:
      - name: "--foo"
        type: file
      - name: "--bar"
        type: file
        direction: output
    argument_groups:
      - name: Inputs
        arguments: [ foo ]
      - name: Outputs
        arguments: [ bar ]
  ```
  Now:
  ```yaml
  functionality:
    argument_groups:
      - name: Inputs
        arguments:
          - name: "--foo"
            type: file
      - name: Outputs
        arguments:
          - name: "--bar"
            type: file
            direction: output
  ```

## NEW FUNCTIONALITY

* Allow setting the number of processes and memory limit from within the Viash config, 
  as well as a list of required commands. Example:

  ```yaml
  functionality:
  name: foo
  requirements:
    cpus: 10
    memory: 10GB
    commands: [ bash, r, perl ]
  ```
  
  You can override the default requirements at runtime:

  - `./foo ---cpus 4 ---memory 100PB` (for NativePlatform or DockerPlatform)
  - By adding `process.cpus = 4` and `process.memory "100 PB"` to a nextflow.config (for NextflowPlatform)

  This results the following meta variables to be injected into a script:

  - `meta_cpus` (in Bash) or `meta["cpus"]` (in any other language): Number of processes the script is allowed to spawn.
  - `meta_memory_b` (in Bash) or `meta["memory_b"]` (in any other language): Amount of memory the script is allowed to allocate, in bytes.
  - `meta_memory_kb` (in Bash) or `meta["memory_kb"]` (in any other language): Same but in kilobytes, rounded up.
  - `meta_memory_mb` (in Bash) or `meta["memory_mb"]` (in any other language): Same but in megabytes, rounded up.
  - `meta_memory_gb` (in Bash) or `meta["memory_gb"]` (in any other language): Same but in gigabytes, rounded up.
  - `meta_memory_tb` (in Bash) or `meta["memory_tb"]` (in any other language): Same but in terabytes, rounded up.
  - `meta_memory_pb` (in Bash) or `meta["memory_pb"]` (in any other language): Same but in petabytes, rounded up.
  
* `viash ns exec`: Added a command for executing arbitrary commands for all found Viash components.
  The syntax of this command is inspired by `find . -exec echo {} \;`.
  
  The following fields are automatically replaced:
   * `{}` | `{path}`: path to the config file
   * `{abs-path}`: absolute path to the config file
   * `{dir}`: path to the parent directory of the config file
   * `{abs-dir}`: absolute path to the directory of the config file
   * `{main-script}`: path to the main script (if any)
   * `{abs-main-script}`: absolute path to the main script (if any)
   * `{functionality-name}`: name of the component
  
  A command suffixed by `\;` (or nothing) will execute one command for each
  of the Viash components, whereas a command suffixed by `+` will execute one
  command for all Viash components.

* `ConfigMod`: Added a `del(...)` config mod to be able to delete a value from the yaml. Example: `del(.functionality.version)`.

## MAJOR CHANGES

* `Folder structure`: Adjusted the folder structure to correctly reflect the the namespace change of viash from `com.dataintuitive.viash` to `io.viash`.

* `Functionality`: Reworked the `enabled` field from boolean to a `status` field which can have the following statusses: `enabled`, `disabled` and `deprecated`.
  When parsing a config file which has the `status` field set to `deprecated` a warning message is displayed on stderr.
  Backwards for `enabled` is provided where `enabled: true` => `status: enabled` and `enabled: false` => `status: false`. The `enabled` field is marked deprecated.

## MINOR CHANGES

* `Resources`: Handle edge case when no resources are specified in the `vsh.yaml` config file and display a warning message.

* `BashWrapper`: Add a warning when an argument containing flags (e.g. `--foo`) is not recognized and will be handled as a positional argument as this is likely a mistake.

* `Functionality`: Add check to verify there are no double argument names or short names in the config `vsh.yaml` declarations.

* `BashWrapper`: Add check to verify a parameter isn't declared twice on the CLI, except in the case `multiple: true` is declared as then it's a valid use case.

* `BashWrapper`: For int min/max checking: use native bash functionality so there is no dependency to `bc`.
  For double min/max checking: add fallback code to use `awk` in case `bc` is not present on the system (most likely to happen when running tests in a docker container).

* `viash ns list/viash config view`: Allow viewing the post-processed argument groups by passing the `--parse_argument_groups` parameter.

## TESTING

* `ConfigMod`: Added unit tests for condition config mods.

* `MainTestDockerSuite`: Derive config alternatives from the base `vsh.yaml` instead of adding the changes in separate files.
  This both reduces file clutter and prevents having to change several files when there are updates in the config format.

* `GitTest`: Added unit tests for Git helper (PR #216).

## BUG FIXES

* `csharp_script`, `javascript_script`, `python_script`, `r_script`, `scala_script`: Make meta fields for `memory` and `cpus` optional.

* `NextflowVdsl3Platform`: Don't generate an error when `--publish_dir` is not defined and `-profile no_publish` is used.

* `Viash run`: Viash now properly returns the exit code from the executed script.

* `Git`: Fix incorrect metadata when git repository is empty (PR #216).

# Viash 0.5.15 (2022-07-14): Added testbenches, default argument groups and bugfixes for VDSL3

This release introduces testbenches and new default argument groups: `Inputs`, `Outputs` and `Arguments`.

## BREAKING CHANGES

* `WorkflowHelper::helpMessage`: Now only takes one argument, namely the config.

## MAJOR CHANGES

* `Namespace`: Changed the namespace of viash from `com.dataintuitive.viash` to `io.viash`.

## MINOR CHANGES

* `Testbenches`: Add a testbench framework to test lots of character sequences, single or repeating to be tested in the yaml config. This can be used to later extend to other tests.

* `Testbenches::vdsl3`: Add testbenches to verify functionality:
  - Vdsl3's `param_list` (`yamlblob`, `yaml`, `json`, `csv`).
  - Nextflow's own `params-file`.
  - Vdsl3's recalculating resource file paths to be relative to the `param_list` file instead of the workflow file (only available for `yaml`, `json`, `csv`).
  - Vdsl3's wrapping of modules to run these as a separate workflow automagically out of the box.

* `Main`: Added `viash --schema_export` which outputs a schema of the Viash config file
  to console. This is to be used to automate populating the documentation website.

* `Helper`: Split help message by argument group.

* `Helper`: Remove unneeded arguments.

* `Functionality`: Add default groups `Inputs`, `Outputs` and `Arguments` for all arguments missing from user-defined `argument_groups`.

* `WorkflowHelper::helpMessage`: Rewrite to bring on par with Viash's help message.

* `BooleanArguments`: Renamed internal class names for BooleanArguments to be better in line with how they are named in the config yaml.
  `BooleanArgumentRegular` -> `BooleanArgument` (in line with `boolean`)
  `BooleanArgumentTrue` -> `BooleanTrueArgument` (in line with `boolean_true`)
  `BooleanArgumentFalse` -> `BooleanFalseArgument` (in line with `boolean_false`)

## BUG FIXES

* `NextflowVdsl3Platform`: Change how `--id` is processed when a VDSL3 module is called from the CLI.

* `NextflowVdsl3Platform`: Fix error when param_list is `null`.

* `NextflowVdsl3Platform`: Fix error when optional, multiple arguments are set to `null`.

* `Testbenches`: Better capture expected error messages while running testbenches again. Code changes right before previous release re-introduced some of the messages.

* `NextflowVdsl3Platform`: Fix issue where optional parameters aren't removed when `.run(args: [optarg: null])`.

* `WorkflowHelper::readCsv`: Treat empty values as undefined instead of throwing an error.

* `NextflowVdsl3Platform`: Use `$NXF_TEMP` or `$VIASH_TEMP` as temporary directory if the container engine is not set to `docker`, `podman` or `charlieengine`, else set to `/tmp`.

* `Resources`: When adding a resource folder, allow a trailing `/` at the end of the path.
  Previously this caused the target folder to be erased and the content of the resource folder to be written directly into the target folder.

# Viash 0.5.14 (2022-06-30): Argument groups can now be defined in the Viash config

Argument groups allow for grouping arguments together by function or category, making the `--help` output a lot more clear for components with a lot of arguments.

## NEW FUNCTIONALITY

* `Functionality`: Allow specifying argument groups. Example:
  ```yaml
  functionality:
    ...
    argument_groups:
      - name: First group
        arguments: [foo, bar]
        description: Description
  ```

* Addition of the `viash_nxf_schema` component for converting a Viash config (for a workflow) into a nextflow schema file.

* `NextflowVdsl3Platform`: Use `--param_list` to initialise a Nextflow channel with multiple parameter sets.
  Possible formats are csv, json, yaml, or simply a yaml_blob.
  A csv should have column names which correspond to the different arguments of this pipeline.
  A json or a yaml file should be a list of maps, each of which has keys corresponding to the arguments of the pipeline.
  A yaml blob can also be passed directly as a parameter.
  Inside the Nextflow pipeline code, params.param_list can also be used to directly a list of parameter sets.
  When passing a csv, json or yaml, relative path names are relativized to the location of the parameter file.
  
  Examples: 
  ```sh
  nextflow run "target/foo/bar/main.nf" --param_list '[{"id": "foo", "input": "/path/to/bar"}]'
  nextflow run "target/foo/bar/main.nf" --param_list "params.csv" --reference "/path/to/ref"
  ```

## MAJOR CHANGES

* `NextflowVdsl3Platform`: The functionality is now slurped from a json instead of manually
  taking care of the formatting in Groovy.

* `NextflowVdsl3Platform`: The `--help` is auto-generated from the config.

## MINOR CHANGES

* `NextflowVdsl3Platform`: Allow both `--publish_dir` and `--publishDir` when `auto.publish = true`.

* `NextflowVdsl3Platform`: Allow passing parameters with multiplicity > 1 from Nextflow CLI.

* `Main`: Added `viash --cli_export` which outputs the internal cli construction information 
  to console. This is to be used to automate populating the documentation website.

* `viash ns`: Display success and failure summary statistics, printed to stderr.

* `DataObject`: `.alternatives` is now a `OneOrMore[String]` instead of `List[String]`, meaning
  you can now specify `{ type: string, name: "--foo", alternatives: "-f" }` instead of 
  `{ type: string, name: "--foo", alternatives: [ "-f" ] }`

* `BashWrapper`: Added metadata field `meta_executable`, which is a shorthand notation for
  `meta_executable="$meta_resources_dir/$meta_functionality_name"`

## INTERNAL CHANGES

* `Arguments`: Internal naming of functionality.arguments is changed from DataObject to Arguments. Change is also applied to child classes, e.g. StringObject -> StringArgument.

* `Script`: Allow more control over where injected code ends up.

* Restructure type system to allow type-specific arguments.

## BUG FIXES

* `DockerPlatform`: Change `org.opencontainers.image.version` annotation to `functionality.version` when set.
  Additionally fixed retrieving the git tag possibly returning `fatal: No names found, cannot describe anything.` or similar.

* `viash config inject`: Fix config inject when `.functionality.inputs` or `.functionality.outputs` is used.

* `BashWrapper`: Don't add `bc` as dependency. Only perform integer/float min/max checks when bc is available, otherwise ignore.

* `DockerPlatform`: Fix inputs & outputs arguments being present twice.

* `viash ns test`: Silently skip Nextflow platforms as these don't support tests and will always fail.

* `Testbenches`: Better capture expected error messages while running testbenches. Having these show on the console could be confusing.

* `NextflowVdsl3Platform`: Fix issue when running multiple VDSL3 modules concurrently on the same channel.

# Viash 0.5.13 (2022-06-10): Added overriding of the container registry for the VDSL3 + VDSL3 bug fixes

VDSL3 gets even more improvements and bug fixes.

## NEW FUNCTIONALITY

* `NextflowVdsl3Platform`: Allow overriding the container registry of all Viash components by 
  setting the `params.override_container_registry` value. Only works for auto-derived image names.

## MAJOR CHANGES

* `Functionality`: renamed `tests` to `test_resources`.
  Backwards compatibility provided but a notification message is displayed on the console.

## MINOR CHANGES

* `Functionality` and `viash ns`: Added `.enabled` in functionality, set to `true` by default.
  Filter for disabled components in namespace commands.

* `DockerPlatform`: Add org.opencontainers.image annotations to built docker images.

* `Functionality`: when defining text resources, permit defining `path` instead of `dest`.
  If both `dest` and `path` are unset, use a default file name depending on the resource type, such as `script.sh` or `text.txt`.

* `viash build`: Errors are printed in red.

## BUG FIXES

* `NextflowVdsl3Platform`: Undefined input files should not inject a `VIASH_PAR_*` variable when `multiple: true`.

* `NextflowVdsl3Platform`: Make injected resources dir absolute.

* `NextflowVdsl3Platform`: Fix escaping of triple single quotes.

* `NextflowVdsl3Platform`: Also apply auto.simplifyInput to Lists.

* `DockerPlatform`: added a `test_setup` that allows adding apt/apk/... setup requirements.
  These are only executed when running tests.

# Viash 0.5.12 (2022-05-24): Improvements for VDSL3 and the Bash wrapper + several bug fixes

This release contains a bunch improvements for VDSL3 and adds some parameters to the `viash test` and `viash test ns` commands.

## MINOR CHANGES

* `--help`: Don't print "my_component <not versioned>" when no version is specified, 
  but instead simply "my_component".

* `NextflowVdsl3Platform`: Set `mode=copy` for `auto.publish` and `auto.transcript`.

* `NextflowVdsl3Platform`: When a module is used multiple times in the same workflow, 
  don't throw an error anymore, instead simply generate a warning.

* `NextflowVdsl3Platform`: Throw an error when an input file was not found.

* `viash build`: Indent auto-generated code according the indentation of `VIASH START` when found.
  
* `Main`: Handle not finding the config file or resources in a config file better.
  Display a more helpful message instead of a stack trace.

* `BashWrapper`: Add checks on parameters for valid integer, double and boolean values.

* `BashWrapper`: Add option to limit string and integer values to specific choice values.

* `BashWrapper`: Add option to set min and max values for integer and double values.

* Dependencies:
  - Scala was upgraded from 2.12.10 to 2.12.15
  - sbt was upgraded from 1.3.4 to 1.6.1
  - sbt-scoverage was upgraded from 1.5.1 to 1.9.3

## BUG FIXES

* `viash_test`: Add back `--no_cache` parameter to `viash_test`.

* `viash_test`: Fix `--append` parameter for `viash_test`, was not getting passed through.

* `viash ns test`: Fix `--append` parameter, actually start from a clean file if append is false.

* `viash_push`: Fix component not being built during a release of Viash.

* `PythonRequirements`: Fix packages being mentioned twice in a Dockerfile.

* `Main`: Added support spaces in filenames of config files and resources

* `BashWrapper`: Display a message when the last parsed argument would require more values than are still available.
  Now display a message that values are missing, used to silently crash the wrapper.

* `viash config inject`: Fix error when file argument is `must_exist: true`.
  

# Viash 0.5.11 (2022-05-09): Nextflow VDSL3 is here!

This release contains additional sugar syntax for specifying inputs and outputs in a Viash config, 
a beta implementation for the next-generation Viash platform, and several other minor improvements.

## MAJOR CHANGES

* `Functionality`: Now also accepts 'inputs' and 'outputs' in addition to 'arguments'. For inputs and outputs,
  any specified arguments will have default `type: file` and `direction: input` or `direction: output` respectively.

## MINOR CHANGES

* `DockerPlatform`: Move description labels to the end of the Dockerfile to improve cross-component caching.

* `Functionality`: Arguments where `.multiple` is `true` can now have lists as `default` and `example`.

* `viash_build`: Added unit test for this component.

* `viash_test`: Added unit test for this component.

* `PythonRequirements`: Allow upgrading dependencies. Example: `[ type: python. pypi: anndata, upgrade: true ]`.

* `NextflowLegacyPlatform`: Remove annoying messages when building Nxf modules.

* `ConfigMods`: Expanded the DSL to allow specifying at which point to apply a config mod.
  This functionality was necessary to allow for setting fields which alter the way configs are parsed.
  Example of when this is useful: `<preparse> .platforms[.type == "nextflow"].variant := "vdsl3"`.
  Updating workflow of parsing a config file is:
    - read Yaml from file
    - apply preparse config mods
    - parse resulting Json as Config, thereby instantiating default values etc.
    - convert Config back to Json
    - apply postparse config mods (original config mods)
    - convert final Json back to Config

## BETA FUNCTIONALITY

* `NextflowVdsl3Platform`: A beta implementation of the next-generation Viash+Nextflow platform.
  See https://github.com/viash-io/viash/issues/82 for more information. You can access the previous Nextflow
  platform by using the `variant` parameter:
  ```yaml
  - type: nextflow
    variant: legacy
    separate_multiple_outputs: false
  ```

## BUG FIXES

* `viash_build` and `viash_test`: The `query_name` and `query_namespace` arguments were switched around. These arguments are now passed correctly.

* `BashScript`, `JavaScriptScript`, `PythonScript`, `RScript`: Correctly escape `'` (#113). Update unit tests accordingly.

* `CSharpScript`, `ScalaScript`: Correctly escape `"` (#113). Update unit tests accordingly.

* `viash_build`, `viash_test`, `viash_push`: Don't try to remove log files if they don't exist.

## INTERNAL CHANGES

* `DataObject`: 
  - Renamed `otype` to `flags`.
  - Renamed `oType` to `type`
  - Deprecated `tag` (unused feature).

* All abstract / inherited classes: Renamed `oType` to `type`.

## DEPRECATION

* `Functionality`: Deprecated `function_type` and `add_resources_to_path`. These should be 
  unused features, by now.
  
# Viash 0.5.10.1 (2022-03-16): A quick bug fix

This quick release fixes a bug that prevented the correct passthrough of the new `organization` field.

## BUG FIX

* `NextflowPlatform`: Fix passthrough of `organization` field.

# Viash 0.5.10 (2022-03-15): Rework of the Viash helper components

The `viash_install`, `viash_build`, `viash_test` and `viash_push` components have been reworked.

## MAJOR CHANGES

* `viash_install`:
  - Added `--log_prefix`: This prefix is used to determine the path of the log files for `viash_build`, `viash_test` and `viash_push`.
  - Added `--organization`: Id of the organisation to be used in the Docker image name, i.e. `<registry>/<organization>/<namespace><namespace_sep><name>`.
  - Added `--target_image_source`: Url to the Git repo in which this project resides.
  - Removed `--log`.

* `viash_build`:
  - Reduce code duplication by contructing the command with Bash Arrays.
  - Renamed `--platforms` to `--platform`.
  - Added `--organization`: Id of the organisation to be used in the Docker image name, i.e. `<registry>/<organization>/<namespace><namespace_sep><name>`.
  - Added `--target_image_source`: Url to the Git repo in which this project resides.
  - Changed default of `--log` from `log.txt` to `.viash_build_log.txt`.
  - Added `--verbose`: Print out the underlying `viash ns build` command before running it.

* `viash_test`:
  - Reduce code duplication by contructing the command with Bash Arrays.
  - Renamed `--platforms` to `--platform`.
  - Added `--organization`: Id of the organisation to be used in the Docker image name, i.e. `<registry>/<organization>/<namespace><namespace_sep><name>`.
  - Added `--target_image_source`: Url to the Git repo in which this project resides.
  - Changed default of `--log` from `log.txt` to `.viash_test_log.txt`.
  - Changed default of `--tsv` from `log.tsv` to `.viash_test_log.tsv`.
  - Added `--verbose`: Print out the underlying `viash ns test` command before running it.

* `viash_push`:
  - Reduce code duplication by contructing the command with Bash Arrays.
  - Added `--organization`: Id of the organisation to be used in the Docker image name, i.e. `<registry>/<organization>/<namespace><namespace_sep><name>`.
  - Changed default of `--log` from `log.txt` to `.viash_push_log.txt`.
  - Added `--verbose`: Print out the underlying `viash ns build` command before running it.

## MINOR CHANGES

* `NextflowPlatform`: Added the `organization` field to the nextflow platform as well.

# Viash 0.5.9 (2022-03-12): Allow interrupting Viash components

The biggest change in this release is that long running Viash components (VS Code server or R Studio server for example) can now be interrupted by pressing CTRL-C or by sending it an `INT` or `SIGINT` signal. Before this release, you had to manually stop the Docker container to get the component to terminate.

## NEW FEATURES

* `viash run`: A long running Viash component can be interrupted by pressing 
  CTRL-C or by sending it an `INT` or `SIGINT` signal.

* `DockerPlatform`: Automatically add a few labels based on metadata to Dockerfile.

* `DockerPlatform`: Added value `target_image_source` for setting the source of 
  the target image. This is used for defining labels in the dockerfile.
  Example:
  ```yaml
  target_image_source: https://github.com/foo/bar
  ```

## MINOR CHANGES

* `viash ns list`: Added `--format yaml/json` argument to be able to return the
  output as a json as well. Useful for when `jq` is installed but `yq` is not. Example:
  ```
    viash ns list -p docker -f json | jq '.[] | .info.config'
  ```

* `viash config view`: Same as above.

## DEPRECATION

* `CLI`: Deprecated `-P` flag use `-p` intead.

* `DockerPlatform`: Deprecated `version` value.

# Viash 0.5.8 (2022-02-28): Allow defining a Docker image organization, and single values can be used in place of lists

## NEW FUNCTIONALITY

* `DockerPlatform`: Allow defining a container's organisation. Example:
  ```yaml
    - type: docker
      registry: ghcr.io
      organisation: viash-io
      image: viash
      tag: "1.0"
      target_registry: ghcr.io
      target_organization: viash-io
  ```

* `DockerRequirement`: Add label instructions. Example:
  `setup: [ [ type: docker, label: [ "foo BAR" ]]]`

* `Config`: In specific places, allow parsing a value as a list of values. Fixes #97.
  This mostly applies to list values in `DockerPlatform`, but also to author roles.
  Examples:
  ```yaml
  functionality:
    name: foo
    authors:
      - name: Alice
        role: author # can be a string or a list
  platforms:
    - type: docker
      port: "80:80" # can be a string or a list
      setup:
        - type: r
          packages: incgraph # can be a string or a list
  ```
  
## BREAKING CHANGES

* `viash test`: This command doesn't automatically add the resources dir to the path.

## BUG FIXES

* `Functionality`: Fix `.functionality.add_resources_to_path` not being picked up correctly.

* `AptRequirement`: Set `DEBIAN_FRONTEND=noninteractive` by default. This can be turned off by specifying:
  ```yaml
    - type: apt
      packages: [ foo, bar ]
      interactive: true
  ```

## MINOR CHANGES

* `Main`: Slightly better error messages when parsing of viash yaml file fails.
  Before:
  ```
  $ viash test src/test/resources/testbash/config_failed_build.vsh.yaml 
  Exception in thread "main" DecodingFailure(Unexpected field: [package]; valid fields: packages, interactive, type, List(DownField(apt), DownArray, DownField(platforms)))
  ```
  
  After:
  ```
  $ viash test src/test/resources/testbash/config_failed_build.vsh.yaml 
  Error parsing 'file:/path/to/viash/src/test/resources/testbash/config_failed_build.vsh.yaml'. Details:
  Unexpected field: [package]; valid fields: packages, interactive, type: DownField(apt),DownArray,DownField(platforms)
  ```

# Viash 0.5.7 (2022-02-16): Argument examples need to be of the same type as the argument itself

Examples for arguments now need to be of the same type as the argument itself. You can't provide an `integer` for a `string`-based argument for example.  
A handy new command has been added: `viash config inject`. This can be used to inject a Viash header into a script based on the arguments of the config file.

There have been some improvements to the Docker platform as well.  
You can now add yum packages as a requirement:

  ```yaml
  platforms:
    - type: docker
      image: bash:latest
      setup:
        - type: yum
          packages: [ wget ]
  ```

You can now include ADD and COPY instructions in the config file:

  ```yaml
  platforms:
    - type: docker
      image: bash:latest
      setup:
        - type: docker
          add: [ "http://foo.bar ." ]
  ```

## BREAKING CHANGES

* `viash config`: An argument's example now needs to be of the same type as the argument itself. 
  For example, `[ type: integer, name: foo, example: 10 ]` is valid, whereas 
  `[ type: integer, name: foo, example: bar ]` is not, as 'bar' cannot be cast to an integer.

## NEW FUNCTIONALITY

* `viash config inject`: A command for inserting a Viash header into your script.

* `YumRequirement`: Added a requirement setup for installing through yum. Example:
  `setup: [ [ type: yum, packages: [ wget] ] ]`

* `DockerRequirement`: Allow using copy and add instructions. Example:
  `setup: [ [ type: docker, add: [ "http://foo.bar ." ]]]`

## BUG FIXES

* `ViashTest`: Fix verbosity passthrough.

* `--help`: Fix repeated usage flag when printing the help.

# Viash 0.5.6 (2022-02-03): Forbidden Bash flags have been renamed

* Viash can now be installed without Docker needing to be installed on your system. You do need `unzip` and `wget` to complete the installation.
* The Docker related messages are more user friendly now.

## BREAKING CHANGES

* `BashWrapper`: Forbidden flags `-v`, `--verbose`, `--verbosity` have been renamed to `---v`, `---verbose`, `---verbosity`.

## MINOR CHANGES

* Set version of helper scripts to the same version as Viash.

* `DockerPlatform`: Produce helpful warning message when Docker image can't be found remotely (#94).

* `DockerPlatform`: Produce helpful error message when Docker isn't installed or the daemon is not running (#94 bis).

## BUG FIXES

* `viash_install`:
  - Passing Viash path as a string instead of as a file to ensure the path is not converted to an absolute path
  - Switch from Docker backend to a Native backend, 'unzip' and 'wget' are required.
  - Correctly set the log file for viash_test.
  
* `DockerPlatform`: Added sleep workaround to avoid concurrency issue where a file is executed to
  build docker containers but apparently still in the process of being written.
  
* `DockerPlatform`: Fix order issue of ---verbose flag in combination with ---setup, allowing to run 
  `viash run config.vsh.yaml -- ---setup cb ---verbose` and actually get output.
  

# Viash 0.5.5 (2021-12-17): Resources dir no longer added to PATH automatically and minor changes

The resources directory is no longer added to the PATH variable by default. You can re-enable this behaviour by setting add_resources_to_path to `true` in the functionality part of the config file.  
Here's a snippet of a config file to illustrate this:

  ```yaml
  functionality:
    name: example_component
    description: Serve as a simple example.
    add_resources_to_path: true
    ...
  ```

## BREAKING CHANGES

* `Functionality`: The resources dir no longer automatically added to the PATH variable. 
  To alter this behaviour, set `.functionality.add_resources_to_path` to `true`.

## MINOR CHANGES

* Bash Script: only define variables which have values.

* CSharp Test Component: Change Docker image to `dataintuitive/dotnet-script` to have more control over the lifecycle of 
  versioned tags.

* Updated Code of Conduct from v2.0 to v2.1.

## BUG FIXES

* Viash namespace: Fix incorrect output path when the parent directory of a Viash component is not equal to the value of
  `.functionality.name`.

# Viash 0.5.4 (2021-09-20): Added cache directive to specify the typing of caching to be performed for the Nextflow platform

A cache type can now be specified in the config file for the Nextflow platform. Previously this was hardcoded to be `deep`, but the default caching method is now `default`.  
To use deep caching again, add this to your config file:

  ```yaml
  cache: deep
  ```

## BREAKING CHANGES

* `NextflowPlatform`: The default caching mechanism is now what Nextflow uses as default. In order to replicate earlier
  caching, `cache: deep` should be specified in the Viash config file.

## NEW FEATURES

* `NextflowPlatform`: Added `cache` directive to specify the typing of caching to be performed.

# Viash 0.5.3 (2021-09-02): New meta data list for scripts, VIASH_TEMP environment variable for Nextflow, fixed output formatting with separate outputs

This release provides more information to scripts with the new `meta` list. This list contains two values for now:

  - `meta["resources_dir"]`: Path to the directory containing the resources
  - `meta["functionality_name"]`: Name of the component

A new environment variable is now available for export when working with the Nextflow platform: `VIASH_TEMP`.

## Resources directory

All resources defined in the config file are copied over to a temporary location right before a Viash component is executed. This location is can now be easily accessed in your scripts, allowing you to modify and copy the files as needed.  
Here are some examples in different scripting languages on how to access the meta data, it works similarly to the `par` list:

Bash:  

  ```bash
  echo $meta_resources_dir 
  ```

Python:  

  ```python
  print(meta["resources_dir"])
  ```

R:

  ```r
  cat(meta$resources_dir)
  ```

## Functionality name

The name of the component can now be accessed in the same way as the resources directory. This allows you to print the name of the component out to a console window for example.
Here's how to access this data in different scripting languages:

Bash:

  ```bash
  echo $meta_functionality_name
  ```

Python:  

  ```python
  print(meta["functionality_name"])
  ```

R:

  ```r
  cat(meta$functionality_name)
  ```

## NEW FEATURES

* Similar to `par`, each script now also has a `meta` list. `meta` contains meta information about the component
  or the execution thereof. It currently has the following fields:
  - `meta["resources_dir"]`: Path to the directory containing the resources
  - `meta["functionality_name"]`: Name of the component

* `NextflowPlatform`: Export `VIASH_TEMP` environment variable. 

## BUG FIXES

* `NextflowPlatform`: Fix output formatting when `separate_multiple_outputs` is `false`.

# Viash 0.5.2 (2021-08-13): More settings for Docker and Nextflow platform, and a bug fixes for components with resources

This is a small release containing two small features and a bug fix.
The new `run_args` field allows you to add [docker run](https://docs.docker.com/engine/reference/commandline/run/) arguments to the [Docker platform](/reference/config/platforms/docker/#) section of a [config file](/reference/config/index.html). For example:

  ```yaml
  platforms:
    - type: docker
      image: bash:4.0
      run_args: "--expose 127.0.0.1:80:8080/tcp --env MY_ENV_VAR=foo"
  ```

There's also a new field for the [Nextflow platform](/reference/config/platforms/nextflow/#): `separate_multiple_outputs`. By default, this is set to `true` and separates the outputs generated by a Nextflow component with multiple outputs as separate events on the channel. You can now choose to disable this behaviour:

  ```yaml
  platforms:
    - type: nextflow
      publish: true
      separate_multiple_outputs: false
  ```

## MINOR CHANGES

* `DockerPlatform`: Added `run_args` field to allow setting `docker run` arguments.

* `NextflowPlatform`: Added argument `separate_multiple_outputs` to allow not separating the outputs generated by a 
  component with multiple outputs as separate events on the channel.

## BUG FIX

* `IO`: Allow overwriting directory resources upon rebuild.

# Viash 0.5.1 (2021-07-14): Viash 0.5.1 adds support for C# scripts and fixes a few bugs

## C# script support

We've added C# scripts (.csx) as a supported language using **dotnet-script**.  
To run C# scripts natively, you'll need to install .NET Core and execute the following command in a terminal:

  ```bash
  dotnet tool install -g dotnet-script
  ```

You can now run C# scripts like this:

  ```bash
  dotnet script hello_viash.csx
  ```

To use C# scripts as components, use the new `csharp_script` type in the functionality section of your config file:

  ```yaml
    resources:
    - type: csharp_script
      path: script.csx
  ```

Here's an example of a simple C# script with Viash in mind:

  ```csharp
  // VIASH START
  var par = new {
    input = "Hello World",
    name = "Mike"
  };
  // VIASH END

  System.Console.WriteLine(input + ", " + name + "!");
  ```

The language-specific guide for creating C# script components will be added in the near future.

## Bug fixes

First off, these special characters  can now be used in the description, usage, default and example fields of components:

- "
- \`
- \\
- \n
- $

Nextflow output files with the same extension won't overwrite each other any more, like it was the case for arguments like this:

  ```yaml
  functionality:
    name: bar
    arguments:
      - name: "--input"
        type: file
        example: input.txt
      - name: "--output1"
        type: file
        direction: output
        required: true
        example: output.txt
      - name: "--output2"
        type: file
        direction: output
        required: true
        example: optional.txt
  ```

In this case, the two output files would have been identical in the past.
___

## NEW FEATURES

* `CSharpScript`: Added support for C# scripts (`type: "csharp_script"`) to viash.

## MINOR CHANGES

* `NextflowPlatform`: Added `directive_cpus`, `directive_max_forks`, `directive_memory` and `directive_time` parameters.

## BUG FIXES

* `BashWrapper`: Refactor escaping descriptions, usages, defaults, and examples (#34).

* `NextflowPlatform`: Refactor escaping descriptions, usages, defaults and examples (#75).

* `NextflowPlatform`: Add argument to output path to avoid naming conflicts for components with multiple output files (#76).

* `NextflowPlatform`, `renderCLI()`: Only add flag to rendered command when boolean_true is actually true (#78).

* `DockerPlatform`: Only chown when output file exists.

## TESTING

* `viash build`: Capture stdout messages when errors are expected, so that they don't clutter the expected output.

* `viash build`: Check `--help` description output on the whole text instead of per letter or word basis.

* `TestingAllComponentsSuite`: Only testing bash natively, because other dependencies might not be available.

# Viash 0.5.0 (2021-08-16): Improvements to running Docker executables, and Nextflow platform argument changes

Here are the most important changes:

* **Improvements to Docker backend**: In the past, you needed to perform `--setup` on your Docker-based components and executables in order for the image to be built before you could run the component or executable. Now you can simply run your component or executable and Viash will do the image building automatically by default if it detects an image isn't present yet. This behaviour can be changed by using a Docker setup strategy. For example:

  ```bash
  viash build config.vsh.yaml -p docker --setup alwayscachedbuild
  ```

* **Nextflow gets some argument changes**: Arguments for the Nextflow platform now have optional `required` and `default` values, just like their native and Docker counterparts. For example:

  ```yaml
    arguments:
      - name: --name
        type: string
        description: Input name
        required: true
      - name: --repeat
        type: integer
        description: Times to repeat the name
        default: 100
  ```

  Take a look at the Functionality page for more information on arguments and their properties.  
  As long as you use long-option arguments (e.g. `--my-option`) in the config file for required arguments, the way of specifying argument values for the Nextflow platform is identical to the Docker platform. You still access non-required arguments via this syntax: `--<component_name>__<argument_name> <value>`. For example:

  ```bash
  my_component -- --my_component__input Hello!
  ```

* **Verbosity levels for viash run**: Executables now have 8 levels of verbosity

  0. emergency
  1. alert
  2. critical
  3. error
  4. warning
  5. notice
  6. info
  7. debug

  The default verbosity level is **notice**.
  You can pass the `-v` or `--verbose` option to bump up the verbosity by one level. By passing `-vv` the verbosity goes up by two levels. You can manually set the verbosity by using the `--verbosity <int_level>` option. For example, if you wanted to only show errors or worse:

  ```bash
  viash run config.vsh.yaml -- --verbosity 3
  ```

## BREAKING CHANGES

* `DockerPlatform`: A Docker setup will be performed by default. Default strategy has been changed to `ifneedbepullelsecachedbuild` (#57).
  `---setup` strategy has been removed and `---docker_setup_strategy` has been renamed to `---setup`.
  This change allows running a component for the first time. During first time setup, the Docker container will be pulled or built automatically. 

* `NativePlatform`: Deprecated the native setup field.

## MAJOR CHANGES

* `NXF`: This version changes the handling logic for arguments. An argument can be either `required` or not and can have a `default: ...` value or not. Checks are implemented to verify that required arguments are effectively provided _during_ pipeline running.

* `NXF`: If one sticks to long-option argments in the viash config, for all arguments that are _required_, the way of specifying the arguments on the CLI is identical for the Docker and Nextflow platforms. Non-required arguments can still be accessed from CLI using `--<component_name>__<argument_name> ...`.

* `NXF`: Running a module as a standalone pipeline has become easier.

* `viash run`: Implement verbosity levels (#58). viash executables now have 7 levels of verbosity: emergency, alert, critical, error, warning, notice, info, debug.
  The default verbosity level is 'notice'. Passing `-v` or `--verbose` bumps up the verbosity level by one, `-vv` by two. The verbosity level can be set manually by passing `--verbosity x`.

## MINOR CHANGES

* `Docker Platform`: Added `privileged` argument, allowing to run docker with the `--privileged` flag.

* `Docker Requirements`: Allow specifying environment variables in the Dockerfile.

* Config modding: Added a `+0=` operator to prepend items to a list.

* `viash run`: Added a `--version` flag to viash executables for viewing the version of the component.

* `Functionality`: Added checks on the functionality and argument names.

* `viash run`: Added examples to functionality and arguments. Reworked `--help` formatting to include more information and be more consistent (#56).

## BUG FIXES

* `Docker R Requirements`: Install `remotes` when using `{ type: r, packages: [ foo ] }`.

* `config`: Throw error when user made a typo in the viash config (#62). 

## TESTING

* `NXF`: Add an end-to-end test for running a nextflow pipeline using viash components.

* `Docker`: Reorganized viash docker build testbench into a main testbench with smaller auxiliary testbenches to keep them more manageable and clear what happens where.

* `viash ns`: Added a basic testbench for namespace tests.

# Viash 0.4.0.1 (2021-05-12): Three small bug fixes.

## BUG FIX

* `NXF`: Return original_params instead of updated params for now.

* `NXF`: Reinstate function_type: asis in line with the refactored module generation code

* `viash ns test`: print header when `--tsv foo.tsv --append true` but foo.tsv doesn't exist yet. Fixes #45.

# Viash 0.4.0 (2021-04-14): Config mod DSL and renames to viash ns arguments

The viash ns command's --namespace argument has been renamed to --query_namespace, introduction of custom DSL for overriding config properties at runtime.

## NEW FEATURES

* Config modding: A custom viash DSL allows overriding viash config properties at runtime. See online documentation for more information. Example:

  ```
  viash ns test \
    -p docker \
    -c '.functionality.version := "1.0.0"' \
    -c '.platforms[.type == "docker"].target_registry := "my.docker-registry.com"' \
    -c '.platforms[.type == "docker"].setup_strategy := "pull"' \
    -l
  ```

* `viash build`: The image can be pushed with `--push`. The same can be done by passing `---push` to 
  a viash executable.

* `viash ns` can query the name, namespace, or both, with the following arguments:
  - `--query_namespace` or `-n`: filter the namespace with a regex.
  - `--query_name`: filter the name with a regex.
  - `--query` or `-q`: filter the namespace/name with a regex.

* Added the `project_build`, `project_clean`, `project_push` and `project_test` components to this repository.

* Added a field `.functionality.info` of type `Map[String, String]` in order to be able to specify custom annotations to the component.

## BREAKING CHANGES

* `viash ns`: Argument `--namespace` has been renamed to `--query_namespace`.

* `viash ns`: Argument `--namespace` does not implicitly change the namespace of the functionality anymore. You can use the command DSL to reproduce this effect; for example: `-c '.functionality.namespace := "foo"'`.
  
* `Docker` & `NXF`: Attribute `version` is deprecated. Instead, the default value will be `.functionality.version`, which can be overridden by using the `tag` attribute.

* `NXF`: When running a viash component as a Nextflow module on its own, you now need to specify all input files on the command line. For instance, if `--input` and `--reference` are input file arguments, you need to start the process by running `nextflow run main.nf --input <...> --reference <...> <other arguments>`. Previously only the input file needed to be specified.
  
* `Docker` & `NXF`: Default separator between namespace and image name has been changed from `"/"` to `"_"`.

## MINOR CHANGES

* `Docker` & `NXF`: Parsing of image attributes for both `Docker` and `Nextflow` platforms are better aligned. You can define an image by specifying either of the following:
  - `{ image: 'ubuntu:latest' }` 
  - `{ image: ubuntu, tag: latest }`
  
* `Docker` & `NXF`: Allow changing the separator between a namespace and the image name.

## NEXTFLOW REFACTORING

The generation of Nextflow modules has been refactored thoroughly.
  
* `NXF`: The implicitly generated names for output files/directories have been improved leading to less clashes.

* `NXF`: Allow for multiple output files/directories from a module while keeping compatibility for single output. Please [refer to the docs](/reference/config/platforms/nextflow/#multiple-outputs).

* `NXF`: Allow for zero input files by means of passing an empty list `[]` in the triplet

* `NXF`: Remove requirement for `function_type: todir`

* `NXF`: It is now possible to not only specify `label: ...` for a nextflow platform but also `labels: [ ...]`.
  
## BUG FIXES

* Allow quotes in functionality descriptions.

* `NXF`: Providing a `default: ...` value for output file arguments is no longer necessary.

# Viash 0.3.2 (2021-02-04): Don't auto-generate viash.yaml and add beta unit testing in Nextflow

The viash build command doesn't generate a viash.yaml automatically anymore, added beta functionality for running tests in Nextflow.

## BREAKING CHANGES

* `viash build`: Do not automatically generate a viash.yaml when creating an executable. 
  Instead, you need to add the `-w|--write_meta` flag in order to let viash know that it
  should generate a viash.yaml in the resources dir.

## MAJOR CHANGES

* `NXF`: Add beta functionality for running viash tests in Nextflow.

## MINOR CHANGES

* Resources: Rework the way resources paths are converted to absolute URIs, should not have any impact on UX.

## BUG FIXES

* `NXF`: Add temporary workaround for determining the used image name when running a component.

* Docker Platform: Set default setup strategy to "alwayscachedbuild" as this used to be the default viash behaviour.

* `NXF`: Fix issue where resource dir would not get mounted depending on which inputs are provided.

* `NXF`: Accept multiple inputs when component is running as standalone.

# Viash 0.3.1 (2021-01-26): Add fields for specifying authors and the Docker registry

Add authors field to config, added registry fields to Docker platform config.

## NEW FEATURES

* Functionality: Added list of authors field. Example:

  ```yaml
  functionality:
    authors:
      - name: Bob Cando
        roles: [maintainer, author]
        email: bob@cando.com
        props: {github: bobcando, orcid: XXXAAABBB}
  ```

* `Docker`: Allow specifying the registry with `target_registry`. Example:

  ```yaml
  - type: docker
    image: bash:4.0
    target_registry: foo.io
    target_image: bar
    target_tag: 0.1
  ```

* `Docker`: `version` is now a synonym for `target_tag`.
  If both `version` and `target_tag` are not defined, `functionality.version` will
  be used instead.
  
* `Docker`: Can change the Docker Setup Strategy by specifying
  - in the yaml: `setup_strategy: xxx`
  - on command-line: `---docker_setup_strategy xxx` or `---dss xxx`
  
  Supported values for the setup strategy are:
  - alwaysbuild / build: build the image from the dockerfile (DEFAULT)
  - alwayscachedbuild / cachedbuild: build the image from the dockerfile, with caching
  - alwayspull / pull: pull the image from a registry
  - alwayspullelsebuild / pullelsebuild: try to pull the image from a registry, else build it
  - alwayspullelsecachedbuild / pullelsecachedbuild: try to pull the image from a registry, else build it with caching
  - ifneedbebuild: if the image does not exist locally, build the image
  - ifneedbecachedbuild: if the image does not exist locally, build the image with caching
  - ifneedbepull: if the image does not exist locally, pull the image
  - ifneedbepullelsebuild: if the image does not exist locally, pull the image else build it
  - ifneedbepullelsecachedbuild: if the image does not exist locally, pull the image else build it with caching
  - donothing / meh: do not build or pull anything
  
## MAJOR CHANGES

* License: viash is now licensed under GPL-3.

## MINOR CHANGES

* CLI: Allow parameters before and after specifying a viash config yaml. For example, 
  both following commands now work. Up until now, only the latter would work.
  - `viash run config.vsh.yaml -p docker`
  - `viash run -p docker config.vsh.yaml`

* Functionality: Arguments field can now be omitted.

* Scripts: Wrapped scripts now contain a minimal header at the top.

## BUG FIXES

* `NXF viash build`: Do not assume each config yaml has at least one test.

* Scripts: Fix Docker `chown` failing when multiple outputs are defined (#21).

* JavaScriptRequirements: Fix type getting set to "python" when unparsing.

* `viash run . ---debug`: Debug session should now work again

* Native `---setup`: Fix missing newlines when running native ---setup commands.

* Main: Fix crashing when no arguments are supplied.

* Namespace: Show error message when the config file can't be parsed.

* Executable resource: Fix Docker automount handling for Executable resources.

## TESTING

* YAML: Test invertibility of parsing/unparsing config objects.

# Viash 0.3.0 (2020-11-24): Combine functionality and platform into one config, remove temporary files

`config.vsh.yaml` is the new standard format, temporary files are removed when using run and test commands.

## BREAKING CHANGES

* File format `functionality.yaml` is no longer supported. Use `config.vsh.yaml` or `script.vsh.R/py/...` instead.

* `viash run` and `viash test`: By default, temporary files are removed when the execution succeeded, otherwise they are kept. 
  This behaviour can be overridden by specifying `--keep true` to always keep the temporary files, and `--keep false` to always remove them.

* `NXF`: `function_type: todir` now returns the output directory on the `Channel` rather than its contents.

## NEW FEATURES

* Added `viash ns test`: Run all tests in a particular namespace. For each test, the exit code and duration is reported. Results can be written to a tsv file.
* Added support for JavaScript scripts.
* Added support for Scala scripts.
* `NXF`: publishing has a few more options:
  - `publish`: Publish or yes (default is false)
  - `per_id`: Publish results in directories containing the unique (sample) ID (default is true)
  - `path`: A prefix path for the results to be published (default is empty)
* Functionality resources and tests: Allow copying whole directories instead of only single files. Also allow to rename the destination folder by specifying a value for 'dest'.
* Platform R / Python dependencies: Allow running a simple command.

## MAJOR CHANGES

* The `-P <platform>` parameter will be deprecated. For now, all `-P` values are simply passed to `-p`.
* `viash ns build` and `viash ns test`: Now use all available platforms if `-p` is not specified.
* By default, python packages will not be installed as user. Use `user: true` to modify this behaviour.

## MINOR CHANGES

* Name of autogenerated Docker image is now `ns/tool`.
* Internal changes to make it easier to extend viash with more scripting languages.
* `NXF`: Default image is now `ns/tool` for consistency.
* `NXF`: Repurpose `asis` function type for having simple publishing steps (see docs).
* `NXF`: Add component name to main `process` name
* R dependencies: by default, do not reinstall Bioconductor packages. Set `bioc_force_install: true` to revert this behaviour.

## BUG FIXES

* `viash build`: Do not display error messages when pwd is not a git repository.

## TESTING

* `viash test`: Add tests for `viash test` functionality.

# Viash 0.2.2 (2020-09-22): Generation of placeholder code now possible without VIASH START and VIASH END

Allow generating placeholder without VIASH START/VIASH END blocks.

A script does not need to contain a `VIASH START`/`VIASH END` block in order to function.

Previously, each script had to contain a codeblock as follows:

  ```r
  ## VIASH START
  par <- list(
    input = "foo",
    output = "bar
  )
  ## VIASH END
  ```

## MINOR CHANGES

* Allow generating placeholder without VIASH START/VIASH END blocks.

## BUG FIXES

* `viash ns build`: Some platforms would sometimes not be detected.
* `viash run`: Avoid error when no arguments need to be chowned.

# Viash 0.2.1 (2020-09-11): Docker chown by default

## Docker chown by default

Running a script using a Docker platform will now chown output files by default, as well as any temporary files. You can turn off this feature by specifying `chown: false` in the yaml of a Docker platform.

## [NXF] Data references

Data references in Map form can now have values being lists. In other words, we can have multiple options which have one or more values.

## viash ns build -P docker --parallel --setup

`viash ns build` has been greatly improved! You can automatically build the docker container by adding `--setup` to the command, as well as make the whole thing run in parallel using the `--parallel` or `-l` flag.

To build a docker container, you can run either of the following:

  ```bash
  viash run -f path/to/config.yaml -P docker -- ---setup
  viash build -f path/to/functionality.yaml -P docker -o target/docker/path/to --setup
  ```

Note that the first will only build the docker container, whereas the second will build the executable and then build the docker container.

To build a lot of them all at once, run:

  ```bash
  viash ns build -P docker --parallel --setup
  ```

## Custom order of platform requirements

You can now choose the order in which platform requirements are installed!

Before:

  ```yaml
  type: docker
  image: rocker/tidyverse
  target_image: "viash_test/r"
  r:
    cran:
    - optparse
    github:
    - dynverse/dynutils@devel
    bioc:
    - limma
  apt:
    packages:
    - libhdf5-serial-dev
  docker:
    build_arg:
    - GITHUB_PAT="$GITHUB_PAT"
    run:
    - git clone --depth 1 https://github.com/data-intuitive/viash_docs.git && rm -r viash_docs/.git
  ↑ in which order will these three components be run? Who knows!
  ```

Now:

  ```yaml
  type: docker
  image: rocker/tidyverse
  target_image: "viash_test/r"
  setup:
  - type: docker
    build_arg:
    - GITHUB_PAT="$GITHUB_PAT"
  - type: apt
    packages:
    - libhdf5-serial-dev
  - type: r
    cran:
    - optparse
    - dynutils
    github:
    - rcannood/princurve@devel
    bioc:
    - limma
  - type: docker
    run:
    - git clone --depth 1 https://github.com/data-intuitive/viash_docs.git && rm -r viash_docs/.git
  ```

This will ensure that the setup instructions are installed in the given order.

## NEW FEATURES

* `NXF`: Data references in Map form can now have values being lists. In other words, we can have multiple options which have one or more values.
* `viash ns build`: Added --parallel and --setup flag.
* `viash build`: Added --setup flag.
* Allow changing the order of setup commands using the `setup:` variable.
* (HIDDEN) Do not escape `${VIASH_...}` elements in default values and descriptions!

## MINOR CHANGES

* Remove `---chown` flag, move to `platform.docker.chown`; is set to true by default.
* Perform chown during both run and test using a Docker platform.

## BUG FIXES

* Issue trying to parse positional arguments even when none is provided.

# Viash 0.2.0 (2020-09-01): Autoresolve docker paths

## Changes to functionality metadata

- Added version attribute

### Autoresolve docker paths

Arguments of type: file are processed to automatically create a mount in docker. More specifically, when you pass an argument value: `--input /path/to/file`, this will be processed such that the following parameters are passed to docker:

  ```bash
  docker run -v /path/to:/viash_automount/path/to ... --input /viash_automount/path/to/file
  ```

If, for some reason, you need to manually specify a mount, you can do this with `---mount /path/to/mount:/mymount`.

### Argument multiplicity

For all parameter types (except for `boolean_true` and `boolean_false`), you can specify `multiple: true` in order to turn this argument into an array-based argument. What this does is allow you to pass multiple values for this argument, e.g. `--input file1 --input file2 --input file3:file4:file5`.

The default separator is `:` but this can be overridden by changing the separator by setting it to `multiple_sep: ","` (for example).

### New format

Viash now supports placing the functionality.yaml, platform*.yaml(s) and script into a single file. For example, this could be a merged script.R:

  ```r
  #' functionality:
  #'   name: r-estimate
  #'   arguments: ...
  #' platforms:
  #' - type: native
  #' - type: docker
  #'   image: rocker/tidyverse
  library(tidyverse)
  cat("Hello world!\n")
  ```

Instead of running:

  ```bash
  viash run -f functionality.yaml -p platform_docker.yaml -- arg1
  ```

With this format, you can now run:

  ```bash
  viash run script.R                     # run script.R with the first platform
  viash run -P docker script.R           # run script.R with the platform called 'docker' with the large P argument
  # use small p to override the platform with a custom yaml:
  viash run -p common_resources/platform_docker.yaml script.R
  # note that any arguments for the run command (e.g. -p or -P) should come before the script.R, as script.R is considered a trailing argument.
  ```

## NEW FEATURES

* Allow (optional) version attributes in `functionality.yaml` and `platform.yaml`.
* Allow testing a component with the `viash test` functionality. Tests are executed in a temporary directory on the specified platform. The temporary directory contains all the resource and test files. 
* `viash --version`: Add flag for printing the version of viash.
* Allow fetching resources from URL (http:// and https://)
* Allow retrieving functionality and platform YAMLs from URL.
* For docker containers, autoresolve path names of files. Use `---v path:path` or `---volume path:path` to manually mount a specific folder.
* Implement parameter multiplicity. 
  Set `multiple: true` to denote an argument to have higher multiplicity. 
  Run `./cmd --foo one --foo two --foo three:four` in order for multiple values to be added to the same parameter list.
* Added a new format for defining functionality in which the user passes the script in which the functionality and platforms are listed as yaml headers.
* A `---chown` flag has been added to Docker executables to automatically change the ownership of output files to the current user.
* `viash ns build`: A command for building a whole namespace.
* `NXF`: Join operations are now fully supported by means of `multiple`.
* `NXF`: Modules that perform joins can take either arrays (multiple input files or the same type to be joined) or hashes (multiple input files passed using different options on the CLI). Please refer to the docs for more info.

## MAJOR CHANGES

* Remove passthrough parameters.
* Since CLI generation is now performed in the outer script, `viash pimp` has been deprecated.
* Write out meta.yaml containing viash run information as well as the original `functionality.yaml` and `platform.yaml` content.
* Renamed `viash export` to `viash build`.

## MINOR CHANGES

* `viash run` and `viash test`: Allow changing the temporary directory by defining `VIASH_TEMP` as a environment variable. Temporary directories are cleaned up after successful executions.
* `viash run` and `viash test`: Exit(1) when execution or test fails.
* `viash build`: Add -m flag for outputting metadata after build.
* `viash run`: Required parameters can have a default value now. Produce error when a required parameter is not passed, even when a default is provided.
* `NXF`: _Modules_ are now stored under `target/nextflow` by default

## BUG FIXES

* `NXF`: Correctly escape path variable when running NXF command.
* `NXF`: Surround parameters with quotes when running NXF command.

## INTERNAL CHANGES

* Move CLI from inner script to outer script.
* Renamed Target to Platform
* Renamed Environment to Requirements

# Viash 0.1.0 (2020-05-14): Changes to functionality and the native/docker platforms

## Changes to functionality.yaml

* ftype has been renamed to function_type. The value for this field is also being checked.
* platform has been removed.
* Instead, the first resource listed is expected to have `type: r_script`, `type: bash_script`, `type: python_script`, or `type: executable`. The other resources are expected to have `type: file` by default, and are left untouched by Viash.
* in the arguments, field `flagValue` has been removed. Instead, use `type: boolean_true` and `type: boolean_false` to achieve the same effect.

## Changes to platform_(docker/native).yaml

* The `r: packages:` field has been renamed to `r: cran:`.

## MAJOR CHANGES

* Refactoring of the Functionality class as discussed in VIP1 (#1). This has resulted in a lot of internal changes, but the changes with regard to the yaml definitions are relatively minor. See the section below for more info.

## MINOR CHANGES

* Updated the functionality.yamls under `atoms/` and `src/test/` to reflect these aforementioned changes.
* Allow for bioconductor and other repositories in the R environment.
* Add support for pip versioning syntax.

## BUG FIXES

* Do not quote passthrough flags.
* Allow for spaces inside of Docker volume paths.

## DOCUMENTATION

* Updated the README.md.
* Provide some small examples at `doc/examples`.

# Viash 0.0.1 (2020-05-05): Initial release

* Initial proof of concept.<|MERGE_RESOLUTION|>--- conflicted
+++ resolved
@@ -7,6 +7,8 @@
 * `NextflowPlatform`: properly resolve paths when a nextflow workflow has another nextflow
   workflow as dependency and the worktree contains a directory that is a symlink (PR #614).
 
+* `Dependency`: When an alias is defined, pass the alias as a key to the `.run()` function.
+
 # Viash 0.8.2 (2023-12-14): Minor changes and bug fixes
 
 This release fixes a few bugs regarding dependencies and how the Nextflow platform handles Paths.
@@ -31,9 +33,6 @@
 
 * `config`: Fix the main level of a component config not enforcing strict mode and instead allowing any field to be specified (PR #585).
 
-<<<<<<< HEAD
-* `Dependency`: When an alias is defined, pass the alias as a key to the `.run()` function.
-=======
 * `dependencies`: Allow the user to define a local dependency with specifying `repository: local` as sugar syntax (PR #609). A local repository is the default value so it's not required to be filled in, but allowing it with a sensible sugar syntax makes sense.
 
 * `Repositories`: Fix a structural issue where a repository defined directly in a `dependency` would require the `name` field to be set (PR #607). Repository variants are created with and without the `name` field. Repositories under `.functionality.dependencies[]` use repositories without the `name` field, while repositories under `.functionality.repositories[]` use repositories with the `name` field.
@@ -41,7 +40,6 @@
 * `NextflowPlatform`: Do not resolve remote paths relative to the --param_list file (PR #592).
 
 * `NextflowPlatform`: Allow finding `.build.yaml` file when worktree contains a directory that is a symlink (PR #611). 
->>>>>>> e55ac646
 
 # Viash 0.8.1 (2023-11-20): Minor bug fix to Nextflow workflows
 
