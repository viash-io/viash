--- conflicted
+++ resolved
@@ -11,13 +11,8 @@
 
 * Traceability: Running `viash build` and `viash test` creates a `.config.vsh.yaml` file by default, which contains the processed config of the component. As a side effect, this allows for reading in the `.config.vsh.yaml` from within the component to learn more about the component being tested.
 
-<<<<<<< HEAD
 * `FileArgument`: Added `create_parent` option, which will check if the directory of an output file exists and create it if necessary.
 
-## MAJOR CHANGES
-
-* `FileArgument`: Default setting of `must_exist` was changed from `false` to `true`.
-=======
 * Viash Project: Viash will automatically search for a `_viash.yaml` file in the directory of 
   a component and its parent directories.
 
@@ -31,7 +26,10 @@
     .platforms[.type == 'docker'].namespace_separator := '/'
     .platforms[.type == 'docker'].target_image_source := 'https://github.com/viash-io/viash'
   ```
->>>>>>> 799ebf27
+
+## MAJOR CHANGES
+
+* `FileArgument`: Default setting of `must_exist` was changed from `false` to `true`.
 
 ## MINOR CHANGES
 
