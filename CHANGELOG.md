# VIASH 0.5.15

## MINOR CHANGES

* `Testbenches`: Add a testbench framework to test lots of character sequences, single or repeating to be tested in the yaml config. This can be used to later extend to other tests.

<<<<<<< HEAD
* `Testbenches::vdsl3`: Add testbenches to verify functionality:
  - Vdsl3's `param_list` (`yamlblob`, `yaml`, `json`, `csv`).
  - NextFlow's own `params-file`.
  - Vdsl3's recalculating resource file paths to be relative to the `param_list` file instead of the workflow file (only available for `yaml`, `json`, `csv`).
  - Vdsl3's wrapping of modules to run these as a separate workflow automagically out of the box.
=======
* `Main`: Added `viash --schema_export` which outputs a schema of the Viash config file
  to console. This is to be used to automate populating the documentation website.
>>>>>>> c3216686

## BUG FIXES

* `NextflowVdsl3Platform`: Change how `--id` is processed when a VDSL3 module is called from the CLI.

* `NextflowVdsl3Platform`: Fix error when param_list is `null`.

* `NextflowVdsl3Platform`: Fix error when optional, multiple arguments are set to `null`.

* `Testbenches`: Better capture expected error messages while running testbenches again. Code changes right before previous release re-introduced some of the messages.

* `NextflowVdsl3Platform`: Fix issue where optional parameters aren't removed when `.run(args: [optarg: null])`.

* `WorkflowHelper::readCsv`: Treat empty values as undefined instead of throwing an error.

# Viash 0.5.14

## NEW FUNCTIONALITY

* `Functionality`: Allow specifying argument groups. Example:
  ```yaml
  functionality:
    ...
    argument_groups:
      - name: First group
        arguments: [foo, bar]
        description: Description
  ```

* `NextflowVdsl3Platform`: Use `--param_list` to initialise a Nextflow channel with multiple parameter sets.
  Possible formats are csv, json, yaml, or simply a yaml_blob.
  A csv should have column names which correspond to the different arguments of this pipeline.
  A json or a yaml file should be a list of maps, each of which has keys corresponding to the arguments of the pipeline.
  A yaml blob can also be passed directly as a parameter.
  Inside the Nextflow pipeline code, params.params_list can also be used to directly a list of parameter sets.
  When passing a csv, json or yaml, relative path names are relativized to the location of the parameter file.
  
  Examples: 
  ```sh
  nextflow run "target/foo/bar/main.nf" --param_list '[{"id": "foo", "input": "/path/to/bar"}]'
  nextflow run "target/foo/bar/main.nf" --param_list "params.csv" --reference "/path/to/ref"
  ```

## MAJOR CHANGES

* `NextflowVdsl3Platform`: The functionality is now slurped from a json instead of manually
  taking care of the formatting in Groovy.

* `NextflowVdsl3Platform`: The `--help` is auto-generated from the config.

## MINOR CHANGES

* `NextflowVdsl3Platform`: Allow both `--publish_dir` and `--publishDir` when `auto.publish = true`.

* `NextflowVdsl3Platform`: Allow passing parameters with multiplicity > 1 from Nextflow CLI.

* `Main`: Added `viash --cli_export` which outputs the internal cli construction information 
  to console. This is to be used to automate populating the documentation website.

* `viash ns`: Display success and failure summary statistics, printed to stderr.

* `DataObject`: `.alternatives` is now a `OneOrMore[String]` instead of `List[String]`, meaning
  you can now specify `{ type: string, name: "--foo", alternatives: "-f" }` instead of 
  `{ type: string, name: "--foo", alternatives: [ "-f" ] }`

* `BashWrapper`: Added metadata field `meta_executable`, which is a shorthand notation for
  `meta_executable="$meta_resources_dir/$meta_functionality_name"`

## INTERNAL CHANGES

* `Arguments`: Internal naming of functionality.arguments is changed from DataObject to Arguments. Change is also applied to child classes, e.g. StringObject -> StringArgument.

* `Script`: Allow more control over where injected code ends up.

* Restructure type system to allow type-specific arguments.

## BUG FIXES

* `DockerPlatform`: Change `org.opencontainers.image.version` annotation to `functionality.version` when set.
  Additionally fixed retrieving the git tag possibly returning `fatal: No names found, cannot describe anything.` or similar.

* `viash config inject`: Fix config inject when `.functionality.inputs` or `.functionality.outputs` is used.

* `BashWrapper`: Don't add `bc` as dependency. Only perform integer/float min/max checks when bc is available, otherwise ignore.

* `DockerPlatform`: Fix inputs & outputs arguments being present twice.

* `viash ns test`: Silently skip Nextflow platforms as these don't support tests and will always fail.

* `Testbenches`: Better capture expected error messages while running testbenches. Having these show on the console could be confusing.

* `NextflowVdsl3Platform`: Fix issue when running multiple VDSL3 modules concurrently on the same channel.


# Viash 0.5.13

## NEW FUNCTIONALITY

* `NextflowVdsl3Platform`: Allow overriding the container registry of all Viash components by 
  setting the `params.override_container_registry` value. Only works for auto-derived image names.

## MAJOR CHANGES

* `Functionality`: renamed `tests` to `test_resources`.
  Backwards compatibility provided but a notification message is displayed on the console.

## MINOR CHANGES

* `Functionality` and `viash ns`: Added `.enabled` in functionality, set to `true` by default.
  Filter for disabled components in namespace commands.

* `DockerPlatform`: Add org.opencontainers.image annotations to built docker images.

* `Functionality`: when defining text resources, permit defining `path` instead of `dest`.
  If both `dest` and `path` are unset, use a default file name depending on the resource type, such as `script.sh` or `text.txt`.

* `viash build`: Errors are printed in red.

## BUG FIXES

* `NextflowVdsl3Platform`: Undefined input files should not inject a `VIASH_PAR_*` variable when `multiple: true`.

* `NextflowVdsl3Platform`: Make injected resources dir absolute.

* `NextflowVdsl3Platform`: Fix escaping of triple single quotes.

* `NextflowVdsl3Platform`: Also apply auto.simplifyInput to Lists.

* `DockerPlatform`: added a `test_setup` that allows adding apt/apk/... setup requirements.
  These are only executed when running tests.

# Viash 0.5.12

## MINOR CHANGES

* `--help`: Don't print "my_component <not versioned>" when no version is specified, 
  but instead simply "my_component".

* `NextflowVdsl3Platform`: Set `mode=copy` for `auto.publish` and `auto.transcript`.

* `NextflowVdsl3Platform`: When a module is used multiple times in the same workflow, 
  don't throw an error anymore, instead simply generate a warning.

* `NextflowVdsl3Platform`: Throw an error when an input file was not found.

* `viash build`: Indent auto-generated code according the indentation of `VIASH START` when found.
  
* `Main`: Handle not finding the config file or resources in a config file better.
  Display a more helpful message instead of a stack trace.

* `BashWrapper`: Add checks on parameters for valid integer, double and boolean values.

* `BashWrapper`: Add option to limit string and integer values to specific choice values.

* `BashWrapper`: Add option to set min and max values for integer and double values.

* Dependencies:
  - Scala was upgraded from 2.12.10 to 2.12.15
  - sbt was upgraded from 1.3.4 to 1.6.1
  - sbt-scoverage was upgraded from 1.5.1 to 1.9.3

## BUG FIXES

* `viash_test`: Add back `--no_cache` parameter to `viash_test`.

* `viash_test`: Fix `--append` parameter for `viash_test`, was not getting passed through.

* `viash ns test`: Fix `--append` parameter, actually start from a clean file if append is false.

* `viash_push`: Fix component not being built during a release of Viash.

* `PythonRequirements`: Fix packages being mentioned twice in a Dockerfile.

* `Main`: Added support spaces in filenames of config files and resources

* `BashWrapper`: Display a message when the last parsed argument would require more values than are still available.
  Now display a message that values are missing, used to silently crash the wrapper.

* `viash config inject`: Fix error when file argument is `must_exist: true`.
  

# Viash 0.5.11

## MAJOR CHANGES

* `Functionality`: Now also accepts 'inputs' and 'outputs' in addition to 'arguments'. For inputs and outputs,
  any specified arguments will have default `type: file` and `direction: input` or `direction: output` respectively.

## MINOR CHANGES

* `DockerPlatform`: Move description labels to the end of the Dockerfile to improve cross-component caching.

* `Functionality`: Arguments where `.multiple` is `true` can now have lists as `default` and `example`.

* `viash_build`: Added unit test for this component.

* `viash_test`: Added unit test for this component.

* `PythonRequirements`: Allow upgrading dependencies. Example: `[ type: python. pypi: anndata, upgrade: true ]`.

* `NextflowLegacyPlatform`: Remove annoying messages when building Nxf modules.

* `ConfigMods`: Expanded the DSL to allow specifying at which point to apply a config mod.
  This functionality was necessary to allow for setting fields which alter the way configs are parsed.
  Example of when this is useful: `<preparse> .platforms[.type == "nextflow"].variant := "vdsl3"`.
  Updating workflow of parsing a config file is:
    - read Yaml from file
    - apply preparse config mods
    - parse resulting Json as Config, thereby instantiating default values etc.
    - convert Config back to Json
    - apply postparse config mods (original config mods)
    - convert final Json back to Config

## BETA FUNCTIONALITY

* `NextflowVdsl3Platform`: A beta implementation of the next-generation Viash+Nextflow platform.
  See https://github.com/viash-io/viash/issues/82 for more information. You can access the previous Nextflow
  platform by using the `variant` parameter:
  ```yaml
  - type: nextflow
    variant: legacy
    separate_multiple_outputs: false
  ```

## BUG FIXES

* `viash_build` and `viash_test`: The `query_name` and `query_namespace` arguments were switched around. These arguments are now passed correctly.

* `BashScript`, `JavaScriptScript`, `PythonScript`, `RScript`: Correctly escape `'` (#113). Update unit tests accordingly.

* `CSharpScript`, `ScalaScript`: Correctly escape `"` (#113). Update unit tests accordingly.

* `viash_build`, `viash_test`, `viash_push`: Don't try to remove log files if they don't exist.

## INTERNAL CHANGES

* `DataObject`: 
  - Renamed `otype` to `flags`.
  - Renamed `oType` to `type`
  - Deprecated `tag` (unused feature).

* All abstract / inherited classes: Renamed `oType` to `type`.

## DEPRECATION

* `Functionality`: Deprecated `function_type` and `add_resources_to_path`. These should be 
  unused features, by now.
  
# Viash 0.5.10.1

## BUG FIX

* `NextflowPlatform`: Fix passthrough of `organization` field.

# Viash 0.5.10

## MAJOR CHANGES

* `viash_install`:
  - Added `--log_prefix`: This prefix is used to determine the path of the log files for `viash_build`, `viash_test` and `viash_push`.
  - Added `--organization`: Id of the organisation to be used in the Docker image name, i.e. `<registry>/<organization>/<namespace><namespace_sep><name>`.
  - Added `--target_image_source`: Url to the Git repo in which this project resides.
  - Removed `--log`.

* `viash_build`:
  - Reduce code duplication by contructing the command with Bash Arrays.
  - Renamed `--platforms` to `--platform`.
  - Added `--organization`: Id of the organisation to be used in the Docker image name, i.e. `<registry>/<organization>/<namespace><namespace_sep><name>`.
  - Added `--target_image_source`: Url to the Git repo in which this project resides.
  - Changed default of `--log` from `log.txt` to `.viash_build_log.txt`.
  - Added `--verbose`: Print out the underlying `viash ns build` command before running it.

* `viash_test`:
  - Reduce code duplication by contructing the command with Bash Arrays.
  - Renamed `--platforms` to `--platform`.
  - Added `--organization`: Id of the organisation to be used in the Docker image name, i.e. `<registry>/<organization>/<namespace><namespace_sep><name>`.
  - Added `--target_image_source`: Url to the Git repo in which this project resides.
  - Changed default of `--log` from `log.txt` to `.viash_test_log.txt`.
  - Changed default of `--tsv` from `log.tsv` to `.viash_test_log.tsv`.
  - Added `--verbose`: Print out the underlying `viash ns test` command before running it.

* `viash_push`:
  - Reduce code duplication by contructing the command with Bash Arrays.
  - Added `--organization`: Id of the organisation to be used in the Docker image name, i.e. `<registry>/<organization>/<namespace><namespace_sep><name>`.
  - Changed default of `--log` from `log.txt` to `.viash_push_log.txt`.
  - Added `--verbose`: Print out the underlying `viash ns build` command before running it.

## MINOR CHANGES

* `NextflowPlatform`: Added the `organization` field to the nextflow platform as well.

# Viash 0.5.9

## NEW FEATURES

* `viash run`: A long running Viash component can be interrupted by pressing 
  CTRL-C or by sending it an `INT` or `SIGINT` signal.

* `DockerPlatform`: Automatically add a few labels based on metadata to Dockerfile.

* `DockerPlatform`: Added value `target_image_source` for setting the source of 
  the target image. This is used for defining labels in the dockerfile.
  Example:
  ```yaml
  target_image_source: https://github.com/foo/bar
  ```

## MINOR CHANGES

* `viash ns list`: Added `--format yaml/json` argument to be able to return the
  output as a json as well. Useful for when `jq` is installed but `yq` is not. Example:
  ```
    viash ns list -p docker -f json | jq '.[] | .info.config'
  ```

* `viash config view`: Same as above.

## DEPRECATION

* `CLI`: Deprecated `-P` flag use `-p` intead.

* `DockerPlatform`: Deprecated `version` value.

# Viash 0.5.8

## NEW FUNCTIONALITY

* `DockerPlatform`: Allow defining a container's organisation. Example:
  ```yaml
    - type: docker
      registry: ghcr.io
      organisation: viash-io
      image: viash
      tag: "1.0"
      target_registry: ghcr.io
      target_organization: viash-io
  ```

* `DockerRequirement`: Add label instructions. Example:
  `setup: [ [ type: docker, label: [ "foo BAR" ]]]`

* `Config`: In specific places, allow parsing a value as a list of values. Fixes #97.
  This mostly applies to list values in `DockerPlatform`, but also to author roles.
  Examples:
  ```yaml
  functionality:
    name: foo
    authors:
      - name: Alice
        role: author # can be a string or a list
  platforms:
    - type: docker
      port: "80:80" # can be a string or a list
      setup:
        - type: r
          packages: incgraph # can be a string or a list
  ```
  
## BREAKING CHANGES

* `viash test`: This command doesn't automatically add the resources dir to the path.

## BUG FIXES

* `Functionality`: Fix `.functionality.add_resources_to_path` not being picked up correctly.

* `AptRequirement`: Set `DEBIAN_FRONTEND=noninteractive` by default. This can be turned off by specifying:
  ```yaml
    - type: apt
      packages: [ foo, bar ]
      interactive: true
  ```

## MINOR CHANGES

* `Main`: Slightly better error messages when parsing of viash yaml file fails.
  Before:
  ```
  $ viash test src/test/resources/testbash/config_failed_build.vsh.yaml 
  Exception in thread "main" DecodingFailure(Unexpected field: [package]; valid fields: packages, interactive, type, List(DownField(apt), DownArray, DownField(platforms)))
  ```
  
  After:
  ```
  $ viash test src/test/resources/testbash/config_failed_build.vsh.yaml 
  Error parsing 'file:///path/to/viash/src/test/resources/testbash/config_failed_build.vsh.yaml'. Details:
  Unexpected field: [package]; valid fields: packages, interactive, type: DownField(apt),DownArray,DownField(platforms)
  ```


# Viash 0.5.7

## BREAKING CHANGES

* `viash config`: An argument's example now needs to be of the same type as the argument itself. 
  For example, `[ type: integer, name: foo, example: 10 ]` is valid, whereas 
  `[ type: integer, name: foo, example: bar ]` is not, as 'bar' cannot be cast to an integer.

## NEW FUNCTIONALITY

* `viash config inject`: A command for inserting a Viash header into your script.

* `YumRequirement`: Added a requirement setup for installing through yum. Example:
  `setup: [ [ type: yum, packages: [ wget] ] ]`

* `DockerRequirement`: Allow using copy and add instructions. Example:
  `setup: [ [ type: docker, add: [ "http://foo.bar ." ]]]`

## BUG FIXES

* `ViashTest`: Fix verbosity passthrough.

* `--help`: Fix repeated usage flag when printing the help.

# Viash 0.5.6

## BREAKING CHANGES

* `BashWrapper`: Forbidden flags `-v`, `--verbose`, `--verbosity` have been renamed to `---v`, `---verbose`, `---verbosity`.

## MINOR CHANGES

* Set version of helper scripts to the same version as Viash.

* `DockerPlatform`: Produce helpful warning message when Docker image can't be found remotely (#94).

* `DockerPlatform`: Produce helpful error message when Docker isn't installed or the daemon is not running (#94 bis).

## BUG FIXES

* `viash_install`:
  - Passing Viash path as a string instead of as a file to ensure the path is not converted to an absolute path
  - Switch from Docker backend to a Native backend, 'unzip' and 'wget' are required.
  - Correctly set the log file for viash_test.
  
* `DockerPlatform`: Added sleep workaround to avoid concurrency issue where a file is executed to
  build docker containers but apparently still in the process of being written.
  
* `DockerPlatform`: Fix order issue of ---verbose flag in combination with ---setup, allowing to run 
  `viash run config.vsh.yaml -- ---setup cb ---verbose` and actually get output.
  

# Viash 0.5.5

## BREAKING CHANGES

* `Functionality`: The resources dir no longer automatically added to the PATH variable. 
  To alter this behaviour, set `.functionality.add_resources_to_path` to `true`.

## MINOR CHANGES

* Bash Script: only define variables which have values.

* CSharp Test Component: Change Docker image to `dataintuitive/dotnet-script` to have more control over the lifecycle of 
  versioned tags.

* Updated Code of Conduct from v2.0 to v2.1.

## BUG FIXES

* Viash namespace: Fix incorrect output path when the parent directory of a Viash component is not equal to the value of
  `.functionality.name`.

# Viash 0.5.4

## BREAKING CHANGES

* `NextFlowPlatform`: The default caching mechanism is now what NextFlow uses as default. In order to replicate earlier
  caching, `cache: deep` should be specified in the Viash config file.

## NEW FEATURES

* `NextFlowPlatform`: Added `cache` directive to specify the typing of caching to be performed.

# Viash 0.5.3

## NEW FEATURES

* Similar to `par`, each script now also has a `meta` list. `meta` contains meta information about the component
  or the execution thereof. It currently has the following fields:
  - `meta["resources_dir"]`: Path to the directory containing the resources
  - `meta["functionality_name"]`: Name of the component

* `NextFlowPlatform`: Export `VIASH_TEMP` environment variable. 

## BUG FIXES

* `NextFlowPlatform`: Fix output formatting when `separate_multiple_outputs` is `false`.

# Viash 0.5.2

## MINOR CHANGES

* `DockerPlatform`: Added `run_args` field to allow setting `docker run` arguments.

* `NextFlowPlatform`: Added argument `separate_multiple_outputs` to allow not separating the outputs generated by a 
  component with multiple outputs as separate events on the channel.

## BUG FIX

* `IO`: Allow overwriting directory resources upon rebuild.

# Viash 0.5.1

## NEW FEATURES

* `CSharpScript`: Added support for C# scripts (`type: "csharp_script"`) to viash.

## MINOR CHANGES

* `NextFlowPlatform`: Added `directive_cpus`, `directive_max_forks`, `directive_memory` and `directive_time` parameters.

## BUG FIXES

* `BashWrapper`: Refactor escaping descriptions, usages, defaults, and examples (#34).

* `NextFlowPlatform`: Refactor escaping descriptions, usages, defaults and examples (#75).

* `NextFlowPlatform`: Add argument to output path to avoid naming conflicts for components with multiple output files (#76).

* `NextFlowPlatform`, `renderCLI()`: Only add flag to rendered command when boolean_true is actually true (#78).

* `DockerPlatform`: Only chown when output file exists.

## TESTING

* `viash build`: Capture stdout messages when errors are expected, so that they don't clutter the expected output.

* `viash build`: Check `--help` description output on the whole text instead of per letter or word basis.

* `TestingAllComponentsSuite`: Only testing bash natively, because other dependencies might not be available.

# Viash 0.5.0

## BREAKING CHANGES

* `DockerPlatform`: A Docker setup will be performed by default. Default strategy has been changed to `ifneedbepullelsecachedbuild` (#57).
  `---setup` strategy has been removed and `---docker_setup_strategy` has been renamed to `---setup`.
  This change allows running a component for the first time. During first time setup, the Docker container will be pulled or built automatically. 

* `NativePlatform`: Deprecated the native setup field.

## MAJOR CHANGES

* `NXF`: This version changes the handling logic for arguments. An argument can be either `required` or not and can have a `default: ...` value or not. Checks are implemented to verify that required arguments are effectively provided _during_ pipeline running.

* `NXF`: If one sticks to long-option argments in the viash config, for all arguments that are _required_, the way of specifying the arguments on the CLI is identical for the Docker and NextFlow platforms. Non-required arguments can still be accessed from CLI using `--<component_name>__<argument_name> ...`.

* `NXF`: Running a module as a standalone pipeline has become easier.

* `viash run`: Implement verbosity levels (#58). viash executables now have 7 levels of verbosity: emergency, alert, critical, error, warning, notice, info, debug.
  The default verbosity level is 'notice'. Passing `-v` or `--verbose` bumps up the verbosity level by one, `-vv` by two. The verbosity level can be set manually by passing `--verbosity x`.

## MINOR CHANGES

* `Docker Platform`: Added `privileged` argument, allowing to run docker with the `--privileged` flag.

* `Docker Requirements`: Allow specifying environment variables in the Dockerfile.

* Config modding: Added a `+0=` operator to prepend items to a list.

* `viash run`: Added a `--version` flag to viash executables for viewing the version of the component.

* `Functionality`: Added checks on the functionality and argument names.

* `viash run`: Added examples to functionality and arguments. Reworked `--help` formatting to include more information and be more consistent (#56).

## BUG FIXES

* `Docker R Requirements`: Install `remotes` when using `{ type: r, packages: [ foo ] }`.

* `config`: Throw error when user made a typo in the viash config (#62). 

## TESTING

* `NXF`: Add an end-to-end test for running a nextflow pipeline using viash components.

* `Docker`: Reorganized viash docker build testbench into a main testbench with smaller auxiliary testbenches to keep them more manageable and clear what happens where.

* `viash ns`: Added a basic testbench for namespace tests.


# Viash 0.4.0.1 (2021-05-12)

## BUG FIX

* `NXF`: Return original_params instead of updated params for now.

* `NXF`: Reinstate function_type: asis in line with the refactored module generation code

* `viash ns test`: print header when `--tsv foo.tsv --append true` but foo.tsv doesn't exist yet. Fixes #45.

# Viash 0.4.0 (2021-04-14)

## NEW FEATURES

* Config modding: A custom viash DSL allows overriding viash config properties at runtime. See online documentation for more information. Example:

```
 viash ns test \
  -p docker \
  -c '.functionality.version := "1.0.0"' \
  -c '.platforms[.type == "docker"].target_registry := "my.docker-registry.com"' \
  -c '.platforms[.type == "docker"].setup_strategy := "pull"' \
  -l
```

* `viash build`: The image can be pushed with `--push`. The same can be done by passing `---push` to 
  a viash executable.

* `viash ns` can query the name, namespace, or both, with the following arguments:
  - `--query_namespace` or `-n`: filter the namespace with a regex.
  - `--query_name`: filter the name with a regex.
  - `--query` or `-q`: filter the namespace/name with a regex.

* Added the `project_build`, `project_clean`, `project_push` and `project_test` components to this repository.

* Added a field `.functionality.info` of type `Map[String, String]` in order to be able to specify custom annotations to the component.

## BREAKING CHANGES

* `viash ns`: Argument `--namespace` has been renamed to `--query_namespace`.

* `viash ns`: Argument `--namespace` does not implicitly change the namespace of the functionality anymore. You can use the command DSL to reproduce this effect; for example: `-c '.functionality.namespace := "foo"'`.
  
* `Docker` & `NXF`: Attribute `version` is deprecated. Instead, the default value will be `.functionality.version`, which can be overridden by using the `tag` attribute.

* `NXF`: When running a viash component as a Nextflow module on its own, you now need to specify all input files on the command line. For instance, if `--input` and `--reference` are input file arguments, you need to start the process by running `nextflow run main.nf --input <...> --reference <...> <other arguments>`. Previously only the input file needed to be specified.
  
* `Docker` & `NXF`: Default separator between namespace and image name has been changed from `"/"` to `"_"`.

## MINOR CHANGES

* `Docker` & `NXF`: Parsing of image attributes for both `Docker` and `Nextflow` platforms are better aligned. You can define an image by specifying either of the following:
  - `{ image: 'ubuntu:latest' }` 
  - `{ image: ubuntu, tag: latest }`
  
* `Docker` & `NXF`: Allow changing the separator between a namespace and the image name.

## NEXTFLOW REFACTORING

The generation of Nextflow modules has been refactored thoroughly.
  
* `NXF`: The implicitly generated names for output files/directories have been improved leading to less clashes.

* `NXF`: Allow for multiple output files/directories from a module while keeping compatibility for single output. Please [refer to the docs](http://www.data-intuitive.com/viash_docs/config/platform-nextflow/#multiple-outputs).

* `NXF`: Allow for zero input files by means of passing an empty list `[]` in the triplet

* `NXF`: Remove requirement for `function_type: todir`

* `NXF`: It is now possible to not only specify `label: ...` for a nextflow platform but also `labels: [ ...]`.
  
## BUG FIXES

* Allow quotes in functionality descriptions.

* `NXF`: Providing a `default: ...` value for output file arguments is no longer necessary.


# Viash 0.3.2 (2021-02-04)

## BREAKING CHANGES

* `viash build`: Do not automatically generate a viash.yaml when creating an executable. 
  Instead, you need to add the `-w|--write_meta` flag in order to let viash know that it
  should generate a viash.yaml in the resources dir.

## MAJOR CHANGES

* `NXF`: Add beta functionality for running viash tests in Nextflow.

## MINOR CHANGES

* Resources: Rework the way resources paths are converted to absolute URIs, should not have any impact on UX.

## BUG FIXES

* `NXF`: Add temporary workaround for determining the used image name when running a component.

* Docker Platform: Set default setup strategy to "alwayscachedbuild" as this used to be the default viash behaviour.

* `NXF`: Fix issue where resource dir would not get mounted depending on which inputs are provided.

* `NXF`: Accept multiple inputs when component is running as standalone.

# Viash 0.3.1 (2021-01-26)

## NEW FEATURES

* Functionality: Added list of authors field. Example:

```yaml
functionality:
  authors:
    - name: Bob Cando
      roles: [maintainer, author]
      email: bob@cando.com
      props: {github: bobcando, orcid: XXXAAABBB}
```

* `Docker`: Allow specifying the registry with `target_registry`. Example:

```yaml
- type: docker
  image: bash:4.0
  target_registry: foo.io
  target_image: bar
  target_tag: 0.1
```

* `Docker`: `version` is now a synonym for `target_tag`.
  If both `version` and `target_tag` are not defined, `functionality.version` will
  be used instead.
  
* `Docker`: Can change the Docker Setup Strategy by specifying
  - in the yaml: `setup_strategy: xxx`
  - on command-line: `---docker_setup_strategy xxx` or `---dss xxx`
  
  Supported values for the setup strategy are:
  - alwaysbuild / build: build the image from the dockerfile (DEFAULT)
  - alwayscachedbuild / cachedbuild: build the image from the dockerfile, with caching
  - alwayspull / pull: pull the image from a registry
  - alwayspullelsebuild / pullelsebuild: try to pull the image from a registry, else build it
  - alwayspullelsecachedbuild / pullelsecachedbuild: try to pull the image from a registry, else build it with caching
  - ifneedbebuild: if the image does not exist locally, build the image
  - ifneedbecachedbuild: if the image does not exist locally, build the image with caching
  - ifneedbepull: if the image does not exist locally, pull the image
  - ifneedbepullelsebuild: if the image does not exist locally, pull the image else build it
  - ifneedbepullelsecachedbuild: if the image does not exist locally, pull the image else build it with caching
  - donothing / meh: do not build or pull anything
  
## MAJOR CHANGES

* License: viash is now licensed under GPL-3.

## MINOR CHANGES

* CLI: Allow parameters before and after specifying a viash config yaml. For example, 
  both following commands now work. Up until now, only the latter would work.
  - `viash run config.vsh.yaml -p docker`
  - `viash run -p docker config.vsh.yaml`

* Functionality: Arguments field can now be omitted.

* Scripts: Wrapped scripts now contain a minimal header at the top.

## BUG FIXES

* `NXF viash build`: Do not assume each config yaml has at least one test.

* Scripts: Fix Docker `chown` failing when multiple outputs are defined (#21).

* JavaScriptRequirements: Fix type getting set to "python" when unparsing.

* `viash run . ---debug`: Debug session should now work again

* Native `---setup`: Fix missing newlines when running native ---setup commands.

* Main: Fix crashing when no arguments are supplied.

* Namespace: Show error message when the config file can't be parsed.

* Executable resource: Fix Docker automount handling for Executable resources.

## TESTING

* YAML: Test invertibility of parsing/unparsing config objects.


# Viash 0.3.0 (2020-11-24)

## BREAKING CHANGES

* File format `functionality.yaml` is no longer supported. Use `config.vsh.yaml` or `script.vsh.R/py/...` instead.

* `viash run` and `viash test`: By default, temporary files are removed when the execution succeeded, otherwise they are kept. 
  This behaviour can be overridden by specifying `--keep true` to always keep the temporary files, and `--keep false` to always remove them.

* `NXF`: `function_type: todir` now returns the output directory on the `Channel` rather than its contents.

## NEW FEATURES

* Added `viash ns test`: Run all tests in a particular namespace. For each test, the exit code and duration is reported. Results can be written to a tsv file.
* Added support for JavaScript scripts.
* Added support for Scala scripts.
* `NXF`: publishing has a few more options:
  - `publish`: Publish or yes (default is false)
  - `per_id`: Publish results in directories containing the unique (sample) ID (default is true)
  - `path`: A prefix path for the results to be published (default is empty)
* Functionality resources and tests: Allow copying whole directories instead of only single files. Also allow to rename the destination folder by specifying a value for 'dest'.
* Platform R / Python dependencies: Allow running a simple command.

## MAJOR CHANGES

* The `-P <platform>` parameter will be deprecated. For now, all `-P` values are simply passed to `-p`.
* `viash ns build` and `viash ns test`: Now use all available platforms if `-p` is not specified.
* By default, python packages will not be installed as user. Use `user: true` to modify this behaviour.

## MINOR CHANGES

* Name of autogenerated Docker image is now `ns/tool`.
* Internal changes to make it easier to extend viash with more scripting languages.
* `NXF`: Default image is now `ns/tool` for consistency.
* `NXF`: Repurpose `asis` function type for having simple publishing steps (see docs).
* `NXF`: Add component name to main `process` name
* R dependencies: by default, do not reinstall Bioconductor packages. Set `bioc_force_install: true` to revert this behaviour.

## BUG FIXES

* `viash build`: Do not display error messages when pwd is not a git repository.

## TESTING

* `viash test`: Add tests for `viash test` functionality.


# Viash 0.2.2 (2020-09-22)

* MINOR CHANGE: Allow generating placeholder without VIASH START/VIASH END blocks.
* BUG FIX `viash ns build`: Some platforms would sometimes not be detected.
* BUG FIX `viash run`: Avoid error when no arguments need to be chowned.

# Viash 0.2.1 (2020-09-11)

* NEW FEATURE `NXF`: Data references in Map form can now have values being lists. In other words, we can have multiple options which have one or more values.
* NEW FEATURE `viash ns build`: Added --parallel and --setup flag.
* NEW FEATURE `viash build`: Added --setup flag.
* NEW FEATURE: Allow changing the order of setup commands using the `setup:` variable.
* NEW (HIDDEN) FEATURE: Do not escape `${VIASH_...}` elements in default values and descriptions!
* MINOR CHANGE: Remove `---chown` flag, move to `platform.docker.chown`; is set to true by default.
* MINOR CHANGE: Perform chown during both run and test using a Docker platform.
* BUG FIX: Issue trying to parse positional arguments even when none is provided.

# Viash 0.2.0 (2020-09-01)

## NEW FEATURES

* Allow (optional) version attributes in `functionality.yaml` and `platform.yaml`.
* Allow testing a component with the `viash test` functionality. Tests are executed in a temporary directory on the specified platform. The temporary directory contains all the resource and test files. 
* `viash --version`: Add flag for printing the version of viash.
* Allow fetching resources from URL (http:// and https://)
* Allow retrieving functionality and platform YAMLs from URL.
* For docker containers, autoresolve path names of files. Use `---v path:path` or `---volume path:path` to manually mount a specific folder.
* Implement parameter multiplicity. 
  Set `multiple: true` to denote an argument to have higher multiplicity. 
  Run `./cmd --foo one --foo two --foo three:four` in order for multiple values to be added to the same parameter list.
* Added a new format for defining functionality in which the user passes the script in which the functionality and platforms are listed as yaml headers.
* A `---chown` flag has been added to Docker executables to automatically change the ownership of output files to the current user.
* `viash ns build`: A command for building a whole namespace.
* `NXF`: Join operations are now fully supported by means of `multiple`.
* `NXF`: Modules that perform joins can take either arrays (multiple input files or the same type to be joined) or hashes (multiple input files passed using different options on the CLI). Please refer to the docs for more info.

## MAJOR CHANGES
* Remove passthrough parameters.
* Since CLI generation is now performed in the outer script, `viash pimp` has been deprecated.
* Write out meta.yaml containing viash run information as well as the original `functionality.yaml` and `platform.yaml` content.
* Renamed `viash export` to `viash build`.

## MINOR CHANGES
* `viash run` and `viash test`: Allow changing the temporary directory by defining `VIASH_TEMP` as a environment variable. Temporary directories are cleaned up after successful executions.
* `viash run` and `viash test`: Exit(1) when execution or test fails.
* `viash build`: Add -m flag for outputting metadata after build.
* `viash run`: Required parameters can have a default value now. Produce error when a required parameter is not passed, even when a default is provided.
* `NXF`: _Modules_ are now stored under `target/nextflow` by default

## BUG FIXES
* `NXF`: Correctly escape path variable when running NXF command.
* `NXF`: Surround parameters with quotes when running NXF command.

## INTERNAL CHANGES
* Move CLI from inner script to outer script.
* Renamed Target to Platform
* Renamed Environment to Requirements

# Viash 0.1.0 (2020-05-14)
* MAJOR CHANGES: Refactoring of the Functionality class as discussed in VIP1 (#1). This has resulted in a lot of internal changes, but the changes with regard to the yaml definitions are relatively minor. See the section below for more info.
* MINOR CHANGES: Updated the functionality.yamls under `atoms/` and `src/test/` to reflect these aforementioned changes.
* BUG FIX: Do not quote passthrough flags.
* BUG FIX: Allow for spaces inside of Docker volume paths.
* DOCUMENTATION: Updated the README.md.
* DOCUMENTATION: Provide some small examples at `doc/examples`.
* MINOR CHANGES: Allow for bioconductor and other repositories in the R environment.
* MINOR CHANGES: Add support for pip versioning syntax.

## Changes to functionality.yaml
* ftype has been renamed to function_type. The value for this field is also being checked.
* platform has been removed.
* Instead, the first resource listed is expected to have `type: r_script`, `type: bash_script`, `type: python_script`, or `type: executable`. The other resources are expected to have `type: file` by default, and are left untouched by Viash.
* in the arguments, field `flagValue` has been removed. Instead, use `type: boolean_true` and `type: boolean_false` to achieve the same effect.

## Changes to platform_(docker/native).yaml
* The `r: packages:` field has been renamed to `r: cran:`.

# Viash 0.0.1 (2020-05-05)
* Initial proof of concept.<|MERGE_RESOLUTION|>--- conflicted
+++ resolved
@@ -4,16 +4,14 @@
 
 * `Testbenches`: Add a testbench framework to test lots of character sequences, single or repeating to be tested in the yaml config. This can be used to later extend to other tests.
 
-<<<<<<< HEAD
 * `Testbenches::vdsl3`: Add testbenches to verify functionality:
   - Vdsl3's `param_list` (`yamlblob`, `yaml`, `json`, `csv`).
   - NextFlow's own `params-file`.
   - Vdsl3's recalculating resource file paths to be relative to the `param_list` file instead of the workflow file (only available for `yaml`, `json`, `csv`).
   - Vdsl3's wrapping of modules to run these as a separate workflow automagically out of the box.
-=======
+
 * `Main`: Added `viash --schema_export` which outputs a schema of the Viash config file
   to console. This is to be used to automate populating the documentation website.
->>>>>>> c3216686
 
 ## BUG FIXES
 
