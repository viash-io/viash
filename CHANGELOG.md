# Viash 0.x.x (yyyy-MM-dd): TODO Add title

TODO add summary

## NEW FUNCTIONALITY

<<<<<<< HEAD
* `ExecutableRunner`: Add a `---docker_image_id` flag to view the Docker image ID of a built executable (PR #741).
=======
* `viash ns query`: Add a query filter that allows selecting a single component by its path in a namespace environment (PR #744).

* `config schema`: Add `label` & `summary` fields for Config, PackageConfig, argument groups, and all argument types (PR #743).
>>>>>>> a1c1aac8

## BUG FIXES

* `platforms`: Re-introduce the `--platform` and `--apply_platform` arguments to improve backwards compatibility (PR #725).
  When the argument is used, a deprecation warning message is printed on stderr.
  Cannot be used together with `--engine` or `--runner` and/or `--apply_engine` or `--apply_runner`.

* `nextflow_runner`: Fix refactoring error in the `findStates()` helper function (PR #733).

* `viash ns exec`: Fix "relative fields" outputting absolute paths (PR# 737). Additionally, improve path resolution when using the `--src` argument.

# Viash 0.9.0-RC6 (2024-06-17): Hotfix for docker image name generation

Fix an issue where docker image names were not generated correctly.

## BUG FIXES

* `docker_engine`: Fix a bug in how the namespace separator is handled (PR #722).

# Viash 0.9.0-RC5 (2024-06-13): Improvements for CI

Dependencies now use `vsh` as the default organization level. This means that the organization level is now optional in the `repo` field of the dependencies.
Improved how the docker image name is generated to be more predictable.

## MINOR CHANGES

* `resources_test`: This field is removed again from the `_viash.yaml` as it was decided to impliment this temporary functionality using the `info` field (PR #711).

* `docker_engine`: Deprecate `registry`, `organization` and `tag` fields in the `docker_engine` (PR #712). Currently these are hardly ever used and instead the `image` field is used to specify the full image name.

* `docker_engine`: Add `target_package` field to the `docker_engine` (PR #712). This field, together with the `target_organization` is used to specify the full built container image name. The fields use proper fallback for the values set in the component config and package config.

* `organization`: Remove the `organization` field from the component config (PR #712). The value is now directly used by the `docker_engine` as a fallback from the `target_organization` field.

## BUG FIXES

* `build_info`: Correctly set the `.build_info.executable` to `main.nf` when building a component with a Nextflow runner (PR #720).

* `vsh organization`: ViashHub repositories now use `vsh` as the default organization (PR #718).
  Instead of having to specify `repo: vsh/repo_name`, you can now just specify `repo: repo_name`, which is now also the prefered way.

* `testbenches`: Add a testbench to verify dependencies in dependencies from scratch (PR #721).
  The components are built from scratch and the dependencies are resolved from the local repositories.

# Viash 0.9.0-RC4 (2024-05-29): Improvements for CI

These are mainly improvements for issues highlighted by running Viash in a CI environment.
Additionally, implemented a proper way of caching dependency repositories. The cache is stored under `~/.viash/repositories`.

## NEW FUNCTIONALITY

* `dependencies`: GitHub and ViashHub repositories now get properly cached (PR #699).
  The cache is stored in the `~/.viash/repositories` directory using sparse-checkout to only fetch the necessary files.
  During a build, the cache is checked for the repository and if it is found and still up-to-date, the repository is not cloned again and instead the cache is copied to a temporary folder where the files are checked out from the sparse-checkout.

* `resources_test`: Add a `resources_test` field to the `_viash.yaml` to specify resources that are needed during testing (PR #709).
  Currently it is up to the user or CI to make sure these resources are available in the `resources_test` directory during testing.

## BUG FIXES

`dependencies`: Fix resolving of dependencies of dependencies (PR #701). The stricter build config was now lacking the necessary information to resolve dependencies of dependencies.
  We added it back as `.build_info.dependencies` in a more structured, anonymized way.

`dependencies`: Fix the `name` field of repositories possibly being outputted in the build config (PR #703).

`symlinks`: Allow following of symlinks when finding configs (PR #704). This improves symlink functionality for `viash ns ...` and dependency resolving.

# Viash 0.9.0-RC3 (2024-04-26): Various bug fixes and minor improvements

Mainly fixes for code changes from previous release candidates. Some additional minor fixes and QoL improvements are included.

## BREAKING CHANGES

* `computational requirements`: Use 1000-base units instead of 1024-base units for memory (PR #686). Additionally, the memory units `kib`, `mib`, `gib`, `tib`, and `pib` are added to support 1024-base definitions.

## MINOR CHANGES

* `error message`: Improve the error message when using an invalid field in the config (#PR #662). The error message now includes the field names that are not valid if that happens to be the case or otherwise a more general error message.

* `config mods`: Improve the displayed error message when a config mod could not be applied because of an invalid path (PR #672).

## BUG FIXES

* `export json_schema`: Fix minor inconsistencies and make the strict schema stricter by adapting to what Viash will effectively return (PR #666).

* `deprecation & removal warning`: Improve the displayed warning where a deprecated or removed field could display a double '.' when it field was located at the root level (PR #671).

* `resource path`: Don't finalize the `path` field of a resource until it's written as part of building a component (PR #668).

* `requirements`: Improve the error message when a Python or R requirement uses a single quote in the `.script` field (PR #675).

* `viash test`: Fix Docker id between build and test components not being consistent when using a custom Docker registry (PR #679).

* `MainNSBuildNativeSuite`: Capture the error message when reading the configs so we can capture the expected warning message (PR #688).
  While almost all tests were already cleanly capturing their expected warning/error messages, this one was still remaining, resulting in warnings being shown in the output.

* `runners & engines`: When applying a filter on empty runners or engines, the fallback default `native engine` and `executable runner` respectively are set before applying the filter (PR #691).

# Viash 0.9.0-RC2 (2024-02-23): Restructure the config and change some default values

The `.functionality` layer has been removed from the config and all fields have been moved to the top layer.
The default `multiple_sep` has been changed from `:` to `;` to avoid conflicts with paths like `s3://foo/bar`.

## BREAKING CHANGES

* `arguments`: Change default `multiple_sep` from `:` to `;` to avoid conflicts with paths like `s3://foo/bar` (PR #645).
  The previous behaviour of using `multiple_sep: ":"` can be achieved by adding a config mod to the `_viash.yaml`:
  ```yaml
  config_mods: |
    .functionality.argument_groups[true].arguments[.multiple == true].multiple_sep := ":"
  ```

* `functionality`: Remove the `functionality` layer from the config and move all fields to the top layer (PR #649).

## MINOR CHANGES

* `package config`: Renamed `project config` to `package config` (PR #636). Now that we start using the config more, we came to the conclusion that "package" was better suited that "project".

* `ns exec`: Added an extra field `{name}` to replace `{functionality-name}` (PR #649). No immediate removal of the old field is planned, but it is deprecated.

* `BashWrapper`: Added meta-data field `meta_name` as a replacement for `meta_functionality_name` (PR #649). No immediate removal of the old field is planned, but it is deprecated.

## BUG FIXES

* `schema`: Don't require undocumented fields to set default values and add the `links` and `reference` fields to functionality as they were not meant only to be in the project config (PR #636).

# Viash 0.9.0-RC1 (2024-01-26): Restructure platforms into runners and engines

This release restructures the `platforms` field into `runners` and `engines`.
Additionally changes are made to sanitize the built config output and include additional relevant meta data.

## BREAKING CHANGES

* `runners` and `engines`: The usage of `platforms` is deprecated and instead these are split into `runners` and `engines` (PR #510). 
  The `platforms` field is still supported but will be removed in a future release.
  In brief, the `native platform` became a `native engine` and `docker platform` became a `docker engine`.
  Additionally, the `native platform` and `docker platform` became a `executable runner`, `nextflow platform` became a `nextflow runner`.
  The fields of `docker platform` is split between `docker engine` and `docker runner`: `port`, `workdir`, `setup_strategy`, and `run_args` (set to `docker_run_args`) are captured by the `runner` as they define how the component is run. The other fields are captured by the `engine` as they define the environment in which the component is run. One exception is `chown` which is rarely set to false and is now always enabled.

* `arguments`: Merge arguments into argument_groups during a json decode prepare step (PR #574). The `--parse_argument_groups` option from `ns list` and `config view` is deprecated as it is now always enabled.

## NEW FUNCTIONALITY

* `export json_schema`: Add a `--strict` option to output a subset of the schema representing the internal structure of the Viash config (PR #564).

* `config view` and `ns list`: Do not output internal functionality fields (#564). Additionally, add a validation that no internal fields are present when reading a Viash config file.

* `project config`: Add fields in the project config to specify default values for component config fields (PR #612). This allows for a more DRY approach to defining the same values for multiple components.

## MINOR CHANGES

* `testbenches`: Add testbenches for local dependencies (PR #565).

* `testbenches`: Refactor testbenches helper functions to uniformize them (PR #565).

* `logging`: Preserve log order of StdOut and StdErr messages during reading configs in namespaces (PR #571).

* `Java 21 support`: Update Scala to 2.13.12 and update dependencies (PR #602).

* `project config`: Output the project config under the default name `ProjectConfig` instead of `Project` during schema export (PR #631). This is now important as the project config is now part of the component config. Previously this was overridden as the class name was `ViashProject` which was less descriptive.

## BUG FIXES

* `__merge__`: Handle invalid yaml during merging (PR #570). There was not enough error handling during this operation. Switched to the more advanced `Convert.textToJson` helper method.

* `config`: Anonymize paths in the config when outputting the config (PR #625).

# Viash 0.8.7 (yyyy-MM-dd): TODO Add title

## BUG FIXES

* `viash build`: Fix error handling of non-generic errors in the build process or while pushing docker containers (PR #696).

# Viash 0.8.6 (2024-04-26): Bug fixes and improvements for CI

Fix some issues in some edge cases.
Add options for testing in a CI environment. Given that these options are not meant for general use, they are hidden from the help message.
Some improvements are made to run in Nextflow Fusion.

## DOCUMENTATION

* `docker setup strategy`: Fix inconsistencies in the documentation (PR #657).

* `repositories`: Fix `uri` -> `repo` in the repositories documentation (PR #682).

## NEW FUNCTIONALITY

* `viash test` and `viash ns test`: Add a hidden `--dry_run` option to build the tests without executing them (PR #676).

* `viash test` and `viash ns test`: Add a hidden `--deterministic_working directory` argument to use a fixed directory path (PR #683).

* `component names`: Verify that component namespace and name combinations are unique (PR #685).

## BUG FIXES

* `NextflowPlatform`: Fix publishing state for output arguments with `multiple: true` (#638, PR #639). 

* `Executable`: Check whether a multiple output file argument contains a wildcard (PR #639).

* `NextflowPlatform`: Fix a possible cause of concurrency issues (PR #669).

* `Resources`: Fix an issue where if the first resource is not a script, the resource is silently dropped (PR #670).

* `Docker automount`: Prevent adding a trailing slash to an automounted folder (PR #673).

* `NextflowPlatform`: Change the at-runtime generated nextflow process from an in-memory to an on-disk temporary file, which should cause less issues with Nextflow Fusion (PR #681).

# Viash 0.8.5 (2024-02-21): Bug fixes and documentation improvements

Fix a bug when building a test docker container which requires a test resource. Additional improvements for the website documentation and support for the latest version of Nextflow are added.

## BUG FIXES

* `NextflowPlatform`: Fix an issue with current nextflow-latest (24.01.0-edge) where our supporting library passes a GString instead of a String and results in a type mismatch (PR #640).

* `test resources`: Make non-script test resources available during building of a docker container for `viash test` (PR #652).

## DOCUMENTATION

* `repositories`: Improve the repository documentation with links and a overview table with links (PR #643).

# Viash 0.8.4 (2024-01-15): Bug fix

Fix building components with dependencies that have symlinks in their paths.

## BUG FIXES

* `dependencies`: Fix dependencies with paths using symlinks (PR #621). The resolution for the `.build.vsh` was changed to use the `toRealPath` previously, so dependency resolution must take account possible resolved symlinks too.

# Viash 0.8.3 (2024-01-08): Bug fixes

Fix some edge cases and improve usability.

## BUG FIXES

* `NextflowPlatform`: properly resolve paths when a nextflow workflow has another nextflow
  workflow as dependency and the worktree contains a directory that is a symlink (PR #614).

* `Main`: Fixes a bug added by #294 which causes Viash to print a stacktrace instead of a helpful error message when `viash` is run without any arguments (#617, PR #618).
  Thanks @mberacochea for pointing out this oversight!
  
* `Dependency`: When an alias is defined, pass the alias as a key to the `.run()` function (#601, PR #606).

# Viash 0.8.2 (2023-12-14): Minor changes and bug fixes

This release fixes a few bugs regarding dependencies and how the Nextflow platform handles Paths.

## MINOR CHANGES

* `NextflowTestHelper`: Do not hardcode a version of Nextflow in the testbench, 
  but use the version of Nextflow that is installed on the system (PR #593).

* GitHub Actions: Test different versions of Nextflow (22.04.5, latest, and latest-edge) (PR #593).
  Testing the latest Edge version of Nextflow will allow us to catch notice changes in Nextflow earlier.

* Updates to the documentation and templates in the Git repo (#598, PR #600):

  - Add contributing guidelines.

  - Add issue templates.

  - Reworked the pull request template.

## BUG FIXES

* `config`: Fix the main level of a component config not enforcing strict mode and instead allowing any field to be specified (PR #585).

* `dependencies`: Allow the user to define a local dependency with specifying `repository: local` as sugar syntax (PR #609). A local repository is the default value so it's not required to be filled in, but allowing it with a sensible sugar syntax makes sense.

* `Repositories`: Fix a structural issue where a repository defined directly in a `dependency` would require the `name` field to be set (PR #607). Repository variants are created with and without the `name` field. Repositories under `.functionality.dependencies[]` use repositories without the `name` field, while repositories under `.functionality.repositories[]` use repositories with the `name` field.

* `NextflowPlatform`: Do not resolve remote paths relative to the --param_list file (PR #592).

* `NextflowPlatform`: Allow finding `.build.yaml` file when worktree contains a directory that is a symlink (PR #611). 

# Viash 0.8.1 (2023-11-20): Minor bug fix to Nextflow workflows

This release fixes a bug in the Nextflow platform where calling a workflow with the `.run()` function without specifying the `fromState` argument would result in an error when the input channel contained tuples with more than two elements.

## BUG FIXES

 `NextflowPlatform`: Fix error when using `.run()` without using `fromState` and the input channel holds tuples with more than two elements (PR #587).

# Viash 0.8.0 (2023-10-23): Nextflow workflows and dependencies

Nextflow workflows definitions are picked up by Viash and assembled into a functional Nextflow workflow, reducing the amount of boilerplate code needed to be written by the user.
It also adds a new `runIf` argument to the `NextflowPlatform` which allows for conditional execution of modules.
We added new 'dependencies' functionality to allow for more advanced functionality to be offloaded and re-used in components and workflows.

## BREAKING CHANGES

* `NextflowPlatform`: Changed the default value of `auto.simplifyOutput` from `true` to `false` (#522, PR #518). With `simplifyOutput` set to `true`, the resulting Map could be simplified into a `File` or a `List[File]` depending on the number of outputs. To replicate the previous behaviour, add the following config mod to `_viash.yaml`:

  ```yaml
  config_mods: |
    .platforms[.type == 'nextflow'].auto.simplifyOutput := true
  ```

* `VDSL3Helper.nf`: Removed from the Viash jar file (PR #518). Its functions have been moved to `WorkflowHelper.nf`.

* `DataflowHelper.nf`: Added deprecation warning to functions from this file (PR #518).

* `preprocessInputs()` in `WorkflowHelper.nf`: Added deprecation warning to `preprocessInputs()` because this function causes a synchronisation event (PR #518).

* `author.props`: Removed deprecated `props` field (PR #536). Deprecated since 0.7.4.

## NEW FUNCTIONALITY

* `dependencies`: Add `dependencies` and `repositories` to `functionality` (PR #509). 
  The new functionality allows specifying dependencies and where to retrieve (repositories) them in a component, and subsequentially allows advanced functionality to be offloaded and re-used in scripts and projects. This is alike e.g. `npm`, `pip` and many others. A big difference is that we aim to provide the needed boilerplate code to ease the usage of the dependencies in scripts, workflows and pipelines.
  Note that the dependency is required to be a built Viash component or project and not a random file or code project found externally. This is needed to provide the necessary background information to correctly link dependencies into a component.

* `NextflowScript` & `NextflowPlatform`: Merged code for merging the `main.nf` files for VDSL3 components and wrapped Nextflow workflows (PR #518).
  By aligning the codebase for these two, wrapped Nextflow workflows are more similar to VDSL3 components. For example, you can override the behaviour of a
  wrapped Nextflow workflow using the `.run()` method. Status of a workflows `.run()` arguments:

  - Works as intended: `auto.simplifyInput`, `auto.simplifyOutput`, `fromState`, `toState`, `map`, `mapData`, `mapPassthrough`, `filter`, `auto.publish = "state"`
  - Does not work (yet): `auto.transcript`, `auto.publish = true`, `directives`, `debug`.

  In a next PR, each of the dependencies will have their values overridden by the arguments of the `.run`.

* `NextflowPlatform`: The data passed to the input of a component and produced as output by the component are now validated against the arguments defined in the Viash config (PR #518).

* `NextflowPlatform`: Use `stageAs` to allow duplicate filenames to be used automatigically (PR #518).

* `NextflowPlatform`: When wrapping Nextflow workflows, throw an error if the IDs of the output channel doesn't match the IDs of the input channel (PR #518).
  If they don't, the workflow should store the original ID of the input tuple in the in the `_meta.join_id` field inside the state as follows:
  Example input event: `["id", [input: file(...)]]`,
  Example output event: `["newid", [output: file(...), _meta: [join_id: "id"]]]`

* `NextflowPlatform`: Added new `.run()` argument `runIf` - a function that determines whether the module should be run or not (PR #553).
  If the `runIf` closure evaluates to `true`, then the module will be run. Otherwise it will be passed through without running.

## MAJOR CHANGES

* `WorkflowHelper.nf`: The workflow helper was split into different helper files for each of the helper functions (PR #518).
  For now, these helper files are pasted together to recreate the `WorkflowHelper.nf`.
  In Viash development environments, don't forget to run `./configure` to start using the updated Makefile.

* `NextflowPlatform`: Set default tag to `"$id"` (#521, PR #518).

* `NextflowPlatform`: Refactoring of helper functions (PR #557).
  - Cleaned up `processConfig()`: Removed support for `functionality.inputs` and `functionality.outputs`
  - Cleaned up `processConfig()`: Removed support for `.functionality.argument_groups[].argument` containing a list of argument ids as opposed to the arguments themselves.
  - Rewrote `--param_list` parser.
  - Removed unused function `applyConfig()` and `applyConfigToOneParamSet()`.
  - Refactored `channelFromParams()` to make use of new helper functions.
  - Removed deprecated `paramsToChannel()`, `paramsToList()`, `viashChannel()`.
  - Deprecated `preprocessInputs()` -- use the wrapped Viash Nextflow functionality instead.
  - Refactored `preprocessInputs()` to make use of new helper functions.
  - Deprecated run arguments `map`, `mapData`, `mapPassthrough`, `renameKeys`.

## MINOR CHANGES

* `NextflowPlatform`: Throw error when unexpected keys are passed to the `.run()` method (#512, PR #518).

* `Testbenches`: Add testbenches for the new `dependencies` functionality and other small coverage improvements (PR #524).

* `NextflowPlatform`: Use `moduleDir` instead of `projectDir` to determine the resource directory.

* `NextflowPlatform`: Rename internal VDSL3 variables to be more consistent with regular Viash component variables and avoid naming clashes (PR #553).

## DOCUMENTATION

* Minor fixes to VDSL3 reference documentation (PR #508).

## BUG FIXES

* `WorkflowHelper.nf`: Only set default values of output files which are **not already set**, and if the output file argument is **not required** (PR #514).

* `NextflowPlatform`: When using `fromState` and `toState`, do not throw an error when the state or output is missing an optional argument (PR #515).

* `export cli_autocomplete`: Fix output script format and hide `--loglevel` and `--colorize` (PR #544). Masked arguments are usable but might not be very useful to always display in help messages.

# Viash 0.7.5 (2023-08-11): Minor breaking changes and new features

This release contains minor breaking change due to deprecated or outdated functionality being removed.

New functionality includes:

  - Export a JSON schema for the Viash config with `viash export json_schema`

  - Export a Bash or Zsh autocomplete script with `viash export cli_autocomplete`

  - Nextflow VDSL3 modules now have a `fromState` and `toState` argument to allow for better control of the data that gets passed to the module and how the state is managed in a Nextflow workflow.

## BREAKING CHANGES

* `viash export cli_schema`: Added `--format yaml/json` argument, default format is now a YAML (PR #448).

* `viash export config_schema`: Added `--format yaml/json` argument, default format is now a YAML (PR #448).

* `NextflowLegacyPlatform`: Removed deprecated code (PR #469).

* `viash_*`: Remove legacy viash_build, viash_test and viash_push components (PR #470).

* `ComputationalRequirements`, `Functionality`, `DockerPlatform`, `DockerRequirements`: Remove documentation of removed fields (PR #477).

## NEW FUNCTIONALITY

* `viash export json_schema`: Export a json schema derived from the class reflections and annotations already used by the `config_schema` (PR #446).

* `viash export config_schema`: Output `default` values of member fields (PR #446).

* `CI`: Test support for different Java versions on GitHub Actions (PR #456). Focussing on LTS releases starting from 11, so this is 11 and 17. Also test latest Java version, currently 20.

* `viash test` and `viash ns test`: add `--setup` argument to determine the docker build strategy before a component is tested (PR #451).

* `viash export cli_autocomplete`: Export a Bash or Zsh autocomplete script (PR #465 & #482).

* `help message`: Print the relevant help message of (sub-)command when `--help` is given as an argument instead of only printing the help message when it is the leading argument and otherwise silently disregarding it (initially added in PR #472, replaced by PR #496). This is a new feature implemented in Scallop 5.0.0.

* `Logging`: Add a Logger helper class (PR #485 & #490). Allows manually enabling or disabling colorizing TTY output by using `--colorize`. Add provisions for adding debugging or trace code which is not outputted by default. Changing logging level can be changed with `--loglevel`. These CLI arguments are currently hidden.

* `NextflowPlatform`: Nextflow VDSL3 modules now have a `fromState` and `toState` argument to allow for better control of the data that gets passed to the module and how the state is managed in a Nextflow workflow (#479, PR #501).

## MINOR CHANGES

* `PythonScript`: Pass `-B` to Python to avoid creating `*.pyc` and `*.pyo` files on importing helper functions (PR #442).

* `viash config`: Special double values now support `+.inf`, `-.inf` or `.nan` values (PR #446 and PR #450). The stringified versions `"+.inf"`, `"-.inf"` or `".nan"` are supported as well. This is in line with the yaml spec.

* `system environment variables`: Add wrapper around `sys.env` and provide access to specific variables (PR #457). Has advantages for documentation output and testbenches.

* `testbench`: Added some minor testbenches to tackle missing coverage (PR #459, #486, #488, #489, #492 & #494).

* `viash export config_schema`: Simplify file structure (PR #464).

* `helpers.Format`: Add a helper for the Format helper object (PR #466).

* `testbench`: Use config deriver to create config variants for testing (PR #498). This reduces the amount of config files that need to be maintained.

## BUG FIXES

* `viash config`: Validate Viash config Yaml files better and try to give a more informative error message back to the user instead of a stack trace (PR #443).

* `viash ns build`: Fix the error summary when a setup or push failure occurs. These conditions were not displayed and could cause confusion (PR #447).

* `testbench`: Fix the viash version switch test bench not working for newer Java versions (PR #452).

* `malformed input exception`: Capture MalformedInputExceptions when thrown by reading files with invalid Ascii characters when unsupported by Java (PR #458).

* `viash project file parsing`: Give a more informative message when the viash project file fails to parse correctly (PR #475).

* `DockerPlatform`: Fix issue when mounting an input or output folder containing spaces (PR #484).

* `Config mod`: Fix a config mod where the filter should execute multiple deletes (PR #503).

## DOCUMENTATION

* `NextflowPlatform`: Add documentation for the usage and arguments of a VDSL3 module (PR #501).

## INTERNAL CHANGES

* `NextflowVDSL3Platform`: Renamed to `NextflowPlatform` (PR #469).

* Rename mentions of `NextFlow` to `Nextflow` (PR #476).

* `Reference static pages`: Move `.qmd` files from the website to a local folder here; `docs/reference` (PR #504). This way we can track behaviour changes that need to be documented locally.

# Viash 0.7.4 (2023-05-31): Minor bug fixes and minor improvements to VDSL3

Some small fixes and consistency improvements.
A few Quality of Life improvements were made e.g. to override the Docker `entrypoint` when working with Nextflow and providing default labels when building a Nextflow workflow.

## NEW FUNCTIONALITY

* Add default labels in Nextflow config files that set default values for cpu and memory settings (PR #412). Values are more or less logarithmically spaced (1, 2, 5, 10, ...).

* `Author`: Added `info` field to authors. Deprecated `props` field (PR #423).

* `viash config view` and `viash ns list`: Set the `.info.output` path when a platform argument is provided.

* `viash ns exec`: Added two more fields:

  - `{output}`: path to the destination directory when building the component
  - `{abs-output}`: absolute path to the destination directory when building the component

* `DockerPlatform`: Add `entrypoint` and `cmd` parameters to the docker platform config that allows overriding the default docker container settings (PR #432).

## MINOR CHANGES

* `Nextflow VDSL3`:
  - Add profiles to the Nextflow Config file when the main script is a `NextflowScript` (#408).
  - Add a `script` parameter in Nextflow Config file to add a single string or list of strings to the `nextflow.config` (PR #430).

* `Scripts`: Remove the `entrypoint` parameter for all script types except `NextflowScript` (#409). All these scripts had to check individually whether the parameter was unset, now it can be done in the `Script` apply method.

* `schema export`:
  - Restructure Nextflow-Directives, -Auto and -Config into a `nextflowParameters` group (PR #412). Previously only NextflowDirectives was exposed.
  - Restructure the format to group authors & computational requirements together with functionality (PR #426).
  - Restructure the Viash Config and Project Config pages under a `config` category (PR #426).
  - Add references in Functionality and Nextflow VDSL3 to the new documentation pages (PR #426).
  - Add description and/or examples for platforms and requirements (PR #428).

## BUG FIXES

* `viash config inject`: Fix an empty line being added at the script start for each time `viash config inject` was run (#377).

* `WorkflowHelper`: Fixed an issue where passing a remote file URI (for example `http://` or `s3://`) as `param_list` caused `No such file` errors.

* `BashWrapper`: Fix escaping of the included script where a line starting with a pipe character with optional leading spaces is stripped of the leading spaces and pipe character.
  This was quite unlikely to happen except when `viash config inject` was called on a Nextflow Script, which lead to no real config code being injected however workflows were getting corrupted. (#421)

* `Deprecation testbench`: Add missing classes to be checked (PR #426).

# Viash 0.7.3 (2023-04-19): Minor bug fixes in documentation and config view

Fix minor issues in the documentation and with the way parent paths of resources are printed a config view.

## BUG FIXES

* `DockerPlatform`: Fixed example in documentation for the `namespace_separator` parameter (PR #396).

* `viash config view`: Resource parent paths should be directories and not file (PR #398).


# Viash 0.7.2 (2023-04-17): Project-relative paths and improved metadata handling

This update adds functionality to resolve paths starting with a slash as relative to the project directory, improves handling of info metadata in the config, and fixes to the operator precedence of config mods.

## NEW FUNCTIONALITY

* Resolve resource and merge paths starting with a slash (`/`) as relative to the project directory (PR #380). To define absolute paths (which is not recommended anyway), prefix the path with the `file://` protocol. Examples:

  - `/foo` is a file or directory called `foo` in the current project directory.
  - `file:/foo` is a file or directory called `foo` in the system root.

## MINOR CHANGES

* `viash config view`: Do not modify (e.g. strip empty fields) of the `.functionality.info` and `.functionality.arguments[].info` fields (#386).

## BUG FIXES

* `ConfigMods`: Fix operator precedence issues with conditions in the config mod parsers (PR #390).

## INTERNAL CHANGES

* Clean up unused code (PR #380).

* Move circe encoders/decoders for File and Path from `io.viash.functionality.arguments` to `io.viash.helpers.circe` (PR #380).

* Store the project root directory (that is, the directory of the `_viash.yaml`) in a ViashProject object (PR #380).

* Tests: Reworked language tests to be grouped in their own subfolder and split off the bash language test from the general `testbash` folder (PR #381).

* Tests: Add additional language tests for `viash config inject` (PR #381).

* Tests: Added test for `io.viash.helpers.IO` (PR #380).


# Viash 0.7.1 (2023-03-08): Minor improvements to VDSL3 and schema functionality.

This is a minor release which improves caching in VDSL3 components and changes the formats of the schema files for the Viash config and CLI.

## MINOR CHANGES

* `DataflowHelper`: Add assertions and `def`s.

## BUG FIXES

* `VDSL3`: Only the first two elements from an event in a channel are now passed to a process. This avoids calculating cache entries based on arguments that are not used by the process, causing false-negative cache misses.

* `config_schema`:
  - Correct some incorrect markdown tags.
  - Add project config.
  - Correct documentation/markdown tags to the correct order.
  - Add summary description and example for 'resource' and 'argument', to be used on the reference website.
  - Add documentation for the Nextflow directives.

* `cli_schema`: Correct documentation/markdown tags to the correct order.

# Viash 0.7.0 (2023-02-28): Major code cleanup and minor improvements to VDSL3

* Default namespace separator has been changed from `_` to `/`. This means 
  Docker images will be named `<Registry>/<Organization>/<Namespace>/<Name>`
  by default. For example, `ghcr.io/openpipelines-bio/mapping/cellranger_count`
  instead of `ghcr.io/openpipelines-bio/mapping_cellranger_count`.

* Removed deprecated code of unused functionality to simplify code.
  - Shorthand notation for specitying input/output arguments
  - Shorthand notation for specifying Docker requirements
  - Legacy Nextflow platform

* Improvements in VDSL3 and the Nextflow Workflow Helper to make behaviour
  more predictable and fixing some bugs in the meantime. Run the following
  to get access to the updated helpers:

  ```bash
  WF_DIR="src/wf_utils"
  [[ -d $WF_DIR ]] || mkdir -p $WF_DIR
  viash export resource platforms/nextflow/ProfilesHelper.config > $WF_DIR/ProfilesHelper.config
  viash export resource platforms/nextflow/WorkflowHelper.nf > $WF_DIR/WorkflowHelper.nf
  viash export resource platforms/nextflow/DataflowHelper.nf > $WF_DIR/DataflowHelper.nf
  ```

* Improvements to test benches and several bug fixes.

## BREAKING CHANGES

* Viash config: Previously deprecated fields are now removed.
  - `functionality.inputs`: Use `arguments` or `argument_groups` instead.
  - `functionality.outputs`: Use `arguments` or `argument_groups` instead.
  - `functionality.tests`: Use `test_resources` instead. No functional difference.
  - `functionality.enabled`: Use `status: enabled` instead.
  - `functionality.requirements.n_proc`: Use `cpus` instead.
  - `platforms.DockerPlatform.privileged`: Add a `--privileged` flag in `run_args` instead.
  - `platforms.DockerPlatform.apk`: Use `setup: [{ type: apk, packages: ... }]` instead.
  - `platforms.DockerPlatform.apt`: Use `setup: [{ type: apt, packages: ... }]` instead.
  - `platforms.DockerPlatform.yum`: Use `setup: [{ type: yum, packages: ... }]` instead.
  - `platforms.DockerPlatform.r`: Use `setup: [{ type: r, packages: ... }]` instead.
  - `platforms.DockerPlatform.python`: Use `setup: [{ type: python, packages: ... }]` instead.
  - `platforms.DockerPlatform.docker`: Use `setup: [{ type: docker, run: ... }]` instead.
  - `platforms.DockerPlatform.docker.setup.resources`: Use `setup: [{ type: docker, copy: ... }]` instead.
  - `platforms.NextflowLegacy`: Use the Nextflow VDSL3 platform instead.
  - `functionality.ArgumentGroups`: No longer supports strings referring to arguments in the `arguments:` section.
    Instead directly put the arguments inside the argument groups.

* `viash_install`: The bootstrap script has been reworked in line with the project config introduced in 0.6.4:

    * The default location for installing the Viash executable is now `./viash` (was: `bin/viash`).
    * The new `viash_install` support `--output` and `--tag`.
    * The various settings that existed in `viash_install` (organisation, tag, ...) are moved to the project config.

  Please note that this new `viash_install` bootstrap script can be run from the CLI using:

    ```
    curl -fsSL dl.viash.io | bash
    ```
  The old `get.viash.io` is still available but points to the version 0.6.7 version of this component and is deprecated.

* `WorkflowHelper`: `paramsToList`, `paramsToChannel` and `viashChannel` are now deprecated and will be removed in a future release.

* `viash (ns) build`: Change the default value of the namespace separator in a Docker platform from `_` to `/`. 
  Add `".platforms[.type == 'docker'].namespace_separator := '_'"` to the project config `_viash.yaml` to revert to the previous behaviour.

## MAJOR CHANGES

* `VDSL3`: now uses the newly implemented `channelFromParams` and `preprocessInputs` instead of `viashChannel`.

## NEW FEATURES

* `WorkflowHelper`: Added `preprocessInputs` and `channelFromParams` to replace `paramsToList`, `paramsToChannel` and `viashChannel`. This refactor allows processing parameters that are already in a Channel using `preprocessInputs`, which is necessary when passing parameters from a workflow to a subworkflow in a Nextflow pipeline.

## MINOR CHANGES

* `Main`: Capture build, setup and push errors and output an exit code.

* `File downloading`: Add check to pre-emptively catch file errors (e.g. 404).

* `Scala`: Updated to Scala 2.13 and updated several dependencies.

* `Main`: Improve `match` completeness in some edge cases and throw exceptions where needed.

* `Changelog`: Reformat the changelog to a more structured format.
  For every release, there is now a date, title, and summary.
  This both improves the changelog itself but can then also be used to postprocess the CHANGELOG programmatically.

* `VDSL3`: Add a default value for `id` when running a VDSL3 module as a standalone pipeline.

* `TestBenches`:
  - Verify switching of Viash versions
  - Prepare ConfigDeriver by copying base resources to the targetFolder. Use cases so far showed that it's always required and it simplifies the usage.
  - Remove some old & unmaintained IntelliJ Idea `editor-fold` tags. Given that the testbenches were split up, these were broken but also no longer needed.
  - Add 2 testbenches for computational requirements when running `viash run` or `viash test`.
  - Added tests for different values for the `--id` and `--param_list` parameters of VDSL3 modules.

* `viash test`: Use `test` as a random tag during testing, instead of `test` plus a random string.

## BUG FIXES

* `WorkflowHelper`: fixed where passing a relative path as `--param_list` would cause incorrect resolving of input files.

* `Testbenches`: Fix GitTest testbench to correctly increment temporary folder naming and dispose them after the test finishes.

* `viash xxx url`: Fix passing a url to viash as the config file to process. Add a short testbench to test principle functionality.

* `Testbenches`: Simplify `testr` container.

* `Main`: Improve error reporting to the user in some cases where files or folders can't be found. Depending on the thrown exception, more or less context was given.

* `VDSL3`: Create parent directory of output files before starting the script.

# Viash 0.6.7 (2022-12-14): A minor release with several QoL improvements

Another minor release which contains several quality of life improvements for the Nextflow VDSL3 platform, as well as automated warnings for deprecated functionality.

## MINOR CHANGES

* `NextflowPlatform`: Create directories during a stub run when output path is a nested directory (PR #314).

* Automatically generate a warning for deprecated parameters while parsing a .viash.yaml configuration file using the inline documentation deprecation annotations.

* Add a "planned removal" field in the deprecation annotations.

* Add testbenches to verify proper formatting of the deprecation versions and compare current version to the planned removal version so no deprecated parameters get to stick around beyond what was planned.

* `NextflowPlatform`: Nextflow processes are created lazily; that is, only when running
  a Nextflow workflow (PR #321).

## BUG FIXES

* `NextflowPlatform`: Automatically split Viash config strings into strings of 
  length 65000 since the JVM has a limit (65536) on the length of string constants (PR #323).

# Viash 0.6.6 (2022-12-06): A small bugfix release

This release fixes an issue where stderr was being redirected to stdout.

## BUG FIXES

* Don't redirect stderr to stdout when switching Viash versions (#312).

# Viash 0.6.5 (2022-12-02): A small bugfix release

A small update which fixes an issue with `viash ns list` that was
introduced in Viash 0.6.3.

## BUG FIXES

* `viash ns list`: When the `-p <platform>` is defined, filter the 
  output by that platform.

# Viash 0.6.4 (2022-11-30): Add backwards compability by supporting switching to older Viash versions

This release adds features related to managing Viash projects and 
allows for better runtime introspection of Nextflow VDSL3 modules.

The most notable changes are:

* You can switch versions of Viash using the `VIASH_VERSION` 
  environment variable! Example:
  
  ```bash
  VIASH_VERSION=0.6.0 viash --version
  ```

  More importantly, you can specify the version of Viash you want
  in a project config. See below for more info.

* Introducing Viash project config files as an experimental feature.
  It allows storing project-related settings in a `_viash.yaml` 
  config file which you should store at the root of your repository.
  Example:

  ```yaml
  viash_version: 0.6.4
  source: src
  target: target
  config_mods: |
    .platforms[.type == 'docker'].target_registry := 'ghcr.io'
    .platforms[.type == 'docker'].target_organization := 'viash-io'
    .platforms[.type == 'docker'].namespace_separator := '/'
    .platforms[.type == 'docker'].target_image_source := 'https://github.com/viash-io/viash'
  ```

* It's now possible to specify in which order Viash will merge
  Viash configs. Example:

  ```yaml
  functionality:
    name: foo
    arguments:
      - __merge__: obj_input.yaml
        name: "--one"
      - __merge__: [., obj_input.yaml]
        name: "--two"
      - __merge__: [obj_input.yaml, .]
       name: "--three"
  ```

Please take note of the following breaking changes:

* Passing non-existent paths to a Viash component will cause the 
  component to generate an error when no file or folder is found.
  Set `must_exist` to `false` to revert to the previous behaviour.

* The arguments `--write_meta/-w` and `--meta/-m` no longer exist,
  because every `viash build/run/test` run will generate a 
  `.config.vsh.yaml` meta file.

## BREAKING CHANGES

* Config: Viash configs whose filenames start with a `.` are ignored (PR #291).

* `viash build`: `--write_meta/-m` and `--meta/-m` arguments have been removed. 
  Instead, the `.config.vsh.yaml` file is always created when building Viash components (PR #293).

* `FileArgument`: Default setting of `must_exist` was changed from `false` to `true`. 
  As such, the component will throw an error by default if an input file or output file
  is missing (PR #295).

* Config merging: `__inherits__` has been renamed to `__merge__`.

## NEW FUNCTIONALITY

* You can switch versions of Viash using the `VIASH_VERSION` 
  environment variable (PR #304)! Example:
  
  ```bash
  VIASH_VERSION=0.6.0 viash --version
  ```

* Traceability: Running `viash build` and `viash test` creates a `.config.vsh.yaml` file 
  by default, which contains the processed config of the component. As a side effect, 
  this allows for reading in the `.config.vsh.yaml` from within the component to learn 
  more about the component being tested (PR #291 and PR #293).

* `FileArgument`: Added `create_parent` option, which will check if the directory of an output
file exists and create it if necessary (PR #295).

## MINOR CHANGES

* `viash run`, `viash test`: When running or testing a component, Viash will add an extension
  to the temporary file that is created. Before: `/tmp/viash-run-wdckjnce`, 
  now: `/tmp/viash-run-wdckjnce.py` (PR #302).

* NextflowPlatform: Add `DataflowHelper.nf` as a retrievable resource in Viash (PR #301).

* NextflowPlatform: During a stubrun, argument requirements are turned off and
  the `publishDir`, `cpus`, `memory`, and `label` directives are also removed 
  from the process (PR #301).

* `NextflowPlatform`: Added a `filter` processing argument to filter the incoming channel after 
  the `map`, `mapData`, `mapId` and `mapPassthrough` have been applied (PR #296).

* `NextflowPlatform`: Added the Viash config to the Nextflow module for later introspection (PR #296).
  For example:
  ```groovy
  include { foo } from "$targetDir/path/foo/main.nf"

  foo.run(filter: { tup ->
    def preferredNormalization = foo.config.functionality.info.preferred_normalization
    tup.normalization_id == preferredNormalization
  })
  ```
## BUG FIXES

* `BashWrapper`: Don't overwrite meta values when trailing arguments are provided (PR #295).

## EXPERIMENTAL FEATURES

* Viash Project: Viash will automatically search for a `_viash.yaml` file in the directory of 
  a component and its parent directories (PR #294).

  Contents of `_viash.yaml`:
  ```yaml
  source: src
  target: target
  config_mods: |
    .platforms[.type == 'docker'].target_registry := 'ghcr.io'
    .platforms[.type == 'docker'].target_organization := 'viash-io'
    .platforms[.type == 'docker'].namespace_separator := '/'
    .platforms[.type == 'docker'].target_image_source := 'https://github.com/viash-io/viash'
  ```

* Config merging: Allow specifying the order in which Viash will merge configs (PR #289).
  If `.` is not in the list of inherited objects, it will be added at the end.

  Contents of `config.vsh.yaml`:
  ```yaml
  functionality:
    name: foo
    arguments:
      - __merge__: obj_input.yaml
        name: "--one"
      - __merge__: [., obj_input.yaml]
        name: "--two"
      - __merge__: [obj_input.yaml, .]
        name: "--three"
  ```

  Contents of `obj_input.yaml`:
  ```yaml
  type: file
  name: --input
  description: A h5ad file
  ```
  Output of `viash config view config.vsh.yaml` (stripped irrelevant bits):
  ```yaml
  functionality:
    arguments:
    - type: "file"
      name: "--one"
      description: "A h5ad file"
    - type: "file"
      name: "--input"
      description: "A h5ad file"
    - type: "file"
      name: "--three"
      description: "A h5ad file"
  ```
  

# Viash 0.6.3 (2022-11-09): Quality-of-life improvements in Viash.

This release features contains mostly quality of life improvements and some experimental functionality. Most notably:

* `viash ns list` now only returns a config just once instead of once per platform.

* A functionality's info field can contain any data structures. An `.info` field was added to arguments as well.

* Bug fixes for using Viash with podman, Nextflow>=22.10 and R<4.0.

* Experimental support for inheriting from config partials.

## MAJOR CHANGES

* `Config`: Made major internal changes w.r.t. how config files are read and at which point a platform (native, docker, nextflow)
  is applied to the functionality script. The only visible side effect is that 
  `viash ns list` will output each config only once instead of multiple times.

* `Functionality`: Structured annotation can be added to a functionality and its arguments using the `info` field. Example:
  ```yaml
  functionality:
    name: foo
    info:
      site: https://abc.xyz
      tags: [ one, two, three ]
    arguments:
      - name: --foo
        type: string
        info:
          foo: bar
          a:
            b:
              c
  ```

## MINOR CHANGES

* `BashWrapper`: Allow printing the executor command by adding `---verbose ---verbose` to a `viash run` or an executable.

* `Testbenches`: Rework `MainBuildAuxiliaryNativeParameterCheck` to create stimulus files and loop over the file from bash instead of looping natively.
  This prevents creating thousands of new processes which would only test a single parameter.
  Note this still calls the main script for each stimulus separately, but that was the case anyway, only much much worse.

* `Testbenches`: Split some grouped test benches into slightly smaller test benches that group tested functionality better.

* `Annotations`: Complete the config schema annotations.
  Make sure all arguments are documented.
  Added an annotation `internalFunctionality` and `undocumented` for arguments that should not be documented.
  Added a testbench that verifies that all arguments are in fact annotated, skipping those that are not in the class constructor.
  Adds a hierarchy field in the `__this__` member to list the relation of the own and parent classes.

* `Testbenches`: Add exit code to helper method `testMainWithStdErr`.

* `Testbenches`: Add testbench to verify viash underscore components (viash_build, viash_install, viash_push, viash_skeleton, viash_test).

* `Testbenches`: Update viash underscore component tests to use `$meta_executable`.

* `viash ns exec`: Allow choosing whether the `{platform}` field should be filled in, based on the `--apply_platform` parameter.

## BUG FIXES

* `DockerPlatform`: Remove duplicate auto-mounts (#257).

* `Underscore component tests`: Fix tests for `viash_skeleton` and `viash_test` components.

* `NextflowVDSL3Platform`: Fix 'Module scriptPath has not been defined yet' error when Nextflow>=22.10 (#269).

* `config inject`: Doesn't work when `must_exist == true` (#273).

* `RScript`: Fix compatibility issue where the new character escaping in `r_script` required R>=4.0 (#275). Escaping is now handled without
  using the new `r'(foo)'` notation.

## DEPRECATION

* `DockerRequirements`: The `resources:` setting has been deprecated and will be removed in Viash 0.7.0. Please use `copy:` instead.

* `DockerRequirements`: The `privileged:` setting has been deprecated and will be removed in Viash 0.7.0. Please use `run_args: "--privileged"` instead.

## EXPERIMENTAL FUNCTIONALITY

* `Config`: Any part of a Viash config can use inheritance to fill data (PR #271). For example:
  Contents of `src/test/config.vsh.yaml`:
  ```yaml
  __inherits__: ../api/base.yaml
  functionality:
    name: test
    resources:
      - type: bash_script
        path: script.sh
        text: |
          echo Copying $par_input to $par_output
          cp $par_input $par_output
  ```
  Contents of `src/api/base.yaml`:
  ```yaml
  functionality:
    arguments:
      - name: "--input"
        type: file
      - name: "--output"
        type: file
        direction: output
  ```
  The resulting yaml will be:
  ```yaml
  functionality:
    name: test
    arguments:
      - name: "--input"
        type: file
      - name: "--output"
        type: file
        direction: output
    resources:
      - type: bash_script
        path: script.sh
        text: |
          echo Copying $par_input to $par_output
          cp $par_input $par_output
  ```

# Viash 0.6.2 (2022-10-11): Two bug fixes

This is a quick release to push two bug fixes related to security and being able to run Nextflow with optional output files.

## BUG FIXES

* `Git`: Strip credentials from remote repositories when retrieving the path.

* `VDSL3`: Allow optional output files to be `null`.

# Viash 0.6.1 (2022-10-03): Minor improvements in functionality

This release contains mostly minor improvements of functionality released in Viash 0.6.0. Most notably:

* Support was added for `type: long` arguments

* `meta["n_proc"]` has been renamed to `meta["cpus"]`. `meta["cpus"]` is now an integer, whereas `meta["memory_*"]` are now longs.

* `viash ns exec` is able to recognise `{platform}` and `{namespace}` fields.

* And various bug fixes and improvements to documentation and unit testing.

## BREAKING CHANGES

* Deprecated usage `resources_dir` variable inside scripts, use `meta["resources_dir"]` instead (or `$meta_resources_dir` in Bash, or `meta$resources_dir` in R).

* Deprecated `meta["n_proc"]` in favour for `meta["cpus"]`.

## NEW FUNCTIONALITY

* `viash ns exec`: Added two more fields:

  - `{platform}`: the platform name (if applicable)
  - `{namespace}`: the namespace of the component

* `LongArgument`: Added support for 64-bit integers with `type: long` as opposed to `type: integer` which are 32-bit integers.

## MAJOR CHANGES

* Allow passing integers/doubles/booleans to string parameters (#225). Removed the 'Version' helper class.

## MINOR CHANGES

* `meta["cpus"]` is now an integer, `meta["memory_*"]` are now longs (#224).

* `DockerPlatform`: Only store author names in the authors metadata.

* `NextflowPlatform`: Only store author names in the authors metadata.

* `Argument[_]`: Turn `multiple_sep` from `Char` into `String`.

## INTERNAL CHANGES

* All `meta[...]` variables are now processed similar to `Argument[_]`s, instead of using custom code to convert object types and detect Docker mounts.

* `Escaper`: Make more generic Escaper helper class.

## DOCUMENTATION

* Hardcoded URLs pointing to viash.io in the documentation annotations were replaced with a new keyword system.

* Replaced references to "DSL" with "Dynamic Config Modding" in the `--help` output.

* Added an example for Ruby based Docker setups.

## BUG FIXES

* `viash ns`: Reverse exit code outputs, was returning 1 when everything was OK and 0 when errors were detected (PR #227).

* `viash config inject`: Fix processing of arguments when argument groups are defined (#231).

* Fixed a few typos in the CLI.

* Fixed the formatting of `ns exec` documentation.

* `VDSL3`: Fix stub functionality.

* `VDSL3`: Fix error during error message.

* `viash test`: Fix issue where `VIASH_TEMP` could not be a relative directory when running `viash test` (#242).

* `BashScript`, `CSharpScript`, `JavaScriptScript`, `PythonScript`, `RScript`, `ScalaScript`: Fix quoting issues of certain characters (#113).

## DEPRECATION

* `NextflowPlatform`: Deprecate `--param_list_format` parameter.

## TESTING

* `BashScript`, `CSharpScript`, `JavaScriptScript`, `PythonScript`, `RScript`, `ScalaScript`: Implement more rigorous testing of which characters are escaped.

* `BashWrapper`: Escape usage of `multiple_sep`. This fixes various checks and transformations not working when when `multiple_sep` is set to `";"` (#235).

# Viash 0.6.0 (2022-09-07): Nextflow VDSL3 is now the default, support for tracking memory and cpu requirements more elegantly

The first (major) release this year! The biggest changes are:

* Nextflow VDSL3 is now the default Nextflow platform, whereas the legacy Nextflow platform has been deprecated.

* Support for tracking memory and cpu requirements more elegantly.

* Grouping arguments in groups more concisely.

* The addition of a `viash ns exec` command, to be able to execute commands on Viash components more easily.

## BREAKING CHANGES

* `NextflowPlatform`: `variant: vdsl3` is now the default NextflowPlatform. `variant: legacy` has been deprecated.

* `Functionality`: Fields `.inputs` and `.outputs` has been deprecated. Please use `.argument_groups` instead (#186).
  Before:
  ```yaml
  functionality:
    inputs:
      - name: "--foo"
    outputs:
      - name: "--bar"
  ```
  Now:
  ```yaml
  functionality:
    argument_groups:
      - name: Inputs
        arguments:
          - name: "--foo"
            type: file
      - name: Outputs
        arguments:
          - name: "--bar"
            type: file
            direction: output
  ```

* Passing strings to an argument group's arguments has been deprecated. Please simply copy the argument itself into the argument group (#186).
  Before:
  ```yaml
  functionality:
    arguments:
      - name: "--foo"
        type: file
      - name: "--bar"
        type: file
        direction: output
    argument_groups:
      - name: Inputs
        arguments: [ foo ]
      - name: Outputs
        arguments: [ bar ]
  ```
  Now:
  ```yaml
  functionality:
    argument_groups:
      - name: Inputs
        arguments:
          - name: "--foo"
            type: file
      - name: Outputs
        arguments:
          - name: "--bar"
            type: file
            direction: output
  ```

## NEW FUNCTIONALITY

* Allow setting the number of processes and memory limit from within the Viash config, 
  as well as a list of required commands. Example:

  ```yaml
  functionality:
  name: foo
  requirements:
    cpus: 10
    memory: 10GB
    commands: [ bash, r, perl ]
  ```
  
  You can override the default requirements at runtime:

  - `./foo ---cpus 4 ---memory 100PB` (for NativePlatform or DockerPlatform)
  - By adding `process.cpus = 4` and `process.memory "100 PB"` to a nextflow.config (for NextflowPlatform)

  This results the following meta variables to be injected into a script:

  - `meta_cpus` (in Bash) or `meta["cpus"]` (in any other language): Number of processes the script is allowed to spawn.
  - `meta_memory_b` (in Bash) or `meta["memory_b"]` (in any other language): Amount of memory the script is allowed to allocate, in bytes.
  - `meta_memory_kb` (in Bash) or `meta["memory_kb"]` (in any other language): Same but in kilobytes, rounded up.
  - `meta_memory_mb` (in Bash) or `meta["memory_mb"]` (in any other language): Same but in megabytes, rounded up.
  - `meta_memory_gb` (in Bash) or `meta["memory_gb"]` (in any other language): Same but in gigabytes, rounded up.
  - `meta_memory_tb` (in Bash) or `meta["memory_tb"]` (in any other language): Same but in terabytes, rounded up.
  - `meta_memory_pb` (in Bash) or `meta["memory_pb"]` (in any other language): Same but in petabytes, rounded up.
  
* `viash ns exec`: Added a command for executing arbitrary commands for all found Viash components.
  The syntax of this command is inspired by `find . -exec echo {} \;`.
  
  The following fields are automatically replaced:
   * `{}` | `{path}`: path to the config file
   * `{abs-path}`: absolute path to the config file
   * `{dir}`: path to the parent directory of the config file
   * `{abs-dir}`: absolute path to the directory of the config file
   * `{main-script}`: path to the main script (if any)
   * `{abs-main-script}`: absolute path to the main script (if any)
   * `{functionality-name}`: name of the component
  
  A command suffixed by `\;` (or nothing) will execute one command for each
  of the Viash components, whereas a command suffixed by `+` will execute one
  command for all Viash components.

* `ConfigMod`: Added a `del(...)` config mod to be able to delete a value from the yaml. Example: `del(.functionality.version)`.

## MAJOR CHANGES

* `Folder structure`: Adjusted the folder structure to correctly reflect the the namespace change of viash from `com.dataintuitive.viash` to `io.viash`.

* `Functionality`: Reworked the `enabled` field from boolean to a `status` field which can have the following statusses: `enabled`, `disabled` and `deprecated`.
  When parsing a config file which has the `status` field set to `deprecated` a warning message is displayed on stderr.
  Backwards for `enabled` is provided where `enabled: true` => `status: enabled` and `enabled: false` => `status: false`. The `enabled` field is marked deprecated.

## MINOR CHANGES

* `Resources`: Handle edge case when no resources are specified in the `vsh.yaml` config file and display a warning message.

* `BashWrapper`: Add a warning when an argument containing flags (e.g. `--foo`) is not recognized and will be handled as a positional argument as this is likely a mistake.

* `Functionality`: Add check to verify there are no double argument names or short names in the config `vsh.yaml` declarations.

* `BashWrapper`: Add check to verify a parameter isn't declared twice on the CLI, except in the case `multiple: true` is declared as then it's a valid use case.

* `BashWrapper`: For int min/max checking: use native bash functionality so there is no dependency to `bc`.
  For double min/max checking: add fallback code to use `awk` in case `bc` is not present on the system (most likely to happen when running tests in a docker container).

* `viash ns list/viash config view`: Allow viewing the post-processed argument groups by passing the `--parse_argument_groups` parameter.

## TESTING

* `ConfigMod`: Added unit tests for condition config mods.

* `MainTestDockerSuite`: Derive config alternatives from the base `vsh.yaml` instead of adding the changes in separate files.
  This both reduces file clutter and prevents having to change several files when there are updates in the config format.

* `GitTest`: Added unit tests for Git helper (PR #216).

## BUG FIXES

* `csharp_script`, `javascript_script`, `python_script`, `r_script`, `scala_script`: Make meta fields for `memory` and `cpus` optional.

* `NextflowVdsl3Platform`: Don't generate an error when `--publish_dir` is not defined and `-profile no_publish` is used.

* `Viash run`: Viash now properly returns the exit code from the executed script.

* `Git`: Fix incorrect metadata when git repository is empty (PR #216).

# Viash 0.5.15 (2022-07-14): Added testbenches, default argument groups and bugfixes for VDSL3

This release introduces testbenches and new default argument groups: `Inputs`, `Outputs` and `Arguments`.

## BREAKING CHANGES

* `WorkflowHelper::helpMessage`: Now only takes one argument, namely the config.

## MAJOR CHANGES

* `Namespace`: Changed the namespace of viash from `com.dataintuitive.viash` to `io.viash`.

## MINOR CHANGES

* `Testbenches`: Add a testbench framework to test lots of character sequences, single or repeating to be tested in the yaml config. This can be used to later extend to other tests.

* `Testbenches::vdsl3`: Add testbenches to verify functionality:
  - Vdsl3's `param_list` (`yamlblob`, `yaml`, `json`, `csv`).
  - Nextflow's own `params-file`.
  - Vdsl3's recalculating resource file paths to be relative to the `param_list` file instead of the workflow file (only available for `yaml`, `json`, `csv`).
  - Vdsl3's wrapping of modules to run these as a separate workflow automagically out of the box.

* `Main`: Added `viash --schema_export` which outputs a schema of the Viash config file
  to console. This is to be used to automate populating the documentation website.

* `Helper`: Split help message by argument group.

* `Helper`: Remove unneeded arguments.

* `Functionality`: Add default groups `Inputs`, `Outputs` and `Arguments` for all arguments missing from user-defined `argument_groups`.

* `WorkflowHelper::helpMessage`: Rewrite to bring on par with Viash's help message.

* `BooleanArguments`: Renamed internal class names for BooleanArguments to be better in line with how they are named in the config yaml.
  `BooleanArgumentRegular` -> `BooleanArgument` (in line with `boolean`)
  `BooleanArgumentTrue` -> `BooleanTrueArgument` (in line with `boolean_true`)
  `BooleanArgumentFalse` -> `BooleanFalseArgument` (in line with `boolean_false`)

## BUG FIXES

* `NextflowVdsl3Platform`: Change how `--id` is processed when a VDSL3 module is called from the CLI.

* `NextflowVdsl3Platform`: Fix error when param_list is `null`.

* `NextflowVdsl3Platform`: Fix error when optional, multiple arguments are set to `null`.

* `Testbenches`: Better capture expected error messages while running testbenches again. Code changes right before previous release re-introduced some of the messages.

* `NextflowVdsl3Platform`: Fix issue where optional parameters aren't removed when `.run(args: [optarg: null])`.

* `WorkflowHelper::readCsv`: Treat empty values as undefined instead of throwing an error.

* `NextflowVdsl3Platform`: Use `$NXF_TEMP` or `$VIASH_TEMP` as temporary directory if the container engine is not set to `docker`, `podman` or `charlieengine`, else set to `/tmp`.

* `Resources`: When adding a resource folder, allow a trailing `/` at the end of the path.
  Previously this caused the target folder to be erased and the content of the resource folder to be written directly into the target folder.

# Viash 0.5.14 (2022-06-30): Argument groups can now be defined in the Viash config

Argument groups allow for grouping arguments together by function or category, making the `--help` output a lot more clear for components with a lot of arguments.

## NEW FUNCTIONALITY

* `Functionality`: Allow specifying argument groups. Example:
  ```yaml
  functionality:
    ...
    argument_groups:
      - name: First group
        arguments: [foo, bar]
        description: Description
  ```

* Addition of the `viash_nxf_schema` component for converting a Viash config (for a workflow) into a nextflow schema file.

* `NextflowVdsl3Platform`: Use `--param_list` to initialise a Nextflow channel with multiple parameter sets.
  Possible formats are csv, json, yaml, or simply a yaml_blob.
  A csv should have column names which correspond to the different arguments of this pipeline.
  A json or a yaml file should be a list of maps, each of which has keys corresponding to the arguments of the pipeline.
  A yaml blob can also be passed directly as a parameter.
  Inside the Nextflow pipeline code, params.param_list can also be used to directly a list of parameter sets.
  When passing a csv, json or yaml, relative path names are relativized to the location of the parameter file.
  
  Examples: 
  ```sh
  nextflow run "target/foo/bar/main.nf" --param_list '[{"id": "foo", "input": "/path/to/bar"}]'
  nextflow run "target/foo/bar/main.nf" --param_list "params.csv" --reference "/path/to/ref"
  ```

## MAJOR CHANGES

* `NextflowVdsl3Platform`: The functionality is now slurped from a json instead of manually
  taking care of the formatting in Groovy.

* `NextflowVdsl3Platform`: The `--help` is auto-generated from the config.

## MINOR CHANGES

* `NextflowVdsl3Platform`: Allow both `--publish_dir` and `--publishDir` when `auto.publish = true`.

* `NextflowVdsl3Platform`: Allow passing parameters with multiplicity > 1 from Nextflow CLI.

* `Main`: Added `viash --cli_export` which outputs the internal cli construction information 
  to console. This is to be used to automate populating the documentation website.

* `viash ns`: Display success and failure summary statistics, printed to stderr.

* `DataObject`: `.alternatives` is now a `OneOrMore[String]` instead of `List[String]`, meaning
  you can now specify `{ type: string, name: "--foo", alternatives: "-f" }` instead of 
  `{ type: string, name: "--foo", alternatives: [ "-f" ] }`

* `BashWrapper`: Added metadata field `meta_executable`, which is a shorthand notation for
  `meta_executable="$meta_resources_dir/$meta_functionality_name"`

## INTERNAL CHANGES

* `Arguments`: Internal naming of functionality.arguments is changed from DataObject to Arguments. Change is also applied to child classes, e.g. StringObject -> StringArgument.

* `Script`: Allow more control over where injected code ends up.

* Restructure type system to allow type-specific arguments.

## BUG FIXES

* `DockerPlatform`: Change `org.opencontainers.image.version` annotation to `functionality.version` when set.
  Additionally fixed retrieving the git tag possibly returning `fatal: No names found, cannot describe anything.` or similar.

* `viash config inject`: Fix config inject when `.functionality.inputs` or `.functionality.outputs` is used.

* `BashWrapper`: Don't add `bc` as dependency. Only perform integer/float min/max checks when bc is available, otherwise ignore.

* `DockerPlatform`: Fix inputs & outputs arguments being present twice.

* `viash ns test`: Silently skip Nextflow platforms as these don't support tests and will always fail.

* `Testbenches`: Better capture expected error messages while running testbenches. Having these show on the console could be confusing.

* `NextflowVdsl3Platform`: Fix issue when running multiple VDSL3 modules concurrently on the same channel.

# Viash 0.5.13 (2022-06-10): Added overriding of the container registry for the VDSL3 + VDSL3 bug fixes

VDSL3 gets even more improvements and bug fixes.

## NEW FUNCTIONALITY

* `NextflowVdsl3Platform`: Allow overriding the container registry of all Viash components by 
  setting the `params.override_container_registry` value. Only works for auto-derived image names.

## MAJOR CHANGES

* `Functionality`: renamed `tests` to `test_resources`.
  Backwards compatibility provided but a notification message is displayed on the console.

## MINOR CHANGES

* `Functionality` and `viash ns`: Added `.enabled` in functionality, set to `true` by default.
  Filter for disabled components in namespace commands.

* `DockerPlatform`: Add org.opencontainers.image annotations to built docker images.

* `Functionality`: when defining text resources, permit defining `path` instead of `dest`.
  If both `dest` and `path` are unset, use a default file name depending on the resource type, such as `script.sh` or `text.txt`.

* `viash build`: Errors are printed in red.

## BUG FIXES

* `NextflowVdsl3Platform`: Undefined input files should not inject a `VIASH_PAR_*` variable when `multiple: true`.

* `NextflowVdsl3Platform`: Make injected resources dir absolute.

* `NextflowVdsl3Platform`: Fix escaping of triple single quotes.

* `NextflowVdsl3Platform`: Also apply auto.simplifyInput to Lists.

* `DockerPlatform`: added a `test_setup` that allows adding apt/apk/... setup requirements.
  These are only executed when running tests.

# Viash 0.5.12 (2022-05-24): Improvements for VDSL3 and the Bash wrapper + several bug fixes

This release contains a bunch improvements for VDSL3 and adds some parameters to the `viash test` and `viash test ns` commands.

## MINOR CHANGES

* `--help`: Don't print "my_component <not versioned>" when no version is specified, 
  but instead simply "my_component".

* `NextflowVdsl3Platform`: Set `mode=copy` for `auto.publish` and `auto.transcript`.

* `NextflowVdsl3Platform`: When a module is used multiple times in the same workflow, 
  don't throw an error anymore, instead simply generate a warning.

* `NextflowVdsl3Platform`: Throw an error when an input file was not found.

* `viash build`: Indent auto-generated code according the indentation of `VIASH START` when found.
  
* `Main`: Handle not finding the config file or resources in a config file better.
  Display a more helpful message instead of a stack trace.

* `BashWrapper`: Add checks on parameters for valid integer, double and boolean values.

* `BashWrapper`: Add option to limit string and integer values to specific choice values.

* `BashWrapper`: Add option to set min and max values for integer and double values.

* Dependencies:
  - Scala was upgraded from 2.12.10 to 2.12.15
  - sbt was upgraded from 1.3.4 to 1.6.1
  - sbt-scoverage was upgraded from 1.5.1 to 1.9.3

## BUG FIXES

* `viash_test`: Add back `--no_cache` parameter to `viash_test`.

* `viash_test`: Fix `--append` parameter for `viash_test`, was not getting passed through.

* `viash ns test`: Fix `--append` parameter, actually start from a clean file if append is false.

* `viash_push`: Fix component not being built during a release of Viash.

* `PythonRequirements`: Fix packages being mentioned twice in a Dockerfile.

* `Main`: Added support spaces in filenames of config files and resources

* `BashWrapper`: Display a message when the last parsed argument would require more values than are still available.
  Now display a message that values are missing, used to silently crash the wrapper.

* `viash config inject`: Fix error when file argument is `must_exist: true`.
  

# Viash 0.5.11 (2022-05-09): Nextflow VDSL3 is here!

This release contains additional sugar syntax for specifying inputs and outputs in a Viash config, 
a beta implementation for the next-generation Viash platform, and several other minor improvements.

## MAJOR CHANGES

* `Functionality`: Now also accepts 'inputs' and 'outputs' in addition to 'arguments'. For inputs and outputs,
  any specified arguments will have default `type: file` and `direction: input` or `direction: output` respectively.

## MINOR CHANGES

* `DockerPlatform`: Move description labels to the end of the Dockerfile to improve cross-component caching.

* `Functionality`: Arguments where `.multiple` is `true` can now have lists as `default` and `example`.

* `viash_build`: Added unit test for this component.

* `viash_test`: Added unit test for this component.

* `PythonRequirements`: Allow upgrading dependencies. Example: `[ type: python. pypi: anndata, upgrade: true ]`.

* `NextflowLegacyPlatform`: Remove annoying messages when building Nxf modules.

* `ConfigMods`: Expanded the DSL to allow specifying at which point to apply a config mod.
  This functionality was necessary to allow for setting fields which alter the way configs are parsed.
  Example of when this is useful: `<preparse> .platforms[.type == "nextflow"].variant := "vdsl3"`.
  Updating workflow of parsing a config file is:
    - read Yaml from file
    - apply preparse config mods
    - parse resulting Json as Config, thereby instantiating default values etc.
    - convert Config back to Json
    - apply postparse config mods (original config mods)
    - convert final Json back to Config

## BETA FUNCTIONALITY

* `NextflowVdsl3Platform`: A beta implementation of the next-generation Viash+Nextflow platform.
  See https://github.com/viash-io/viash/issues/82 for more information. You can access the previous Nextflow
  platform by using the `variant` parameter:
  ```yaml
  - type: nextflow
    variant: legacy
    separate_multiple_outputs: false
  ```

## BUG FIXES

* `viash_build` and `viash_test`: The `query_name` and `query_namespace` arguments were switched around. These arguments are now passed correctly.

* `BashScript`, `JavaScriptScript`, `PythonScript`, `RScript`: Correctly escape `'` (#113). Update unit tests accordingly.

* `CSharpScript`, `ScalaScript`: Correctly escape `"` (#113). Update unit tests accordingly.

* `viash_build`, `viash_test`, `viash_push`: Don't try to remove log files if they don't exist.

## INTERNAL CHANGES

* `DataObject`: 
  - Renamed `otype` to `flags`.
  - Renamed `oType` to `type`
  - Deprecated `tag` (unused feature).

* All abstract / inherited classes: Renamed `oType` to `type`.

## DEPRECATION

* `Functionality`: Deprecated `function_type` and `add_resources_to_path`. These should be 
  unused features, by now.
  
# Viash 0.5.10.1 (2022-03-16): A quick bug fix

This quick release fixes a bug that prevented the correct passthrough of the new `organization` field.

## BUG FIX

* `NextflowPlatform`: Fix passthrough of `organization` field.

# Viash 0.5.10 (2022-03-15): Rework of the Viash helper components

The `viash_install`, `viash_build`, `viash_test` and `viash_push` components have been reworked.

## MAJOR CHANGES

* `viash_install`:
  - Added `--log_prefix`: This prefix is used to determine the path of the log files for `viash_build`, `viash_test` and `viash_push`.
  - Added `--organization`: Id of the organisation to be used in the Docker image name, i.e. `<registry>/<organization>/<namespace><namespace_sep><name>`.
  - Added `--target_image_source`: Url to the Git repo in which this project resides.
  - Removed `--log`.

* `viash_build`:
  - Reduce code duplication by contructing the command with Bash Arrays.
  - Renamed `--platforms` to `--platform`.
  - Added `--organization`: Id of the organisation to be used in the Docker image name, i.e. `<registry>/<organization>/<namespace><namespace_sep><name>`.
  - Added `--target_image_source`: Url to the Git repo in which this project resides.
  - Changed default of `--log` from `log.txt` to `.viash_build_log.txt`.
  - Added `--verbose`: Print out the underlying `viash ns build` command before running it.

* `viash_test`:
  - Reduce code duplication by contructing the command with Bash Arrays.
  - Renamed `--platforms` to `--platform`.
  - Added `--organization`: Id of the organisation to be used in the Docker image name, i.e. `<registry>/<organization>/<namespace><namespace_sep><name>`.
  - Added `--target_image_source`: Url to the Git repo in which this project resides.
  - Changed default of `--log` from `log.txt` to `.viash_test_log.txt`.
  - Changed default of `--tsv` from `log.tsv` to `.viash_test_log.tsv`.
  - Added `--verbose`: Print out the underlying `viash ns test` command before running it.

* `viash_push`:
  - Reduce code duplication by contructing the command with Bash Arrays.
  - Added `--organization`: Id of the organisation to be used in the Docker image name, i.e. `<registry>/<organization>/<namespace><namespace_sep><name>`.
  - Changed default of `--log` from `log.txt` to `.viash_push_log.txt`.
  - Added `--verbose`: Print out the underlying `viash ns build` command before running it.

## MINOR CHANGES

* `NextflowPlatform`: Added the `organization` field to the nextflow platform as well.

# Viash 0.5.9 (2022-03-12): Allow interrupting Viash components

The biggest change in this release is that long running Viash components (VS Code server or R Studio server for example) can now be interrupted by pressing CTRL-C or by sending it an `INT` or `SIGINT` signal. Before this release, you had to manually stop the Docker container to get the component to terminate.

## NEW FEATURES

* `viash run`: A long running Viash component can be interrupted by pressing 
  CTRL-C or by sending it an `INT` or `SIGINT` signal.

* `DockerPlatform`: Automatically add a few labels based on metadata to Dockerfile.

* `DockerPlatform`: Added value `target_image_source` for setting the source of 
  the target image. This is used for defining labels in the dockerfile.
  Example:
  ```yaml
  target_image_source: https://github.com/foo/bar
  ```

## MINOR CHANGES

* `viash ns list`: Added `--format yaml/json` argument to be able to return the
  output as a json as well. Useful for when `jq` is installed but `yq` is not. Example:
  ```
    viash ns list -p docker -f json | jq '.[] | .info.config'
  ```

* `viash config view`: Same as above.

## DEPRECATION

* `CLI`: Deprecated `-P` flag use `-p` intead.

* `DockerPlatform`: Deprecated `version` value.

# Viash 0.5.8 (2022-02-28): Allow defining a Docker image organization, and single values can be used in place of lists

## NEW FUNCTIONALITY

* `DockerPlatform`: Allow defining a container's organisation. Example:
  ```yaml
    - type: docker
      registry: ghcr.io
      organisation: viash-io
      image: viash
      tag: "1.0"
      target_registry: ghcr.io
      target_organization: viash-io
  ```

* `DockerRequirement`: Add label instructions. Example:
  `setup: [ [ type: docker, label: [ "foo BAR" ]]]`

* `Config`: In specific places, allow parsing a value as a list of values. Fixes #97.
  This mostly applies to list values in `DockerPlatform`, but also to author roles.
  Examples:
  ```yaml
  functionality:
    name: foo
    authors:
      - name: Alice
        role: author # can be a string or a list
  platforms:
    - type: docker
      port: "80:80" # can be a string or a list
      setup:
        - type: r
          packages: incgraph # can be a string or a list
  ```
  
## BREAKING CHANGES

* `viash test`: This command doesn't automatically add the resources dir to the path.

## BUG FIXES

* `Functionality`: Fix `.functionality.add_resources_to_path` not being picked up correctly.

* `AptRequirement`: Set `DEBIAN_FRONTEND=noninteractive` by default. This can be turned off by specifying:
  ```yaml
    - type: apt
      packages: [ foo, bar ]
      interactive: true
  ```

## MINOR CHANGES

* `Main`: Slightly better error messages when parsing of viash yaml file fails.
  Before:
  ```
  $ viash test src/test/resources/testbash/config_failed_build.vsh.yaml 
  Exception in thread "main" DecodingFailure(Unexpected field: [package]; valid fields: packages, interactive, type, List(DownField(apt), DownArray, DownField(platforms)))
  ```
  
  After:
  ```
  $ viash test src/test/resources/testbash/config_failed_build.vsh.yaml 
  Error parsing 'file:/path/to/viash/src/test/resources/testbash/config_failed_build.vsh.yaml'. Details:
  Unexpected field: [package]; valid fields: packages, interactive, type: DownField(apt),DownArray,DownField(platforms)
  ```

# Viash 0.5.7 (2022-02-16): Argument examples need to be of the same type as the argument itself

Examples for arguments now need to be of the same type as the argument itself. You can't provide an `integer` for a `string`-based argument for example.  
A handy new command has been added: `viash config inject`. This can be used to inject a Viash header into a script based on the arguments of the config file.

There have been some improvements to the Docker platform as well.  
You can now add yum packages as a requirement:

  ```yaml
  platforms:
    - type: docker
      image: bash:latest
      setup:
        - type: yum
          packages: [ wget ]
  ```

You can now include ADD and COPY instructions in the config file:

  ```yaml
  platforms:
    - type: docker
      image: bash:latest
      setup:
        - type: docker
          add: [ "http://foo.bar ." ]
  ```

## BREAKING CHANGES

* `viash config`: An argument's example now needs to be of the same type as the argument itself. 
  For example, `[ type: integer, name: foo, example: 10 ]` is valid, whereas 
  `[ type: integer, name: foo, example: bar ]` is not, as 'bar' cannot be cast to an integer.

## NEW FUNCTIONALITY

* `viash config inject`: A command for inserting a Viash header into your script.

* `YumRequirement`: Added a requirement setup for installing through yum. Example:
  `setup: [ [ type: yum, packages: [ wget] ] ]`

* `DockerRequirement`: Allow using copy and add instructions. Example:
  `setup: [ [ type: docker, add: [ "http://foo.bar ." ]]]`

## BUG FIXES

* `ViashTest`: Fix verbosity passthrough.

* `--help`: Fix repeated usage flag when printing the help.

# Viash 0.5.6 (2022-02-03): Forbidden Bash flags have been renamed

* Viash can now be installed without Docker needing to be installed on your system. You do need `unzip` and `wget` to complete the installation.
* The Docker related messages are more user friendly now.

## BREAKING CHANGES

* `BashWrapper`: Forbidden flags `-v`, `--verbose`, `--verbosity` have been renamed to `---v`, `---verbose`, `---verbosity`.

## MINOR CHANGES

* Set version of helper scripts to the same version as Viash.

* `DockerPlatform`: Produce helpful warning message when Docker image can't be found remotely (#94).

* `DockerPlatform`: Produce helpful error message when Docker isn't installed or the daemon is not running (#94 bis).

## BUG FIXES

* `viash_install`:
  - Passing Viash path as a string instead of as a file to ensure the path is not converted to an absolute path
  - Switch from Docker backend to a Native backend, 'unzip' and 'wget' are required.
  - Correctly set the log file for viash_test.
  
* `DockerPlatform`: Added sleep workaround to avoid concurrency issue where a file is executed to
  build docker containers but apparently still in the process of being written.
  
* `DockerPlatform`: Fix order issue of ---verbose flag in combination with ---setup, allowing to run 
  `viash run config.vsh.yaml -- ---setup cb ---verbose` and actually get output.
  

# Viash 0.5.5 (2021-12-17): Resources dir no longer added to PATH automatically and minor changes

The resources directory is no longer added to the PATH variable by default. You can re-enable this behaviour by setting add_resources_to_path to `true` in the functionality part of the config file.  
Here's a snippet of a config file to illustrate this:

  ```yaml
  functionality:
    name: example_component
    description: Serve as a simple example.
    add_resources_to_path: true
    ...
  ```

## BREAKING CHANGES

* `Functionality`: The resources dir no longer automatically added to the PATH variable. 
  To alter this behaviour, set `.functionality.add_resources_to_path` to `true`.

## MINOR CHANGES

* Bash Script: only define variables which have values.

* CSharp Test Component: Change Docker image to `dataintuitive/dotnet-script` to have more control over the lifecycle of 
  versioned tags.

* Updated Code of Conduct from v2.0 to v2.1.

## BUG FIXES

* Viash namespace: Fix incorrect output path when the parent directory of a Viash component is not equal to the value of
  `.functionality.name`.

# Viash 0.5.4 (2021-09-20): Added cache directive to specify the typing of caching to be performed for the Nextflow platform

A cache type can now be specified in the config file for the Nextflow platform. Previously this was hardcoded to be `deep`, but the default caching method is now `default`.  
To use deep caching again, add this to your config file:

  ```yaml
  cache: deep
  ```

## BREAKING CHANGES

* `NextflowPlatform`: The default caching mechanism is now what Nextflow uses as default. In order to replicate earlier
  caching, `cache: deep` should be specified in the Viash config file.

## NEW FEATURES

* `NextflowPlatform`: Added `cache` directive to specify the typing of caching to be performed.

# Viash 0.5.3 (2021-09-02): New meta data list for scripts, VIASH_TEMP environment variable for Nextflow, fixed output formatting with separate outputs

This release provides more information to scripts with the new `meta` list. This list contains two values for now:

  - `meta["resources_dir"]`: Path to the directory containing the resources
  - `meta["functionality_name"]`: Name of the component

A new environment variable is now available for export when working with the Nextflow platform: `VIASH_TEMP`.

## Resources directory

All resources defined in the config file are copied over to a temporary location right before a Viash component is executed. This location is can now be easily accessed in your scripts, allowing you to modify and copy the files as needed.  
Here are some examples in different scripting languages on how to access the meta data, it works similarly to the `par` list:

Bash:  

  ```bash
  echo $meta_resources_dir 
  ```

Python:  

  ```python
  print(meta["resources_dir"])
  ```

R:

  ```r
  cat(meta$resources_dir)
  ```

## Functionality name

The name of the component can now be accessed in the same way as the resources directory. This allows you to print the name of the component out to a console window for example.
Here's how to access this data in different scripting languages:

Bash:

  ```bash
  echo $meta_functionality_name
  ```

Python:  

  ```python
  print(meta["functionality_name"])
  ```

R:

  ```r
  cat(meta$functionality_name)
  ```

## NEW FEATURES

* Similar to `par`, each script now also has a `meta` list. `meta` contains meta information about the component
  or the execution thereof. It currently has the following fields:
  - `meta["resources_dir"]`: Path to the directory containing the resources
  - `meta["functionality_name"]`: Name of the component

* `NextflowPlatform`: Export `VIASH_TEMP` environment variable. 

## BUG FIXES

* `NextflowPlatform`: Fix output formatting when `separate_multiple_outputs` is `false`.

# Viash 0.5.2 (2021-08-13): More settings for Docker and Nextflow platform, and a bug fixes for components with resources

This is a small release containing two small features and a bug fix.
The new `run_args` field allows you to add [docker run](https://docs.docker.com/engine/reference/commandline/run/) arguments to the [Docker platform](/reference/config/platforms/docker/#) section of a [config file](/reference/config/index.html). For example:

  ```yaml
  platforms:
    - type: docker
      image: bash:4.0
      run_args: "--expose 127.0.0.1:80:8080/tcp --env MY_ENV_VAR=foo"
  ```

There's also a new field for the [Nextflow platform](/reference/config/platforms/nextflow/#): `separate_multiple_outputs`. By default, this is set to `true` and separates the outputs generated by a Nextflow component with multiple outputs as separate events on the channel. You can now choose to disable this behaviour:

  ```yaml
  platforms:
    - type: nextflow
      publish: true
      separate_multiple_outputs: false
  ```

## MINOR CHANGES

* `DockerPlatform`: Added `run_args` field to allow setting `docker run` arguments.

* `NextflowPlatform`: Added argument `separate_multiple_outputs` to allow not separating the outputs generated by a 
  component with multiple outputs as separate events on the channel.

## BUG FIX

* `IO`: Allow overwriting directory resources upon rebuild.

# Viash 0.5.1 (2021-07-14): Viash 0.5.1 adds support for C# scripts and fixes a few bugs

## C# script support

We've added C# scripts (.csx) as a supported language using **dotnet-script**.  
To run C# scripts natively, you'll need to install .NET Core and execute the following command in a terminal:

  ```bash
  dotnet tool install -g dotnet-script
  ```

You can now run C# scripts like this:

  ```bash
  dotnet script hello_viash.csx
  ```

To use C# scripts as components, use the new `csharp_script` type in the functionality section of your config file:

  ```yaml
    resources:
    - type: csharp_script
      path: script.csx
  ```

Here's an example of a simple C# script with Viash in mind:

  ```csharp
  // VIASH START
  var par = new {
    input = "Hello World",
    name = "Mike"
  };
  // VIASH END

  System.Console.WriteLine(input + ", " + name + "!");
  ```

The language-specific guide for creating C# script components will be added in the near future.

## Bug fixes

First off, these special characters  can now be used in the description, usage, default and example fields of components:

- "
- \`
- \\
- \n
- $

Nextflow output files with the same extension won't overwrite each other any more, like it was the case for arguments like this:

  ```yaml
  functionality:
    name: bar
    arguments:
      - name: "--input"
        type: file
        example: input.txt
      - name: "--output1"
        type: file
        direction: output
        required: true
        example: output.txt
      - name: "--output2"
        type: file
        direction: output
        required: true
        example: optional.txt
  ```

In this case, the two output files would have been identical in the past.
___

## NEW FEATURES

* `CSharpScript`: Added support for C# scripts (`type: "csharp_script"`) to viash.

## MINOR CHANGES

* `NextflowPlatform`: Added `directive_cpus`, `directive_max_forks`, `directive_memory` and `directive_time` parameters.

## BUG FIXES

* `BashWrapper`: Refactor escaping descriptions, usages, defaults, and examples (#34).

* `NextflowPlatform`: Refactor escaping descriptions, usages, defaults and examples (#75).

* `NextflowPlatform`: Add argument to output path to avoid naming conflicts for components with multiple output files (#76).

* `NextflowPlatform`, `renderCLI()`: Only add flag to rendered command when boolean_true is actually true (#78).

* `DockerPlatform`: Only chown when output file exists.

## TESTING

* `viash build`: Capture stdout messages when errors are expected, so that they don't clutter the expected output.

* `viash build`: Check `--help` description output on the whole text instead of per letter or word basis.

* `TestingAllComponentsSuite`: Only testing bash natively, because other dependencies might not be available.

# Viash 0.5.0 (2021-08-16): Improvements to running Docker executables, and Nextflow platform argument changes

Here are the most important changes:

* **Improvements to Docker backend**: In the past, you needed to perform `--setup` on your Docker-based components and executables in order for the image to be built before you could run the component or executable. Now you can simply run your component or executable and Viash will do the image building automatically by default if it detects an image isn't present yet. This behaviour can be changed by using a Docker setup strategy. For example:

  ```bash
  viash build config.vsh.yaml -p docker --setup alwayscachedbuild
  ```

* **Nextflow gets some argument changes**: Arguments for the Nextflow platform now have optional `required` and `default` values, just like their native and Docker counterparts. For example:

  ```yaml
    arguments:
      - name: --name
        type: string
        description: Input name
        required: true
      - name: --repeat
        type: integer
        description: Times to repeat the name
        default: 100
  ```

  Take a look at the Functionality page for more information on arguments and their properties.  
  As long as you use long-option arguments (e.g. `--my-option`) in the config file for required arguments, the way of specifying argument values for the Nextflow platform is identical to the Docker platform. You still access non-required arguments via this syntax: `--<component_name>__<argument_name> <value>`. For example:

  ```bash
  my_component -- --my_component__input Hello!
  ```

* **Verbosity levels for viash run**: Executables now have 8 levels of verbosity

  0. emergency
  1. alert
  2. critical
  3. error
  4. warning
  5. notice
  6. info
  7. debug

  The default verbosity level is **notice**.
  You can pass the `-v` or `--verbose` option to bump up the verbosity by one level. By passing `-vv` the verbosity goes up by two levels. You can manually set the verbosity by using the `--verbosity <int_level>` option. For example, if you wanted to only show errors or worse:

  ```bash
  viash run config.vsh.yaml -- --verbosity 3
  ```

## BREAKING CHANGES

* `DockerPlatform`: A Docker setup will be performed by default. Default strategy has been changed to `ifneedbepullelsecachedbuild` (#57).
  `---setup` strategy has been removed and `---docker_setup_strategy` has been renamed to `---setup`.
  This change allows running a component for the first time. During first time setup, the Docker container will be pulled or built automatically. 

* `NativePlatform`: Deprecated the native setup field.

## MAJOR CHANGES

* `NXF`: This version changes the handling logic for arguments. An argument can be either `required` or not and can have a `default: ...` value or not. Checks are implemented to verify that required arguments are effectively provided _during_ pipeline running.

* `NXF`: If one sticks to long-option argments in the viash config, for all arguments that are _required_, the way of specifying the arguments on the CLI is identical for the Docker and Nextflow platforms. Non-required arguments can still be accessed from CLI using `--<component_name>__<argument_name> ...`.

* `NXF`: Running a module as a standalone pipeline has become easier.

* `viash run`: Implement verbosity levels (#58). viash executables now have 7 levels of verbosity: emergency, alert, critical, error, warning, notice, info, debug.
  The default verbosity level is 'notice'. Passing `-v` or `--verbose` bumps up the verbosity level by one, `-vv` by two. The verbosity level can be set manually by passing `--verbosity x`.

## MINOR CHANGES

* `Docker Platform`: Added `privileged` argument, allowing to run docker with the `--privileged` flag.

* `Docker Requirements`: Allow specifying environment variables in the Dockerfile.

* Config modding: Added a `+0=` operator to prepend items to a list.

* `viash run`: Added a `--version` flag to viash executables for viewing the version of the component.

* `Functionality`: Added checks on the functionality and argument names.

* `viash run`: Added examples to functionality and arguments. Reworked `--help` formatting to include more information and be more consistent (#56).

## BUG FIXES

* `Docker R Requirements`: Install `remotes` when using `{ type: r, packages: [ foo ] }`.

* `config`: Throw error when user made a typo in the viash config (#62). 

## TESTING

* `NXF`: Add an end-to-end test for running a nextflow pipeline using viash components.

* `Docker`: Reorganized viash docker build testbench into a main testbench with smaller auxiliary testbenches to keep them more manageable and clear what happens where.

* `viash ns`: Added a basic testbench for namespace tests.

# Viash 0.4.0.1 (2021-05-12): Three small bug fixes.

## BUG FIX

* `NXF`: Return original_params instead of updated params for now.

* `NXF`: Reinstate function_type: asis in line with the refactored module generation code

* `viash ns test`: print header when `--tsv foo.tsv --append true` but foo.tsv doesn't exist yet. Fixes #45.

# Viash 0.4.0 (2021-04-14): Config mod DSL and renames to viash ns arguments

The viash ns command's --namespace argument has been renamed to --query_namespace, introduction of custom DSL for overriding config properties at runtime.

## NEW FEATURES

* Config modding: A custom viash DSL allows overriding viash config properties at runtime. See online documentation for more information. Example:

  ```
  viash ns test \
    -p docker \
    -c '.functionality.version := "1.0.0"' \
    -c '.platforms[.type == "docker"].target_registry := "my.docker-registry.com"' \
    -c '.platforms[.type == "docker"].setup_strategy := "pull"' \
    -l
  ```

* `viash build`: The image can be pushed with `--push`. The same can be done by passing `---push` to 
  a viash executable.

* `viash ns` can query the name, namespace, or both, with the following arguments:
  - `--query_namespace` or `-n`: filter the namespace with a regex.
  - `--query_name`: filter the name with a regex.
  - `--query` or `-q`: filter the namespace/name with a regex.

* Added the `project_build`, `project_clean`, `project_push` and `project_test` components to this repository.

* Added a field `.functionality.info` of type `Map[String, String]` in order to be able to specify custom annotations to the component.

## BREAKING CHANGES

* `viash ns`: Argument `--namespace` has been renamed to `--query_namespace`.

* `viash ns`: Argument `--namespace` does not implicitly change the namespace of the functionality anymore. You can use the command DSL to reproduce this effect; for example: `-c '.functionality.namespace := "foo"'`.
  
* `Docker` & `NXF`: Attribute `version` is deprecated. Instead, the default value will be `.functionality.version`, which can be overridden by using the `tag` attribute.

* `NXF`: When running a viash component as a Nextflow module on its own, you now need to specify all input files on the command line. For instance, if `--input` and `--reference` are input file arguments, you need to start the process by running `nextflow run main.nf --input <...> --reference <...> <other arguments>`. Previously only the input file needed to be specified.
  
* `Docker` & `NXF`: Default separator between namespace and image name has been changed from `"/"` to `"_"`.

## MINOR CHANGES

* `Docker` & `NXF`: Parsing of image attributes for both `Docker` and `Nextflow` platforms are better aligned. You can define an image by specifying either of the following:
  - `{ image: 'ubuntu:latest' }` 
  - `{ image: ubuntu, tag: latest }`
  
* `Docker` & `NXF`: Allow changing the separator between a namespace and the image name.

## NEXTFLOW REFACTORING

The generation of Nextflow modules has been refactored thoroughly.
  
* `NXF`: The implicitly generated names for output files/directories have been improved leading to less clashes.

* `NXF`: Allow for multiple output files/directories from a module while keeping compatibility for single output. Please [refer to the docs](/reference/config/platforms/nextflow/#multiple-outputs).

* `NXF`: Allow for zero input files by means of passing an empty list `[]` in the triplet

* `NXF`: Remove requirement for `function_type: todir`

* `NXF`: It is now possible to not only specify `label: ...` for a nextflow platform but also `labels: [ ...]`.
  
## BUG FIXES

* Allow quotes in functionality descriptions.

* `NXF`: Providing a `default: ...` value for output file arguments is no longer necessary.

# Viash 0.3.2 (2021-02-04): Don't auto-generate viash.yaml and add beta unit testing in Nextflow

The viash build command doesn't generate a viash.yaml automatically anymore, added beta functionality for running tests in Nextflow.

## BREAKING CHANGES

* `viash build`: Do not automatically generate a viash.yaml when creating an executable. 
  Instead, you need to add the `-w|--write_meta` flag in order to let viash know that it
  should generate a viash.yaml in the resources dir.

## MAJOR CHANGES

* `NXF`: Add beta functionality for running viash tests in Nextflow.

## MINOR CHANGES

* Resources: Rework the way resources paths are converted to absolute URIs, should not have any impact on UX.

## BUG FIXES

* `NXF`: Add temporary workaround for determining the used image name when running a component.

* Docker Platform: Set default setup strategy to "alwayscachedbuild" as this used to be the default viash behaviour.

* `NXF`: Fix issue where resource dir would not get mounted depending on which inputs are provided.

* `NXF`: Accept multiple inputs when component is running as standalone.

# Viash 0.3.1 (2021-01-26): Add fields for specifying authors and the Docker registry

Add authors field to config, added registry fields to Docker platform config.

## NEW FEATURES

* Functionality: Added list of authors field. Example:

  ```yaml
  functionality:
    authors:
      - name: Bob Cando
        roles: [maintainer, author]
        email: bob@cando.com
        props: {github: bobcando, orcid: XXXAAABBB}
  ```

* `Docker`: Allow specifying the registry with `target_registry`. Example:

  ```yaml
  - type: docker
    image: bash:4.0
    target_registry: foo.io
    target_image: bar
    target_tag: 0.1
  ```

* `Docker`: `version` is now a synonym for `target_tag`.
  If both `version` and `target_tag` are not defined, `functionality.version` will
  be used instead.
  
* `Docker`: Can change the Docker Setup Strategy by specifying
  - in the yaml: `setup_strategy: xxx`
  - on command-line: `---docker_setup_strategy xxx` or `---dss xxx`
  
  Supported values for the setup strategy are:
  - alwaysbuild / build: build the image from the dockerfile (DEFAULT)
  - alwayscachedbuild / cachedbuild: build the image from the dockerfile, with caching
  - alwayspull / pull: pull the image from a registry
  - alwayspullelsebuild / pullelsebuild: try to pull the image from a registry, else build it
  - alwayspullelsecachedbuild / pullelsecachedbuild: try to pull the image from a registry, else build it with caching
  - ifneedbebuild: if the image does not exist locally, build the image
  - ifneedbecachedbuild: if the image does not exist locally, build the image with caching
  - ifneedbepull: if the image does not exist locally, pull the image
  - ifneedbepullelsebuild: if the image does not exist locally, pull the image else build it
  - ifneedbepullelsecachedbuild: if the image does not exist locally, pull the image else build it with caching
  - donothing / meh: do not build or pull anything
  
## MAJOR CHANGES

* License: viash is now licensed under GPL-3.

## MINOR CHANGES

* CLI: Allow parameters before and after specifying a viash config yaml. For example, 
  both following commands now work. Up until now, only the latter would work.
  - `viash run config.vsh.yaml -p docker`
  - `viash run -p docker config.vsh.yaml`

* Functionality: Arguments field can now be omitted.

* Scripts: Wrapped scripts now contain a minimal header at the top.

## BUG FIXES

* `NXF viash build`: Do not assume each config yaml has at least one test.

* Scripts: Fix Docker `chown` failing when multiple outputs are defined (#21).

* JavaScriptRequirements: Fix type getting set to "python" when unparsing.

* `viash run . ---debug`: Debug session should now work again

* Native `---setup`: Fix missing newlines when running native ---setup commands.

* Main: Fix crashing when no arguments are supplied.

* Namespace: Show error message when the config file can't be parsed.

* Executable resource: Fix Docker automount handling for Executable resources.

## TESTING

* YAML: Test invertibility of parsing/unparsing config objects.

# Viash 0.3.0 (2020-11-24): Combine functionality and platform into one config, remove temporary files

`config.vsh.yaml` is the new standard format, temporary files are removed when using run and test commands.

## BREAKING CHANGES

* File format `functionality.yaml` is no longer supported. Use `config.vsh.yaml` or `script.vsh.R/py/...` instead.

* `viash run` and `viash test`: By default, temporary files are removed when the execution succeeded, otherwise they are kept. 
  This behaviour can be overridden by specifying `--keep true` to always keep the temporary files, and `--keep false` to always remove them.

* `NXF`: `function_type: todir` now returns the output directory on the `Channel` rather than its contents.

## NEW FEATURES

* Added `viash ns test`: Run all tests in a particular namespace. For each test, the exit code and duration is reported. Results can be written to a tsv file.
* Added support for JavaScript scripts.
* Added support for Scala scripts.
* `NXF`: publishing has a few more options:
  - `publish`: Publish or yes (default is false)
  - `per_id`: Publish results in directories containing the unique (sample) ID (default is true)
  - `path`: A prefix path for the results to be published (default is empty)
* Functionality resources and tests: Allow copying whole directories instead of only single files. Also allow to rename the destination folder by specifying a value for 'dest'.
* Platform R / Python dependencies: Allow running a simple command.

## MAJOR CHANGES

* The `-P <platform>` parameter will be deprecated. For now, all `-P` values are simply passed to `-p`.
* `viash ns build` and `viash ns test`: Now use all available platforms if `-p` is not specified.
* By default, python packages will not be installed as user. Use `user: true` to modify this behaviour.

## MINOR CHANGES

* Name of autogenerated Docker image is now `ns/tool`.
* Internal changes to make it easier to extend viash with more scripting languages.
* `NXF`: Default image is now `ns/tool` for consistency.
* `NXF`: Repurpose `asis` function type for having simple publishing steps (see docs).
* `NXF`: Add component name to main `process` name
* R dependencies: by default, do not reinstall Bioconductor packages. Set `bioc_force_install: true` to revert this behaviour.

## BUG FIXES

* `viash build`: Do not display error messages when pwd is not a git repository.

## TESTING

* `viash test`: Add tests for `viash test` functionality.

# Viash 0.2.2 (2020-09-22): Generation of placeholder code now possible without VIASH START and VIASH END

Allow generating placeholder without VIASH START/VIASH END blocks.

A script does not need to contain a `VIASH START`/`VIASH END` block in order to function.

Previously, each script had to contain a codeblock as follows:

  ```r
  ## VIASH START
  par <- list(
    input = "foo",
    output = "bar
  )
  ## VIASH END
  ```

## MINOR CHANGES

* Allow generating placeholder without VIASH START/VIASH END blocks.

## BUG FIXES

* `viash ns build`: Some platforms would sometimes not be detected.
* `viash run`: Avoid error when no arguments need to be chowned.

# Viash 0.2.1 (2020-09-11): Docker chown by default

## Docker chown by default

Running a script using a Docker platform will now chown output files by default, as well as any temporary files. You can turn off this feature by specifying `chown: false` in the yaml of a Docker platform.

## [NXF] Data references

Data references in Map form can now have values being lists. In other words, we can have multiple options which have one or more values.

## viash ns build -P docker --parallel --setup

`viash ns build` has been greatly improved! You can automatically build the docker container by adding `--setup` to the command, as well as make the whole thing run in parallel using the `--parallel` or `-l` flag.

To build a docker container, you can run either of the following:

  ```bash
  viash run -f path/to/config.yaml -P docker -- ---setup
  viash build -f path/to/functionality.yaml -P docker -o target/docker/path/to --setup
  ```

Note that the first will only build the docker container, whereas the second will build the executable and then build the docker container.

To build a lot of them all at once, run:

  ```bash
  viash ns build -P docker --parallel --setup
  ```

## Custom order of platform requirements

You can now choose the order in which platform requirements are installed!

Before:

  ```yaml
  type: docker
  image: rocker/tidyverse
  target_image: "viash_test/r"
  r:
    cran:
    - optparse
    github:
    - dynverse/dynutils@devel
    bioc:
    - limma
  apt:
    packages:
    - libhdf5-serial-dev
  docker:
    build_arg:
    - GITHUB_PAT="$GITHUB_PAT"
    run:
    - git clone --depth 1 https://github.com/data-intuitive/viash_docs.git && rm -r viash_docs/.git
  ↑ in which order will these three components be run? Who knows!
  ```

Now:

  ```yaml
  type: docker
  image: rocker/tidyverse
  target_image: "viash_test/r"
  setup:
  - type: docker
    build_arg:
    - GITHUB_PAT="$GITHUB_PAT"
  - type: apt
    packages:
    - libhdf5-serial-dev
  - type: r
    cran:
    - optparse
    - dynutils
    github:
    - rcannood/princurve@devel
    bioc:
    - limma
  - type: docker
    run:
    - git clone --depth 1 https://github.com/data-intuitive/viash_docs.git && rm -r viash_docs/.git
  ```

This will ensure that the setup instructions are installed in the given order.

## NEW FEATURES

* `NXF`: Data references in Map form can now have values being lists. In other words, we can have multiple options which have one or more values.
* `viash ns build`: Added --parallel and --setup flag.
* `viash build`: Added --setup flag.
* Allow changing the order of setup commands using the `setup:` variable.
* (HIDDEN) Do not escape `${VIASH_...}` elements in default values and descriptions!

## MINOR CHANGES

* Remove `---chown` flag, move to `platform.docker.chown`; is set to true by default.
* Perform chown during both run and test using a Docker platform.

## BUG FIXES

* Issue trying to parse positional arguments even when none is provided.

# Viash 0.2.0 (2020-09-01): Autoresolve docker paths

## Changes to functionality metadata

- Added version attribute

### Autoresolve docker paths

Arguments of type: file are processed to automatically create a mount in docker. More specifically, when you pass an argument value: `--input /path/to/file`, this will be processed such that the following parameters are passed to docker:

  ```bash
  docker run -v /path/to:/viash_automount/path/to ... --input /viash_automount/path/to/file
  ```

If, for some reason, you need to manually specify a mount, you can do this with `---mount /path/to/mount:/mymount`.

### Argument multiplicity

For all parameter types (except for `boolean_true` and `boolean_false`), you can specify `multiple: true` in order to turn this argument into an array-based argument. What this does is allow you to pass multiple values for this argument, e.g. `--input file1 --input file2 --input file3:file4:file5`.

The default separator is `:` but this can be overridden by changing the separator by setting it to `multiple_sep: ";"` (for example).

### New format

Viash now supports placing the functionality.yaml, platform*.yaml(s) and script into a single file. For example, this could be a merged script.R:

  ```r
  #' functionality:
  #'   name: r-estimate
  #'   arguments: ...
  #' platforms:
  #' - type: native
  #' - type: docker
  #'   image: rocker/tidyverse
  library(tidyverse)
  cat("Hello world!\n")
  ```

Instead of running:

  ```bash
  viash run -f functionality.yaml -p platform_docker.yaml -- arg1
  ```

With this format, you can now run:

  ```bash
  viash run script.R                     # run script.R with the first platform
  viash run -P docker script.R           # run script.R with the platform called 'docker' with the large P argument
  # use small p to override the platform with a custom yaml:
  viash run -p common_resources/platform_docker.yaml script.R
  # note that any arguments for the run command (e.g. -p or -P) should come before the script.R, as script.R is considered a trailing argument.
  ```

## NEW FEATURES

* Allow (optional) version attributes in `functionality.yaml` and `platform.yaml`.
* Allow testing a component with the `viash test` functionality. Tests are executed in a temporary directory on the specified platform. The temporary directory contains all the resource and test files. 
* `viash --version`: Add flag for printing the version of viash.
* Allow fetching resources from URL (http:// and https://)
* Allow retrieving functionality and platform YAMLs from URL.
* For docker containers, autoresolve path names of files. Use `---v path:path` or `---volume path:path` to manually mount a specific folder.
* Implement parameter multiplicity. 
  Set `multiple: true` to denote an argument to have higher multiplicity. 
  Run `./cmd --foo one --foo two --foo three:four` in order for multiple values to be added to the same parameter list.
* Added a new format for defining functionality in which the user passes the script in which the functionality and platforms are listed as yaml headers.
* A `---chown` flag has been added to Docker executables to automatically change the ownership of output files to the current user.
* `viash ns build`: A command for building a whole namespace.
* `NXF`: Join operations are now fully supported by means of `multiple`.
* `NXF`: Modules that perform joins can take either arrays (multiple input files or the same type to be joined) or hashes (multiple input files passed using different options on the CLI). Please refer to the docs for more info.

## MAJOR CHANGES

* Remove passthrough parameters.
* Since CLI generation is now performed in the outer script, `viash pimp` has been deprecated.
* Write out meta.yaml containing viash run information as well as the original `functionality.yaml` and `platform.yaml` content.
* Renamed `viash export` to `viash build`.

## MINOR CHANGES

* `viash run` and `viash test`: Allow changing the temporary directory by defining `VIASH_TEMP` as a environment variable. Temporary directories are cleaned up after successful executions.
* `viash run` and `viash test`: Exit(1) when execution or test fails.
* `viash build`: Add -m flag for outputting metadata after build.
* `viash run`: Required parameters can have a default value now. Produce error when a required parameter is not passed, even when a default is provided.
* `NXF`: _Modules_ are now stored under `target/nextflow` by default

## BUG FIXES

* `NXF`: Correctly escape path variable when running NXF command.
* `NXF`: Surround parameters with quotes when running NXF command.

## INTERNAL CHANGES

* Move CLI from inner script to outer script.
* Renamed Target to Platform
* Renamed Environment to Requirements

# Viash 0.1.0 (2020-05-14): Changes to functionality and the native/docker platforms

## Changes to functionality.yaml

* ftype has been renamed to function_type. The value for this field is also being checked.
* platform has been removed.
* Instead, the first resource listed is expected to have `type: r_script`, `type: bash_script`, `type: python_script`, or `type: executable`. The other resources are expected to have `type: file` by default, and are left untouched by Viash.
* in the arguments, field `flagValue` has been removed. Instead, use `type: boolean_true` and `type: boolean_false` to achieve the same effect.

## Changes to platform_(docker/native).yaml

* The `r: packages:` field has been renamed to `r: cran:`.

## MAJOR CHANGES

* Refactoring of the Functionality class as discussed in VIP1 (#1). This has resulted in a lot of internal changes, but the changes with regard to the yaml definitions are relatively minor. See the section below for more info.

## MINOR CHANGES

* Updated the functionality.yamls under `atoms/` and `src/test/` to reflect these aforementioned changes.
* Allow for bioconductor and other repositories in the R environment.
* Add support for pip versioning syntax.

## BUG FIXES

* Do not quote passthrough flags.
* Allow for spaces inside of Docker volume paths.

## DOCUMENTATION

* Updated the README.md.
* Provide some small examples at `doc/examples`.

# Viash 0.0.1 (2020-05-05): Initial release

* Initial proof of concept.<|MERGE_RESOLUTION|>--- conflicted
+++ resolved
@@ -4,13 +4,11 @@
 
 ## NEW FUNCTIONALITY
 
-<<<<<<< HEAD
 * `ExecutableRunner`: Add a `---docker_image_id` flag to view the Docker image ID of a built executable (PR #741).
-=======
+
 * `viash ns query`: Add a query filter that allows selecting a single component by its path in a namespace environment (PR #744).
 
 * `config schema`: Add `label` & `summary` fields for Config, PackageConfig, argument groups, and all argument types (PR #743).
->>>>>>> a1c1aac8
 
 ## BUG FIXES
 
