--- conflicted
+++ resolved
@@ -1,32 +1,36 @@
-# Viash 0.8.0-RC1 (2023-10-02): Nextflow workflows and dependencies
-
-Nextflow workflows definitions are picked up by Viash and assembled into a functional Nextflow workflow, reducing the amount of boilerplate code needed to be written by the user.
-We added new 'dependencies' functionality to allow for more advanced functionality to be offloaded and re-used in components and workflows.
+# Viash 0.x.x (yyyy-MM-dd): TODO Add title
+
+TODO add summary
 
 ## BREAKING CHANGES
 
-* `NextflowPlatform`: Changed the default value of `auto.simplifyOutput` from `true` to `false` (#522, PR #518). With `simplifyOutput` set to `true`, the resulting Map could be simplified into a `File` or a `List[File]` depending on the number of outputs. To replicate the previous behaviour, add the following config mod to `_viash.yaml`:
-
-  ```yaml
-  config_mods: |
-    .platforms[.type == 'nextflow'].auto.simplifyOutput := true
-  ```
-
-* `VDSL3Helper.nf`: Removed from the Viash jar file (PR #518). Its functions have been moved to `WorkflowHelper.nf`.
-
-* `DataflowHelper.nf`: Added deprecation warning to functions from this file (PR #518).
-
-* `preprocessInputs()` in `WorkflowHelper.nf`: Added deprecation warning to `preprocessInputs()` because this function causes a synchronisation event (PR #518).
-
-<<<<<<< HEAD
 * `runners` and `engines`: The usage of `platforms` is deprecated and instead these are split into `runners` and `engines` (PR #510). 
   The `platforms` field is still supported but will be removed in a future release.
   In brief, the `native platform` became a `native engine` and `docker platform` became a `docker engine`.
   Additionally, the `native platform` and `docker platform` became a `executable runner`, `nextflow platform` became a `nextflow runner`.
   The fields of `docker platform` is split between `docker engine` and `docker runner`: `port`, `workdir`, `setup_strategy`, and `run_args` are captured by the `runner` as they define how the component is run. The other fields are captured by the `engine` as they define the environment in which the component is run. One exception is `chown` which is rarely set to false and is now always enabled.
-=======
+
+# Viash 0.8.0-RC1 (2023-10-02): Nextflow workflows and dependencies
+
+Nextflow workflows definitions are picked up by Viash and assembled into a functional Nextflow workflow, reducing the amount of boilerplate code needed to be written by the user.
+We added new 'dependencies' functionality to allow for more advanced functionality to be offloaded and re-used in components and workflows.
+
+## BREAKING CHANGES
+
+* `NextflowPlatform`: Changed the default value of `auto.simplifyOutput` from `true` to `false` (#522, PR #518). With `simplifyOutput` set to `true`, the resulting Map could be simplified into a `File` or a `List[File]` depending on the number of outputs. To replicate the previous behaviour, add the following config mod to `_viash.yaml`:
+
+  ```yaml
+  config_mods: |
+    .platforms[.type == 'nextflow'].auto.simplifyOutput := true
+  ```
+
+* `VDSL3Helper.nf`: Removed from the Viash jar file (PR #518). Its functions have been moved to `WorkflowHelper.nf`.
+
+* `DataflowHelper.nf`: Added deprecation warning to functions from this file (PR #518).
+
+* `preprocessInputs()` in `WorkflowHelper.nf`: Added deprecation warning to `preprocessInputs()` because this function causes a synchronisation event (PR #518).
+
 * `author.props`: Removed deprecated `props` field (PR #536). Deprecated since 0.7.4.
->>>>>>> e9d71c6a
 
 ## NEW FUNCTIONALITY
 
