--- conflicted
+++ resolved
@@ -4,11 +4,9 @@
 
 ## NEW FUNCTIONALITY
 
-<<<<<<< HEAD
 * `viash ns query`: Add a query filter that allows selecting a single component by its path in a namespace environment (PR #744).
-=======
+
 * `config schema`: Add `label` & `summary` fields for Config, PackageConfig, argument groups, and all argument types (PR #743).
->>>>>>> a5f3a515
 
 ## BUG FIXES
 
