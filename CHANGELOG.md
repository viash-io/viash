# Viash 0.x.x (yyyy-MM-dd): TODO Add title

TODO add summary

## BUG FIXES

* `NextflowPlatform`: properly resolve paths when a nextflow workflow has another nextflow
  workflow as dependency and the worktree contains a directory that is a symlink (PR #614).

<<<<<<< HEAD
* `Dependency`: When an alias is defined, pass the alias as a key to the `.run()` function.
=======
* `Main`: Fixes a bug added by #294 which causes Viash to print a stacktrace instead of a helpful error message when `viash` is run without any arguments (#617, PR #618).
  Thanks @mberacochea for pointing out this oversight!
>>>>>>> dd476917

# Viash 0.8.2 (2023-12-14): Minor changes and bug fixes

This release fixes a few bugs regarding dependencies and how the Nextflow platform handles Paths.

## MINOR CHANGES

* `NextflowTestHelper`: Do not hardcode a version of Nextflow in the testbench, 
  but use the version of Nextflow that is installed on the system (PR #593).

* GitHub Actions: Test different versions of Nextflow (22.04.5, latest, and latest-edge) (PR #593).
  Testing the latest Edge version of Nextflow will allow us to catch notice changes in Nextflow earlier.

* Updates to the documentation and templates in the Git repo (#598, PR #600):

  - Add contributing guidelines.

  - Add issue templates.

  - Reworked the pull request template.

## BUG FIXES

* `config`: Fix the main level of a component config not enforcing strict mode and instead allowing any field to be specified (PR #585).

* `dependencies`: Allow the user to define a local dependency with specifying `repository: local` as sugar syntax (PR #609). A local repository is the default value so it's not required to be filled in, but allowing it with a sensible sugar syntax makes sense.

* `Repositories`: Fix a structural issue where a repository defined directly in a `dependency` would require the `name` field to be set (PR #607). Repository variants are created with and without the `name` field. Repositories under `.functionality.dependencies[]` use repositories without the `name` field, while repositories under `.functionality.repositories[]` use repositories with the `name` field.

* `NextflowPlatform`: Do not resolve remote paths relative to the --param_list file (PR #592).

* `NextflowPlatform`: Allow finding `.build.yaml` file when worktree contains a directory that is a symlink (PR #611). 

# Viash 0.8.1 (2023-11-20): Minor bug fix to Nextflow workflows

This release fixes a bug in the Nextflow platform where calling a workflow with the `.run()` function without specifying the `fromState` argument would result in an error when the input channel contained tuples with more than two elements.

## BUG FIXES

 `NextflowPlatform`: Fix error when using `.run()` without using `fromState` and the input channel holds tuples with more than two elements (PR #587).

# Viash 0.8.0 (2023-10-23): Nextflow workflows and dependencies

Nextflow workflows definitions are picked up by Viash and assembled into a functional Nextflow workflow, reducing the amount of boilerplate code needed to be written by the user.
It also adds a new `runIf` argument to the `NextflowPlatform` which allows for conditional execution of modules.
We added new 'dependencies' functionality to allow for more advanced functionality to be offloaded and re-used in components and workflows.

## BREAKING CHANGES

* `NextflowPlatform`: Changed the default value of `auto.simplifyOutput` from `true` to `false` (#522, PR #518). With `simplifyOutput` set to `true`, the resulting Map could be simplified into a `File` or a `List[File]` depending on the number of outputs. To replicate the previous behaviour, add the following config mod to `_viash.yaml`:

  ```yaml
  config_mods: |
    .platforms[.type == 'nextflow'].auto.simplifyOutput := true
  ```

* `VDSL3Helper.nf`: Removed from the Viash jar file (PR #518). Its functions have been moved to `WorkflowHelper.nf`.

* `DataflowHelper.nf`: Added deprecation warning to functions from this file (PR #518).

* `preprocessInputs()` in `WorkflowHelper.nf`: Added deprecation warning to `preprocessInputs()` because this function causes a synchronisation event (PR #518).

* `author.props`: Removed deprecated `props` field (PR #536). Deprecated since 0.7.4.

## NEW FUNCTIONALITY

* `dependencies`: Add `dependencies` and `repositories` to `functionality` (PR #509). 
  The new functionality allows specifying dependencies and where to retrieve (repositories) them in a component, and subsequentially allows advanced functionality to be offloaded and re-used in scripts and projects. This is alike e.g. `npm`, `pip` and many others. A big difference is that we aim to provide the needed boilerplate code to ease the usage of the dependencies in scripts, workflows and pipelines.
  Note that the dependency is required to be a built Viash component or project and not a random file or code project found externally. This is needed to provide the necessary background information to correctly link dependencies into a component.

* `NextflowScript` & `NextflowPlatform`: Merged code for merging the `main.nf` files for VDSL3 components and wrapped Nextflow workflows (PR #518).
  By aligning the codebase for these two, wrapped Nextflow workflows are more similar to VDSL3 components. For example, you can override the behaviour of a
  wrapped Nextflow workflow using the `.run()` method. Status of a workflows `.run()` arguments:

  - Works as intended: `auto.simplifyInput`, `auto.simplifyOutput`, `fromState`, `toState`, `map`, `mapData`, `mapPassthrough`, `filter`, `auto.publish = "state"`
  - Does not work (yet): `auto.transcript`, `auto.publish = true`, `directives`, `debug`.

  In a next PR, each of the dependencies will have their values overridden by the arguments of the `.run`.

* `NextflowPlatform`: The data passed to the input of a component and produced as output by the component are now validated against the arguments defined in the Viash config (PR #518).

* `NextflowPlatform`: Use `stageAs` to allow duplicate filenames to be used automatigically (PR #518).

* `NextflowPlatform`: When wrapping Nextflow workflows, throw an error if the IDs of the output channel doesn't match the IDs of the input channel (PR #518).
  If they don't, the workflow should store the original ID of the input tuple in the in the `_meta.join_id` field inside the state as follows:
  Example input event: `["id", [input: file(...)]]`,
  Example output event: `["newid", [output: file(...), _meta: [join_id: "id"]]]`

* `NextflowPlatform`: Added new `.run()` argument `runIf` - a function that determines whether the module should be run or not (PR #553).
  If the `runIf` closure evaluates to `true`, then the module will be run. Otherwise it will be passed through without running.

## MAJOR CHANGES

* `WorkflowHelper.nf`: The workflow helper was split into different helper files for each of the helper functions (PR #518).
  For now, these helper files are pasted together to recreate the `WorkflowHelper.nf`.
  In Viash development environments, don't forget to run `./configure` to start using the updated Makefile.

* `NextflowPlatform`: Set default tag to `"$id"` (#521, PR #518).

* `NextflowPlatform`: Refactoring of helper functions (PR #557).
  - Cleaned up `processConfig()`: Removed support for `functionality.inputs` and `functionality.outputs`
  - Cleaned up `processConfig()`: Removed support for `.functionality.argument_groups[].argument` containing a list of argument ids as opposed to the arguments themselves.
  - Rewrote `--param_list` parser.
  - Removed unused function `applyConfig()` and `applyConfigToOneParamSet()`.
  - Refactored `channelFromParams()` to make use of new helper functions.
  - Removed deprecated `paramsToChannel()`, `paramsToList()`, `viashChannel()`.
  - Deprecated `preprocessInputs()` -- use the wrapped Viash Nextflow functionality instead.
  - Refactored `preprocessInputs()` to make use of new helper functions.
  - Deprecated run arguments `map`, `mapData`, `mapPassthrough`, `renameKeys`.

## MINOR CHANGES

* `NextflowPlatform`: Throw error when unexpected keys are passed to the `.run()` method (#512, PR #518).

* `NextflowPlatform`: Use `moduleDir` instead of `projectDir` to determine the resource directory.

* `NextflowPlatform`: Rename internal VDSL3 variables to be more consistent with regular Viash component variables and avoid naming clashes (PR #553).

## DOCUMENTATION

* Minor fixes to VDSL3 reference documentation (PR #508).

## BUG FIXES

* `WorkflowHelper.nf`: Only set default values of output files which are **not already set**, and if the output file argument is **not required** (PR #514).

* `NextflowPlatform`: When using `fromState` and `toState`, do not throw an error when the state or output is missing an optional argument (PR #515).

* `export cli_autocomplete`: Fix output script format and hide `--loglevel` and `--colorize` (PR #544). Masked arguments are usable but might not be very useful to always display in help messages.

# Viash 0.7.5 (2023-08-11): Minor breaking changes and new features

This release contains minor breaking change due to deprecated or outdated functionality being removed.

New functionality includes:

  - Export a JSON schema for the Viash config with `viash export json_schema`

  - Export a Bash or Zsh autocomplete script with `viash export cli_autocomplete`

  - Nextflow VDSL3 modules now have a `fromState` and `toState` argument to allow for better control of the data that gets passed to the module and how the state is managed in a Nextflow workflow.

## BREAKING CHANGES

* `viash export cli_schema`: Added `--format yaml/json` argument, default format is now a YAML (PR #448).

* `viash export config_schema`: Added `--format yaml/json` argument, default format is now a YAML (PR #448).

* `NextflowLegacyPlatform`: Removed deprecated code (PR #469).

* `viash_*`: Remove legacy viash_build, viash_test and viash_push components (PR #470).

* `ComputationalRequirements`, `Functionality`, `DockerPlatform`, `DockerRequirements`: Remove documentation of removed fields (PR #477).

## NEW FUNCTIONALITY

* `viash export json_schema`: Export a json schema derived from the class reflections and annotations already used by the `config_schema` (PR #446).

* `viash export config_schema`: Output `default` values of member fields (PR #446).

* `CI`: Test support for different Java versions on GitHub Actions (PR #456). Focussing on LTS releases starting from 11, so this is 11 and 17. Also test latest Java version, currently 20.

* `viash test` and `viash ns test`: add `--setup` argument to determine the docker build strategy before a component is tested (PR #451).

* `viash export cli_autocomplete`: Export a Bash or Zsh autocomplete script (PR #465 & #482).

* `help message`: Print the relevant help message of (sub-)command when `--help` is given as an argument instead of only printing the help message when it is the leading argument and otherwise silently disregarding it (initially added in PR #472, replaced by PR #496). This is a new feature implemented in Scallop 5.0.0.

* `Logging`: Add a Logger helper class (PR #485 & #490). Allows manually enabling or disabling colorizing TTY output by using `--colorize`. Add provisions for adding debugging or trace code which is not outputted by default. Changing logging level can be changed with `--loglevel`. These CLI arguments are currently hidden.

* `NextflowPlatform`: Nextflow VDSL3 modules now have a `fromState` and `toState` argument to allow for better control of the data that gets passed to the module and how the state is managed in a Nextflow workflow (#479, PR #501).

## MINOR CHANGES

* `PythonScript`: Pass `-B` to Python to avoid creating `*.pyc` and `*.pyo` files on importing helper functions (PR #442).

* `viash config`: Special double values now support `+.inf`, `-.inf` or `.nan` values (PR #446 and PR #450). The stringified versions `"+.inf"`, `"-.inf"` or `".nan"` are supported as well. This is in line with the yaml spec.

* `system environment variables`: Add wrapper around `sys.env` and provide access to specific variables (PR #457). Has advantages for documentation output and testbenches.

* `testbench`: Added some minor testbenches to tackle missing coverage (PR #459, #486, #488, #489, #492 & #494).

* `viash export config_schema`: Simplify file structure (PR #464).

* `helpers.Format`: Add a helper for the Format helper object (PR #466).

* `testbench`: Use config deriver to create config variants for testing (PR #498). This reduces the amount of config files that need to be maintained.

## BUG FIXES

* `viash config`: Validate Viash config Yaml files better and try to give a more informative error message back to the user instead of a stack trace (PR #443).

* `viash ns build`: Fix the error summary when a setup or push failure occurs. These conditions were not displayed and could cause confusion (PR #447).

* `testbench`: Fix the viash version switch test bench not working for newer Java versions (PR #452).

* `malformed input exception`: Capture MalformedInputExceptions when thrown by reading files with invalid Ascii characters when unsupported by Java (PR #458).

* `viash project file parsing`: Give a more informative message when the viash project file fails to parse correctly (PR #475).

* `DockerPlatform`: Fix issue when mounting an input or output folder containing spaces (PR #484).

* `Config mod`: Fix a config mod where the filter should execute multiple deletes (PR #503).

## DOCUMENTATION

* `NextflowPlatform`: Add documentation for the usage and arguments of a VDSL3 module (PR #501).

## INTERNAL CHANGES

* `NextflowVDSL3Platform`: Renamed to `NextflowPlatform` (PR #469).

* Rename mentions of `NextFlow` to `Nextflow` (PR #476).

* `Reference static pages`: Move `.qmd` files from the website to a local folder here; `docs/reference` (PR #504). This way we can track behaviour changes that need to be documented locally.

# Viash 0.7.4 (2023-05-31): Minor bug fixes and minor improvements to VDSL3

Some small fixes and consistency improvements.
A few Quality of Life improvements were made e.g. to override the Docker `entrypoint` when working with Nextflow and providing default labels when building a Nextflow workflow.

## NEW FUNCTIONALITY

* Add default labels in Nextflow config files that set default values for cpu and memory settings (PR #412). Values are more or less logarithmically spaced (1, 2, 5, 10, ...).

* `Author`: Added `info` field to authors. Deprecated `props` field (PR #423).

* `viash config view` and `viash ns list`: Set the `.info.output` path when a platform argument is provided.

* `viash ns exec`: Added two more fields:

  - `{output}`: path to the destination directory when building the component
  - `{abs-output}`: absolute path to the destination directory when building the component

* `DockerPlatform`: Add `entrypoint` and `cmd` parameters to the docker platform config that allows overriding the default docker container settings (PR #432).

## MINOR CHANGES

* `Nextflow VDSL3`:
  - Add profiles to the Nextflow Config file when the main script is a `NextflowScript` (#408).
  - Add a `script` parameter in Nextflow Config file to add a single string or list of strings to the `nextflow.config` (PR #430).

* `Scripts`: Remove the `entrypoint` parameter for all script types except `NextflowScript` (#409). All these scripts had to check individually whether the parameter was unset, now it can be done in the `Script` apply method.

* `schema export`:
  - Restructure Nextflow-Directives, -Auto and -Config into a `nextflowParameters` group (PR #412). Previously only NextflowDirectives was exposed.
  - Restructure the format to group authors & computational requirements together with functionality (PR #426).
  - Restructure the Viash Config and Project Config pages under a `config` category (PR #426).
  - Add references in Functionality and Nextflow VDSL3 to the new documentation pages (PR #426).
  - Add description and/or examples for platforms and requirements (PR #428).

## BUG FIXES

* `viash config inject`: Fix an empty line being added at the script start for each time `viash config inject` was run (#377).

* `WorkflowHelper`: Fixed an issue where passing a remote file URI (for example `http://` or `s3://`) as `param_list` caused `No such file` errors.

* `BashWrapper`: Fix escaping of the included script where a line starting with a pipe character with optional leading spaces is stripped of the leading spaces and pipe character.
  This was quite unlikely to happen except when `viash config inject` was called on a Nextflow Script, which lead to no real config code being injected however workflows were getting corrupted. (#421)

* `Deprecation testbench`: Add missing classes to be checked (PR #426).

# Viash 0.7.3 (2023-04-19): Minor bug fixes in documentation and config view

Fix minor issues in the documentation and with the way parent paths of resources are printed a config view.

## BUG FIXES

* `DockerPlatform`: Fixed example in documentation for the `namespace_separator` parameter (PR #396).

* `viash config view`: Resource parent paths should be directories and not file (PR #398).


# Viash 0.7.2 (2023-04-17): Project-relative paths and improved metadata handling

This update adds functionality to resolve paths starting with a slash as relative to the project directory, improves handling of info metadata in the config, and fixes to the operator precedence of config mods.

## NEW FUNCTIONALITY

* Resolve resource and merge paths starting with a slash (`/`) as relative to the project directory (PR #380). To define absolute paths (which is not recommended anyway), prefix the path with the `file://` protocol. Examples:

  - `/foo` is a file or directory called `foo` in the current project directory.
  - `file:/foo` is a file or directory called `foo` in the system root.

## MINOR CHANGES

* `viash config view`: Do not modify (e.g. strip empty fields) of the `.functionality.info` and `.functionality.arguments[].info` fields (#386).

## BUG FIXES

* `ConfigMods`: Fix operator precedence issues with conditions in the config mod parsers (PR #390).

## INTERNAL CHANGES

* Clean up unused code (PR #380).

* Move circe encoders/decoders for File and Path from `io.viash.functionality.arguments` to `io.viash.helpers.circe` (PR #380).

* Store the project root directory (that is, the directory of the `_viash.yaml`) in a ViashProject object (PR #380).

* Tests: Reworked language tests to be grouped in their own subfolder and split off the bash language test from the general `testbash` folder (PR #381).

* Tests: Add additional language tests for `viash config inject` (PR #381).

* Tests: Added test for `io.viash.helpers.IO` (PR #380).


# Viash 0.7.1 (2023-03-08): Minor improvements to VDSL3 and schema functionality.

This is a minor release which improves caching in VDSL3 components and changes the formats of the schema files for the Viash config and CLI.

## MINOR CHANGES

* `DataflowHelper`: Add assertions and `def`s.

## BUG FIXES

* `VDSL3`: Only the first two elements from an event in a channel are now passed to a process. This avoids calculating cache entries based on arguments that are not used by the process, causing false-negative cache misses.

* `config_schema`:
  - Correct some incorrect markdown tags.
  - Add project config.
  - Correct documentation/markdown tags to the correct order.
  - Add summary description and example for 'resource' and 'argument', to be used on the reference website.
  - Add documentation for the Nextflow directives.

* `cli_schema`: Correct documentation/markdown tags to the correct order.

# Viash 0.7.0 (2023-02-28): Major code cleanup and minor improvements to VDSL3

* Default namespace separator has been changed from `_` to `/`. This means 
  Docker images will be named `<Registry>/<Organization>/<Namespace>/<Name>`
  by default. For example, `ghcr.io/openpipelines-bio/mapping/cellranger_count`
  instead of `ghcr.io/openpipelines-bio/mapping_cellranger_count`.

* Removed deprecated code of unused functionality to simplify code.
  - Shorthand notation for specitying input/output arguments
  - Shorthand notation for specifying Docker requirements
  - Legacy Nextflow platform

* Improvements in VDSL3 and the Nextflow Workflow Helper to make behaviour
  more predictable and fixing some bugs in the meantime. Run the following
  to get access to the updated helpers:

  ```bash
  WF_DIR="src/wf_utils"
  [[ -d $WF_DIR ]] || mkdir -p $WF_DIR
  viash export resource platforms/nextflow/ProfilesHelper.config > $WF_DIR/ProfilesHelper.config
  viash export resource platforms/nextflow/WorkflowHelper.nf > $WF_DIR/WorkflowHelper.nf
  viash export resource platforms/nextflow/DataflowHelper.nf > $WF_DIR/DataflowHelper.nf
  ```

* Improvements to test benches and several bug fixes.

## BREAKING CHANGES

* Viash config: Previously deprecated fields are now removed.
  - `functionality.inputs`: Use `arguments` or `argument_groups` instead.
  - `functionality.outputs`: Use `arguments` or `argument_groups` instead.
  - `functionality.tests`: Use `test_resources` instead. No functional difference.
  - `functionality.enabled`: Use `status: enabled` instead.
  - `functionality.requirements.n_proc`: Use `cpus` instead.
  - `platforms.DockerPlatform.privileged`: Add a `--privileged` flag in `run_args` instead.
  - `platforms.DockerPlatform.apk`: Use `setup: [{ type: apk, packages: ... }]` instead.
  - `platforms.DockerPlatform.apt`: Use `setup: [{ type: apt, packages: ... }]` instead.
  - `platforms.DockerPlatform.yum`: Use `setup: [{ type: yum, packages: ... }]` instead.
  - `platforms.DockerPlatform.r`: Use `setup: [{ type: r, packages: ... }]` instead.
  - `platforms.DockerPlatform.python`: Use `setup: [{ type: python, packages: ... }]` instead.
  - `platforms.DockerPlatform.docker`: Use `setup: [{ type: docker, run: ... }]` instead.
  - `platforms.DockerPlatform.docker.setup.resources`: Use `setup: [{ type: docker, copy: ... }]` instead.
  - `platforms.NextflowLegacy`: Use the Nextflow VDSL3 platform instead.
  - `functionality.ArgumentGroups`: No longer supports strings referring to arguments in the `arguments:` section.
    Instead directly put the arguments inside the argument groups.

* `viash_install`: The bootstrap script has been reworked in line with the project config introduced in 0.6.4:

    * The default location for installing the Viash executable is now `./viash` (was: `bin/viash`).
    * The new `viash_install` support `--output` and `--tag`.
    * The various settings that existed in `viash_install` (organisation, tag, ...) are moved to the project config.

  Please note that this new `viash_install` bootstrap script can be run from the CLI using:

    ```
    curl -fsSL dl.viash.io | bash
    ```
  The old `get.viash.io` is still available but points to the version 0.6.7 version of this component and is deprecated.

* `WorkflowHelper`: `paramsToList`, `paramsToChannel` and `viashChannel` are now deprecated and will be removed in a future release.

* `viash (ns) build`: Change the default value of the namespace separator in a Docker platform from `_` to `/`. 
  Add `".platforms[.type == 'docker'].namespace_separator := '_'"` to the project config `_viash.yaml` to revert to the previous behaviour.

## MAJOR CHANGES

* `VDSL3`: now uses the newly implemented `channelFromParams` and `preprocessInputs` instead of `viashChannel`.

## NEW FEATURES

* `WorkflowHelper`: Added `preprocessInputs` and `channelFromParams` to replace `paramsToList`, `paramsToChannel` and `viashChannel`. This refactor allows processing parameters that are already in a Channel using `preprocessInputs`, which is necessary when passing parameters from a workflow to a subworkflow in a Nextflow pipeline.

## MINOR CHANGES

* `Main`: Capture build, setup and push errors and output an exit code.

* `File downloading`: Add check to pre-emptively catch file errors (e.g. 404).

* `Scala`: Updated to Scala 2.13 and updated several dependencies.

* `Main`: Improve `match` completeness in some edge cases and throw exceptions where needed.

* `Changelog`: Reformat the changelog to a more structured format.
  For every release, there is now a date, title, and summary.
  This both improves the changelog itself but can then also be used to postprocess the CHANGELOG programmatically.

* `VDSL3`: Add a default value for `id` when running a VDSL3 module as a standalone pipeline.

* `TestBenches`:
  - Verify switching of Viash versions
  - Prepare ConfigDeriver by copying base resources to the targetFolder. Use cases so far showed that it's always required and it simplifies the usage.
  - Remove some old & unmaintained IntelliJ Idea `editor-fold` tags. Given that the testbenches were split up, these were broken but also no longer needed.
  - Add 2 testbenches for computational requirements when running `viash run` or `viash test`.
  - Added tests for different values for the `--id` and `--param_list` parameters of VDSL3 modules.

* `viash test`: Use `test` as a random tag during testing, instead of `test` plus a random string.

## BUG FIXES

* `WorkflowHelper`: fixed where passing a relative path as `--param_list` would cause incorrect resolving of input files.

* `Testbenches`: Fix GitTest testbench to correctly increment temporary folder naming and dispose them after the test finishes.

* `viash xxx url`: Fix passing a url to viash as the config file to process. Add a short testbench to test principle functionality.

* `Testbenches`: Simplify `testr` container.

* `Main`: Improve error reporting to the user in some cases where files or folders can't be found. Depending on the thrown exception, more or less context was given.

* `VDSL3`: Create parent directory of output files before starting the script.

# Viash 0.6.7 (2022-12-14): A minor release with several QoL improvements

Another minor release which contains several quality of life improvements for the Nextflow VDSL3 platform, as well as automated warnings for deprecated functionality.

## MINOR CHANGES

* `NextflowPlatform`: Create directories during a stub run when output path is a nested directory (PR #314).

* Automatically generate a warning for deprecated parameters while parsing a .viash.yaml configuration file using the inline documentation deprecation annotations.

* Add a "planned removal" field in the deprecation annotations.

* Add testbenches to verify proper formatting of the deprecation versions and compare current version to the planned removal version so no deprecated parameters get to stick around beyond what was planned.

* `NextflowPlatform`: Nextflow processes are created lazily; that is, only when running
  a Nextflow workflow (PR #321).

## BUG FIXES

* `NextflowPlatform`: Automatically split Viash config strings into strings of 
  length 65000 since the JVM has a limit (65536) on the length of string constants (PR #323).

# Viash 0.6.6 (2022-12-06): A small bugfix release

This release fixes an issue where stderr was being redirected to stdout.

## BUG FIXES

* Don't redirect stderr to stdout when switching Viash versions (#312).

# Viash 0.6.5 (2022-12-02): A small bugfix release

A small update which fixes an issue with `viash ns list` that was
introduced in Viash 0.6.3.

## BUG FIXES

* `viash ns list`: When the `-p <platform>` is defined, filter the 
  output by that platform.

# Viash 0.6.4 (2022-11-30): Add backwards compability by supporting switching to older Viash versions

This release adds features related to managing Viash projects and 
allows for better runtime introspection of Nextflow VDSL3 modules.

The most notable changes are:

* You can switch versions of Viash using the `VIASH_VERSION` 
  environment variable! Example:
  
  ```bash
  VIASH_VERSION=0.6.0 viash --version
  ```

  More importantly, you can specify the version of Viash you want
  in a project config. See below for more info.

* Introducing Viash project config files as an experimental feature.
  It allows storing project-related settings in a `_viash.yaml` 
  config file which you should store at the root of your repository.
  Example:

  ```yaml
  viash_version: 0.6.4
  source: src
  target: target
  config_mods: |
    .platforms[.type == 'docker'].target_registry := 'ghcr.io'
    .platforms[.type == 'docker'].target_organization := 'viash-io'
    .platforms[.type == 'docker'].namespace_separator := '/'
    .platforms[.type == 'docker'].target_image_source := 'https://github.com/viash-io/viash'
  ```

* It's now possible to specify in which order Viash will merge
  Viash configs. Example:

  ```yaml
  functionality:
    name: foo
    arguments:
      - __merge__: obj_input.yaml
        name: "--one"
      - __merge__: [., obj_input.yaml]
        name: "--two"
      - __merge__: [obj_input.yaml, .]
       name: "--three"
  ```

Please take note of the following breaking changes:

* Passing non-existent paths to a Viash component will cause the 
  component to generate an error when no file or folder is found.
  Set `must_exist` to `false` to revert to the previous behaviour.

* The arguments `--write_meta/-w` and `--meta/-m` no longer exist,
  because every `viash build/run/test` run will generate a 
  `.config.vsh.yaml` meta file.

## BREAKING CHANGES

* Config: Viash configs whose filenames start with a `.` are ignored (PR #291).

* `viash build`: `--write_meta/-m` and `--meta/-m` arguments have been removed. 
  Instead, the `.config.vsh.yaml` file is always created when building Viash components (PR #293).

* `FileArgument`: Default setting of `must_exist` was changed from `false` to `true`. 
  As such, the component will throw an error by default if an input file or output file
  is missing (PR #295).

* Config merging: `__inherits__` has been renamed to `__merge__`.

## NEW FUNCTIONALITY

* You can switch versions of Viash using the `VIASH_VERSION` 
  environment variable (PR #304)! Example:
  
  ```bash
  VIASH_VERSION=0.6.0 viash --version
  ```

* Traceability: Running `viash build` and `viash test` creates a `.config.vsh.yaml` file 
  by default, which contains the processed config of the component. As a side effect, 
  this allows for reading in the `.config.vsh.yaml` from within the component to learn 
  more about the component being tested (PR #291 and PR #293).

* `FileArgument`: Added `create_parent` option, which will check if the directory of an output
file exists and create it if necessary (PR #295).

## MINOR CHANGES

* `viash run`, `viash test`: When running or testing a component, Viash will add an extension
  to the temporary file that is created. Before: `/tmp/viash-run-wdckjnce`, 
  now: `/tmp/viash-run-wdckjnce.py` (PR #302).

* NextflowPlatform: Add `DataflowHelper.nf` as a retrievable resource in Viash (PR #301).

* NextflowPlatform: During a stubrun, argument requirements are turned off and
  the `publishDir`, `cpus`, `memory`, and `label` directives are also removed 
  from the process (PR #301).

* `NextflowPlatform`: Added a `filter` processing argument to filter the incoming channel after 
  the `map`, `mapData`, `mapId` and `mapPassthrough` have been applied (PR #296).

* `NextflowPlatform`: Added the Viash config to the Nextflow module for later introspection (PR #296).
  For example:
  ```groovy
  include { foo } from "$targetDir/path/foo/main.nf"

  foo.run(filter: { tup ->
    def preferredNormalization = foo.config.functionality.info.preferred_normalization
    tup.normalization_id == preferredNormalization
  })
  ```
## BUG FIXES

* `BashWrapper`: Don't overwrite meta values when trailing arguments are provided (PR #295).

## EXPERIMENTAL FEATURES

* Viash Project: Viash will automatically search for a `_viash.yaml` file in the directory of 
  a component and its parent directories (PR #294).

  Contents of `_viash.yaml`:
  ```yaml
  source: src
  target: target
  config_mods: |
    .platforms[.type == 'docker'].target_registry := 'ghcr.io'
    .platforms[.type == 'docker'].target_organization := 'viash-io'
    .platforms[.type == 'docker'].namespace_separator := '/'
    .platforms[.type == 'docker'].target_image_source := 'https://github.com/viash-io/viash'
  ```

* Config merging: Allow specifying the order in which Viash will merge configs (PR #289).
  If `.` is not in the list of inherited objects, it will be added at the end.

  Contents of `config.vsh.yaml`:
  ```yaml
  functionality:
    name: foo
    arguments:
      - __merge__: obj_input.yaml
        name: "--one"
      - __merge__: [., obj_input.yaml]
        name: "--two"
      - __merge__: [obj_input.yaml, .]
        name: "--three"
  ```

  Contents of `obj_input.yaml`:
  ```yaml
  type: file
  name: --input
  description: A h5ad file
  ```
  Output of `viash config view config.vsh.yaml` (stripped irrelevant bits):
  ```yaml
  functionality:
    arguments:
    - type: "file"
      name: "--one"
      description: "A h5ad file"
    - type: "file"
      name: "--input"
      description: "A h5ad file"
    - type: "file"
      name: "--three"
      description: "A h5ad file"
  ```
  

# Viash 0.6.3 (2022-11-09): Quality-of-life improvements in Viash.

This release features contains mostly quality of life improvements and some experimental functionality. Most notably:

* `viash ns list` now only returns a config just once instead of once per platform.

* A functionality's info field can contain any data structures. An `.info` field was added to arguments as well.

* Bug fixes for using Viash with podman, Nextflow>=22.10 and R<4.0.

* Experimental support for inheriting from config partials.

## MAJOR CHANGES

* `Config`: Made major internal changes w.r.t. how config files are read and at which point a platform (native, docker, nextflow)
  is applied to the functionality script. The only visible side effect is that 
  `viash ns list` will output each config only once instead of multiple times.

* `Functionality`: Structured annotation can be added to a functionality and its arguments using the `info` field. Example:
  ```yaml
  functionality:
    name: foo
    info:
      site: https://abc.xyz
      tags: [ one, two, three ]
    arguments:
      - name: --foo
        type: string
        info:
          foo: bar
          a:
            b:
              c
  ```

## MINOR CHANGES

* `BashWrapper`: Allow printing the executor command by adding `---verbose ---verbose` to a `viash run` or an executable.

* `Testbenches`: Rework `MainBuildAuxiliaryNativeParameterCheck` to create stimulus files and loop over the file from bash instead of looping natively.
  This prevents creating thousands of new processes which would only test a single parameter.
  Note this still calls the main script for each stimulus separately, but that was the case anyway, only much much worse.

* `Testbenches`: Split some grouped test benches into slightly smaller test benches that group tested functionality better.

* `Annotations`: Complete the config schema annotations.
  Make sure all arguments are documented.
  Added an annotation `internalFunctionality` and `undocumented` for arguments that should not be documented.
  Added a testbench that verifies that all arguments are in fact annotated, skipping those that are not in the class constructor.
  Adds a hierarchy field in the `__this__` member to list the relation of the own and parent classes.

* `Testbenches`: Add exit code to helper method `testMainWithStdErr`.

* `Testbenches`: Add testbench to verify viash underscore components (viash_build, viash_install, viash_push, viash_skeleton, viash_test).

* `Testbenches`: Update viash underscore component tests to use `$meta_executable`.

* `viash ns exec`: Allow choosing whether the `{platform}` field should be filled in, based on the `--apply_platform` parameter.

## BUG FIXES

* `DockerPlatform`: Remove duplicate auto-mounts (#257).

* `Underscore component tests`: Fix tests for `viash_skeleton` and `viash_test` components.

* `NextflowVDSL3Platform`: Fix 'Module scriptPath has not been defined yet' error when Nextflow>=22.10 (#269).

* `config inject`: Doesn't work when `must_exist == true` (#273).

* `RScript`: Fix compatibility issue where the new character escaping in `r_script` required R>=4.0 (#275). Escaping is now handled without
  using the new `r'(foo)'` notation.

## DEPRECATION

* `DockerRequirements`: The `resources:` setting has been deprecated and will be removed in Viash 0.7.0. Please use `copy:` instead.

* `DockerRequirements`: The `privileged:` setting has been deprecated and will be removed in Viash 0.7.0. Please use `run_args: "--privileged"` instead.

## EXPERIMENTAL FUNCTIONALITY

* `Config`: Any part of a Viash config can use inheritance to fill data (PR #271). For example:
  Contents of `src/test/config.vsh.yaml`:
  ```yaml
  __inherits__: ../api/base.yaml
  functionality:
    name: test
    resources:
      - type: bash_script
        path: script.sh
        text: |
          echo Copying $par_input to $par_output
          cp $par_input $par_output
  ```
  Contents of `src/api/base.yaml`:
  ```yaml
  functionality:
    arguments:
      - name: "--input"
        type: file
      - name: "--output"
        type: file
        direction: output
  ```
  The resulting yaml will be:
  ```yaml
  functionality:
    name: test
    arguments:
      - name: "--input"
        type: file
      - name: "--output"
        type: file
        direction: output
    resources:
      - type: bash_script
        path: script.sh
        text: |
          echo Copying $par_input to $par_output
          cp $par_input $par_output
  ```

# Viash 0.6.2 (2022-10-11): Two bug fixes

This is a quick release to push two bug fixes related to security and being able to run Nextflow with optional output files.

## BUG FIXES

* `Git`: Strip credentials from remote repositories when retrieving the path.

* `VDSL3`: Allow optional output files to be `null`.

# Viash 0.6.1 (2022-10-03): Minor improvements in functionality

This release contains mostly minor improvements of functionality released in Viash 0.6.0. Most notably:

* Support was added for `type: long` arguments

* `meta["n_proc"]` has been renamed to `meta["cpus"]`. `meta["cpus"]` is now an integer, whereas `meta["memory_*"]` are now longs.

* `viash ns exec` is able to recognise `{platform}` and `{namespace}` fields.

* And various bug fixes and improvements to documentation and unit testing.

## BREAKING CHANGES

* Deprecated usage `resources_dir` variable inside scripts, use `meta["resources_dir"]` instead (or `$meta_resources_dir` in Bash, or `meta$resources_dir` in R).

* Deprecated `meta["n_proc"]` in favour for `meta["cpus"]`.

## NEW FUNCTIONALITY

* `viash ns exec`: Added two more fields:

  - `{platform}`: the platform name (if applicable)
  - `{namespace}`: the namespace of the component

* `LongArgument`: Added support for 64-bit integers with `type: long` as opposed to `type: integer` which are 32-bit integers.

## MAJOR CHANGES

* Allow passing integers/doubles/booleans to string parameters (#225). Removed the 'Version' helper class.

## MINOR CHANGES

* `meta["cpus"]` is now an integer, `meta["memory_*"]` are now longs (#224).

* `DockerPlatform`: Only store author names in the authors metadata.

* `NextflowPlatform`: Only store author names in the authors metadata.

* `Argument[_]`: Turn `multiple_sep` from `Char` into `String`.

## INTERNAL CHANGES

* All `meta[...]` variables are now processed similar to `Argument[_]`s, instead of using custom code to convert object types and detect Docker mounts.

* `Escaper`: Make more generic Escaper helper class.

## DOCUMENTATION

* Hardcoded URLs pointing to viash.io in the documentation annotations were replaced with a new keyword system.

* Replaced references to "DSL" with "Dynamic Config Modding" in the `--help` output.

* Added an example for Ruby based Docker setups.

## BUG FIXES

* `viash ns`: Reverse exit code outputs, was returning 1 when everything was OK and 0 when errors were detected (PR #227).

* `viash config inject`: Fix processing of arguments when argument groups are defined (#231).

* Fixed a few typos in the CLI.

* Fixed the formatting of `ns exec` documentation.

* `VDSL3`: Fix stub functionality.

* `VDSL3`: Fix error during error message.

* `viash test`: Fix issue where `VIASH_TEMP` could not be a relative directory when running `viash test` (#242).

* `BashScript`, `CSharpScript`, `JavaScriptScript`, `PythonScript`, `RScript`, `ScalaScript`: Fix quoting issues of certain characters (#113).

## DEPRECATION

* `NextflowPlatform`: Deprecate `--param_list_format` parameter.

## TESTING

* `BashScript`, `CSharpScript`, `JavaScriptScript`, `PythonScript`, `RScript`, `ScalaScript`: Implement more rigorous testing of which characters are escaped.

* `BashWrapper`: Escape usage of `multiple_sep`. This fixes various checks and transformations not working when when `multiple_sep` is set to `";"` (#235).

# Viash 0.6.0 (2022-09-07): Nextflow VDSL3 is now the default, support for tracking memory and cpu requirements more elegantly

The first (major) release this year! The biggest changes are:

* Nextflow VDSL3 is now the default Nextflow platform, whereas the legacy Nextflow platform has been deprecated.

* Support for tracking memory and cpu requirements more elegantly.

* Grouping arguments in groups more concisely.

* The addition of a `viash ns exec` command, to be able to execute commands on Viash components more easily.

## BREAKING CHANGES

* `NextflowPlatform`: `variant: vdsl3` is now the default NextflowPlatform. `variant: legacy` has been deprecated.

* `Functionality`: Fields `.inputs` and `.outputs` has been deprecated. Please use `.argument_groups` instead (#186).
  Before:
  ```yaml
  functionality:
    inputs:
      - name: "--foo"
    outputs:
      - name: "--bar"
  ```
  Now:
  ```yaml
  functionality:
    argument_groups:
      - name: Inputs
        arguments:
          - name: "--foo"
            type: file
      - name: Outputs
        arguments:
          - name: "--bar"
            type: file
            direction: output
  ```

* Passing strings to an argument group's arguments has been deprecated. Please simply copy the argument itself into the argument group (#186).
  Before:
  ```yaml
  functionality:
    arguments:
      - name: "--foo"
        type: file
      - name: "--bar"
        type: file
        direction: output
    argument_groups:
      - name: Inputs
        arguments: [ foo ]
      - name: Outputs
        arguments: [ bar ]
  ```
  Now:
  ```yaml
  functionality:
    argument_groups:
      - name: Inputs
        arguments:
          - name: "--foo"
            type: file
      - name: Outputs
        arguments:
          - name: "--bar"
            type: file
            direction: output
  ```

## NEW FUNCTIONALITY

* Allow setting the number of processes and memory limit from within the Viash config, 
  as well as a list of required commands. Example:

  ```yaml
  functionality:
  name: foo
  requirements:
    cpus: 10
    memory: 10GB
    commands: [ bash, r, perl ]
  ```
  
  You can override the default requirements at runtime:

  - `./foo ---cpus 4 ---memory 100PB` (for NativePlatform or DockerPlatform)
  - By adding `process.cpus = 4` and `process.memory "100 PB"` to a nextflow.config (for NextflowPlatform)

  This results the following meta variables to be injected into a script:

  - `meta_cpus` (in Bash) or `meta["cpus"]` (in any other language): Number of processes the script is allowed to spawn.
  - `meta_memory_b` (in Bash) or `meta["memory_b"]` (in any other language): Amount of memory the script is allowed to allocate, in bytes.
  - `meta_memory_kb` (in Bash) or `meta["memory_kb"]` (in any other language): Same but in kilobytes, rounded up.
  - `meta_memory_mb` (in Bash) or `meta["memory_mb"]` (in any other language): Same but in megabytes, rounded up.
  - `meta_memory_gb` (in Bash) or `meta["memory_gb"]` (in any other language): Same but in gigabytes, rounded up.
  - `meta_memory_tb` (in Bash) or `meta["memory_tb"]` (in any other language): Same but in terabytes, rounded up.
  - `meta_memory_pb` (in Bash) or `meta["memory_pb"]` (in any other language): Same but in petabytes, rounded up.
  
* `viash ns exec`: Added a command for executing arbitrary commands for all found Viash components.
  The syntax of this command is inspired by `find . -exec echo {} \;`.
  
  The following fields are automatically replaced:
   * `{}` | `{path}`: path to the config file
   * `{abs-path}`: absolute path to the config file
   * `{dir}`: path to the parent directory of the config file
   * `{abs-dir}`: absolute path to the directory of the config file
   * `{main-script}`: path to the main script (if any)
   * `{abs-main-script}`: absolute path to the main script (if any)
   * `{functionality-name}`: name of the component
  
  A command suffixed by `\;` (or nothing) will execute one command for each
  of the Viash components, whereas a command suffixed by `+` will execute one
  command for all Viash components.

* `ConfigMod`: Added a `del(...)` config mod to be able to delete a value from the yaml. Example: `del(.functionality.version)`.

## MAJOR CHANGES

* `Folder structure`: Adjusted the folder structure to correctly reflect the the namespace change of viash from `com.dataintuitive.viash` to `io.viash`.

* `Functionality`: Reworked the `enabled` field from boolean to a `status` field which can have the following statusses: `enabled`, `disabled` and `deprecated`.
  When parsing a config file which has the `status` field set to `deprecated` a warning message is displayed on stderr.
  Backwards for `enabled` is provided where `enabled: true` => `status: enabled` and `enabled: false` => `status: false`. The `enabled` field is marked deprecated.

## MINOR CHANGES

* `Resources`: Handle edge case when no resources are specified in the `vsh.yaml` config file and display a warning message.

* `BashWrapper`: Add a warning when an argument containing flags (e.g. `--foo`) is not recognized and will be handled as a positional argument as this is likely a mistake.

* `Functionality`: Add check to verify there are no double argument names or short names in the config `vsh.yaml` declarations.

* `BashWrapper`: Add check to verify a parameter isn't declared twice on the CLI, except in the case `multiple: true` is declared as then it's a valid use case.

* `BashWrapper`: For int min/max checking: use native bash functionality so there is no dependency to `bc`.
  For double min/max checking: add fallback code to use `awk` in case `bc` is not present on the system (most likely to happen when running tests in a docker container).

* `viash ns list/viash config view`: Allow viewing the post-processed argument groups by passing the `--parse_argument_groups` parameter.

## TESTING

* `ConfigMod`: Added unit tests for condition config mods.

* `MainTestDockerSuite`: Derive config alternatives from the base `vsh.yaml` instead of adding the changes in separate files.
  This both reduces file clutter and prevents having to change several files when there are updates in the config format.

* `GitTest`: Added unit tests for Git helper (PR #216).

## BUG FIXES

* `csharp_script`, `javascript_script`, `python_script`, `r_script`, `scala_script`: Make meta fields for `memory` and `cpus` optional.

* `NextflowVdsl3Platform`: Don't generate an error when `--publish_dir` is not defined and `-profile no_publish` is used.

* `Viash run`: Viash now properly returns the exit code from the executed script.

* `Git`: Fix incorrect metadata when git repository is empty (PR #216).

# Viash 0.5.15 (2022-07-14): Added testbenches, default argument groups and bugfixes for VDSL3

This release introduces testbenches and new default argument groups: `Inputs`, `Outputs` and `Arguments`.

## BREAKING CHANGES

* `WorkflowHelper::helpMessage`: Now only takes one argument, namely the config.

## MAJOR CHANGES

* `Namespace`: Changed the namespace of viash from `com.dataintuitive.viash` to `io.viash`.

## MINOR CHANGES

* `Testbenches`: Add a testbench framework to test lots of character sequences, single or repeating to be tested in the yaml config. This can be used to later extend to other tests.

* `Testbenches::vdsl3`: Add testbenches to verify functionality:
  - Vdsl3's `param_list` (`yamlblob`, `yaml`, `json`, `csv`).
  - Nextflow's own `params-file`.
  - Vdsl3's recalculating resource file paths to be relative to the `param_list` file instead of the workflow file (only available for `yaml`, `json`, `csv`).
  - Vdsl3's wrapping of modules to run these as a separate workflow automagically out of the box.

* `Main`: Added `viash --schema_export` which outputs a schema of the Viash config file
  to console. This is to be used to automate populating the documentation website.

* `Helper`: Split help message by argument group.

* `Helper`: Remove unneeded arguments.

* `Functionality`: Add default groups `Inputs`, `Outputs` and `Arguments` for all arguments missing from user-defined `argument_groups`.

* `WorkflowHelper::helpMessage`: Rewrite to bring on par with Viash's help message.

* `BooleanArguments`: Renamed internal class names for BooleanArguments to be better in line with how they are named in the config yaml.
  `BooleanArgumentRegular` -> `BooleanArgument` (in line with `boolean`)
  `BooleanArgumentTrue` -> `BooleanTrueArgument` (in line with `boolean_true`)
  `BooleanArgumentFalse` -> `BooleanFalseArgument` (in line with `boolean_false`)

## BUG FIXES

* `NextflowVdsl3Platform`: Change how `--id` is processed when a VDSL3 module is called from the CLI.

* `NextflowVdsl3Platform`: Fix error when param_list is `null`.

* `NextflowVdsl3Platform`: Fix error when optional, multiple arguments are set to `null`.

* `Testbenches`: Better capture expected error messages while running testbenches again. Code changes right before previous release re-introduced some of the messages.

* `NextflowVdsl3Platform`: Fix issue where optional parameters aren't removed when `.run(args: [optarg: null])`.

* `WorkflowHelper::readCsv`: Treat empty values as undefined instead of throwing an error.

* `NextflowVdsl3Platform`: Use `$NXF_TEMP` or `$VIASH_TEMP` as temporary directory if the container engine is not set to `docker`, `podman` or `charlieengine`, else set to `/tmp`.

* `Resources`: When adding a resource folder, allow a trailing `/` at the end of the path.
  Previously this caused the target folder to be erased and the content of the resource folder to be written directly into the target folder.

# Viash 0.5.14 (2022-06-30): Argument groups can now be defined in the Viash config

Argument groups allow for grouping arguments together by function or category, making the `--help` output a lot more clear for components with a lot of arguments.

## NEW FUNCTIONALITY

* `Functionality`: Allow specifying argument groups. Example:
  ```yaml
  functionality:
    ...
    argument_groups:
      - name: First group
        arguments: [foo, bar]
        description: Description
  ```

* Addition of the `viash_nxf_schema` component for converting a Viash config (for a workflow) into a nextflow schema file.

* `NextflowVdsl3Platform`: Use `--param_list` to initialise a Nextflow channel with multiple parameter sets.
  Possible formats are csv, json, yaml, or simply a yaml_blob.
  A csv should have column names which correspond to the different arguments of this pipeline.
  A json or a yaml file should be a list of maps, each of which has keys corresponding to the arguments of the pipeline.
  A yaml blob can also be passed directly as a parameter.
  Inside the Nextflow pipeline code, params.param_list can also be used to directly a list of parameter sets.
  When passing a csv, json or yaml, relative path names are relativized to the location of the parameter file.
  
  Examples: 
  ```sh
  nextflow run "target/foo/bar/main.nf" --param_list '[{"id": "foo", "input": "/path/to/bar"}]'
  nextflow run "target/foo/bar/main.nf" --param_list "params.csv" --reference "/path/to/ref"
  ```

## MAJOR CHANGES

* `NextflowVdsl3Platform`: The functionality is now slurped from a json instead of manually
  taking care of the formatting in Groovy.

* `NextflowVdsl3Platform`: The `--help` is auto-generated from the config.

## MINOR CHANGES

* `NextflowVdsl3Platform`: Allow both `--publish_dir` and `--publishDir` when `auto.publish = true`.

* `NextflowVdsl3Platform`: Allow passing parameters with multiplicity > 1 from Nextflow CLI.

* `Main`: Added `viash --cli_export` which outputs the internal cli construction information 
  to console. This is to be used to automate populating the documentation website.

* `viash ns`: Display success and failure summary statistics, printed to stderr.

* `DataObject`: `.alternatives` is now a `OneOrMore[String]` instead of `List[String]`, meaning
  you can now specify `{ type: string, name: "--foo", alternatives: "-f" }` instead of 
  `{ type: string, name: "--foo", alternatives: [ "-f" ] }`

* `BashWrapper`: Added metadata field `meta_executable`, which is a shorthand notation for
  `meta_executable="$meta_resources_dir/$meta_functionality_name"`

## INTERNAL CHANGES

* `Arguments`: Internal naming of functionality.arguments is changed from DataObject to Arguments. Change is also applied to child classes, e.g. StringObject -> StringArgument.

* `Script`: Allow more control over where injected code ends up.

* Restructure type system to allow type-specific arguments.

## BUG FIXES

* `DockerPlatform`: Change `org.opencontainers.image.version` annotation to `functionality.version` when set.
  Additionally fixed retrieving the git tag possibly returning `fatal: No names found, cannot describe anything.` or similar.

* `viash config inject`: Fix config inject when `.functionality.inputs` or `.functionality.outputs` is used.

* `BashWrapper`: Don't add `bc` as dependency. Only perform integer/float min/max checks when bc is available, otherwise ignore.

* `DockerPlatform`: Fix inputs & outputs arguments being present twice.

* `viash ns test`: Silently skip Nextflow platforms as these don't support tests and will always fail.

* `Testbenches`: Better capture expected error messages while running testbenches. Having these show on the console could be confusing.

* `NextflowVdsl3Platform`: Fix issue when running multiple VDSL3 modules concurrently on the same channel.

# Viash 0.5.13 (2022-06-10): Added overriding of the container registry for the VDSL3 + VDSL3 bug fixes

VDSL3 gets even more improvements and bug fixes.

## NEW FUNCTIONALITY

* `NextflowVdsl3Platform`: Allow overriding the container registry of all Viash components by 
  setting the `params.override_container_registry` value. Only works for auto-derived image names.

## MAJOR CHANGES

* `Functionality`: renamed `tests` to `test_resources`.
  Backwards compatibility provided but a notification message is displayed on the console.

## MINOR CHANGES

* `Functionality` and `viash ns`: Added `.enabled` in functionality, set to `true` by default.
  Filter for disabled components in namespace commands.

* `DockerPlatform`: Add org.opencontainers.image annotations to built docker images.

* `Functionality`: when defining text resources, permit defining `path` instead of `dest`.
  If both `dest` and `path` are unset, use a default file name depending on the resource type, such as `script.sh` or `text.txt`.

* `viash build`: Errors are printed in red.

## BUG FIXES

* `NextflowVdsl3Platform`: Undefined input files should not inject a `VIASH_PAR_*` variable when `multiple: true`.

* `NextflowVdsl3Platform`: Make injected resources dir absolute.

* `NextflowVdsl3Platform`: Fix escaping of triple single quotes.

* `NextflowVdsl3Platform`: Also apply auto.simplifyInput to Lists.

* `DockerPlatform`: added a `test_setup` that allows adding apt/apk/... setup requirements.
  These are only executed when running tests.

# Viash 0.5.12 (2022-05-24): Improvements for VDSL3 and the Bash wrapper + several bug fixes

This release contains a bunch improvements for VDSL3 and adds some parameters to the `viash test` and `viash test ns` commands.

## MINOR CHANGES

* `--help`: Don't print "my_component <not versioned>" when no version is specified, 
  but instead simply "my_component".

* `NextflowVdsl3Platform`: Set `mode=copy` for `auto.publish` and `auto.transcript`.

* `NextflowVdsl3Platform`: When a module is used multiple times in the same workflow, 
  don't throw an error anymore, instead simply generate a warning.

* `NextflowVdsl3Platform`: Throw an error when an input file was not found.

* `viash build`: Indent auto-generated code according the indentation of `VIASH START` when found.
  
* `Main`: Handle not finding the config file or resources in a config file better.
  Display a more helpful message instead of a stack trace.

* `BashWrapper`: Add checks on parameters for valid integer, double and boolean values.

* `BashWrapper`: Add option to limit string and integer values to specific choice values.

* `BashWrapper`: Add option to set min and max values for integer and double values.

* Dependencies:
  - Scala was upgraded from 2.12.10 to 2.12.15
  - sbt was upgraded from 1.3.4 to 1.6.1
  - sbt-scoverage was upgraded from 1.5.1 to 1.9.3

## BUG FIXES

* `viash_test`: Add back `--no_cache` parameter to `viash_test`.

* `viash_test`: Fix `--append` parameter for `viash_test`, was not getting passed through.

* `viash ns test`: Fix `--append` parameter, actually start from a clean file if append is false.

* `viash_push`: Fix component not being built during a release of Viash.

* `PythonRequirements`: Fix packages being mentioned twice in a Dockerfile.

* `Main`: Added support spaces in filenames of config files and resources

* `BashWrapper`: Display a message when the last parsed argument would require more values than are still available.
  Now display a message that values are missing, used to silently crash the wrapper.

* `viash config inject`: Fix error when file argument is `must_exist: true`.
  

# Viash 0.5.11 (2022-05-09): Nextflow VDSL3 is here!

This release contains additional sugar syntax for specifying inputs and outputs in a Viash config, 
a beta implementation for the next-generation Viash platform, and several other minor improvements.

## MAJOR CHANGES

* `Functionality`: Now also accepts 'inputs' and 'outputs' in addition to 'arguments'. For inputs and outputs,
  any specified arguments will have default `type: file` and `direction: input` or `direction: output` respectively.

## MINOR CHANGES

* `DockerPlatform`: Move description labels to the end of the Dockerfile to improve cross-component caching.

* `Functionality`: Arguments where `.multiple` is `true` can now have lists as `default` and `example`.

* `viash_build`: Added unit test for this component.

* `viash_test`: Added unit test for this component.

* `PythonRequirements`: Allow upgrading dependencies. Example: `[ type: python. pypi: anndata, upgrade: true ]`.

* `NextflowLegacyPlatform`: Remove annoying messages when building Nxf modules.

* `ConfigMods`: Expanded the DSL to allow specifying at which point to apply a config mod.
  This functionality was necessary to allow for setting fields which alter the way configs are parsed.
  Example of when this is useful: `<preparse> .platforms[.type == "nextflow"].variant := "vdsl3"`.
  Updating workflow of parsing a config file is:
    - read Yaml from file
    - apply preparse config mods
    - parse resulting Json as Config, thereby instantiating default values etc.
    - convert Config back to Json
    - apply postparse config mods (original config mods)
    - convert final Json back to Config

## BETA FUNCTIONALITY

* `NextflowVdsl3Platform`: A beta implementation of the next-generation Viash+Nextflow platform.
  See https://github.com/viash-io/viash/issues/82 for more information. You can access the previous Nextflow
  platform by using the `variant` parameter:
  ```yaml
  - type: nextflow
    variant: legacy
    separate_multiple_outputs: false
  ```

## BUG FIXES

* `viash_build` and `viash_test`: The `query_name` and `query_namespace` arguments were switched around. These arguments are now passed correctly.

* `BashScript`, `JavaScriptScript`, `PythonScript`, `RScript`: Correctly escape `'` (#113). Update unit tests accordingly.

* `CSharpScript`, `ScalaScript`: Correctly escape `"` (#113). Update unit tests accordingly.

* `viash_build`, `viash_test`, `viash_push`: Don't try to remove log files if they don't exist.

## INTERNAL CHANGES

* `DataObject`: 
  - Renamed `otype` to `flags`.
  - Renamed `oType` to `type`
  - Deprecated `tag` (unused feature).

* All abstract / inherited classes: Renamed `oType` to `type`.

## DEPRECATION

* `Functionality`: Deprecated `function_type` and `add_resources_to_path`. These should be 
  unused features, by now.
  
# Viash 0.5.10.1 (2022-03-16): A quick bug fix

This quick release fixes a bug that prevented the correct passthrough of the new `organization` field.

## BUG FIX

* `NextflowPlatform`: Fix passthrough of `organization` field.

# Viash 0.5.10 (2022-03-15): Rework of the Viash helper components

The `viash_install`, `viash_build`, `viash_test` and `viash_push` components have been reworked.

## MAJOR CHANGES

* `viash_install`:
  - Added `--log_prefix`: This prefix is used to determine the path of the log files for `viash_build`, `viash_test` and `viash_push`.
  - Added `--organization`: Id of the organisation to be used in the Docker image name, i.e. `<registry>/<organization>/<namespace><namespace_sep><name>`.
  - Added `--target_image_source`: Url to the Git repo in which this project resides.
  - Removed `--log`.

* `viash_build`:
  - Reduce code duplication by contructing the command with Bash Arrays.
  - Renamed `--platforms` to `--platform`.
  - Added `--organization`: Id of the organisation to be used in the Docker image name, i.e. `<registry>/<organization>/<namespace><namespace_sep><name>`.
  - Added `--target_image_source`: Url to the Git repo in which this project resides.
  - Changed default of `--log` from `log.txt` to `.viash_build_log.txt`.
  - Added `--verbose`: Print out the underlying `viash ns build` command before running it.

* `viash_test`:
  - Reduce code duplication by contructing the command with Bash Arrays.
  - Renamed `--platforms` to `--platform`.
  - Added `--organization`: Id of the organisation to be used in the Docker image name, i.e. `<registry>/<organization>/<namespace><namespace_sep><name>`.
  - Added `--target_image_source`: Url to the Git repo in which this project resides.
  - Changed default of `--log` from `log.txt` to `.viash_test_log.txt`.
  - Changed default of `--tsv` from `log.tsv` to `.viash_test_log.tsv`.
  - Added `--verbose`: Print out the underlying `viash ns test` command before running it.

* `viash_push`:
  - Reduce code duplication by contructing the command with Bash Arrays.
  - Added `--organization`: Id of the organisation to be used in the Docker image name, i.e. `<registry>/<organization>/<namespace><namespace_sep><name>`.
  - Changed default of `--log` from `log.txt` to `.viash_push_log.txt`.
  - Added `--verbose`: Print out the underlying `viash ns build` command before running it.

## MINOR CHANGES

* `NextflowPlatform`: Added the `organization` field to the nextflow platform as well.

# Viash 0.5.9 (2022-03-12): Allow interrupting Viash components

The biggest change in this release is that long running Viash components (VS Code server or R Studio server for example) can now be interrupted by pressing CTRL-C or by sending it an `INT` or `SIGINT` signal. Before this release, you had to manually stop the Docker container to get the component to terminate.

## NEW FEATURES

* `viash run`: A long running Viash component can be interrupted by pressing 
  CTRL-C or by sending it an `INT` or `SIGINT` signal.

* `DockerPlatform`: Automatically add a few labels based on metadata to Dockerfile.

* `DockerPlatform`: Added value `target_image_source` for setting the source of 
  the target image. This is used for defining labels in the dockerfile.
  Example:
  ```yaml
  target_image_source: https://github.com/foo/bar
  ```

## MINOR CHANGES

* `viash ns list`: Added `--format yaml/json` argument to be able to return the
  output as a json as well. Useful for when `jq` is installed but `yq` is not. Example:
  ```
    viash ns list -p docker -f json | jq '.[] | .info.config'
  ```

* `viash config view`: Same as above.

## DEPRECATION

* `CLI`: Deprecated `-P` flag use `-p` intead.

* `DockerPlatform`: Deprecated `version` value.

# Viash 0.5.8 (2022-02-28): Allow defining a Docker image organization, and single values can be used in place of lists

## NEW FUNCTIONALITY

* `DockerPlatform`: Allow defining a container's organisation. Example:
  ```yaml
    - type: docker
      registry: ghcr.io
      organisation: viash-io
      image: viash
      tag: "1.0"
      target_registry: ghcr.io
      target_organization: viash-io
  ```

* `DockerRequirement`: Add label instructions. Example:
  `setup: [ [ type: docker, label: [ "foo BAR" ]]]`

* `Config`: In specific places, allow parsing a value as a list of values. Fixes #97.
  This mostly applies to list values in `DockerPlatform`, but also to author roles.
  Examples:
  ```yaml
  functionality:
    name: foo
    authors:
      - name: Alice
        role: author # can be a string or a list
  platforms:
    - type: docker
      port: "80:80" # can be a string or a list
      setup:
        - type: r
          packages: incgraph # can be a string or a list
  ```
  
## BREAKING CHANGES

* `viash test`: This command doesn't automatically add the resources dir to the path.

## BUG FIXES

* `Functionality`: Fix `.functionality.add_resources_to_path` not being picked up correctly.

* `AptRequirement`: Set `DEBIAN_FRONTEND=noninteractive` by default. This can be turned off by specifying:
  ```yaml
    - type: apt
      packages: [ foo, bar ]
      interactive: true
  ```

## MINOR CHANGES

* `Main`: Slightly better error messages when parsing of viash yaml file fails.
  Before:
  ```
  $ viash test src/test/resources/testbash/config_failed_build.vsh.yaml 
  Exception in thread "main" DecodingFailure(Unexpected field: [package]; valid fields: packages, interactive, type, List(DownField(apt), DownArray, DownField(platforms)))
  ```
  
  After:
  ```
  $ viash test src/test/resources/testbash/config_failed_build.vsh.yaml 
  Error parsing 'file:/path/to/viash/src/test/resources/testbash/config_failed_build.vsh.yaml'. Details:
  Unexpected field: [package]; valid fields: packages, interactive, type: DownField(apt),DownArray,DownField(platforms)
  ```

# Viash 0.5.7 (2022-02-16): Argument examples need to be of the same type as the argument itself

Examples for arguments now need to be of the same type as the argument itself. You can't provide an `integer` for a `string`-based argument for example.  
A handy new command has been added: `viash config inject`. This can be used to inject a Viash header into a script based on the arguments of the config file.

There have been some improvements to the Docker platform as well.  
You can now add yum packages as a requirement:

  ```yaml
  platforms:
    - type: docker
      image: bash:latest
      setup:
        - type: yum
          packages: [ wget ]
  ```

You can now include ADD and COPY instructions in the config file:

  ```yaml
  platforms:
    - type: docker
      image: bash:latest
      setup:
        - type: docker
          add: [ "http://foo.bar ." ]
  ```

## BREAKING CHANGES

* `viash config`: An argument's example now needs to be of the same type as the argument itself. 
  For example, `[ type: integer, name: foo, example: 10 ]` is valid, whereas 
  `[ type: integer, name: foo, example: bar ]` is not, as 'bar' cannot be cast to an integer.

## NEW FUNCTIONALITY

* `viash config inject`: A command for inserting a Viash header into your script.

* `YumRequirement`: Added a requirement setup for installing through yum. Example:
  `setup: [ [ type: yum, packages: [ wget] ] ]`

* `DockerRequirement`: Allow using copy and add instructions. Example:
  `setup: [ [ type: docker, add: [ "http://foo.bar ." ]]]`

## BUG FIXES

* `ViashTest`: Fix verbosity passthrough.

* `--help`: Fix repeated usage flag when printing the help.

# Viash 0.5.6 (2022-02-03): Forbidden Bash flags have been renamed

* Viash can now be installed without Docker needing to be installed on your system. You do need `unzip` and `wget` to complete the installation.
* The Docker related messages are more user friendly now.

## BREAKING CHANGES

* `BashWrapper`: Forbidden flags `-v`, `--verbose`, `--verbosity` have been renamed to `---v`, `---verbose`, `---verbosity`.

## MINOR CHANGES

* Set version of helper scripts to the same version as Viash.

* `DockerPlatform`: Produce helpful warning message when Docker image can't be found remotely (#94).

* `DockerPlatform`: Produce helpful error message when Docker isn't installed or the daemon is not running (#94 bis).

## BUG FIXES

* `viash_install`:
  - Passing Viash path as a string instead of as a file to ensure the path is not converted to an absolute path
  - Switch from Docker backend to a Native backend, 'unzip' and 'wget' are required.
  - Correctly set the log file for viash_test.
  
* `DockerPlatform`: Added sleep workaround to avoid concurrency issue where a file is executed to
  build docker containers but apparently still in the process of being written.
  
* `DockerPlatform`: Fix order issue of ---verbose flag in combination with ---setup, allowing to run 
  `viash run config.vsh.yaml -- ---setup cb ---verbose` and actually get output.
  

# Viash 0.5.5 (2021-12-17): Resources dir no longer added to PATH automatically and minor changes

The resources directory is no longer added to the PATH variable by default. You can re-enable this behaviour by setting add_resources_to_path to `true` in the functionality part of the config file.  
Here's a snippet of a config file to illustrate this:

  ```yaml
  functionality:
    name: example_component
    description: Serve as a simple example.
    add_resources_to_path: true
    ...
  ```

## BREAKING CHANGES

* `Functionality`: The resources dir no longer automatically added to the PATH variable. 
  To alter this behaviour, set `.functionality.add_resources_to_path` to `true`.

## MINOR CHANGES

* Bash Script: only define variables which have values.

* CSharp Test Component: Change Docker image to `dataintuitive/dotnet-script` to have more control over the lifecycle of 
  versioned tags.

* Updated Code of Conduct from v2.0 to v2.1.

## BUG FIXES

* Viash namespace: Fix incorrect output path when the parent directory of a Viash component is not equal to the value of
  `.functionality.name`.

# Viash 0.5.4 (2021-09-20): Added cache directive to specify the typing of caching to be performed for the Nextflow platform

A cache type can now be specified in the config file for the Nextflow platform. Previously this was hardcoded to be `deep`, but the default caching method is now `default`.  
To use deep caching again, add this to your config file:

  ```yaml
  cache: deep
  ```

## BREAKING CHANGES

* `NextflowPlatform`: The default caching mechanism is now what Nextflow uses as default. In order to replicate earlier
  caching, `cache: deep` should be specified in the Viash config file.

## NEW FEATURES

* `NextflowPlatform`: Added `cache` directive to specify the typing of caching to be performed.

# Viash 0.5.3 (2021-09-02): New meta data list for scripts, VIASH_TEMP environment variable for Nextflow, fixed output formatting with separate outputs

This release provides more information to scripts with the new `meta` list. This list contains two values for now:

  - `meta["resources_dir"]`: Path to the directory containing the resources
  - `meta["functionality_name"]`: Name of the component

A new environment variable is now available for export when working with the Nextflow platform: `VIASH_TEMP`.

## Resources directory

All resources defined in the config file are copied over to a temporary location right before a Viash component is executed. This location is can now be easily accessed in your scripts, allowing you to modify and copy the files as needed.  
Here are some examples in different scripting languages on how to access the meta data, it works similarly to the `par` list:

Bash:  

  ```bash
  echo $meta_resources_dir 
  ```

Python:  

  ```python
  print(meta["resources_dir"])
  ```

R:

  ```r
  cat(meta$resources_dir)
  ```

## Functionality name

The name of the component can now be accessed in the same way as the resources directory. This allows you to print the name of the component out to a console window for example.
Here's how to access this data in different scripting languages:

Bash:

  ```bash
  echo $meta_functionality_name
  ```

Python:  

  ```python
  print(meta["functionality_name"])
  ```

R:

  ```r
  cat(meta$functionality_name)
  ```

## NEW FEATURES

* Similar to `par`, each script now also has a `meta` list. `meta` contains meta information about the component
  or the execution thereof. It currently has the following fields:
  - `meta["resources_dir"]`: Path to the directory containing the resources
  - `meta["functionality_name"]`: Name of the component

* `NextflowPlatform`: Export `VIASH_TEMP` environment variable. 

## BUG FIXES

* `NextflowPlatform`: Fix output formatting when `separate_multiple_outputs` is `false`.

# Viash 0.5.2 (2021-08-13): More settings for Docker and Nextflow platform, and a bug fixes for components with resources

This is a small release containing two small features and a bug fix.
The new `run_args` field allows you to add [docker run](https://docs.docker.com/engine/reference/commandline/run/) arguments to the [Docker platform](/reference/config/platforms/docker/#) section of a [config file](/reference/config/index.html). For example:

  ```yaml
  platforms:
    - type: docker
      image: bash:4.0
      run_args: "--expose 127.0.0.1:80:8080/tcp --env MY_ENV_VAR=foo"
  ```

There's also a new field for the [Nextflow platform](/reference/config/platforms/nextflow/#): `separate_multiple_outputs`. By default, this is set to `true` and separates the outputs generated by a Nextflow component with multiple outputs as separate events on the channel. You can now choose to disable this behaviour:

  ```yaml
  platforms:
    - type: nextflow
      publish: true
      separate_multiple_outputs: false
  ```

## MINOR CHANGES

* `DockerPlatform`: Added `run_args` field to allow setting `docker run` arguments.

* `NextflowPlatform`: Added argument `separate_multiple_outputs` to allow not separating the outputs generated by a 
  component with multiple outputs as separate events on the channel.

## BUG FIX

* `IO`: Allow overwriting directory resources upon rebuild.

# Viash 0.5.1 (2021-07-14): Viash 0.5.1 adds support for C# scripts and fixes a few bugs

## C# script support

We've added C# scripts (.csx) as a supported language using **dotnet-script**.  
To run C# scripts natively, you'll need to install .NET Core and execute the following command in a terminal:

  ```bash
  dotnet tool install -g dotnet-script
  ```

You can now run C# scripts like this:

  ```bash
  dotnet script hello_viash.csx
  ```

To use C# scripts as components, use the new `csharp_script` type in the functionality section of your config file:

  ```yaml
    resources:
    - type: csharp_script
      path: script.csx
  ```

Here's an example of a simple C# script with Viash in mind:

  ```csharp
  // VIASH START
  var par = new {
    input = "Hello World",
    name = "Mike"
  };
  // VIASH END

  System.Console.WriteLine(input + ", " + name + "!");
  ```

The language-specific guide for creating C# script components will be added in the near future.

## Bug fixes

First off, these special characters  can now be used in the description, usage, default and example fields of components:

- "
- \`
- \\
- \n
- $

Nextflow output files with the same extension won't overwrite each other any more, like it was the case for arguments like this:

  ```yaml
  functionality:
    name: bar
    arguments:
      - name: "--input"
        type: file
        example: input.txt
      - name: "--output1"
        type: file
        direction: output
        required: true
        example: output.txt
      - name: "--output2"
        type: file
        direction: output
        required: true
        example: optional.txt
  ```

In this case, the two output files would have been identical in the past.
___

## NEW FEATURES

* `CSharpScript`: Added support for C# scripts (`type: "csharp_script"`) to viash.

## MINOR CHANGES

* `NextflowPlatform`: Added `directive_cpus`, `directive_max_forks`, `directive_memory` and `directive_time` parameters.

## BUG FIXES

* `BashWrapper`: Refactor escaping descriptions, usages, defaults, and examples (#34).

* `NextflowPlatform`: Refactor escaping descriptions, usages, defaults and examples (#75).

* `NextflowPlatform`: Add argument to output path to avoid naming conflicts for components with multiple output files (#76).

* `NextflowPlatform`, `renderCLI()`: Only add flag to rendered command when boolean_true is actually true (#78).

* `DockerPlatform`: Only chown when output file exists.

## TESTING

* `viash build`: Capture stdout messages when errors are expected, so that they don't clutter the expected output.

* `viash build`: Check `--help` description output on the whole text instead of per letter or word basis.

* `TestingAllComponentsSuite`: Only testing bash natively, because other dependencies might not be available.

# Viash 0.5.0 (2021-08-16): Improvements to running Docker executables, and Nextflow platform argument changes

Here are the most important changes:

* **Improvements to Docker backend**: In the past, you needed to perform `--setup` on your Docker-based components and executables in order for the image to be built before you could run the component or executable. Now you can simply run your component or executable and Viash will do the image building automatically by default if it detects an image isn't present yet. This behaviour can be changed by using a Docker setup strategy. For example:

  ```bash
  viash build config.vsh.yaml -p docker --setup alwayscachedbuild
  ```

* **Nextflow gets some argument changes**: Arguments for the Nextflow platform now have optional `required` and `default` values, just like their native and Docker counterparts. For example:

  ```yaml
    arguments:
      - name: --name
        type: string
        description: Input name
        required: true
      - name: --repeat
        type: integer
        description: Times to repeat the name
        default: 100
  ```

  Take a look at the Functionality page for more information on arguments and their properties.  
  As long as you use long-option arguments (e.g. `--my-option`) in the config file for required arguments, the way of specifying argument values for the Nextflow platform is identical to the Docker platform. You still access non-required arguments via this syntax: `--<component_name>__<argument_name> <value>`. For example:

  ```bash
  my_component -- --my_component__input Hello!
  ```

* **Verbosity levels for viash run**: Executables now have 8 levels of verbosity

  0. emergency
  1. alert
  2. critical
  3. error
  4. warning
  5. notice
  6. info
  7. debug

  The default verbosity level is **notice**.
  You can pass the `-v` or `--verbose` option to bump up the verbosity by one level. By passing `-vv` the verbosity goes up by two levels. You can manually set the verbosity by using the `--verbosity <int_level>` option. For example, if you wanted to only show errors or worse:

  ```bash
  viash run config.vsh.yaml -- --verbosity 3
  ```

## BREAKING CHANGES

* `DockerPlatform`: A Docker setup will be performed by default. Default strategy has been changed to `ifneedbepullelsecachedbuild` (#57).
  `---setup` strategy has been removed and `---docker_setup_strategy` has been renamed to `---setup`.
  This change allows running a component for the first time. During first time setup, the Docker container will be pulled or built automatically. 

* `NativePlatform`: Deprecated the native setup field.

## MAJOR CHANGES

* `NXF`: This version changes the handling logic for arguments. An argument can be either `required` or not and can have a `default: ...` value or not. Checks are implemented to verify that required arguments are effectively provided _during_ pipeline running.

* `NXF`: If one sticks to long-option argments in the viash config, for all arguments that are _required_, the way of specifying the arguments on the CLI is identical for the Docker and Nextflow platforms. Non-required arguments can still be accessed from CLI using `--<component_name>__<argument_name> ...`.

* `NXF`: Running a module as a standalone pipeline has become easier.

* `viash run`: Implement verbosity levels (#58). viash executables now have 7 levels of verbosity: emergency, alert, critical, error, warning, notice, info, debug.
  The default verbosity level is 'notice'. Passing `-v` or `--verbose` bumps up the verbosity level by one, `-vv` by two. The verbosity level can be set manually by passing `--verbosity x`.

## MINOR CHANGES

* `Docker Platform`: Added `privileged` argument, allowing to run docker with the `--privileged` flag.

* `Docker Requirements`: Allow specifying environment variables in the Dockerfile.

* Config modding: Added a `+0=` operator to prepend items to a list.

* `viash run`: Added a `--version` flag to viash executables for viewing the version of the component.

* `Functionality`: Added checks on the functionality and argument names.

* `viash run`: Added examples to functionality and arguments. Reworked `--help` formatting to include more information and be more consistent (#56).

## BUG FIXES

* `Docker R Requirements`: Install `remotes` when using `{ type: r, packages: [ foo ] }`.

* `config`: Throw error when user made a typo in the viash config (#62). 

## TESTING

* `NXF`: Add an end-to-end test for running a nextflow pipeline using viash components.

* `Docker`: Reorganized viash docker build testbench into a main testbench with smaller auxiliary testbenches to keep them more manageable and clear what happens where.

* `viash ns`: Added a basic testbench for namespace tests.

# Viash 0.4.0.1 (2021-05-12): Three small bug fixes.

## BUG FIX

* `NXF`: Return original_params instead of updated params for now.

* `NXF`: Reinstate function_type: asis in line with the refactored module generation code

* `viash ns test`: print header when `--tsv foo.tsv --append true` but foo.tsv doesn't exist yet. Fixes #45.

# Viash 0.4.0 (2021-04-14): Config mod DSL and renames to viash ns arguments

The viash ns command's --namespace argument has been renamed to --query_namespace, introduction of custom DSL for overriding config properties at runtime.

## NEW FEATURES

* Config modding: A custom viash DSL allows overriding viash config properties at runtime. See online documentation for more information. Example:

  ```
  viash ns test \
    -p docker \
    -c '.functionality.version := "1.0.0"' \
    -c '.platforms[.type == "docker"].target_registry := "my.docker-registry.com"' \
    -c '.platforms[.type == "docker"].setup_strategy := "pull"' \
    -l
  ```

* `viash build`: The image can be pushed with `--push`. The same can be done by passing `---push` to 
  a viash executable.

* `viash ns` can query the name, namespace, or both, with the following arguments:
  - `--query_namespace` or `-n`: filter the namespace with a regex.
  - `--query_name`: filter the name with a regex.
  - `--query` or `-q`: filter the namespace/name with a regex.

* Added the `project_build`, `project_clean`, `project_push` and `project_test` components to this repository.

* Added a field `.functionality.info` of type `Map[String, String]` in order to be able to specify custom annotations to the component.

## BREAKING CHANGES

* `viash ns`: Argument `--namespace` has been renamed to `--query_namespace`.

* `viash ns`: Argument `--namespace` does not implicitly change the namespace of the functionality anymore. You can use the command DSL to reproduce this effect; for example: `-c '.functionality.namespace := "foo"'`.
  
* `Docker` & `NXF`: Attribute `version` is deprecated. Instead, the default value will be `.functionality.version`, which can be overridden by using the `tag` attribute.

* `NXF`: When running a viash component as a Nextflow module on its own, you now need to specify all input files on the command line. For instance, if `--input` and `--reference` are input file arguments, you need to start the process by running `nextflow run main.nf --input <...> --reference <...> <other arguments>`. Previously only the input file needed to be specified.
  
* `Docker` & `NXF`: Default separator between namespace and image name has been changed from `"/"` to `"_"`.

## MINOR CHANGES

* `Docker` & `NXF`: Parsing of image attributes for both `Docker` and `Nextflow` platforms are better aligned. You can define an image by specifying either of the following:
  - `{ image: 'ubuntu:latest' }` 
  - `{ image: ubuntu, tag: latest }`
  
* `Docker` & `NXF`: Allow changing the separator between a namespace and the image name.

## NEXTFLOW REFACTORING

The generation of Nextflow modules has been refactored thoroughly.
  
* `NXF`: The implicitly generated names for output files/directories have been improved leading to less clashes.

* `NXF`: Allow for multiple output files/directories from a module while keeping compatibility for single output. Please [refer to the docs](/reference/config/platforms/nextflow/#multiple-outputs).

* `NXF`: Allow for zero input files by means of passing an empty list `[]` in the triplet

* `NXF`: Remove requirement for `function_type: todir`

* `NXF`: It is now possible to not only specify `label: ...` for a nextflow platform but also `labels: [ ...]`.
  
## BUG FIXES

* Allow quotes in functionality descriptions.

* `NXF`: Providing a `default: ...` value for output file arguments is no longer necessary.

# Viash 0.3.2 (2021-02-04): Don't auto-generate viash.yaml and add beta unit testing in Nextflow

The viash build command doesn't generate a viash.yaml automatically anymore, added beta functionality for running tests in Nextflow.

## BREAKING CHANGES

* `viash build`: Do not automatically generate a viash.yaml when creating an executable. 
  Instead, you need to add the `-w|--write_meta` flag in order to let viash know that it
  should generate a viash.yaml in the resources dir.

## MAJOR CHANGES

* `NXF`: Add beta functionality for running viash tests in Nextflow.

## MINOR CHANGES

* Resources: Rework the way resources paths are converted to absolute URIs, should not have any impact on UX.

## BUG FIXES

* `NXF`: Add temporary workaround for determining the used image name when running a component.

* Docker Platform: Set default setup strategy to "alwayscachedbuild" as this used to be the default viash behaviour.

* `NXF`: Fix issue where resource dir would not get mounted depending on which inputs are provided.

* `NXF`: Accept multiple inputs when component is running as standalone.

# Viash 0.3.1 (2021-01-26): Add fields for specifying authors and the Docker registry

Add authors field to config, added registry fields to Docker platform config.

## NEW FEATURES

* Functionality: Added list of authors field. Example:

  ```yaml
  functionality:
    authors:
      - name: Bob Cando
        roles: [maintainer, author]
        email: bob@cando.com
        props: {github: bobcando, orcid: XXXAAABBB}
  ```

* `Docker`: Allow specifying the registry with `target_registry`. Example:

  ```yaml
  - type: docker
    image: bash:4.0
    target_registry: foo.io
    target_image: bar
    target_tag: 0.1
  ```

* `Docker`: `version` is now a synonym for `target_tag`.
  If both `version` and `target_tag` are not defined, `functionality.version` will
  be used instead.
  
* `Docker`: Can change the Docker Setup Strategy by specifying
  - in the yaml: `setup_strategy: xxx`
  - on command-line: `---docker_setup_strategy xxx` or `---dss xxx`
  
  Supported values for the setup strategy are:
  - alwaysbuild / build: build the image from the dockerfile (DEFAULT)
  - alwayscachedbuild / cachedbuild: build the image from the dockerfile, with caching
  - alwayspull / pull: pull the image from a registry
  - alwayspullelsebuild / pullelsebuild: try to pull the image from a registry, else build it
  - alwayspullelsecachedbuild / pullelsecachedbuild: try to pull the image from a registry, else build it with caching
  - ifneedbebuild: if the image does not exist locally, build the image
  - ifneedbecachedbuild: if the image does not exist locally, build the image with caching
  - ifneedbepull: if the image does not exist locally, pull the image
  - ifneedbepullelsebuild: if the image does not exist locally, pull the image else build it
  - ifneedbepullelsecachedbuild: if the image does not exist locally, pull the image else build it with caching
  - donothing / meh: do not build or pull anything
  
## MAJOR CHANGES

* License: viash is now licensed under GPL-3.

## MINOR CHANGES

* CLI: Allow parameters before and after specifying a viash config yaml. For example, 
  both following commands now work. Up until now, only the latter would work.
  - `viash run config.vsh.yaml -p docker`
  - `viash run -p docker config.vsh.yaml`

* Functionality: Arguments field can now be omitted.

* Scripts: Wrapped scripts now contain a minimal header at the top.

## BUG FIXES

* `NXF viash build`: Do not assume each config yaml has at least one test.

* Scripts: Fix Docker `chown` failing when multiple outputs are defined (#21).

* JavaScriptRequirements: Fix type getting set to "python" when unparsing.

* `viash run . ---debug`: Debug session should now work again

* Native `---setup`: Fix missing newlines when running native ---setup commands.

* Main: Fix crashing when no arguments are supplied.

* Namespace: Show error message when the config file can't be parsed.

* Executable resource: Fix Docker automount handling for Executable resources.

## TESTING

* YAML: Test invertibility of parsing/unparsing config objects.

# Viash 0.3.0 (2020-11-24): Combine functionality and platform into one config, remove temporary files

`config.vsh.yaml` is the new standard format, temporary files are removed when using run and test commands.

## BREAKING CHANGES

* File format `functionality.yaml` is no longer supported. Use `config.vsh.yaml` or `script.vsh.R/py/...` instead.

* `viash run` and `viash test`: By default, temporary files are removed when the execution succeeded, otherwise they are kept. 
  This behaviour can be overridden by specifying `--keep true` to always keep the temporary files, and `--keep false` to always remove them.

* `NXF`: `function_type: todir` now returns the output directory on the `Channel` rather than its contents.

## NEW FEATURES

* Added `viash ns test`: Run all tests in a particular namespace. For each test, the exit code and duration is reported. Results can be written to a tsv file.
* Added support for JavaScript scripts.
* Added support for Scala scripts.
* `NXF`: publishing has a few more options:
  - `publish`: Publish or yes (default is false)
  - `per_id`: Publish results in directories containing the unique (sample) ID (default is true)
  - `path`: A prefix path for the results to be published (default is empty)
* Functionality resources and tests: Allow copying whole directories instead of only single files. Also allow to rename the destination folder by specifying a value for 'dest'.
* Platform R / Python dependencies: Allow running a simple command.

## MAJOR CHANGES

* The `-P <platform>` parameter will be deprecated. For now, all `-P` values are simply passed to `-p`.
* `viash ns build` and `viash ns test`: Now use all available platforms if `-p` is not specified.
* By default, python packages will not be installed as user. Use `user: true` to modify this behaviour.

## MINOR CHANGES

* Name of autogenerated Docker image is now `ns/tool`.
* Internal changes to make it easier to extend viash with more scripting languages.
* `NXF`: Default image is now `ns/tool` for consistency.
* `NXF`: Repurpose `asis` function type for having simple publishing steps (see docs).
* `NXF`: Add component name to main `process` name
* R dependencies: by default, do not reinstall Bioconductor packages. Set `bioc_force_install: true` to revert this behaviour.

## BUG FIXES

* `viash build`: Do not display error messages when pwd is not a git repository.

## TESTING

* `viash test`: Add tests for `viash test` functionality.

# Viash 0.2.2 (2020-09-22): Generation of placeholder code now possible without VIASH START and VIASH END

Allow generating placeholder without VIASH START/VIASH END blocks.

A script does not need to contain a `VIASH START`/`VIASH END` block in order to function.

Previously, each script had to contain a codeblock as follows:

  ```r
  ## VIASH START
  par <- list(
    input = "foo",
    output = "bar
  )
  ## VIASH END
  ```

## MINOR CHANGES

* Allow generating placeholder without VIASH START/VIASH END blocks.

## BUG FIXES

* `viash ns build`: Some platforms would sometimes not be detected.
* `viash run`: Avoid error when no arguments need to be chowned.

# Viash 0.2.1 (2020-09-11): Docker chown by default

## Docker chown by default

Running a script using a Docker platform will now chown output files by default, as well as any temporary files. You can turn off this feature by specifying `chown: false` in the yaml of a Docker platform.

## [NXF] Data references

Data references in Map form can now have values being lists. In other words, we can have multiple options which have one or more values.

## viash ns build -P docker --parallel --setup

`viash ns build` has been greatly improved! You can automatically build the docker container by adding `--setup` to the command, as well as make the whole thing run in parallel using the `--parallel` or `-l` flag.

To build a docker container, you can run either of the following:

  ```bash
  viash run -f path/to/config.yaml -P docker -- ---setup
  viash build -f path/to/functionality.yaml -P docker -o target/docker/path/to --setup
  ```

Note that the first will only build the docker container, whereas the second will build the executable and then build the docker container.

To build a lot of them all at once, run:

  ```bash
  viash ns build -P docker --parallel --setup
  ```

## Custom order of platform requirements

You can now choose the order in which platform requirements are installed!

Before:

  ```yaml
  type: docker
  image: rocker/tidyverse
  target_image: "viash_test/r"
  r:
    cran:
    - optparse
    github:
    - dynverse/dynutils@devel
    bioc:
    - limma
  apt:
    packages:
    - libhdf5-serial-dev
  docker:
    build_arg:
    - GITHUB_PAT="$GITHUB_PAT"
    run:
    - git clone --depth 1 https://github.com/data-intuitive/viash_docs.git && rm -r viash_docs/.git
  ↑ in which order will these three components be run? Who knows!
  ```

Now:

  ```yaml
  type: docker
  image: rocker/tidyverse
  target_image: "viash_test/r"
  setup:
  - type: docker
    build_arg:
    - GITHUB_PAT="$GITHUB_PAT"
  - type: apt
    packages:
    - libhdf5-serial-dev
  - type: r
    cran:
    - optparse
    - dynutils
    github:
    - rcannood/princurve@devel
    bioc:
    - limma
  - type: docker
    run:
    - git clone --depth 1 https://github.com/data-intuitive/viash_docs.git && rm -r viash_docs/.git
  ```

This will ensure that the setup instructions are installed in the given order.

## NEW FEATURES

* `NXF`: Data references in Map form can now have values being lists. In other words, we can have multiple options which have one or more values.
* `viash ns build`: Added --parallel and --setup flag.
* `viash build`: Added --setup flag.
* Allow changing the order of setup commands using the `setup:` variable.
* (HIDDEN) Do not escape `${VIASH_...}` elements in default values and descriptions!

## MINOR CHANGES

* Remove `---chown` flag, move to `platform.docker.chown`; is set to true by default.
* Perform chown during both run and test using a Docker platform.

## BUG FIXES

* Issue trying to parse positional arguments even when none is provided.

# Viash 0.2.0 (2020-09-01): Autoresolve docker paths

## Changes to functionality metadata

- Added version attribute

### Autoresolve docker paths

Arguments of type: file are processed to automatically create a mount in docker. More specifically, when you pass an argument value: `--input /path/to/file`, this will be processed such that the following parameters are passed to docker:

  ```bash
  docker run -v /path/to:/viash_automount/path/to ... --input /viash_automount/path/to/file
  ```

If, for some reason, you need to manually specify a mount, you can do this with `---mount /path/to/mount:/mymount`.

### Argument multiplicity

For all parameter types (except for `boolean_true` and `boolean_false`), you can specify `multiple: true` in order to turn this argument into an array-based argument. What this does is allow you to pass multiple values for this argument, e.g. `--input file1 --input file2 --input file3:file4:file5`.

The default separator is `:` but this can be overridden by changing the separator by setting it to `multiple_sep: ","` (for example).

### New format

Viash now supports placing the functionality.yaml, platform*.yaml(s) and script into a single file. For example, this could be a merged script.R:

  ```r
  #' functionality:
  #'   name: r-estimate
  #'   arguments: ...
  #' platforms:
  #' - type: native
  #' - type: docker
  #'   image: rocker/tidyverse
  library(tidyverse)
  cat("Hello world!\n")
  ```

Instead of running:

  ```bash
  viash run -f functionality.yaml -p platform_docker.yaml -- arg1
  ```

With this format, you can now run:

  ```bash
  viash run script.R                     # run script.R with the first platform
  viash run -P docker script.R           # run script.R with the platform called 'docker' with the large P argument
  # use small p to override the platform with a custom yaml:
  viash run -p common_resources/platform_docker.yaml script.R
  # note that any arguments for the run command (e.g. -p or -P) should come before the script.R, as script.R is considered a trailing argument.
  ```

## NEW FEATURES

* Allow (optional) version attributes in `functionality.yaml` and `platform.yaml`.
* Allow testing a component with the `viash test` functionality. Tests are executed in a temporary directory on the specified platform. The temporary directory contains all the resource and test files. 
* `viash --version`: Add flag for printing the version of viash.
* Allow fetching resources from URL (http:// and https://)
* Allow retrieving functionality and platform YAMLs from URL.
* For docker containers, autoresolve path names of files. Use `---v path:path` or `---volume path:path` to manually mount a specific folder.
* Implement parameter multiplicity. 
  Set `multiple: true` to denote an argument to have higher multiplicity. 
  Run `./cmd --foo one --foo two --foo three:four` in order for multiple values to be added to the same parameter list.
* Added a new format for defining functionality in which the user passes the script in which the functionality and platforms are listed as yaml headers.
* A `---chown` flag has been added to Docker executables to automatically change the ownership of output files to the current user.
* `viash ns build`: A command for building a whole namespace.
* `NXF`: Join operations are now fully supported by means of `multiple`.
* `NXF`: Modules that perform joins can take either arrays (multiple input files or the same type to be joined) or hashes (multiple input files passed using different options on the CLI). Please refer to the docs for more info.

## MAJOR CHANGES

* Remove passthrough parameters.
* Since CLI generation is now performed in the outer script, `viash pimp` has been deprecated.
* Write out meta.yaml containing viash run information as well as the original `functionality.yaml` and `platform.yaml` content.
* Renamed `viash export` to `viash build`.

## MINOR CHANGES

* `viash run` and `viash test`: Allow changing the temporary directory by defining `VIASH_TEMP` as a environment variable. Temporary directories are cleaned up after successful executions.
* `viash run` and `viash test`: Exit(1) when execution or test fails.
* `viash build`: Add -m flag for outputting metadata after build.
* `viash run`: Required parameters can have a default value now. Produce error when a required parameter is not passed, even when a default is provided.
* `NXF`: _Modules_ are now stored under `target/nextflow` by default

## BUG FIXES

* `NXF`: Correctly escape path variable when running NXF command.
* `NXF`: Surround parameters with quotes when running NXF command.

## INTERNAL CHANGES

* Move CLI from inner script to outer script.
* Renamed Target to Platform
* Renamed Environment to Requirements

# Viash 0.1.0 (2020-05-14): Changes to functionality and the native/docker platforms

## Changes to functionality.yaml

* ftype has been renamed to function_type. The value for this field is also being checked.
* platform has been removed.
* Instead, the first resource listed is expected to have `type: r_script`, `type: bash_script`, `type: python_script`, or `type: executable`. The other resources are expected to have `type: file` by default, and are left untouched by Viash.
* in the arguments, field `flagValue` has been removed. Instead, use `type: boolean_true` and `type: boolean_false` to achieve the same effect.

## Changes to platform_(docker/native).yaml

* The `r: packages:` field has been renamed to `r: cran:`.

## MAJOR CHANGES

* Refactoring of the Functionality class as discussed in VIP1 (#1). This has resulted in a lot of internal changes, but the changes with regard to the yaml definitions are relatively minor. See the section below for more info.

## MINOR CHANGES

* Updated the functionality.yamls under `atoms/` and `src/test/` to reflect these aforementioned changes.
* Allow for bioconductor and other repositories in the R environment.
* Add support for pip versioning syntax.

## BUG FIXES

* Do not quote passthrough flags.
* Allow for spaces inside of Docker volume paths.

## DOCUMENTATION

* Updated the README.md.
* Provide some small examples at `doc/examples`.

# Viash 0.0.1 (2020-05-05): Initial release

* Initial proof of concept.<|MERGE_RESOLUTION|>--- conflicted
+++ resolved
@@ -7,12 +7,10 @@
 * `NextflowPlatform`: properly resolve paths when a nextflow workflow has another nextflow
   workflow as dependency and the worktree contains a directory that is a symlink (PR #614).
 
-<<<<<<< HEAD
-* `Dependency`: When an alias is defined, pass the alias as a key to the `.run()` function.
-=======
 * `Main`: Fixes a bug added by #294 which causes Viash to print a stacktrace instead of a helpful error message when `viash` is run without any arguments (#617, PR #618).
   Thanks @mberacochea for pointing out this oversight!
->>>>>>> dd476917
+  
+* `Dependency`: When an alias is defined, pass the alias as a key to the `.run()` function (#601, PR #606).
 
 # Viash 0.8.2 (2023-12-14): Minor changes and bug fixes
 
