--- conflicted
+++ resolved
@@ -12,14 +12,12 @@
 
 * `Testbenches`: Remove some old & unmaintained IntelliJ Idea `editor-fold` tags. Given that the testbenches were split up, these were broken but also no longer needed.
 
-<<<<<<< HEAD
 * `Main`: Improve `match` completeness in some edge cases and throw exceptions where needed.
-=======
+
 * `Changelog`: Reformat the changelog to a more structured format.
   For every release, there is now a date, title, and summary.
   This both improves the changelog itself but can then also be used to postprocess the CHANGELOG programmatically.
 
->>>>>>> 2c2c5ee2
 ## BUG FIXES
 
 * `viash xxx url`: Fix passing a url to viash as the config file to process. Add a short testbench to test principle functionality.
