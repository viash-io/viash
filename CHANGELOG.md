# Viash 0.6.3

## MINOR CHANGES

* `BashWrapper`: Allow printing the executor command by adding `---verbose ---verbose` to a `viash run`.

<<<<<<< HEAD
* `Annotations`: Complete the config schema annotations.
  Make sure all arguments are documented.
  Added an annotation `internalFunctionality` and `undocumented` for arguments that should not be documented.
  Added a testbench that verifies that all arguments are in fact annotated, skipping those that are not in the class constructor.
  Adds a hierarchy field in the `__this__` member to list the relation of the own and parent classes.
=======
* `Testbenches`: Split some grouped test benches into slightly smaller test benches that group tested functionality better.
>>>>>>> ee554c66

## BUG FIXES

* `DockerPlatform`: Remove duplicate auto-mounts (#257).


# Viash 0.6.2

## BUG FIXES

* `Git`: Strip credentials from remote repositories when retrieving the path.

* `VDSL3`: Allow optional output files to be `null`.

# Viash 0.6.1

This release contains mostly minor improvements of functionality released in Viash 0.6.0. Most notably:

* Support was added for `type: long` arguments

* `meta["n_proc"]` has been renamed to `meta["cpus"]`. `meta["cpus"]` is now an integer, whereas `meta["memory_*"]` are now longs.

* `viash ns exec` is able to recognise `{platform}` and `{namespace}` fields.

* And various bug fixes and improvements to documentation and unit testing.

## BREAKING CHANGES

* Deprecated usage `resources_dir` variable inside scripts, use `meta["resources_dir"]` instead (or `$meta_resources_dir` in Bash, or `meta$resources_dir` in R).

* Deprecated `meta["n_proc"]` in favour for `meta["cpus"]`.

## NEW FUNCTIONALITY

* `viash ns exec`: Added two more fields:

  - `{platform}`: the platform name (if applicable)
  - `{namespace}`: the namespace of the component

* `LongArgument`: Added support for 64-bit integers with `type: long` as opposed to `type: integer` which are 32-bit integers.

## MAJOR CHANGES

* Allow passing integers/doubles/booleans to string parameters (#225). Removed the 'Version' helper class.

## MINOR CHANGES

* `meta["cpus"]` is now an integer, `meta["memory_*"]` are now longs (#224).

* `DockerPlatform`: Only store author names in the authors metadata.

* `NextflowPlatform`: Only store author names in the authors metadata.

* `Argument[_]`: Turn `multiple_sep` from `Char` into `String`.

## INTERNAL CHANGES

* All `meta[...]` variables are now processed similar to `Argument[_]`s, instead of using custom code to convert object types and detect Docker mounts.

* `Escaper`: Make more generic Escaper helper class.

## DOCUMENTATION

* Hardcoded URLs pointing to viash.io in the documentation annotations were replaced with a new keyword system.

* Replaced references to "DSL" with "Dynamic Config Modding" in the `--help` output.

* Added an example for Ruby based Docker setups.

## BUG FIXES

* `viash ns`: Reverse exit code outputs, was returning 1 when everything was OK and 0 when errors were detected (#227).

* `viash config inject`: Fix processing of arguments when argument groups are defined (#231).

* Fixed a few typos in the CLI.

* Fixed the formatting of `ns exec` documentation.

* `VDSL3`: Fix stub functionality.

* `VDSL3`: Fix error during error message.

* `viash test`: Fix issue where `VIASH_TEMP` could not be a relative directory when running `viash test` (#242).

* `BashScript`, `CSharpScript`, `JavaScriptScript`, `PythonScript`, `RScript`, `ScalaScript`: Fix quoting issues of certain characters (#113).

## DEPRECATION

* `NextflowPlatform`: Deprecate `--param_list_format` parameter.

## TESTING

* `BashScript`, `CSharpScript`, `JavaScriptScript`, `PythonScript`, `RScript`, `ScalaScript`: Implement more rigorous testing of which characters are escaped.

* `BashWrapper`: Escape usage of `multiple_sep`. This fixes various checks and transformations not working when when `multiple_sep` is set to `";"` (#235).

# Viash 0.6.0

The first (major) release this year! The biggest changes are:

* Nextflow VDSL3 is now the default Nextflow platform, whereas the legacy Nextflow platform has been deprecated.
* Support for tracking memory and cpu requirements more elegantly
* Grouping arguments in groups more concisely.
* The addition of a `viash ns exec` command, to be able to execute commands on Viash components more easily.

## BREAKING CHANGES

* `NextflowPlatform`: `variant: vdsl3` is now the default NextflowPlatform. `variant: legacy` has been deprecated.

* `Functionality`: Fields `.inputs` and `.outputs` has been deprecated. Please use `.argument_groups` instead (#186).
  Before:
  ```yaml
  functionality:
    inputs:
      - name: "--foo"
    outputs:
      - name: "--bar"
  ```
  Now:
  ```yaml
  functionality:
    argument_groups:
      - name: Inputs
        arguments:
          - name: "--foo"
            type: file
      - name: Outputs
        arguments:
          - name: "--bar"
            type: file
            direction: output
  ```

* Passing strings to an argument group's arguments has been deprecated. Please simply copy the argument itself into the argument group (#186).
  Before:
  ```yaml
  functionality:
    arguments:
      - name: "--foo"
        type: file
      - name: "--bar"
        type: file
        direction: output
    argument_groups:
      - name: Inputs
        arguments: [ foo ]
      - name: Outputs
        arguments: [ bar ]
  ```
  Now:
  ```yaml
  functionality:
    argument_groups:
      - name: Inputs
        arguments:
          - name: "--foo"
            type: file
      - name: Outputs
        arguments:
          - name: "--bar"
            type: file
            direction: output
  ```

## NEW FUNCTIONALITY

* Allow setting the number of processes and memory limit from within the Viash config, 
  as well as a list of required commands. Example:

  ```yaml
  functionality:
  name: foo
  requirements:
    cpus: 10
    memory: 10GB
    commands: [ bash, r, perl ]
  ```
  
  You can override the default requirements at runtime:

  - `./foo ---cpus 4 ---memory 100PB` (for NativePlatform or DockerPlatform)
  - By adding `process.cpus = 4` and `process.memory "100 PB"` to a nextflow.config (for NextflowPlatform)

  This results the following meta variables to be injected into a script:

  - `meta_cpus` (in Bash) or `meta["cpus"]` (in any other language): Number of processes the script is allowed to spawn.
  - `meta_memory_b` (in Bash) or `meta["memory_b"]` (in any other language): Amount of memory the script is allowed to allocate, in bytes.
  - `meta_memory_kb` (in Bash) or `meta["memory_kb"]` (in any other language): Same but in kilobytes, rounded up.
  - `meta_memory_mb` (in Bash) or `meta["memory_mb"]` (in any other language): Same but in megabytes, rounded up.
  - `meta_memory_gb` (in Bash) or `meta["memory_gb"]` (in any other language): Same but in gigabytes, rounded up.
  - `meta_memory_tb` (in Bash) or `meta["memory_tb"]` (in any other language): Same but in terabytes, rounded up.
  - `meta_memory_pb` (in Bash) or `meta["memory_pb"]` (in any other language): Same but in petabytes, rounded up.
  
* `viash ns exec`: Added a command for executing arbitrary commands for all found Viash components.
  The syntax of this command is inspired by `find . -exec echo {} \;`.
  
  The following fields are automatically replaced:
   * `{}` | `{path}`: path to the config file
   * `{abs-path}`: absolute path to the config file
   * `{dir}`: path to the parent directory of the config file
   * `{abs-dir}`: absolute path to the directory of the config file
   * `{main-script}`: path to the main script (if any)
   * `{abs-main-script}`: absolute path to the main script (if any)
   * `{functionality-name}`: name of the component
  
  A command suffixed by `\;` (or nothing) will execute one command for each
  of the Viash components, whereas a command suffixed by `+` will execute one
  command for all Viash components.

* `ConfigMod`: Added a `del(...)` config mod to be able to delete a value from the yaml. Example: `del(.functionality.version)`.

## MAJOR CHANGES

* `Folder structure`: Adjusted the folder structure to correctly reflect the the namespace change of viash from `com.dataintuitive.viash` to `io.viash`.

* `Functionality`: Reworked the `enabled` field from boolean to a `status` field which can have the following statusses: `enabled`, `disabled` and `deprecated`.
  When parsing a config file which has the `status` field set to `deprecated` a warning message is displayed on stderr.
  Backwards for `enabled` is provided where `enabled: true` => `status: enabled` and `enabled: false` => `status: false`. The `enabled` field is marked deprecated.

## MINOR CHANGES

* `Resources`: Handle edge case when no resources are specified in the `vsh.yaml` config file and display a warning message.

* `BashWrapper`: Add a warning when an argument containing flags (e.g. `--foo`) is not recognized and will be handled as a positional argument as this is likely a mistake.

* `Functionality`: Add check to verify there are no double argument names or short names in the config `vsh.yaml` declarations.

* `BashWrapper`: Add check to verify a parameter isn't declared twice on the CLI, except in the case `multiple: true` is declared as then it's a valid use case.

* `BashWrapper`: For int min/max checking: use native bash functionality so there is no dependency to `bc`.
  For double min/max checking: add fallback code to use `awk` in case `bc` is not present on the system (most likely to happen when running tests in a docker container).

* `viash ns list/viash config view`: Allow viewing the post-processed argument groups by passing the `--parse_argument_groups` parameter.

## TESTING

* `ConfigMod`: Added unit tests for condition config mods.

* `MainTestDockerSuite`: Derive config alternatives from the base `vsh.yaml` instead of adding the changes in separate files.
  This both reduces file clutter and prevents having to change several files when there are updates in the config format.

* `GitTest`: Added unit tests for Git helper (#216).

## BUG FIXES

* `csharp_script`, `javascript_script`, `python_script`, `r_script`, `scala_script`: Make meta fields for `memory` and `cpus` optional.

* `NextflowVdsl3Platform`: Don't generate an error when `--publish_dir` is not defined and `-profile no_publish` is used.

* `Viash run`: Viash now properly returns the exit code from the executed script.

* `Git`: Fix incorrect metadata when git repository is empty (#216).

# Viash 0.5.15

## BREAKING CHANGES

* `WorkflowHelper::helpMessage`: Now only takes one argument, namely the config.

## MAJOR CHANGES

* `Namespace`: Changed the namespace of viash from `com.dataintuitive.viash` to `io.viash`.

## MINOR CHANGES

* `Testbenches`: Add a testbench framework to test lots of character sequences, single or repeating to be tested in the yaml config. This can be used to later extend to other tests.

* `Testbenches::vdsl3`: Add testbenches to verify functionality:
  - Vdsl3's `param_list` (`yamlblob`, `yaml`, `json`, `csv`).
  - NextFlow's own `params-file`.
  - Vdsl3's recalculating resource file paths to be relative to the `param_list` file instead of the workflow file (only available for `yaml`, `json`, `csv`).
  - Vdsl3's wrapping of modules to run these as a separate workflow automagically out of the box.

* `Main`: Added `viash --schema_export` which outputs a schema of the Viash config file
  to console. This is to be used to automate populating the documentation website.

* `Helper`: Split help message by argument group.

* `Helper`: Remove unneeded arguments.

* `Functionality`: Add default groups `Inputs`, `Outputs` and `Arguments` for all arguments missing from user-defined `argument_groups`.

* `WorkflowHelper::helpMessage`: Rewrite to bring on par with Viash's help message.

* `BooleanArguments`: Renamed internal class names for BooleanArguments to be better in line with how they are named in the config yaml.
  `BooleanArgumentRegular` -> `BooleanArgument` (in line with `boolean`)
  `BooleanArgumentTrue` -> `BooleanTrueArgument` (in line with `boolean_true`)
  `BooleanArgumentFalse` -> `BooleanFalseArgument` (in line with `boolean_false`)

## BUG FIXES

* `NextflowVdsl3Platform`: Change how `--id` is processed when a VDSL3 module is called from the CLI.

* `NextflowVdsl3Platform`: Fix error when param_list is `null`.

* `NextflowVdsl3Platform`: Fix error when optional, multiple arguments are set to `null`.

* `Testbenches`: Better capture expected error messages while running testbenches again. Code changes right before previous release re-introduced some of the messages.

* `NextflowVdsl3Platform`: Fix issue where optional parameters aren't removed when `.run(args: [optarg: null])`.

* `WorkflowHelper::readCsv`: Treat empty values as undefined instead of throwing an error.

* `NextflowVdsl3Platform`: Use `$NXF_TEMP` or `$VIASH_TEMP` as temporary directory if the container engine is not set to `docker`, `podman` or `charlieengine`, else set to `/tmp`.

* `Resources`: When adding a resource folder, allow a trailing `/` at the end of the path.
  Previously this caused the target folder to be erased and the content of the resource folder to be written directly into the target folder.

# Viash 0.5.14

## NEW FUNCTIONALITY

* `Functionality`: Allow specifying argument groups. Example:
  ```yaml
  functionality:
    ...
    argument_groups:
      - name: First group
        arguments: [foo, bar]
        description: Description
  ```


* Addition of the `viash_nxf_schema` component for converting a Viash config (for a workflow) into a nextflow schema file.

* `NextflowVdsl3Platform`: Use `--param_list` to initialise a Nextflow channel with multiple parameter sets.
  Possible formats are csv, json, yaml, or simply a yaml_blob.
  A csv should have column names which correspond to the different arguments of this pipeline.
  A json or a yaml file should be a list of maps, each of which has keys corresponding to the arguments of the pipeline.
  A yaml blob can also be passed directly as a parameter.
  Inside the Nextflow pipeline code, params.param_list can also be used to directly a list of parameter sets.
  When passing a csv, json or yaml, relative path names are relativized to the location of the parameter file.
  
  Examples: 
  ```sh
  nextflow run "target/foo/bar/main.nf" --param_list '[{"id": "foo", "input": "/path/to/bar"}]'
  nextflow run "target/foo/bar/main.nf" --param_list "params.csv" --reference "/path/to/ref"
  ```

## MAJOR CHANGES

* `NextflowVdsl3Platform`: The functionality is now slurped from a json instead of manually
  taking care of the formatting in Groovy.

* `NextflowVdsl3Platform`: The `--help` is auto-generated from the config.


## MINOR CHANGES

* `NextflowVdsl3Platform`: Allow both `--publish_dir` and `--publishDir` when `auto.publish = true`.

* `NextflowVdsl3Platform`: Allow passing parameters with multiplicity > 1 from Nextflow CLI.

* `Main`: Added `viash --cli_export` which outputs the internal cli construction information 
  to console. This is to be used to automate populating the documentation website.

* `viash ns`: Display success and failure summary statistics, printed to stderr.

* `DataObject`: `.alternatives` is now a `OneOrMore[String]` instead of `List[String]`, meaning
  you can now specify `{ type: string, name: "--foo", alternatives: "-f" }` instead of 
  `{ type: string, name: "--foo", alternatives: [ "-f" ] }`

* `BashWrapper`: Added metadata field `meta_executable`, which is a shorthand notation for
  `meta_executable="$meta_resources_dir/$meta_functionality_name"`

## INTERNAL CHANGES

* `Arguments`: Internal naming of functionality.arguments is changed from DataObject to Arguments. Change is also applied to child classes, e.g. StringObject -> StringArgument.

* `Script`: Allow more control over where injected code ends up.

* Restructure type system to allow type-specific arguments.

## BUG FIXES

* `DockerPlatform`: Change `org.opencontainers.image.version` annotation to `functionality.version` when set.
  Additionally fixed retrieving the git tag possibly returning `fatal: No names found, cannot describe anything.` or similar.

* `viash config inject`: Fix config inject when `.functionality.inputs` or `.functionality.outputs` is used.

* `BashWrapper`: Don't add `bc` as dependency. Only perform integer/float min/max checks when bc is available, otherwise ignore.

* `DockerPlatform`: Fix inputs & outputs arguments being present twice.

* `viash ns test`: Silently skip Nextflow platforms as these don't support tests and will always fail.

* `Testbenches`: Better capture expected error messages while running testbenches. Having these show on the console could be confusing.

* `NextflowVdsl3Platform`: Fix issue when running multiple VDSL3 modules concurrently on the same channel.


# Viash 0.5.13

## NEW FUNCTIONALITY

* `NextflowVdsl3Platform`: Allow overriding the container registry of all Viash components by 
  setting the `params.override_container_registry` value. Only works for auto-derived image names.

## MAJOR CHANGES

* `Functionality`: renamed `tests` to `test_resources`.
  Backwards compatibility provided but a notification message is displayed on the console.

## MINOR CHANGES

* `Functionality` and `viash ns`: Added `.enabled` in functionality, set to `true` by default.
  Filter for disabled components in namespace commands.

* `DockerPlatform`: Add org.opencontainers.image annotations to built docker images.

* `Functionality`: when defining text resources, permit defining `path` instead of `dest`.
  If both `dest` and `path` are unset, use a default file name depending on the resource type, such as `script.sh` or `text.txt`.

* `viash build`: Errors are printed in red.

## BUG FIXES

* `NextflowVdsl3Platform`: Undefined input files should not inject a `VIASH_PAR_*` variable when `multiple: true`.

* `NextflowVdsl3Platform`: Make injected resources dir absolute.

* `NextflowVdsl3Platform`: Fix escaping of triple single quotes.

* `NextflowVdsl3Platform`: Also apply auto.simplifyInput to Lists.

* `DockerPlatform`: added a `test_setup` that allows adding apt/apk/... setup requirements.
  These are only executed when running tests.

# Viash 0.5.12

## MINOR CHANGES

* `--help`: Don't print "my_component <not versioned>" when no version is specified, 
  but instead simply "my_component".

* `NextflowVdsl3Platform`: Set `mode=copy` for `auto.publish` and `auto.transcript`.

* `NextflowVdsl3Platform`: When a module is used multiple times in the same workflow, 
  don't throw an error anymore, instead simply generate a warning.

* `NextflowVdsl3Platform`: Throw an error when an input file was not found.

* `viash build`: Indent auto-generated code according the indentation of `VIASH START` when found.
  
* `Main`: Handle not finding the config file or resources in a config file better.
  Display a more helpful message instead of a stack trace.

* `BashWrapper`: Add checks on parameters for valid integer, double and boolean values.

* `BashWrapper`: Add option to limit string and integer values to specific choice values.

* `BashWrapper`: Add option to set min and max values for integer and double values.

* Dependencies:
  - Scala was upgraded from 2.12.10 to 2.12.15
  - sbt was upgraded from 1.3.4 to 1.6.1
  - sbt-scoverage was upgraded from 1.5.1 to 1.9.3

## BUG FIXES

* `viash_test`: Add back `--no_cache` parameter to `viash_test`.

* `viash_test`: Fix `--append` parameter for `viash_test`, was not getting passed through.

* `viash ns test`: Fix `--append` parameter, actually start from a clean file if append is false.

* `viash_push`: Fix component not being built during a release of Viash.

* `PythonRequirements`: Fix packages being mentioned twice in a Dockerfile.

* `Main`: Added support spaces in filenames of config files and resources

* `BashWrapper`: Display a message when the last parsed argument would require more values than are still available.
  Now display a message that values are missing, used to silently crash the wrapper.

* `viash config inject`: Fix error when file argument is `must_exist: true`.
  

# Viash 0.5.11

## MAJOR CHANGES

* `Functionality`: Now also accepts 'inputs' and 'outputs' in addition to 'arguments'. For inputs and outputs,
  any specified arguments will have default `type: file` and `direction: input` or `direction: output` respectively.

## MINOR CHANGES

* `DockerPlatform`: Move description labels to the end of the Dockerfile to improve cross-component caching.

* `Functionality`: Arguments where `.multiple` is `true` can now have lists as `default` and `example`.

* `viash_build`: Added unit test for this component.

* `viash_test`: Added unit test for this component.

* `PythonRequirements`: Allow upgrading dependencies. Example: `[ type: python. pypi: anndata, upgrade: true ]`.

* `NextflowLegacyPlatform`: Remove annoying messages when building Nxf modules.

* `ConfigMods`: Expanded the DSL to allow specifying at which point to apply a config mod.
  This functionality was necessary to allow for setting fields which alter the way configs are parsed.
  Example of when this is useful: `<preparse> .platforms[.type == "nextflow"].variant := "vdsl3"`.
  Updating workflow of parsing a config file is:
    - read Yaml from file
    - apply preparse config mods
    - parse resulting Json as Config, thereby instantiating default values etc.
    - convert Config back to Json
    - apply postparse config mods (original config mods)
    - convert final Json back to Config

## BETA FUNCTIONALITY

* `NextflowVdsl3Platform`: A beta implementation of the next-generation Viash+Nextflow platform.
  See https://github.com/viash-io/viash/issues/82 for more information. You can access the previous Nextflow
  platform by using the `variant` parameter:
  ```yaml
  - type: nextflow
    variant: legacy
    separate_multiple_outputs: false
  ```

## BUG FIXES

* `viash_build` and `viash_test`: The `query_name` and `query_namespace` arguments were switched around. These arguments are now passed correctly.

* `BashScript`, `JavaScriptScript`, `PythonScript`, `RScript`: Correctly escape `'` (#113). Update unit tests accordingly.

* `CSharpScript`, `ScalaScript`: Correctly escape `"` (#113). Update unit tests accordingly.

* `viash_build`, `viash_test`, `viash_push`: Don't try to remove log files if they don't exist.

## INTERNAL CHANGES

* `DataObject`: 
  - Renamed `otype` to `flags`.
  - Renamed `oType` to `type`
  - Deprecated `tag` (unused feature).

* All abstract / inherited classes: Renamed `oType` to `type`.

## DEPRECATION

* `Functionality`: Deprecated `function_type` and `add_resources_to_path`. These should be 
  unused features, by now.
  
# Viash 0.5.10.1

## BUG FIX

* `NextflowPlatform`: Fix passthrough of `organization` field.

# Viash 0.5.10

## MAJOR CHANGES

* `viash_install`:
  - Added `--log_prefix`: This prefix is used to determine the path of the log files for `viash_build`, `viash_test` and `viash_push`.
  - Added `--organization`: Id of the organisation to be used in the Docker image name, i.e. `<registry>/<organization>/<namespace><namespace_sep><name>`.
  - Added `--target_image_source`: Url to the Git repo in which this project resides.
  - Removed `--log`.

* `viash_build`:
  - Reduce code duplication by contructing the command with Bash Arrays.
  - Renamed `--platforms` to `--platform`.
  - Added `--organization`: Id of the organisation to be used in the Docker image name, i.e. `<registry>/<organization>/<namespace><namespace_sep><name>`.
  - Added `--target_image_source`: Url to the Git repo in which this project resides.
  - Changed default of `--log` from `log.txt` to `.viash_build_log.txt`.
  - Added `--verbose`: Print out the underlying `viash ns build` command before running it.

* `viash_test`:
  - Reduce code duplication by contructing the command with Bash Arrays.
  - Renamed `--platforms` to `--platform`.
  - Added `--organization`: Id of the organisation to be used in the Docker image name, i.e. `<registry>/<organization>/<namespace><namespace_sep><name>`.
  - Added `--target_image_source`: Url to the Git repo in which this project resides.
  - Changed default of `--log` from `log.txt` to `.viash_test_log.txt`.
  - Changed default of `--tsv` from `log.tsv` to `.viash_test_log.tsv`.
  - Added `--verbose`: Print out the underlying `viash ns test` command before running it.

* `viash_push`:
  - Reduce code duplication by contructing the command with Bash Arrays.
  - Added `--organization`: Id of the organisation to be used in the Docker image name, i.e. `<registry>/<organization>/<namespace><namespace_sep><name>`.
  - Changed default of `--log` from `log.txt` to `.viash_push_log.txt`.
  - Added `--verbose`: Print out the underlying `viash ns build` command before running it.

## MINOR CHANGES

* `NextflowPlatform`: Added the `organization` field to the nextflow platform as well.

# Viash 0.5.9

## NEW FEATURES

* `viash run`: A long running Viash component can be interrupted by pressing 
  CTRL-C or by sending it an `INT` or `SIGINT` signal.

* `DockerPlatform`: Automatically add a few labels based on metadata to Dockerfile.

* `DockerPlatform`: Added value `target_image_source` for setting the source of 
  the target image. This is used for defining labels in the dockerfile.
  Example:
  ```yaml
  target_image_source: https://github.com/foo/bar
  ```

## MINOR CHANGES

* `viash ns list`: Added `--format yaml/json` argument to be able to return the
  output as a json as well. Useful for when `jq` is installed but `yq` is not. Example:
  ```
    viash ns list -p docker -f json | jq '.[] | .info.config'
  ```

* `viash config view`: Same as above.

## DEPRECATION

* `CLI`: Deprecated `-P` flag use `-p` intead.

* `DockerPlatform`: Deprecated `version` value.

# Viash 0.5.8

## NEW FUNCTIONALITY

* `DockerPlatform`: Allow defining a container's organisation. Example:
  ```yaml
    - type: docker
      registry: ghcr.io
      organisation: viash-io
      image: viash
      tag: "1.0"
      target_registry: ghcr.io
      target_organization: viash-io
  ```

* `DockerRequirement`: Add label instructions. Example:
  `setup: [ [ type: docker, label: [ "foo BAR" ]]]`

* `Config`: In specific places, allow parsing a value as a list of values. Fixes #97.
  This mostly applies to list values in `DockerPlatform`, but also to author roles.
  Examples:
  ```yaml
  functionality:
    name: foo
    authors:
      - name: Alice
        role: author # can be a string or a list
  platforms:
    - type: docker
      port: "80:80" # can be a string or a list
      setup:
        - type: r
          packages: incgraph # can be a string or a list
  ```
  
## BREAKING CHANGES

* `viash test`: This command doesn't automatically add the resources dir to the path.

## BUG FIXES

* `Functionality`: Fix `.functionality.add_resources_to_path` not being picked up correctly.

* `AptRequirement`: Set `DEBIAN_FRONTEND=noninteractive` by default. This can be turned off by specifying:
  ```yaml
    - type: apt
      packages: [ foo, bar ]
      interactive: true
  ```

## MINOR CHANGES

* `Main`: Slightly better error messages when parsing of viash yaml file fails.
  Before:
  ```
  $ viash test src/test/resources/testbash/config_failed_build.vsh.yaml 
  Exception in thread "main" DecodingFailure(Unexpected field: [package]; valid fields: packages, interactive, type, List(DownField(apt), DownArray, DownField(platforms)))
  ```
  
  After:
  ```
  $ viash test src/test/resources/testbash/config_failed_build.vsh.yaml 
  Error parsing 'file:///path/to/viash/src/test/resources/testbash/config_failed_build.vsh.yaml'. Details:
  Unexpected field: [package]; valid fields: packages, interactive, type: DownField(apt),DownArray,DownField(platforms)
  ```


# Viash 0.5.7

## BREAKING CHANGES

* `viash config`: An argument's example now needs to be of the same type as the argument itself. 
  For example, `[ type: integer, name: foo, example: 10 ]` is valid, whereas 
  `[ type: integer, name: foo, example: bar ]` is not, as 'bar' cannot be cast to an integer.

## NEW FUNCTIONALITY

* `viash config inject`: A command for inserting a Viash header into your script.

* `YumRequirement`: Added a requirement setup for installing through yum. Example:
  `setup: [ [ type: yum, packages: [ wget] ] ]`

* `DockerRequirement`: Allow using copy and add instructions. Example:
  `setup: [ [ type: docker, add: [ "http://foo.bar ." ]]]`

## BUG FIXES

* `ViashTest`: Fix verbosity passthrough.

* `--help`: Fix repeated usage flag when printing the help.

# Viash 0.5.6

## BREAKING CHANGES

* `BashWrapper`: Forbidden flags `-v`, `--verbose`, `--verbosity` have been renamed to `---v`, `---verbose`, `---verbosity`.

## MINOR CHANGES

* Set version of helper scripts to the same version as Viash.

* `DockerPlatform`: Produce helpful warning message when Docker image can't be found remotely (#94).

* `DockerPlatform`: Produce helpful error message when Docker isn't installed or the daemon is not running (#94 bis).

## BUG FIXES

* `viash_install`:
  - Passing Viash path as a string instead of as a file to ensure the path is not converted to an absolute path
  - Switch from Docker backend to a Native backend, 'unzip' and 'wget' are required.
  - Correctly set the log file for viash_test.
  
* `DockerPlatform`: Added sleep workaround to avoid concurrency issue where a file is executed to
  build docker containers but apparently still in the process of being written.
  
* `DockerPlatform`: Fix order issue of ---verbose flag in combination with ---setup, allowing to run 
  `viash run config.vsh.yaml -- ---setup cb ---verbose` and actually get output.
  

# Viash 0.5.5

## BREAKING CHANGES

* `Functionality`: The resources dir no longer automatically added to the PATH variable. 
  To alter this behaviour, set `.functionality.add_resources_to_path` to `true`.

## MINOR CHANGES

* Bash Script: only define variables which have values.

* CSharp Test Component: Change Docker image to `dataintuitive/dotnet-script` to have more control over the lifecycle of 
  versioned tags.

* Updated Code of Conduct from v2.0 to v2.1.

## BUG FIXES

* Viash namespace: Fix incorrect output path when the parent directory of a Viash component is not equal to the value of
  `.functionality.name`.

# Viash 0.5.4

## BREAKING CHANGES

* `NextFlowPlatform`: The default caching mechanism is now what NextFlow uses as default. In order to replicate earlier
  caching, `cache: deep` should be specified in the Viash config file.

## NEW FEATURES

* `NextFlowPlatform`: Added `cache` directive to specify the typing of caching to be performed.

# Viash 0.5.3

## NEW FEATURES

* Similar to `par`, each script now also has a `meta` list. `meta` contains meta information about the component
  or the execution thereof. It currently has the following fields:
  - `meta["resources_dir"]`: Path to the directory containing the resources
  - `meta["functionality_name"]`: Name of the component

* `NextFlowPlatform`: Export `VIASH_TEMP` environment variable. 

## BUG FIXES

* `NextFlowPlatform`: Fix output formatting when `separate_multiple_outputs` is `false`.

# Viash 0.5.2

## MINOR CHANGES

* `DockerPlatform`: Added `run_args` field to allow setting `docker run` arguments.

* `NextFlowPlatform`: Added argument `separate_multiple_outputs` to allow not separating the outputs generated by a 
  component with multiple outputs as separate events on the channel.

## BUG FIX

* `IO`: Allow overwriting directory resources upon rebuild.

# Viash 0.5.1

## NEW FEATURES

* `CSharpScript`: Added support for C# scripts (`type: "csharp_script"`) to viash.

## MINOR CHANGES

* `NextFlowPlatform`: Added `directive_cpus`, `directive_max_forks`, `directive_memory` and `directive_time` parameters.

## BUG FIXES

* `BashWrapper`: Refactor escaping descriptions, usages, defaults, and examples (#34).

* `NextFlowPlatform`: Refactor escaping descriptions, usages, defaults and examples (#75).

* `NextFlowPlatform`: Add argument to output path to avoid naming conflicts for components with multiple output files (#76).

* `NextFlowPlatform`, `renderCLI()`: Only add flag to rendered command when boolean_true is actually true (#78).

* `DockerPlatform`: Only chown when output file exists.

## TESTING

* `viash build`: Capture stdout messages when errors are expected, so that they don't clutter the expected output.

* `viash build`: Check `--help` description output on the whole text instead of per letter or word basis.

* `TestingAllComponentsSuite`: Only testing bash natively, because other dependencies might not be available.

# Viash 0.5.0

## BREAKING CHANGES

* `DockerPlatform`: A Docker setup will be performed by default. Default strategy has been changed to `ifneedbepullelsecachedbuild` (#57).
  `---setup` strategy has been removed and `---docker_setup_strategy` has been renamed to `---setup`.
  This change allows running a component for the first time. During first time setup, the Docker container will be pulled or built automatically. 

* `NativePlatform`: Deprecated the native setup field.

## MAJOR CHANGES

* `NXF`: This version changes the handling logic for arguments. An argument can be either `required` or not and can have a `default: ...` value or not. Checks are implemented to verify that required arguments are effectively provided _during_ pipeline running.

* `NXF`: If one sticks to long-option argments in the viash config, for all arguments that are _required_, the way of specifying the arguments on the CLI is identical for the Docker and NextFlow platforms. Non-required arguments can still be accessed from CLI using `--<component_name>__<argument_name> ...`.

* `NXF`: Running a module as a standalone pipeline has become easier.

* `viash run`: Implement verbosity levels (#58). viash executables now have 7 levels of verbosity: emergency, alert, critical, error, warning, notice, info, debug.
  The default verbosity level is 'notice'. Passing `-v` or `--verbose` bumps up the verbosity level by one, `-vv` by two. The verbosity level can be set manually by passing `--verbosity x`.

## MINOR CHANGES

* `Docker Platform`: Added `privileged` argument, allowing to run docker with the `--privileged` flag.

* `Docker Requirements`: Allow specifying environment variables in the Dockerfile.

* Config modding: Added a `+0=` operator to prepend items to a list.

* `viash run`: Added a `--version` flag to viash executables for viewing the version of the component.

* `Functionality`: Added checks on the functionality and argument names.

* `viash run`: Added examples to functionality and arguments. Reworked `--help` formatting to include more information and be more consistent (#56).

## BUG FIXES

* `Docker R Requirements`: Install `remotes` when using `{ type: r, packages: [ foo ] }`.

* `config`: Throw error when user made a typo in the viash config (#62). 

## TESTING

* `NXF`: Add an end-to-end test for running a nextflow pipeline using viash components.

* `Docker`: Reorganized viash docker build testbench into a main testbench with smaller auxiliary testbenches to keep them more manageable and clear what happens where.

* `viash ns`: Added a basic testbench for namespace tests.


# Viash 0.4.0.1 (2021-05-12)

## BUG FIX

* `NXF`: Return original_params instead of updated params for now.

* `NXF`: Reinstate function_type: asis in line with the refactored module generation code

* `viash ns test`: print header when `--tsv foo.tsv --append true` but foo.tsv doesn't exist yet. Fixes #45.

# Viash 0.4.0 (2021-04-14)

## NEW FEATURES

* Config modding: A custom viash DSL allows overriding viash config properties at runtime. See online documentation for more information. Example:

```
 viash ns test \
  -p docker \
  -c '.functionality.version := "1.0.0"' \
  -c '.platforms[.type == "docker"].target_registry := "my.docker-registry.com"' \
  -c '.platforms[.type == "docker"].setup_strategy := "pull"' \
  -l
```

* `viash build`: The image can be pushed with `--push`. The same can be done by passing `---push` to 
  a viash executable.

* `viash ns` can query the name, namespace, or both, with the following arguments:
  - `--query_namespace` or `-n`: filter the namespace with a regex.
  - `--query_name`: filter the name with a regex.
  - `--query` or `-q`: filter the namespace/name with a regex.

* Added the `project_build`, `project_clean`, `project_push` and `project_test` components to this repository.

* Added a field `.functionality.info` of type `Map[String, String]` in order to be able to specify custom annotations to the component.

## BREAKING CHANGES

* `viash ns`: Argument `--namespace` has been renamed to `--query_namespace`.

* `viash ns`: Argument `--namespace` does not implicitly change the namespace of the functionality anymore. You can use the command DSL to reproduce this effect; for example: `-c '.functionality.namespace := "foo"'`.
  
* `Docker` & `NXF`: Attribute `version` is deprecated. Instead, the default value will be `.functionality.version`, which can be overridden by using the `tag` attribute.

* `NXF`: When running a viash component as a Nextflow module on its own, you now need to specify all input files on the command line. For instance, if `--input` and `--reference` are input file arguments, you need to start the process by running `nextflow run main.nf --input <...> --reference <...> <other arguments>`. Previously only the input file needed to be specified.
  
* `Docker` & `NXF`: Default separator between namespace and image name has been changed from `"/"` to `"_"`.

## MINOR CHANGES

* `Docker` & `NXF`: Parsing of image attributes for both `Docker` and `Nextflow` platforms are better aligned. You can define an image by specifying either of the following:
  - `{ image: 'ubuntu:latest' }` 
  - `{ image: ubuntu, tag: latest }`
  
* `Docker` & `NXF`: Allow changing the separator between a namespace and the image name.

## NEXTFLOW REFACTORING

The generation of Nextflow modules has been refactored thoroughly.
  
* `NXF`: The implicitly generated names for output files/directories have been improved leading to less clashes.

* `NXF`: Allow for multiple output files/directories from a module while keeping compatibility for single output. Please [refer to the docs](http://www.data-intuitive.com/viash_docs/config/platform-nextflow/#multiple-outputs).

* `NXF`: Allow for zero input files by means of passing an empty list `[]` in the triplet

* `NXF`: Remove requirement for `function_type: todir`

* `NXF`: It is now possible to not only specify `label: ...` for a nextflow platform but also `labels: [ ...]`.
  
## BUG FIXES

* Allow quotes in functionality descriptions.

* `NXF`: Providing a `default: ...` value for output file arguments is no longer necessary.


# Viash 0.3.2 (2021-02-04)

## BREAKING CHANGES

* `viash build`: Do not automatically generate a viash.yaml when creating an executable. 
  Instead, you need to add the `-w|--write_meta` flag in order to let viash know that it
  should generate a viash.yaml in the resources dir.

## MAJOR CHANGES

* `NXF`: Add beta functionality for running viash tests in Nextflow.

## MINOR CHANGES

* Resources: Rework the way resources paths are converted to absolute URIs, should not have any impact on UX.

## BUG FIXES

* `NXF`: Add temporary workaround for determining the used image name when running a component.

* Docker Platform: Set default setup strategy to "alwayscachedbuild" as this used to be the default viash behaviour.

* `NXF`: Fix issue where resource dir would not get mounted depending on which inputs are provided.

* `NXF`: Accept multiple inputs when component is running as standalone.

# Viash 0.3.1 (2021-01-26)

## NEW FEATURES

* Functionality: Added list of authors field. Example:

```yaml
functionality:
  authors:
    - name: Bob Cando
      roles: [maintainer, author]
      email: bob@cando.com
      props: {github: bobcando, orcid: XXXAAABBB}
```

* `Docker`: Allow specifying the registry with `target_registry`. Example:

```yaml
- type: docker
  image: bash:4.0
  target_registry: foo.io
  target_image: bar
  target_tag: 0.1
```

* `Docker`: `version` is now a synonym for `target_tag`.
  If both `version` and `target_tag` are not defined, `functionality.version` will
  be used instead.
  
* `Docker`: Can change the Docker Setup Strategy by specifying
  - in the yaml: `setup_strategy: xxx`
  - on command-line: `---docker_setup_strategy xxx` or `---dss xxx`
  
  Supported values for the setup strategy are:
  - alwaysbuild / build: build the image from the dockerfile (DEFAULT)
  - alwayscachedbuild / cachedbuild: build the image from the dockerfile, with caching
  - alwayspull / pull: pull the image from a registry
  - alwayspullelsebuild / pullelsebuild: try to pull the image from a registry, else build it
  - alwayspullelsecachedbuild / pullelsecachedbuild: try to pull the image from a registry, else build it with caching
  - ifneedbebuild: if the image does not exist locally, build the image
  - ifneedbecachedbuild: if the image does not exist locally, build the image with caching
  - ifneedbepull: if the image does not exist locally, pull the image
  - ifneedbepullelsebuild: if the image does not exist locally, pull the image else build it
  - ifneedbepullelsecachedbuild: if the image does not exist locally, pull the image else build it with caching
  - donothing / meh: do not build or pull anything
  
## MAJOR CHANGES

* License: viash is now licensed under GPL-3.

## MINOR CHANGES

* CLI: Allow parameters before and after specifying a viash config yaml. For example, 
  both following commands now work. Up until now, only the latter would work.
  - `viash run config.vsh.yaml -p docker`
  - `viash run -p docker config.vsh.yaml`

* Functionality: Arguments field can now be omitted.

* Scripts: Wrapped scripts now contain a minimal header at the top.

## BUG FIXES

* `NXF viash build`: Do not assume each config yaml has at least one test.

* Scripts: Fix Docker `chown` failing when multiple outputs are defined (#21).

* JavaScriptRequirements: Fix type getting set to "python" when unparsing.

* `viash run . ---debug`: Debug session should now work again

* Native `---setup`: Fix missing newlines when running native ---setup commands.

* Main: Fix crashing when no arguments are supplied.

* Namespace: Show error message when the config file can't be parsed.

* Executable resource: Fix Docker automount handling for Executable resources.

## TESTING

* YAML: Test invertibility of parsing/unparsing config objects.


# Viash 0.3.0 (2020-11-24)

## BREAKING CHANGES

* File format `functionality.yaml` is no longer supported. Use `config.vsh.yaml` or `script.vsh.R/py/...` instead.

* `viash run` and `viash test`: By default, temporary files are removed when the execution succeeded, otherwise they are kept. 
  This behaviour can be overridden by specifying `--keep true` to always keep the temporary files, and `--keep false` to always remove them.

* `NXF`: `function_type: todir` now returns the output directory on the `Channel` rather than its contents.

## NEW FEATURES

* Added `viash ns test`: Run all tests in a particular namespace. For each test, the exit code and duration is reported. Results can be written to a tsv file.
* Added support for JavaScript scripts.
* Added support for Scala scripts.
* `NXF`: publishing has a few more options:
  - `publish`: Publish or yes (default is false)
  - `per_id`: Publish results in directories containing the unique (sample) ID (default is true)
  - `path`: A prefix path for the results to be published (default is empty)
* Functionality resources and tests: Allow copying whole directories instead of only single files. Also allow to rename the destination folder by specifying a value for 'dest'.
* Platform R / Python dependencies: Allow running a simple command.

## MAJOR CHANGES

* The `-P <platform>` parameter will be deprecated. For now, all `-P` values are simply passed to `-p`.
* `viash ns build` and `viash ns test`: Now use all available platforms if `-p` is not specified.
* By default, python packages will not be installed as user. Use `user: true` to modify this behaviour.

## MINOR CHANGES

* Name of autogenerated Docker image is now `ns/tool`.
* Internal changes to make it easier to extend viash with more scripting languages.
* `NXF`: Default image is now `ns/tool` for consistency.
* `NXF`: Repurpose `asis` function type for having simple publishing steps (see docs).
* `NXF`: Add component name to main `process` name
* R dependencies: by default, do not reinstall Bioconductor packages. Set `bioc_force_install: true` to revert this behaviour.

## BUG FIXES

* `viash build`: Do not display error messages when pwd is not a git repository.

## TESTING

* `viash test`: Add tests for `viash test` functionality.


# Viash 0.2.2 (2020-09-22)

* MINOR CHANGE: Allow generating placeholder without VIASH START/VIASH END blocks.
* BUG FIX `viash ns build`: Some platforms would sometimes not be detected.
* BUG FIX `viash run`: Avoid error when no arguments need to be chowned.

# Viash 0.2.1 (2020-09-11)

* NEW FEATURE `NXF`: Data references in Map form can now have values being lists. In other words, we can have multiple options which have one or more values.
* NEW FEATURE `viash ns build`: Added --parallel and --setup flag.
* NEW FEATURE `viash build`: Added --setup flag.
* NEW FEATURE: Allow changing the order of setup commands using the `setup:` variable.
* NEW (HIDDEN) FEATURE: Do not escape `${VIASH_...}` elements in default values and descriptions!
* MINOR CHANGE: Remove `---chown` flag, move to `platform.docker.chown`; is set to true by default.
* MINOR CHANGE: Perform chown during both run and test using a Docker platform.
* BUG FIX: Issue trying to parse positional arguments even when none is provided.

# Viash 0.2.0 (2020-09-01)

## NEW FEATURES

* Allow (optional) version attributes in `functionality.yaml` and `platform.yaml`.
* Allow testing a component with the `viash test` functionality. Tests are executed in a temporary directory on the specified platform. The temporary directory contains all the resource and test files. 
* `viash --version`: Add flag for printing the version of viash.
* Allow fetching resources from URL (http:// and https://)
* Allow retrieving functionality and platform YAMLs from URL.
* For docker containers, autoresolve path names of files. Use `---v path:path` or `---volume path:path` to manually mount a specific folder.
* Implement parameter multiplicity. 
  Set `multiple: true` to denote an argument to have higher multiplicity. 
  Run `./cmd --foo one --foo two --foo three:four` in order for multiple values to be added to the same parameter list.
* Added a new format for defining functionality in which the user passes the script in which the functionality and platforms are listed as yaml headers.
* A `---chown` flag has been added to Docker executables to automatically change the ownership of output files to the current user.
* `viash ns build`: A command for building a whole namespace.
* `NXF`: Join operations are now fully supported by means of `multiple`.
* `NXF`: Modules that perform joins can take either arrays (multiple input files or the same type to be joined) or hashes (multiple input files passed using different options on the CLI). Please refer to the docs for more info.

## MAJOR CHANGES
* Remove passthrough parameters.
* Since CLI generation is now performed in the outer script, `viash pimp` has been deprecated.
* Write out meta.yaml containing viash run information as well as the original `functionality.yaml` and `platform.yaml` content.
* Renamed `viash export` to `viash build`.

## MINOR CHANGES
* `viash run` and `viash test`: Allow changing the temporary directory by defining `VIASH_TEMP` as a environment variable. Temporary directories are cleaned up after successful executions.
* `viash run` and `viash test`: Exit(1) when execution or test fails.
* `viash build`: Add -m flag for outputting metadata after build.
* `viash run`: Required parameters can have a default value now. Produce error when a required parameter is not passed, even when a default is provided.
* `NXF`: _Modules_ are now stored under `target/nextflow` by default

## BUG FIXES
* `NXF`: Correctly escape path variable when running NXF command.
* `NXF`: Surround parameters with quotes when running NXF command.

## INTERNAL CHANGES
* Move CLI from inner script to outer script.
* Renamed Target to Platform
* Renamed Environment to Requirements

# Viash 0.1.0 (2020-05-14)
* MAJOR CHANGES: Refactoring of the Functionality class as discussed in VIP1 (#1). This has resulted in a lot of internal changes, but the changes with regard to the yaml definitions are relatively minor. See the section below for more info.
* MINOR CHANGES: Updated the functionality.yamls under `atoms/` and `src/test/` to reflect these aforementioned changes.
* BUG FIX: Do not quote passthrough flags.
* BUG FIX: Allow for spaces inside of Docker volume paths.
* DOCUMENTATION: Updated the README.md.
* DOCUMENTATION: Provide some small examples at `doc/examples`.
* MINOR CHANGES: Allow for bioconductor and other repositories in the R environment.
* MINOR CHANGES: Add support for pip versioning syntax.

## Changes to functionality.yaml
* ftype has been renamed to function_type. The value for this field is also being checked.
* platform has been removed.
* Instead, the first resource listed is expected to have `type: r_script`, `type: bash_script`, `type: python_script`, or `type: executable`. The other resources are expected to have `type: file` by default, and are left untouched by Viash.
* in the arguments, field `flagValue` has been removed. Instead, use `type: boolean_true` and `type: boolean_false` to achieve the same effect.

## Changes to platform_(docker/native).yaml
* The `r: packages:` field has been renamed to `r: cran:`.

# Viash 0.0.1 (2020-05-05)
* Initial proof of concept.<|MERGE_RESOLUTION|>--- conflicted
+++ resolved
@@ -4,15 +4,13 @@
 
 * `BashWrapper`: Allow printing the executor command by adding `---verbose ---verbose` to a `viash run`.
 
-<<<<<<< HEAD
+* `Testbenches`: Split some grouped test benches into slightly smaller test benches that group tested functionality better.
+
 * `Annotations`: Complete the config schema annotations.
   Make sure all arguments are documented.
   Added an annotation `internalFunctionality` and `undocumented` for arguments that should not be documented.
   Added a testbench that verifies that all arguments are in fact annotated, skipping those that are not in the class constructor.
   Adds a hierarchy field in the `__this__` member to list the relation of the own and parent classes.
-=======
-* `Testbenches`: Split some grouped test benches into slightly smaller test benches that group tested functionality better.
->>>>>>> ee554c66
 
 ## BUG FIXES
 
