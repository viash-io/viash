# Viash [Next version]

## MINOR CHANGES
* `NextflowVdsl3Platform`: Allow both `--publish_dir` and `--publishDir` when `auto.publish = true`.

* `NextflowVdsl3Platform`: Allow passing parameters with multiplicity > 1 from Nextflow CLI.

<<<<<<< HEAD
* `Main`: Add `--cliexport` option which outputs the internal cli construction information to console. This is to be used to automate populating the documentation website.
=======
* `viash ns`: Display overview results with X amount failed & Y amount successfully built.
>>>>>>> 385595af

## BUG FIXES

* `DockerPlatform`: Change `org.opencontainers.image.version` annotation to `functionality.version` when set.
  Additionally fixed retreaving the git tag possibly returning `fatal: No names found, cannot describe anything.` or similar.

* `viash config inject`: Fix config inject when `.functionality.inputs` or `.functionality.outputs` is used.

# Viash 0.5.13

## NEW FUNCTIONALITY

* `NextflowVdsl3Platform`: Allow overriding the container registry of all Viash components by 
  setting the `params.override_container_registry` value. Only works for auto-derived image names.

## MINOR CHANGES

* `Functionality` and `viash ns`: Added `.enabled` in functionality, set to `true` by default.
  Filter for disabled components in namespace commands.

* `DockerPlatform`: Add org.opencontainers.image annotations to built docker images.

* `Functionality`: when defining text resources, permit defining `path` instead of `dest`.
  If both `dest` and `path` are unset, use a default file name depending on the resource type, such as `script.sh` or `text.txt`.

* `viash build`: Errors are printed in red.

## BUG FIXES

* `NextflowVdsl3Platform`: Undefined input files should not inject a `VIASH_PAR_*` variable when `multiple: true`.

* `NextflowVdsl3Platform`: Make injected resources dir absolute.

* `NextflowVdsl3Platform`: Fix escaping of triple single quotes.

* `NextflowVdsl3Platform`: Also apply auto.simplifyInput to Lists.

# Viash 0.5.12

## MINOR CHANGES

* `--help`: Don't print "my_component <not versioned>" when no version is specified, 
  but instead simply "my_component".

* `NextflowVdsl3Platform`: Set `mode=copy` for `auto.publish` and `auto.transcript`.

* `NextflowVdsl3Platform`: When a module is used multiple times in the same workflow, 
  don't throw an error anymore, instead simply generate a warning.

* `NextflowVdsl3Platform`: Throw an error when an input file was not found.

* `viash build`: Indent auto-generated code according the indentation of `VIASH START` when found.
  
* `Main`: Handle not finding the config file or resources in a config file better.
  Display a more helpful message instead of a stack trace.

* `BashWrapper`: Add checks on parameters for valid integer, double and boolean values.

* `BashWrapper`: Add option to limit string and integer values to specific choice values.

* `BashWrapper`: Add option to set min and max values for integer and double values.

* Dependencies:
  - Scala was upgraded from 2.12.10 to 2.12.15
  - sbt was upgraded from 1.3.4 to 1.6.1
  - sbt-scoverage was upgraded from 1.5.1 to 1.9.3

## BUG FIXES

* `viash_test`: Add back `--no_cache` parameter to `viash_test`.

* `viash_test`: Fix `--append` parameter for `viash_test`, was not getting passed through.

* `viash ns test`: Fix `--append` parameter, actually start from a clean file if append is false.

* `viash_push`: Fix component not being built during a release of Viash.

* `PythonRequirements`: Fix packages being mentioned twice in a Dockerfile.

* `Main`: Added support spaces in filenames of config files and resources

* `BashWrapper`: Display a message when the last parsed argument would require more values than are still available.
  Now display a message that values are missing, used to silently crash the wrapper.

* `viash config inject`: Fix error when file argument is `must_exist: true`.
  

# Viash 0.5.11

## MAJOR CHANGES

* `Functionality`: Now also accepts 'inputs' and 'outputs' in addition to 'arguments'. For inputs and outputs,
  any specified arguments will have default `type: file` and `direction: input` or `direction: output` respectively.

## MINOR CHANGES

* `DockerPlatform`: Move description labels to the end of the Dockerfile to improve cross-component caching.

* `Functionality`: Arguments where `.multiple` is `true` can now have lists as `default` and `example`.

* `viash_build`: Added unit test for this component.

* `viash_test`: Added unit test for this component.

* `PythonRequirements`: Allow upgrading dependencies. Example: `[ type: python. pypi: anndata, upgrade: true ]`.

* `NextflowLegacyPlatform`: Remove annoying messages when building Nxf modules.

* `ConfigMods`: Expanded the DSL to allow specifying at which point to apply a config mod.
  This functionality was necessary to allow for setting fields which alter the way configs are parsed.
  Example of when this is useful: `<preparse> .platforms[.type == "nextflow"].variant := "vdsl3"`.
  Updating workflow of parsing a config file is:
    - read Yaml from file
    - apply preparse config mods
    - parse resulting Json as Config, thereby instantiating default values etc.
    - convert Config back to Json
    - apply postparse config mods (original config mods)
    - convert final Json back to Config

## BETA FUNCTIONALITY

* `NextflowVdsl3Platform`: A beta implementation of the next-generation Viash+Nextflow platform.
  See https://github.com/viash-io/viash/issues/82 for more information. You can access the previous Nextflow
  platform by using the `variant` parameter:
  ```yaml
  - type: nextflow
    variant: legacy
    separate_multiple_outputs: false
  ```

## BUG FIXES

* `viash_build` and `viash_test`: The `query_name` and `query_namespace` arguments were switched around. These arguments are now passed correctly.

* `BashScript`, `JavaScriptScript`, `PythonScript`, `RScript`: Correctly escape `'` (#113). Update unit tests accordingly.

* `CSharpScript`, `ScalaScript`: Correctly escape `"` (#113). Update unit tests accordingly.

* `viash_build`, `viash_test`, `viash_push`: Don't try to remove log files if they don't exist.

## INTERNAL CHANGES

* `DataObject`: 
  - Renamed `otype` to `flags`.
  - Renamed `oType` to `type`
  - Deprecated `tag` (unused feature).

* All abstract / inherited classes: Renamed `oType` to `type`.

## DEPRECATION

* `Functionality`: Deprecated `function_type` and `add_resources_to_path`. These should be 
  unused features, by now.
  
# Viash 0.5.10.1

## BUG FIX

* `NextflowPlatform`: Fix passthrough of `organization` field.

# Viash 0.5.10

## MAJOR CHANGES

* `viash_install`:
  - Added `--log_prefix`: This prefix is used to determine the path of the log files for `viash_build`, `viash_test` and `viash_push`.
  - Added `--organization`: Id of the organisation to be used in the Docker image name, i.e. `<registry>/<organization>/<namespace><namespace_sep><name>`.
  - Added `--target_image_source`: Url to the Git repo in which this project resides.
  - Removed `--log`.

* `viash_build`:
  - Reduce code duplication by contructing the command with Bash Arrays.
  - Renamed `--platforms` to `--platform`.
  - Added `--organization`: Id of the organisation to be used in the Docker image name, i.e. `<registry>/<organization>/<namespace><namespace_sep><name>`.
  - Added `--target_image_source`: Url to the Git repo in which this project resides.
  - Changed default of `--log` from `log.txt` to `.viash_build_log.txt`.
  - Added `--verbose`: Print out the underlying `viash ns build` command before running it.

* `viash_test`:
  - Reduce code duplication by contructing the command with Bash Arrays.
  - Renamed `--platforms` to `--platform`.
  - Added `--organization`: Id of the organisation to be used in the Docker image name, i.e. `<registry>/<organization>/<namespace><namespace_sep><name>`.
  - Added `--target_image_source`: Url to the Git repo in which this project resides.
  - Changed default of `--log` from `log.txt` to `.viash_test_log.txt`.
  - Changed default of `--tsv` from `log.tsv` to `.viash_test_log.tsv`.
  - Added `--verbose`: Print out the underlying `viash ns test` command before running it.

* `viash_push`:
  - Reduce code duplication by contructing the command with Bash Arrays.
  - Added `--organization`: Id of the organisation to be used in the Docker image name, i.e. `<registry>/<organization>/<namespace><namespace_sep><name>`.
  - Changed default of `--log` from `log.txt` to `.viash_push_log.txt`.
  - Added `--verbose`: Print out the underlying `viash ns build` command before running it.

## MINOR CHANGES

* `NextflowPlatform`: Added the `organization` field to the nextflow platform as well.

# Viash 0.5.9

## NEW FEATURES

* `viash run`: A long running Viash component can be interrupted by pressing 
  CTRL-C or by sending it an `INT` or `SIGINT` signal.

* `DockerPlatform`: Automatically add a few labels based on metadata to Dockerfile.

* `DockerPlatform`: Added value `target_image_source` for setting the source of 
  the target image. This is used for defining labels in the dockerfile.
  Example:
  ```yaml
  target_image_source: https://github.com/foo/bar
  ```

## MINOR CHANGES

* `viash ns list`: Added `--format yaml/json` argument to be able to return the
  output as a json as well. Useful for when `jq` is installed but `yq` is not. Example:
  ```
    viash ns list -p docker -f json | jq '.[] | .info.config'
  ```

* `viash config view`: Same as above.

## DEPRECATION

* `CLI`: Deprecated `-P` flag use `-p` intead.

* `DockerPlatform`: Deprecated `version` value.

# Viash 0.5.8

## NEW FUNCTIONALITY

* `DockerPlatform`: Allow defining a container's organisation. Example:
  ```yaml
    - type: docker
      registry: ghcr.io
      organisation: viash-io
      image: viash
      tag: "1.0"
      target_registry: ghcr.io
      target_organization: viash-io
  ```

* `DockerRequirement`: Add label instructions. Example:
  `setup: [ [ type: docker, label: [ "foo BAR" ]]]`

* `Config`: In specific places, allow parsing a value as a list of values. Fixes #97.
  This mostly applies to list values in `DockerPlatform`, but also to author roles.
  Examples:
  ```yaml
  functionality:
    name: foo
    authors:
      - name: Alice
        role: author # can be a string or a list
  platforms:
    - type: docker
      port: "80:80" # can be a string or a list
      setup:
        - type: r
          packages: incgraph # can be a string or a list
  ```
  
## BREAKING CHANGES

* `viash test`: This command doesn't automatically add the resources dir to the path.

## BUG FIXES

* `Functionality`: Fix `.functionality.add_resources_to_path` not being picked up correctly.

* `AptRequirement`: Set `DEBIAN_FRONTEND=noninteractive` by default. This can be turned off by specifying:
  ```yaml
    - type: apt
      packages: [ foo, bar ]
      interactive: true
  ```

## MINOR CHANGES

* `Main`: Slightly better error messages when parsing of viash yaml file fails.
  Before:
  ```
  $ viash test src/test/resources/testbash/config_failed_build.vsh.yaml 
  Exception in thread "main" DecodingFailure(Unexpected field: [package]; valid fields: packages, interactive, type, List(DownField(apt), DownArray, DownField(platforms)))
  ```
  
  After:
  ```
  $ viash test src/test/resources/testbash/config_failed_build.vsh.yaml 
  Error parsing 'file:///path/to/viash/src/test/resources/testbash/config_failed_build.vsh.yaml'. Details:
  Unexpected field: [package]; valid fields: packages, interactive, type: DownField(apt),DownArray,DownField(platforms)
  ```


# Viash 0.5.7

## BREAKING CHANGES

* `viash config`: An argument's example now needs to be of the same type as the argument itself. 
  For example, `[ type: integer, name: foo, example: 10 ]` is valid, whereas 
  `[ type: integer, name: foo, example: bar ]` is not, as 'bar' cannot be cast to an integer.

## NEW FUNCTIONALITY

* `viash config inject`: A command for inserting a Viash header into your script.

* `YumRequirement`: Added a requirement setup for installing through yum. Example:
  `setup: [ [ type: yum, packages: [ wget] ] ]`

* `DockerRequirement`: Allow using copy and add instructions. Example:
  `setup: [ [ type: docker, add: [ "http://foo.bar ." ]]]`

## BUG FIXES

* `ViashTest`: Fix verbosity passthrough.

* `--help`: Fix repeated usage flag when printing the help.

# Viash 0.5.6

## BREAKING CHANGES

* `BashWrapper`: Forbidden flags `-v`, `--verbose`, `--verbosity` have been renamed to `---v`, `---verbose`, `---verbosity`.

## MINOR CHANGES

* Set version of helper scripts to the same version as Viash.

* `DockerPlatform`: Produce helpful warning message when Docker image can't be found remotely (#94).

* `DockerPlatform`: Produce helpful error message when Docker isn't installed or the daemon is not running (#94 bis).

## BUG FIXES

* `viash_install`:
  - Passing Viash path as a string instead of as a file to ensure the path is not converted to an absolute path
  - Switch from Docker backend to a Native backend, 'unzip' and 'wget' are required.
  - Correctly set the log file for viash_test.
  
* `DockerPlatform`: Added sleep workaround to avoid concurrency issue where a file is executed to
  build docker containers but apparently still in the process of being written.
  
* `DockerPlatform`: Fix order issue of ---verbose flag in combination with ---setup, allowing to run 
  `viash run config.vsh.yaml -- ---setup cb ---verbose` and actually get output.
  

# Viash 0.5.5

## BREAKING CHANGES

* `Functionality`: The resources dir no longer automatically added to the PATH variable. 
  To alter this behaviour, set `.functionality.add_resources_to_path` to `true`.

## MINOR CHANGES

* Bash Script: only define variables which have values.

* CSharp Test Component: Change Docker image to `dataintuitive/dotnet-script` to have more control over the lifecycle of 
  versioned tags.

* Updated Code of Conduct from v2.0 to v2.1.

## BUG FIXES

* Viash namespace: Fix incorrect output path when the parent directory of a Viash component is not equal to the value of
  `.functionality.name`.

# Viash 0.5.4

## BREAKING CHANGES

* `NextFlowPlatform`: The default caching mechanism is now what NextFlow uses as default. In order to replicate earlier
  caching, `cache: deep` should be specified in the Viash config file.

## NEW FEATURES

* `NextFlowPlatform`: Added `cache` directive to specify the typing of caching to be performed.

# Viash 0.5.3

## NEW FEATURES

* Similar to `par`, each script now also has a `meta` list. `meta` contains meta information about the component
  or the execution thereof. It currently has the following fields:
  - `meta["resources_dir"]`: Path to the directory containing the resources
  - `meta["functionality_name"]`: Name of the component

* `NextFlowPlatform`: Export `VIASH_TEMP` environment variable. 

## BUG FIXES

* `NextFlowPlatform`: Fix output formatting when `separate_multiple_outputs` is `false`.

# Viash 0.5.2

## MINOR CHANGES

* `DockerPlatform`: Added `run_args` field to allow setting `docker run` arguments.

* `NextFlowPlatform`: Added argument `separate_multiple_outputs` to allow not separating the outputs generated by a 
  component with multiple outputs as separate events on the channel.

## BUG FIX

* `IO`: Allow overwriting directory resources upon rebuild.

# Viash 0.5.1

## NEW FEATURES

* `CSharpScript`: Added support for C# scripts (`type: "csharp_script"`) to viash.

## MINOR CHANGES

* `NextFlowPlatform`: Added `directive_cpus`, `directive_max_forks`, `directive_memory` and `directive_time` parameters.

## BUG FIXES

* `BashWrapper`: Refactor escaping descriptions, usages, defaults, and examples (#34).

* `NextFlowPlatform`: Refactor escaping descriptions, usages, defaults and examples (#75).

* `NextFlowPlatform`: Add argument to output path to avoid naming conflicts for components with multiple output files (#76).

* `NextFlowPlatform`, `renderCLI()`: Only add flag to rendered command when boolean_true is actually true (#78).

* `DockerPlatform`: Only chown when output file exists.

## TESTING

* `viash build`: Capture stdout messages when errors are expected, so that they don't clutter the expected output.

* `viash build`: Check `--help` description output on the whole text instead of per letter or word basis.

* `TestingAllComponentsSuite`: Only testing bash natively, because other dependencies might not be available.

# Viash 0.5.0

## BREAKING CHANGES

* `DockerPlatform`: A Docker setup will be performed by default. Default strategy has been changed to `ifneedbepullelsecachedbuild` (#57).
  `---setup` strategy has been removed and `---docker_setup_strategy` has been renamed to `---setup`.
  This change allows running a component for the first time. During first time setup, the Docker container will be pulled or built automatically. 

* `NativePlatform`: Deprecated the native setup field.

## MAJOR CHANGES

* `NXF`: This version changes the handling logic for arguments. An argument can be either `required` or not and can have a `default: ...` value or not. Checks are implemented to verify that required arguments are effectively provided _during_ pipeline running.

* `NXF`: If one sticks to long-option argments in the viash config, for all arguments that are _required_, the way of specifying the arguments on the CLI is identical for the Docker and NextFlow platforms. Non-required arguments can still be accessed from CLI using `--<component_name>__<argument_name> ...`.

* `NXF`: Running a module as a standalone pipeline has become easier.

* `viash run`: Implement verbosity levels (#58). viash executables now have 7 levels of verbosity: emergency, alert, critical, error, warning, notice, info, debug.
  The default verbosity level is 'notice'. Passing `-v` or `--verbose` bumps up the verbosity level by one, `-vv` by two. The verbosity level can be set manually by passing `--verbosity x`.

## MINOR CHANGES

* `Docker Platform`: Added `privileged` argument, allowing to run docker with the `--privileged` flag.

* `Docker Requirements`: Allow specifying environment variables in the Dockerfile.

* Config modding: Added a `+0=` operator to prepend items to a list.

* `viash run`: Added a `--version` flag to viash executables for viewing the version of the component.

* `Functionality`: Added checks on the functionality and argument names.

* `viash run`: Added examples to functionality and arguments. Reworked `--help` formatting to include more information and be more consistent (#56).

## BUG FIXES

* `Docker R Requirements`: Install `remotes` when using `{ type: r, packages: [ foo ] }`.

* `config`: Throw error when user made a typo in the viash config (#62). 

## TESTING

* `NXF`: Add an end-to-end test for running a nextflow pipeline using viash components.

* `Docker`: Reorganized viash docker build testbench into a main testbench with smaller auxiliary testbenches to keep them more manageable and clear what happens where.

* `viash ns`: Added a basic testbench for namespace tests.


# Viash 0.4.0.1 (2021-05-12)

## BUG FIX

* `NXF`: Return original_params instead of updated params for now.

* `NXF`: Reinstate function_type: asis in line with the refactored module generation code

* `viash ns test`: print header when `--tsv foo.tsv --append true` but foo.tsv doesn't exist yet. Fixes #45.

# Viash 0.4.0 (2021-04-14)

## NEW FEATURES

* Config modding: A custom viash DSL allows overriding viash config properties at runtime. See online documentation for more information. Example:

```
 viash ns test \
  -p docker \
  -c '.functionality.version := "1.0.0"' \
  -c '.platforms[.type == "docker"].target_registry := "my.docker-registry.com"' \
  -c '.platforms[.type == "docker"].setup_strategy := "pull"' \
  -l
```

* `viash build`: The image can be pushed with `--push`. The same can be done by passing `---push` to 
  a viash executable.

* `viash ns` can query the name, namespace, or both, with the following arguments:
  - `--query_namespace` or `-n`: filter the namespace with a regex.
  - `--query_name`: filter the name with a regex.
  - `--query` or `-q`: filter the namespace/name with a regex.

* Added the `project_build`, `project_clean`, `project_push` and `project_test` components to this repository.

* Added a field `.functionality.info` of type `Map[String, String]` in order to be able to specify custom annotations to the component.

## BREAKING CHANGES

* `viash ns`: Argument `--namespace` has been renamed to `--query_namespace`.

* `viash ns`: Argument `--namespace` does not implicitly change the namespace of the functionality anymore. You can use the command DSL to reproduce this effect; for example: `-c '.functionality.namespace := "foo"'`.
  
* `Docker` & `NXF`: Attribute `version` is deprecated. Instead, the default value will be `.functionality.version`, which can be overridden by using the `tag` attribute.

* `NXF`: When running a viash component as a Nextflow module on its own, you now need to specify all input files on the command line. For instance, if `--input` and `--reference` are input file arguments, you need to start the process by running `nextflow run main.nf --input <...> --reference <...> <other arguments>`. Previously only the input file needed to be specified.
  
* `Docker` & `NXF`: Default separator between namespace and image name has been changed from `"/"` to `"_"`.

## MINOR CHANGES

* `Docker` & `NXF`: Parsing of image attributes for both `Docker` and `Nextflow` platforms are better aligned. You can define an image by specifying either of the following:
  - `{ image: 'ubuntu:latest' }` 
  - `{ image: ubuntu, tag: latest }`
  
* `Docker` & `NXF`: Allow changing the separator between a namespace and the image name.

## NEXTFLOW REFACTORING

The generation of Nextflow modules has been refactored thoroughly.
  
* `NXF`: The implicitly generated names for output files/directories have been improved leading to less clashes.

* `NXF`: Allow for multiple output files/directories from a module while keeping compatibility for single output. Please [refer to the docs](http://www.data-intuitive.com/viash_docs/config/platform-nextflow/#multiple-outputs).

* `NXF`: Allow for zero input files by means of passing an empty list `[]` in the triplet

* `NXF`: Remove requirement for `function_type: todir`

* `NXF`: It is now possible to not only specify `label: ...` for a nextflow platform but also `labels: [ ...]`.
  
## BUG FIXES

* Allow quotes in functionality descriptions.

* `NXF`: Providing a `default: ...` value for output file arguments is no longer necessary.


# Viash 0.3.2 (2021-02-04)

## BREAKING CHANGES

* `viash build`: Do not automatically generate a viash.yaml when creating an executable. 
  Instead, you need to add the `-w|--write_meta` flag in order to let viash know that it
  should generate a viash.yaml in the resources dir.

## MAJOR CHANGES

* `NXF`: Add beta functionality for running viash tests in Nextflow.

## MINOR CHANGES

* Resources: Rework the way resources paths are converted to absolute URIs, should not have any impact on UX.

## BUG FIXES

* `NXF`: Add temporary workaround for determining the used image name when running a component.

* Docker Platform: Set default setup strategy to "alwayscachedbuild" as this used to be the default viash behaviour.

* `NXF`: Fix issue where resource dir would not get mounted depending on which inputs are provided.

* `NXF`: Accept multiple inputs when component is running as standalone.

# Viash 0.3.1 (2021-01-26)

## NEW FEATURES

* Functionality: Added list of authors field. Example:

```yaml
functionality:
  authors:
    - name: Bob Cando
      roles: [maintainer, author]
      email: bob@cando.com
      props: {github: bobcando, orcid: XXXAAABBB}
```

* `Docker`: Allow specifying the registry with `target_registry`. Example:

```yaml
- type: docker
  image: bash:4.0
  target_registry: foo.io
  target_image: bar
  target_tag: 0.1
```

* `Docker`: `version` is now a synonym for `target_tag`.
  If both `version` and `target_tag` are not defined, `functionality.version` will
  be used instead.
  
* `Docker`: Can change the Docker Setup Strategy by specifying
  - in the yaml: `setup_strategy: xxx`
  - on command-line: `---docker_setup_strategy xxx` or `---dss xxx`
  
  Supported values for the setup strategy are:
  - alwaysbuild / build: build the image from the dockerfile (DEFAULT)
  - alwayscachedbuild / cachedbuild: build the image from the dockerfile, with caching
  - alwayspull / pull: pull the image from a registry
  - alwayspullelsebuild / pullelsebuild: try to pull the image from a registry, else build it
  - alwayspullelsecachedbuild / pullelsecachedbuild: try to pull the image from a registry, else build it with caching
  - ifneedbebuild: if the image does not exist locally, build the image
  - ifneedbecachedbuild: if the image does not exist locally, build the image with caching
  - ifneedbepull: if the image does not exist locally, pull the image
  - ifneedbepullelsebuild: if the image does not exist locally, pull the image else build it
  - ifneedbepullelsecachedbuild: if the image does not exist locally, pull the image else build it with caching
  - donothing / meh: do not build or pull anything
  
## MAJOR CHANGES

* License: viash is now licensed under GPL-3.

## MINOR CHANGES

* CLI: Allow parameters before and after specifying a viash config yaml. For example, 
  both following commands now work. Up until now, only the latter would work.
  - `viash run config.vsh.yaml -p docker`
  - `viash run -p docker config.vsh.yaml`

* Functionality: Arguments field can now be omitted.

* Scripts: Wrapped scripts now contain a minimal header at the top.

## BUG FIXES

* `NXF viash build`: Do not assume each config yaml has at least one test.

* Scripts: Fix Docker `chown` failing when multiple outputs are defined (#21).

* JavaScriptRequirements: Fix type getting set to "python" when unparsing.

* `viash run . ---debug`: Debug session should now work again

* Native `---setup`: Fix missing newlines when running native ---setup commands.

* Main: Fix crashing when no arguments are supplied.

* Namespace: Show error message when the config file can't be parsed.

* Executable resource: Fix Docker automount handling for Executable resources.

## TESTING

* YAML: Test invertibility of parsing/unparsing config objects.


# Viash 0.3.0 (2020-11-24)

## BREAKING CHANGES

* File format `functionality.yaml` is no longer supported. Use `config.vsh.yaml` or `script.vsh.R/py/...` instead.

* `viash run` and `viash test`: By default, temporary files are removed when the execution succeeded, otherwise they are kept. 
  This behaviour can be overridden by specifying `--keep true` to always keep the temporary files, and `--keep false` to always remove them.

* `NXF`: `function_type: todir` now returns the output directory on the `Channel` rather than its contents.

## NEW FEATURES

* Added `viash ns test`: Run all tests in a particular namespace. For each test, the exit code and duration is reported. Results can be written to a tsv file.
* Added support for JavaScript scripts.
* Added support for Scala scripts.
* `NXF`: publishing has a few more options:
  - `publish`: Publish or yes (default is false)
  - `per_id`: Publish results in directories containing the unique (sample) ID (default is true)
  - `path`: A prefix path for the results to be published (default is empty)
* Functionality resources and tests: Allow copying whole directories instead of only single files. Also allow to rename the destination folder by specifying a value for 'dest'.
* Platform R / Python dependencies: Allow running a simple command.

## MAJOR CHANGES

* The `-P <platform>` parameter will be deprecated. For now, all `-P` values are simply passed to `-p`.
* `viash ns build` and `viash ns test`: Now use all available platforms if `-p` is not specified.
* By default, python packages will not be installed as user. Use `user: true` to modify this behaviour.

## MINOR CHANGES

* Name of autogenerated Docker image is now `ns/tool`.
* Internal changes to make it easier to extend viash with more scripting languages.
* `NXF`: Default image is now `ns/tool` for consistency.
* `NXF`: Repurpose `asis` function type for having simple publishing steps (see docs).
* `NXF`: Add component name to main `process` name
* R dependencies: by default, do not reinstall Bioconductor packages. Set `bioc_force_install: true` to revert this behaviour.

## BUG FIXES

* `viash build`: Do not display error messages when pwd is not a git repository.

## TESTING

* `viash test`: Add tests for `viash test` functionality.


# Viash 0.2.2 (2020-09-22)

* MINOR CHANGE: Allow generating placeholder without VIASH START/VIASH END blocks.
* BUG FIX `viash ns build`: Some platforms would sometimes not be detected.
* BUG FIX `viash run`: Avoid error when no arguments need to be chowned.

# Viash 0.2.1 (2020-09-11)

* NEW FEATURE `NXF`: Data references in Map form can now have values being lists. In other words, we can have multiple options which have one or more values.
* NEW FEATURE `viash ns build`: Added --parallel and --setup flag.
* NEW FEATURE `viash build`: Added --setup flag.
* NEW FEATURE: Allow changing the order of setup commands using the `setup:` variable.
* NEW (HIDDEN) FEATURE: Do not escape `${VIASH_...}` elements in default values and descriptions!
* MINOR CHANGE: Remove `---chown` flag, move to `platform.docker.chown`; is set to true by default.
* MINOR CHANGE: Perform chown during both run and test using a Docker platform.
* BUG FIX: Issue trying to parse positional arguments even when none is provided.

# Viash 0.2.0 (2020-09-01)

## NEW FEATURES

* Allow (optional) version attributes in `functionality.yaml` and `platform.yaml`.
* Allow testing a component with the `viash test` functionality. Tests are executed in a temporary directory on the specified platform. The temporary directory contains all the resource and test files. 
* `viash --version`: Add flag for printing the version of viash.
* Allow fetching resources from URL (http:// and https://)
* Allow retrieving functionality and platform YAMLs from URL.
* For docker containers, autoresolve path names of files. Use `---v path:path` or `---volume path:path` to manually mount a specific folder.
* Implement parameter multiplicity. 
  Set `multiple: true` to denote an argument to have higher multiplicity. 
  Run `./cmd --foo one --foo two --foo three:four` in order for multiple values to be added to the same parameter list.
* Added a new format for defining functionality in which the user passes the script in which the functionality and platforms are listed as yaml headers.
* A `---chown` flag has been added to Docker executables to automatically change the ownership of output files to the current user.
* `viash ns build`: A command for building a whole namespace.
* `NXF`: Join operations are now fully supported by means of `multiple`.
* `NXF`: Modules that perform joins can take either arrays (multiple input files or the same type to be joined) or hashes (multiple input files passed using different options on the CLI). Please refer to the docs for more info.

## MAJOR CHANGES
* Remove passthrough parameters.
* Since CLI generation is now performed in the outer script, `viash pimp` has been deprecated.
* Write out meta.yaml containing viash run information as well as the original `functionality.yaml` and `platform.yaml` content.
* Renamed `viash export` to `viash build`.

## MINOR CHANGES
* `viash run` and `viash test`: Allow changing the temporary directory by defining `VIASH_TEMP` as a environment variable. Temporary directories are cleaned up after successful executions.
* `viash run` and `viash test`: Exit(1) when execution or test fails.
* `viash build`: Add -m flag for outputting metadata after build.
* `viash run`: Required parameters can have a default value now. Produce error when a required parameter is not passed, even when a default is provided.
* `NXF`: _Modules_ are now stored under `target/nextflow` by default

## BUG FIXES
* `NXF`: Correctly escape path variable when running NXF command.
* `NXF`: Surround parameters with quotes when running NXF command.

## INTERNAL CHANGES
* Move CLI from inner script to outer script.
* Renamed Target to Platform
* Renamed Environment to Requirements

# Viash 0.1.0 (2020-05-14)
* MAJOR CHANGES: Refactoring of the Functionality class as discussed in VIP1 (#1). This has resulted in a lot of internal changes, but the changes with regard to the yaml definitions are relatively minor. See the section below for more info.
* MINOR CHANGES: Updated the functionality.yamls under `atoms/` and `src/test/` to reflect these aforementioned changes.
* BUG FIX: Do not quote passthrough flags.
* BUG FIX: Allow for spaces inside of Docker volume paths.
* DOCUMENTATION: Updated the README.md.
* DOCUMENTATION: Provide some small examples at `doc/examples`.
* MINOR CHANGES: Allow for bioconductor and other repositories in the R environment.
* MINOR CHANGES: Add support for pip versioning syntax.

## Changes to functionality.yaml
* ftype has been renamed to function_type. The value for this field is also being checked.
* platform has been removed.
* Instead, the first resource listed is expected to have `type: r_script`, `type: bash_script`, `type: python_script`, or `type: executable`. The other resources are expected to have `type: file` by default, and are left untouched by Viash.
* in the arguments, field `flagValue` has been removed. Instead, use `type: boolean_true` and `type: boolean_false` to achieve the same effect.

## Changes to platform_(docker/native).yaml
* The `r: packages:` field has been renamed to `r: cran:`.

# Viash 0.0.1 (2020-05-05)
* Initial proof of concept.<|MERGE_RESOLUTION|>--- conflicted
+++ resolved
@@ -5,11 +5,9 @@
 
 * `NextflowVdsl3Platform`: Allow passing parameters with multiplicity > 1 from Nextflow CLI.
 
-<<<<<<< HEAD
 * `Main`: Add `--cliexport` option which outputs the internal cli construction information to console. This is to be used to automate populating the documentation website.
-=======
+
 * `viash ns`: Display overview results with X amount failed & Y amount successfully built.
->>>>>>> 385595af
 
 ## BUG FIXES
 
