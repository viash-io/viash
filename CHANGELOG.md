--- conflicted
+++ resolved
@@ -2,7 +2,6 @@
 
 TODO add summary
 
-<<<<<<< HEAD
 ## MINOR CHANGES
 
 * `resources_test`: This field is removed again from the `_viash.yaml` as it was decided to impliment this temporary functionality using the `info` field (PR #711).
@@ -139,11 +138,12 @@
 * `__merge__`: Handle invalid yaml during merging (PR #570). There was not enough error handling during this operation. Switched to the more advanced `Convert.textToJson` helper method.
 
 * `config`: Anonymize paths in the config when outputting the config (PR #625).
-=======
+
+# Viash 0.8.7 (yyyy-MM-dd): TODO Add title
+
 ## BUG FIXES
 
 * `viash build`: Fix error handling of non-generic errors in the build process or while pushing docker containers (PR #696).
->>>>>>> f56852de
 
 # Viash 0.8.6 (2024-04-26): Bug fixes and improvements for CI
 
