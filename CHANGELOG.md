# Viash 0.6.8

## MINOR CHANGES

* `Main`: Capture build, setup and push errors and output an exit code.

* `Scala`: Updated to Scala 2.13 and updated several dependencies.

* `Testbenches`: Prepare ConfigDeriver by copying base resources to the targetFolder. Use cases so far showed that it's always required and it simplifies the usage.

* `Testbenches`: Remove some old & unmaintained IntelliJ Idea `editor-fold` tags. Given that the testbenches were split up, these were broken but also no longer needed.

<<<<<<< HEAD
* `Testbenches`: Add 2 testbenches for computational requirements when running `viash run` or `viash test`.
=======
## BUG FIXES

* `Testbenches`: Simplify `testr` container.
>>>>>>> c105226c

# Viash 0.6.7

Another minor release which contains several quality of life improvements for the Nextflow VDSL3 platform, as well as automated warnings for deprecated functionality.

## MINOR CHANGES

* `NextflowPlatform`: Create directories during a stub run when output path is a nested directory (#314).

* Automatically generate a warning for deprecated parameters while parsing a .viash.yaml configuration file using the inline documentation deprecation annotations.

* Add a "planned removal" field in the deprecation annotations.

* Add testbenches to verify proper formatting of the deprecation versions and compare current version to the planned removal version so no deprecated parameters get to stick around beyond what was planned.

* `NextflowPlatform`: Nextflow processes are created lazily; that is, only when running
  a Nextflow workflow (#321).

## BUG FIXES

* `NextflowPlatform`: Automatically split Viash config strings into strings of 
  length 65000 since the JVM has a limit (65536) on the length of string constants (#323).


# Viash 0.6.6

This release fixes an issue where stderr was being redirected to stdout.

## BUG FIXES

* Don't redirect stderr to stdout when switching Viash versions (#312).

# Viash 0.6.5

A small update which fixes an issue with `viash ns list` that was
introduced in Viash 0.6.3.

## BUG FIXES

* `viash ns list`: When the `-p <platform>` is defined, filter the 
  output by that platform.

# Viash 0.6.4

This release adds features related to managing Viash projects and 
allows for better runtime introspection of Nextflow VDSL3 modules.

The most notable changes are:

* You can switch versions of Viash using the `VIASH_VERSION` 
  environment variable! Example:
  
  ```bash
  VIASH_VERSION=0.6.0 viash --version
  ```

  More importantly, you can specify the version of Viash you want
  in a project config. See below for more info.

* Introducing Viash project config files as an experimental feature.
  It allows storing project-related settings in a `_viash.yaml` 
  config file which you should store at the root of your repository.
  Example:

  ```yaml
  viash_version: 0.6.4
  source: src
  target: target
  config_mods: |
    .platforms[.type == 'docker'].target_registry := 'ghcr.io'
    .platforms[.type == 'docker'].target_organization := 'viash-io'
    .platforms[.type == 'docker'].namespace_separator := '/'
    .platforms[.type == 'docker'].target_image_source := 'https://github.com/viash-io/viash'
  ```

* It's now possible to specify in which order Viash will merge
  Viash configs. Example:

  ```yaml
  functionality:
    name: foo
    arguments:
      - __merge__: obj_input.yaml
        name: "--one"
      - __merge__: [., obj_input.yaml]
        name: "--two"
      - __merge__: [obj_input.yaml, .]
       name: "--three"
  ```

Please take note of the following breaking changes:

* Passing non-existent paths to a Viash component will cause the 
  component to generate an error when no file or folder is found.
  Set `must_exist` to `false` to revert to the previous behaviour.

* The arguments `--write_meta/-w` and `--meta/-m` no longer exist,
  because every `viash build/run/test` run will generate a 
  `.config.vsh.yaml` meta file.


## BREAKING CHANGES

* Config: Viash configs whose filenames start with a `.` are ignored (#291).

* `viash build`: `--write_meta/-m` and `--meta/-m` arguments have been removed. 
  Instead, the `.config.vsh.yaml` file is always created when building Viash components (#293).

* `FileArgument`: Default setting of `must_exist` was changed from `false` to `true`. 
  As such, the component will throw an error by default if an input file or output file
  is missing (#295).

* Config merging: `__inherits__` has been renamed to `__merge__`.

## NEW FUNCTIONALITY

* You can switch versions of Viash using the `VIASH_VERSION` 
  environment variable (#304)! Example:
  
  ```bash
  VIASH_VERSION=0.6.0 viash --version
  ```

* Traceability: Running `viash build` and `viash test` creates a `.config.vsh.yaml` file 
  by default, which contains the processed config of the component. As a side effect, 
  this allows for reading in the `.config.vsh.yaml` from within the component to learn 
  more about the component being tested (#291 and #293).

* `FileArgument`: Added `create_parent` option, which will check if the directory of an output
file exists and create it if necessary (#295).

## MINOR CHANGES

* `viash run`, `viash test`: When running or testing a component, Viash will add an extension
  to the temporary file that is created. Before: `/tmp/viash-run-wdckjnce`, 
  now: `/tmp/viash-run-wdckjnce.py` (#302).

* NextflowPlatform: Add `DataflowHelper.nf` as a retrievable resource in Viash (#301).

* NextflowPlatform: During a stubrun, argument requirements are turned off and
  the `publishDir`, `cpus`, `memory`, and `label` directives are also removed 
  from the process (#301).

* `NextflowPlatform`: Added a `filter` processing argument to filter the incoming channel after 
  the `map`, `mapData`, `mapId` and `mapPassthrough` have been applied (#296).

* `NextflowPlatform`: Added the Viash config to the Nextflow module for later introspection (#296).
  For example:
  ```groovy
  include { foo } from "$targetDir/path/foo/main.nf"

  foo.run(filter: { tup ->
    def preferredNormalization = foo.config.functionality.info.preferred_normalization
    tup.normalization_id == preferredNormalization
  })
  ```

## BUG FIXES

* `BashWrapper`: Don't overwrite meta values when trailing arguments are provided (#295).


## EXPERIMENTAL FEATURES

* Viash Project: Viash will automatically search for a `_viash.yaml` file in the directory of 
  a component and its parent directories (#294).

  Contents of `_viash.yaml`:
  ```yaml
  source: src
  target: target
  config_mods: |
    .platforms[.type == 'docker'].target_registry := 'ghcr.io'
    .platforms[.type == 'docker'].target_organization := 'viash-io'
    .platforms[.type == 'docker'].namespace_separator := '/'
    .platforms[.type == 'docker'].target_image_source := 'https://github.com/viash-io/viash'
  ```


* Config merging: Allow specifying the order in which Viash will merge configs (#289).
  If `.` is not in the list of inherited objects, it will be added at the end.

  Contents of `config.vsh.yaml`:
  ```yaml
  functionality:
    name: foo
    arguments:
      - __merge__: obj_input.yaml
        name: "--one"
      - __merge__: [., obj_input.yaml]
        name: "--two"
      - __merge__: [obj_input.yaml, .]
        name: "--three"
  ```

  Contents of `obj_input.yaml`:
  ```yaml
  type: file
  name: --input
  description: A h5ad file
  ```
  Output of `viash config view config.vsh.yaml` (stripped irrelevant bits):
  ```yaml
  functionality:
    arguments:
    - type: "file"
      name: "--one"
      description: "A h5ad file"
    - type: "file"
      name: "--input"
      description: "A h5ad file"
    - type: "file"
      name: "--three"
      description: "A h5ad file"
  ```
  

# Viash 0.6.3

This release features contains mostly quality of life improvements and some experimental functionality. Most notably:

* `viash ns list` now only returns a config just once instead of once per platform.

* A functionality's info field can contain any data structures. An `.info` field was added to arguments as well.

* Bug fixes for using Viash with podman, Nextflow>=22.10 and R<4.0.

* Experimental support for inheriting from config partials.

## MAJOR CHANGES

* `Config`: Made major internal changes w.r.t. how config files are read and at which point a platform (native, docker, nextflow)
  is applied to the functionality script. The only visible side effect is that 
  `viash ns list` will output each config only once instead of multiple times.

* `Functionality`: Structured annotation can be added to a functionality and its arguments using the `info` field. Example:
  ```yaml
  functionality:
    name: foo
    info:
      site: https://abc.xyz
      tags: [ one, two, three ]
    arguments:
      - name: --foo
        type: string
        info:
          foo: bar
          a:
            b:
              c
  ```

## MINOR CHANGES

* `BashWrapper`: Allow printing the executor command by adding `---verbose ---verbose` to a `viash run` or an executable.

* `Testbenches`: Rework `MainBuildAuxiliaryNativeParameterCheck` to create stimulus files and loop over the file from bash instead of looping natively.
  This prevents creating thousands of new processes which would only test a single parameter.
  Note this still calls the main script for each stimulus separately, but that was the case anyway, only much much worse.

* `Testbenches`: Split some grouped test benches into slightly smaller test benches that group tested functionality better.

* `Annotations`: Complete the config schema annotations.
  Make sure all arguments are documented.
  Added an annotation `internalFunctionality` and `undocumented` for arguments that should not be documented.
  Added a testbench that verifies that all arguments are in fact annotated, skipping those that are not in the class constructor.
  Adds a hierarchy field in the `__this__` member to list the relation of the own and parent classes.

* `Testbenches`: Add exit code to helper method `testMainWithStdErr`.

* `Testbenches`: Add testbench to verify viash underscore components (viash_build, viash_install, viash_push, viash_skeleton, viash_test).

* `Testbenches`: Update viash underscore component tests to use `$meta_executable`.

* `viash ns exec`: Allow choosing whether the `{platform}` field should be filled in, based on the `--apply_platform` parameter.


## BUG FIXES

* `DockerPlatform`: Remove duplicate auto-mounts (#257).

* `Underscore component tests`: Fix tests for `viash_skeleton` and `viash_test` components.

* `NextflowVDSL3Platform`: Fix 'Module scriptPath has not been defined yet' error when Nextflow>=22.10 (#269).

* `config inject`: Doesn't work when `must_exist == true` (#273).

* `RScript`: Fix compatibility issue where the new character escaping in `r_script` required R>=4.0 (#275). Escaping is now handled without
  using the new `r'(foo)'` notation.

## DEPRECATION

* `DockerRequirements`: The `resources:` setting has been deprecated and will be removed in Viash 0.7.0. Please use `copy:` instead.

* `DockerRequirements`: The `privileged:` setting has been deprecated and will be removed in Viash 0.7.0. Please use `run_args: "--privileged"` instead.

## EXPERIMENTAL FUNCTIONALITY

* `Config`: Any part of a Viash config can use inheritance to fill data (#271). For example:
  Contents of `src/test/config.vsh.yaml`:
  ```yaml
  __inherits__: ../api/base.yaml
  functionality:
    name: test
    resources:
      - type: bash_script
        path: script.sh
        text: |
          echo Copying $par_input to $par_output
          cp $par_input $par_output
  ```
  Contents of `src/api/base.yaml`:
  ```yaml
  functionality:
    arguments:
      - name: "--input"
        type: file
      - name: "--output"
        type: file
        direction: output
  ```
  The resulting yaml will be:
  ```yaml
  functionality:
    name: test
    arguments:
      - name: "--input"
        type: file
      - name: "--output"
        type: file
        direction: output
    resources:
      - type: bash_script
        path: script.sh
        text: |
          echo Copying $par_input to $par_output
          cp $par_input $par_output
  ```

# Viash 0.6.2

This is a quick release to push two bug fixes related to security and being able to run Nextflow with optional output files.

## BUG FIXES

* `Git`: Strip credentials from remote repositories when retrieving the path.

* `VDSL3`: Allow optional output files to be `null`.

# Viash 0.6.1

This release contains mostly minor improvements of functionality released in Viash 0.6.0. Most notably:

* Support was added for `type: long` arguments

* `meta["n_proc"]` has been renamed to `meta["cpus"]`. `meta["cpus"]` is now an integer, whereas `meta["memory_*"]` are now longs.

* `viash ns exec` is able to recognise `{platform}` and `{namespace}` fields.

* And various bug fixes and improvements to documentation and unit testing.

## BREAKING CHANGES

* Deprecated usage `resources_dir` variable inside scripts, use `meta["resources_dir"]` instead (or `$meta_resources_dir` in Bash, or `meta$resources_dir` in R).

* Deprecated `meta["n_proc"]` in favour for `meta["cpus"]`.

## NEW FUNCTIONALITY

* `viash ns exec`: Added two more fields:

  - `{platform}`: the platform name (if applicable)
  - `{namespace}`: the namespace of the component

* `LongArgument`: Added support for 64-bit integers with `type: long` as opposed to `type: integer` which are 32-bit integers.

## MAJOR CHANGES

* Allow passing integers/doubles/booleans to string parameters (#225). Removed the 'Version' helper class.

## MINOR CHANGES

* `meta["cpus"]` is now an integer, `meta["memory_*"]` are now longs (#224).

* `DockerPlatform`: Only store author names in the authors metadata.

* `NextflowPlatform`: Only store author names in the authors metadata.

* `Argument[_]`: Turn `multiple_sep` from `Char` into `String`.

## INTERNAL CHANGES

* All `meta[...]` variables are now processed similar to `Argument[_]`s, instead of using custom code to convert object types and detect Docker mounts.

* `Escaper`: Make more generic Escaper helper class.

## DOCUMENTATION

* Hardcoded URLs pointing to viash.io in the documentation annotations were replaced with a new keyword system.

* Replaced references to "DSL" with "Dynamic Config Modding" in the `--help` output.

* Added an example for Ruby based Docker setups.

## BUG FIXES

* `viash ns`: Reverse exit code outputs, was returning 1 when everything was OK and 0 when errors were detected (#227).

* `viash config inject`: Fix processing of arguments when argument groups are defined (#231).

* Fixed a few typos in the CLI.

* Fixed the formatting of `ns exec` documentation.

* `VDSL3`: Fix stub functionality.

* `VDSL3`: Fix error during error message.

* `viash test`: Fix issue where `VIASH_TEMP` could not be a relative directory when running `viash test` (#242).

* `BashScript`, `CSharpScript`, `JavaScriptScript`, `PythonScript`, `RScript`, `ScalaScript`: Fix quoting issues of certain characters (#113).

## DEPRECATION

* `NextflowPlatform`: Deprecate `--param_list_format` parameter.

## TESTING

* `BashScript`, `CSharpScript`, `JavaScriptScript`, `PythonScript`, `RScript`, `ScalaScript`: Implement more rigorous testing of which characters are escaped.

* `BashWrapper`: Escape usage of `multiple_sep`. This fixes various checks and transformations not working when when `multiple_sep` is set to `";"` (#235).

# Viash 0.6.0

The first (major) release this year! The biggest changes are:

* Nextflow VDSL3 is now the default Nextflow platform, whereas the legacy Nextflow platform has been deprecated.
* Support for tracking memory and cpu requirements more elegantly
* Grouping arguments in groups more concisely.
* The addition of a `viash ns exec` command, to be able to execute commands on Viash components more easily.

## BREAKING CHANGES

* `NextflowPlatform`: `variant: vdsl3` is now the default NextflowPlatform. `variant: legacy` has been deprecated.

* `Functionality`: Fields `.inputs` and `.outputs` has been deprecated. Please use `.argument_groups` instead (#186).
  Before:
  ```yaml
  functionality:
    inputs:
      - name: "--foo"
    outputs:
      - name: "--bar"
  ```
  Now:
  ```yaml
  functionality:
    argument_groups:
      - name: Inputs
        arguments:
          - name: "--foo"
            type: file
      - name: Outputs
        arguments:
          - name: "--bar"
            type: file
            direction: output
  ```

* Passing strings to an argument group's arguments has been deprecated. Please simply copy the argument itself into the argument group (#186).
  Before:
  ```yaml
  functionality:
    arguments:
      - name: "--foo"
        type: file
      - name: "--bar"
        type: file
        direction: output
    argument_groups:
      - name: Inputs
        arguments: [ foo ]
      - name: Outputs
        arguments: [ bar ]
  ```
  Now:
  ```yaml
  functionality:
    argument_groups:
      - name: Inputs
        arguments:
          - name: "--foo"
            type: file
      - name: Outputs
        arguments:
          - name: "--bar"
            type: file
            direction: output
  ```

## NEW FUNCTIONALITY

* Allow setting the number of processes and memory limit from within the Viash config, 
  as well as a list of required commands. Example:

  ```yaml
  functionality:
  name: foo
  requirements:
    cpus: 10
    memory: 10GB
    commands: [ bash, r, perl ]
  ```
  
  You can override the default requirements at runtime:

  - `./foo ---cpus 4 ---memory 100PB` (for NativePlatform or DockerPlatform)
  - By adding `process.cpus = 4` and `process.memory "100 PB"` to a nextflow.config (for NextflowPlatform)

  This results the following meta variables to be injected into a script:

  - `meta_cpus` (in Bash) or `meta["cpus"]` (in any other language): Number of processes the script is allowed to spawn.
  - `meta_memory_b` (in Bash) or `meta["memory_b"]` (in any other language): Amount of memory the script is allowed to allocate, in bytes.
  - `meta_memory_kb` (in Bash) or `meta["memory_kb"]` (in any other language): Same but in kilobytes, rounded up.
  - `meta_memory_mb` (in Bash) or `meta["memory_mb"]` (in any other language): Same but in megabytes, rounded up.
  - `meta_memory_gb` (in Bash) or `meta["memory_gb"]` (in any other language): Same but in gigabytes, rounded up.
  - `meta_memory_tb` (in Bash) or `meta["memory_tb"]` (in any other language): Same but in terabytes, rounded up.
  - `meta_memory_pb` (in Bash) or `meta["memory_pb"]` (in any other language): Same but in petabytes, rounded up.
  
* `viash ns exec`: Added a command for executing arbitrary commands for all found Viash components.
  The syntax of this command is inspired by `find . -exec echo {} \;`.
  
  The following fields are automatically replaced:
   * `{}` | `{path}`: path to the config file
   * `{abs-path}`: absolute path to the config file
   * `{dir}`: path to the parent directory of the config file
   * `{abs-dir}`: absolute path to the directory of the config file
   * `{main-script}`: path to the main script (if any)
   * `{abs-main-script}`: absolute path to the main script (if any)
   * `{functionality-name}`: name of the component
  
  A command suffixed by `\;` (or nothing) will execute one command for each
  of the Viash components, whereas a command suffixed by `+` will execute one
  command for all Viash components.

* `ConfigMod`: Added a `del(...)` config mod to be able to delete a value from the yaml. Example: `del(.functionality.version)`.

## MAJOR CHANGES

* `Folder structure`: Adjusted the folder structure to correctly reflect the the namespace change of viash from `com.dataintuitive.viash` to `io.viash`.

* `Functionality`: Reworked the `enabled` field from boolean to a `status` field which can have the following statusses: `enabled`, `disabled` and `deprecated`.
  When parsing a config file which has the `status` field set to `deprecated` a warning message is displayed on stderr.
  Backwards for `enabled` is provided where `enabled: true` => `status: enabled` and `enabled: false` => `status: false`. The `enabled` field is marked deprecated.

## MINOR CHANGES

* `Resources`: Handle edge case when no resources are specified in the `vsh.yaml` config file and display a warning message.

* `BashWrapper`: Add a warning when an argument containing flags (e.g. `--foo`) is not recognized and will be handled as a positional argument as this is likely a mistake.

* `Functionality`: Add check to verify there are no double argument names or short names in the config `vsh.yaml` declarations.

* `BashWrapper`: Add check to verify a parameter isn't declared twice on the CLI, except in the case `multiple: true` is declared as then it's a valid use case.

* `BashWrapper`: For int min/max checking: use native bash functionality so there is no dependency to `bc`.
  For double min/max checking: add fallback code to use `awk` in case `bc` is not present on the system (most likely to happen when running tests in a docker container).

* `viash ns list/viash config view`: Allow viewing the post-processed argument groups by passing the `--parse_argument_groups` parameter.

## TESTING

* `ConfigMod`: Added unit tests for condition config mods.

* `MainTestDockerSuite`: Derive config alternatives from the base `vsh.yaml` instead of adding the changes in separate files.
  This both reduces file clutter and prevents having to change several files when there are updates in the config format.

* `GitTest`: Added unit tests for Git helper (#216).

## BUG FIXES

* `csharp_script`, `javascript_script`, `python_script`, `r_script`, `scala_script`: Make meta fields for `memory` and `cpus` optional.

* `NextflowVdsl3Platform`: Don't generate an error when `--publish_dir` is not defined and `-profile no_publish` is used.

* `Viash run`: Viash now properly returns the exit code from the executed script.

* `Git`: Fix incorrect metadata when git repository is empty (#216).

# Viash 0.5.15

## BREAKING CHANGES

* `WorkflowHelper::helpMessage`: Now only takes one argument, namely the config.

## MAJOR CHANGES

* `Namespace`: Changed the namespace of viash from `com.dataintuitive.viash` to `io.viash`.

## MINOR CHANGES

* `Testbenches`: Add a testbench framework to test lots of character sequences, single or repeating to be tested in the yaml config. This can be used to later extend to other tests.

* `Testbenches::vdsl3`: Add testbenches to verify functionality:
  - Vdsl3's `param_list` (`yamlblob`, `yaml`, `json`, `csv`).
  - NextFlow's own `params-file`.
  - Vdsl3's recalculating resource file paths to be relative to the `param_list` file instead of the workflow file (only available for `yaml`, `json`, `csv`).
  - Vdsl3's wrapping of modules to run these as a separate workflow automagically out of the box.

* `Main`: Added `viash --schema_export` which outputs a schema of the Viash config file
  to console. This is to be used to automate populating the documentation website.

* `Helper`: Split help message by argument group.

* `Helper`: Remove unneeded arguments.

* `Functionality`: Add default groups `Inputs`, `Outputs` and `Arguments` for all arguments missing from user-defined `argument_groups`.

* `WorkflowHelper::helpMessage`: Rewrite to bring on par with Viash's help message.

* `BooleanArguments`: Renamed internal class names for BooleanArguments to be better in line with how they are named in the config yaml.
  `BooleanArgumentRegular` -> `BooleanArgument` (in line with `boolean`)
  `BooleanArgumentTrue` -> `BooleanTrueArgument` (in line with `boolean_true`)
  `BooleanArgumentFalse` -> `BooleanFalseArgument` (in line with `boolean_false`)

## BUG FIXES

* `NextflowVdsl3Platform`: Change how `--id` is processed when a VDSL3 module is called from the CLI.

* `NextflowVdsl3Platform`: Fix error when param_list is `null`.

* `NextflowVdsl3Platform`: Fix error when optional, multiple arguments are set to `null`.

* `Testbenches`: Better capture expected error messages while running testbenches again. Code changes right before previous release re-introduced some of the messages.

* `NextflowVdsl3Platform`: Fix issue where optional parameters aren't removed when `.run(args: [optarg: null])`.

* `WorkflowHelper::readCsv`: Treat empty values as undefined instead of throwing an error.

* `NextflowVdsl3Platform`: Use `$NXF_TEMP` or `$VIASH_TEMP` as temporary directory if the container engine is not set to `docker`, `podman` or `charlieengine`, else set to `/tmp`.

* `Resources`: When adding a resource folder, allow a trailing `/` at the end of the path.
  Previously this caused the target folder to be erased and the content of the resource folder to be written directly into the target folder.

# Viash 0.5.14

## NEW FUNCTIONALITY

* `Functionality`: Allow specifying argument groups. Example:
  ```yaml
  functionality:
    ...
    argument_groups:
      - name: First group
        arguments: [foo, bar]
        description: Description
  ```


* Addition of the `viash_nxf_schema` component for converting a Viash config (for a workflow) into a nextflow schema file.

* `NextflowVdsl3Platform`: Use `--param_list` to initialise a Nextflow channel with multiple parameter sets.
  Possible formats are csv, json, yaml, or simply a yaml_blob.
  A csv should have column names which correspond to the different arguments of this pipeline.
  A json or a yaml file should be a list of maps, each of which has keys corresponding to the arguments of the pipeline.
  A yaml blob can also be passed directly as a parameter.
  Inside the Nextflow pipeline code, params.param_list can also be used to directly a list of parameter sets.
  When passing a csv, json or yaml, relative path names are relativized to the location of the parameter file.
  
  Examples: 
  ```sh
  nextflow run "target/foo/bar/main.nf" --param_list '[{"id": "foo", "input": "/path/to/bar"}]'
  nextflow run "target/foo/bar/main.nf" --param_list "params.csv" --reference "/path/to/ref"
  ```

## MAJOR CHANGES

* `NextflowVdsl3Platform`: The functionality is now slurped from a json instead of manually
  taking care of the formatting in Groovy.

* `NextflowVdsl3Platform`: The `--help` is auto-generated from the config.


## MINOR CHANGES

* `NextflowVdsl3Platform`: Allow both `--publish_dir` and `--publishDir` when `auto.publish = true`.

* `NextflowVdsl3Platform`: Allow passing parameters with multiplicity > 1 from Nextflow CLI.

* `Main`: Added `viash --cli_export` which outputs the internal cli construction information 
  to console. This is to be used to automate populating the documentation website.

* `viash ns`: Display success and failure summary statistics, printed to stderr.

* `DataObject`: `.alternatives` is now a `OneOrMore[String]` instead of `List[String]`, meaning
  you can now specify `{ type: string, name: "--foo", alternatives: "-f" }` instead of 
  `{ type: string, name: "--foo", alternatives: [ "-f" ] }`

* `BashWrapper`: Added metadata field `meta_executable`, which is a shorthand notation for
  `meta_executable="$meta_resources_dir/$meta_functionality_name"`

## INTERNAL CHANGES

* `Arguments`: Internal naming of functionality.arguments is changed from DataObject to Arguments. Change is also applied to child classes, e.g. StringObject -> StringArgument.

* `Script`: Allow more control over where injected code ends up.

* Restructure type system to allow type-specific arguments.

## BUG FIXES

* `DockerPlatform`: Change `org.opencontainers.image.version` annotation to `functionality.version` when set.
  Additionally fixed retrieving the git tag possibly returning `fatal: No names found, cannot describe anything.` or similar.

* `viash config inject`: Fix config inject when `.functionality.inputs` or `.functionality.outputs` is used.

* `BashWrapper`: Don't add `bc` as dependency. Only perform integer/float min/max checks when bc is available, otherwise ignore.

* `DockerPlatform`: Fix inputs & outputs arguments being present twice.

* `viash ns test`: Silently skip Nextflow platforms as these don't support tests and will always fail.

* `Testbenches`: Better capture expected error messages while running testbenches. Having these show on the console could be confusing.

* `NextflowVdsl3Platform`: Fix issue when running multiple VDSL3 modules concurrently on the same channel.


# Viash 0.5.13

## NEW FUNCTIONALITY

* `NextflowVdsl3Platform`: Allow overriding the container registry of all Viash components by 
  setting the `params.override_container_registry` value. Only works for auto-derived image names.

## MAJOR CHANGES

* `Functionality`: renamed `tests` to `test_resources`.
  Backwards compatibility provided but a notification message is displayed on the console.

## MINOR CHANGES

* `Functionality` and `viash ns`: Added `.enabled` in functionality, set to `true` by default.
  Filter for disabled components in namespace commands.

* `DockerPlatform`: Add org.opencontainers.image annotations to built docker images.

* `Functionality`: when defining text resources, permit defining `path` instead of `dest`.
  If both `dest` and `path` are unset, use a default file name depending on the resource type, such as `script.sh` or `text.txt`.

* `viash build`: Errors are printed in red.

## BUG FIXES

* `NextflowVdsl3Platform`: Undefined input files should not inject a `VIASH_PAR_*` variable when `multiple: true`.

* `NextflowVdsl3Platform`: Make injected resources dir absolute.

* `NextflowVdsl3Platform`: Fix escaping of triple single quotes.

* `NextflowVdsl3Platform`: Also apply auto.simplifyInput to Lists.

* `DockerPlatform`: added a `test_setup` that allows adding apt/apk/... setup requirements.
  These are only executed when running tests.

# Viash 0.5.12

## MINOR CHANGES

* `--help`: Don't print "my_component <not versioned>" when no version is specified, 
  but instead simply "my_component".

* `NextflowVdsl3Platform`: Set `mode=copy` for `auto.publish` and `auto.transcript`.

* `NextflowVdsl3Platform`: When a module is used multiple times in the same workflow, 
  don't throw an error anymore, instead simply generate a warning.

* `NextflowVdsl3Platform`: Throw an error when an input file was not found.

* `viash build`: Indent auto-generated code according the indentation of `VIASH START` when found.
  
* `Main`: Handle not finding the config file or resources in a config file better.
  Display a more helpful message instead of a stack trace.

* `BashWrapper`: Add checks on parameters for valid integer, double and boolean values.

* `BashWrapper`: Add option to limit string and integer values to specific choice values.

* `BashWrapper`: Add option to set min and max values for integer and double values.

* Dependencies:
  - Scala was upgraded from 2.12.10 to 2.12.15
  - sbt was upgraded from 1.3.4 to 1.6.1
  - sbt-scoverage was upgraded from 1.5.1 to 1.9.3

## BUG FIXES

* `viash_test`: Add back `--no_cache` parameter to `viash_test`.

* `viash_test`: Fix `--append` parameter for `viash_test`, was not getting passed through.

* `viash ns test`: Fix `--append` parameter, actually start from a clean file if append is false.

* `viash_push`: Fix component not being built during a release of Viash.

* `PythonRequirements`: Fix packages being mentioned twice in a Dockerfile.

* `Main`: Added support spaces in filenames of config files and resources

* `BashWrapper`: Display a message when the last parsed argument would require more values than are still available.
  Now display a message that values are missing, used to silently crash the wrapper.

* `viash config inject`: Fix error when file argument is `must_exist: true`.
  

# Viash 0.5.11

## MAJOR CHANGES

* `Functionality`: Now also accepts 'inputs' and 'outputs' in addition to 'arguments'. For inputs and outputs,
  any specified arguments will have default `type: file` and `direction: input` or `direction: output` respectively.

## MINOR CHANGES

* `DockerPlatform`: Move description labels to the end of the Dockerfile to improve cross-component caching.

* `Functionality`: Arguments where `.multiple` is `true` can now have lists as `default` and `example`.

* `viash_build`: Added unit test for this component.

* `viash_test`: Added unit test for this component.

* `PythonRequirements`: Allow upgrading dependencies. Example: `[ type: python. pypi: anndata, upgrade: true ]`.

* `NextflowLegacyPlatform`: Remove annoying messages when building Nxf modules.

* `ConfigMods`: Expanded the DSL to allow specifying at which point to apply a config mod.
  This functionality was necessary to allow for setting fields which alter the way configs are parsed.
  Example of when this is useful: `<preparse> .platforms[.type == "nextflow"].variant := "vdsl3"`.
  Updating workflow of parsing a config file is:
    - read Yaml from file
    - apply preparse config mods
    - parse resulting Json as Config, thereby instantiating default values etc.
    - convert Config back to Json
    - apply postparse config mods (original config mods)
    - convert final Json back to Config

## BETA FUNCTIONALITY

* `NextflowVdsl3Platform`: A beta implementation of the next-generation Viash+Nextflow platform.
  See https://github.com/viash-io/viash/issues/82 for more information. You can access the previous Nextflow
  platform by using the `variant` parameter:
  ```yaml
  - type: nextflow
    variant: legacy
    separate_multiple_outputs: false
  ```

## BUG FIXES

* `viash_build` and `viash_test`: The `query_name` and `query_namespace` arguments were switched around. These arguments are now passed correctly.

* `BashScript`, `JavaScriptScript`, `PythonScript`, `RScript`: Correctly escape `'` (#113). Update unit tests accordingly.

* `CSharpScript`, `ScalaScript`: Correctly escape `"` (#113). Update unit tests accordingly.

* `viash_build`, `viash_test`, `viash_push`: Don't try to remove log files if they don't exist.

## INTERNAL CHANGES

* `DataObject`: 
  - Renamed `otype` to `flags`.
  - Renamed `oType` to `type`
  - Deprecated `tag` (unused feature).

* All abstract / inherited classes: Renamed `oType` to `type`.

## DEPRECATION

* `Functionality`: Deprecated `function_type` and `add_resources_to_path`. These should be 
  unused features, by now.
  
# Viash 0.5.10.1

## BUG FIX

* `NextflowPlatform`: Fix passthrough of `organization` field.

# Viash 0.5.10

## MAJOR CHANGES

* `viash_install`:
  - Added `--log_prefix`: This prefix is used to determine the path of the log files for `viash_build`, `viash_test` and `viash_push`.
  - Added `--organization`: Id of the organisation to be used in the Docker image name, i.e. `<registry>/<organization>/<namespace><namespace_sep><name>`.
  - Added `--target_image_source`: Url to the Git repo in which this project resides.
  - Removed `--log`.

* `viash_build`:
  - Reduce code duplication by contructing the command with Bash Arrays.
  - Renamed `--platforms` to `--platform`.
  - Added `--organization`: Id of the organisation to be used in the Docker image name, i.e. `<registry>/<organization>/<namespace><namespace_sep><name>`.
  - Added `--target_image_source`: Url to the Git repo in which this project resides.
  - Changed default of `--log` from `log.txt` to `.viash_build_log.txt`.
  - Added `--verbose`: Print out the underlying `viash ns build` command before running it.

* `viash_test`:
  - Reduce code duplication by contructing the command with Bash Arrays.
  - Renamed `--platforms` to `--platform`.
  - Added `--organization`: Id of the organisation to be used in the Docker image name, i.e. `<registry>/<organization>/<namespace><namespace_sep><name>`.
  - Added `--target_image_source`: Url to the Git repo in which this project resides.
  - Changed default of `--log` from `log.txt` to `.viash_test_log.txt`.
  - Changed default of `--tsv` from `log.tsv` to `.viash_test_log.tsv`.
  - Added `--verbose`: Print out the underlying `viash ns test` command before running it.

* `viash_push`:
  - Reduce code duplication by contructing the command with Bash Arrays.
  - Added `--organization`: Id of the organisation to be used in the Docker image name, i.e. `<registry>/<organization>/<namespace><namespace_sep><name>`.
  - Changed default of `--log` from `log.txt` to `.viash_push_log.txt`.
  - Added `--verbose`: Print out the underlying `viash ns build` command before running it.

## MINOR CHANGES

* `NextflowPlatform`: Added the `organization` field to the nextflow platform as well.

# Viash 0.5.9

## NEW FEATURES

* `viash run`: A long running Viash component can be interrupted by pressing 
  CTRL-C or by sending it an `INT` or `SIGINT` signal.

* `DockerPlatform`: Automatically add a few labels based on metadata to Dockerfile.

* `DockerPlatform`: Added value `target_image_source` for setting the source of 
  the target image. This is used for defining labels in the dockerfile.
  Example:
  ```yaml
  target_image_source: https://github.com/foo/bar
  ```

## MINOR CHANGES

* `viash ns list`: Added `--format yaml/json` argument to be able to return the
  output as a json as well. Useful for when `jq` is installed but `yq` is not. Example:
  ```
    viash ns list -p docker -f json | jq '.[] | .info.config'
  ```

* `viash config view`: Same as above.

## DEPRECATION

* `CLI`: Deprecated `-P` flag use `-p` intead.

* `DockerPlatform`: Deprecated `version` value.

# Viash 0.5.8

## NEW FUNCTIONALITY

* `DockerPlatform`: Allow defining a container's organisation. Example:
  ```yaml
    - type: docker
      registry: ghcr.io
      organisation: viash-io
      image: viash
      tag: "1.0"
      target_registry: ghcr.io
      target_organization: viash-io
  ```

* `DockerRequirement`: Add label instructions. Example:
  `setup: [ [ type: docker, label: [ "foo BAR" ]]]`

* `Config`: In specific places, allow parsing a value as a list of values. Fixes #97.
  This mostly applies to list values in `DockerPlatform`, but also to author roles.
  Examples:
  ```yaml
  functionality:
    name: foo
    authors:
      - name: Alice
        role: author # can be a string or a list
  platforms:
    - type: docker
      port: "80:80" # can be a string or a list
      setup:
        - type: r
          packages: incgraph # can be a string or a list
  ```
  
## BREAKING CHANGES

* `viash test`: This command doesn't automatically add the resources dir to the path.

## BUG FIXES

* `Functionality`: Fix `.functionality.add_resources_to_path` not being picked up correctly.

* `AptRequirement`: Set `DEBIAN_FRONTEND=noninteractive` by default. This can be turned off by specifying:
  ```yaml
    - type: apt
      packages: [ foo, bar ]
      interactive: true
  ```

## MINOR CHANGES

* `Main`: Slightly better error messages when parsing of viash yaml file fails.
  Before:
  ```
  $ viash test src/test/resources/testbash/config_failed_build.vsh.yaml 
  Exception in thread "main" DecodingFailure(Unexpected field: [package]; valid fields: packages, interactive, type, List(DownField(apt), DownArray, DownField(platforms)))
  ```
  
  After:
  ```
  $ viash test src/test/resources/testbash/config_failed_build.vsh.yaml 
  Error parsing 'file:///path/to/viash/src/test/resources/testbash/config_failed_build.vsh.yaml'. Details:
  Unexpected field: [package]; valid fields: packages, interactive, type: DownField(apt),DownArray,DownField(platforms)
  ```


# Viash 0.5.7

## BREAKING CHANGES

* `viash config`: An argument's example now needs to be of the same type as the argument itself. 
  For example, `[ type: integer, name: foo, example: 10 ]` is valid, whereas 
  `[ type: integer, name: foo, example: bar ]` is not, as 'bar' cannot be cast to an integer.

## NEW FUNCTIONALITY

* `viash config inject`: A command for inserting a Viash header into your script.

* `YumRequirement`: Added a requirement setup for installing through yum. Example:
  `setup: [ [ type: yum, packages: [ wget] ] ]`

* `DockerRequirement`: Allow using copy and add instructions. Example:
  `setup: [ [ type: docker, add: [ "http://foo.bar ." ]]]`

## BUG FIXES

* `ViashTest`: Fix verbosity passthrough.

* `--help`: Fix repeated usage flag when printing the help.

# Viash 0.5.6

## BREAKING CHANGES

* `BashWrapper`: Forbidden flags `-v`, `--verbose`, `--verbosity` have been renamed to `---v`, `---verbose`, `---verbosity`.

## MINOR CHANGES

* Set version of helper scripts to the same version as Viash.

* `DockerPlatform`: Produce helpful warning message when Docker image can't be found remotely (#94).

* `DockerPlatform`: Produce helpful error message when Docker isn't installed or the daemon is not running (#94 bis).

## BUG FIXES

* `viash_install`:
  - Passing Viash path as a string instead of as a file to ensure the path is not converted to an absolute path
  - Switch from Docker backend to a Native backend, 'unzip' and 'wget' are required.
  - Correctly set the log file for viash_test.
  
* `DockerPlatform`: Added sleep workaround to avoid concurrency issue where a file is executed to
  build docker containers but apparently still in the process of being written.
  
* `DockerPlatform`: Fix order issue of ---verbose flag in combination with ---setup, allowing to run 
  `viash run config.vsh.yaml -- ---setup cb ---verbose` and actually get output.
  

# Viash 0.5.5

## BREAKING CHANGES

* `Functionality`: The resources dir no longer automatically added to the PATH variable. 
  To alter this behaviour, set `.functionality.add_resources_to_path` to `true`.

## MINOR CHANGES

* Bash Script: only define variables which have values.

* CSharp Test Component: Change Docker image to `dataintuitive/dotnet-script` to have more control over the lifecycle of 
  versioned tags.

* Updated Code of Conduct from v2.0 to v2.1.

## BUG FIXES

* Viash namespace: Fix incorrect output path when the parent directory of a Viash component is not equal to the value of
  `.functionality.name`.

# Viash 0.5.4

## BREAKING CHANGES

* `NextFlowPlatform`: The default caching mechanism is now what NextFlow uses as default. In order to replicate earlier
  caching, `cache: deep` should be specified in the Viash config file.

## NEW FEATURES

* `NextFlowPlatform`: Added `cache` directive to specify the typing of caching to be performed.

# Viash 0.5.3

## NEW FEATURES

* Similar to `par`, each script now also has a `meta` list. `meta` contains meta information about the component
  or the execution thereof. It currently has the following fields:
  - `meta["resources_dir"]`: Path to the directory containing the resources
  - `meta["functionality_name"]`: Name of the component

* `NextFlowPlatform`: Export `VIASH_TEMP` environment variable. 

## BUG FIXES

* `NextFlowPlatform`: Fix output formatting when `separate_multiple_outputs` is `false`.

# Viash 0.5.2

## MINOR CHANGES

* `DockerPlatform`: Added `run_args` field to allow setting `docker run` arguments.

* `NextFlowPlatform`: Added argument `separate_multiple_outputs` to allow not separating the outputs generated by a 
  component with multiple outputs as separate events on the channel.

## BUG FIX

* `IO`: Allow overwriting directory resources upon rebuild.

# Viash 0.5.1

## NEW FEATURES

* `CSharpScript`: Added support for C# scripts (`type: "csharp_script"`) to viash.

## MINOR CHANGES

* `NextFlowPlatform`: Added `directive_cpus`, `directive_max_forks`, `directive_memory` and `directive_time` parameters.

## BUG FIXES

* `BashWrapper`: Refactor escaping descriptions, usages, defaults, and examples (#34).

* `NextFlowPlatform`: Refactor escaping descriptions, usages, defaults and examples (#75).

* `NextFlowPlatform`: Add argument to output path to avoid naming conflicts for components with multiple output files (#76).

* `NextFlowPlatform`, `renderCLI()`: Only add flag to rendered command when boolean_true is actually true (#78).

* `DockerPlatform`: Only chown when output file exists.

## TESTING

* `viash build`: Capture stdout messages when errors are expected, so that they don't clutter the expected output.

* `viash build`: Check `--help` description output on the whole text instead of per letter or word basis.

* `TestingAllComponentsSuite`: Only testing bash natively, because other dependencies might not be available.

# Viash 0.5.0

## BREAKING CHANGES

* `DockerPlatform`: A Docker setup will be performed by default. Default strategy has been changed to `ifneedbepullelsecachedbuild` (#57).
  `---setup` strategy has been removed and `---docker_setup_strategy` has been renamed to `---setup`.
  This change allows running a component for the first time. During first time setup, the Docker container will be pulled or built automatically. 

* `NativePlatform`: Deprecated the native setup field.

## MAJOR CHANGES

* `NXF`: This version changes the handling logic for arguments. An argument can be either `required` or not and can have a `default: ...` value or not. Checks are implemented to verify that required arguments are effectively provided _during_ pipeline running.

* `NXF`: If one sticks to long-option argments in the viash config, for all arguments that are _required_, the way of specifying the arguments on the CLI is identical for the Docker and NextFlow platforms. Non-required arguments can still be accessed from CLI using `--<component_name>__<argument_name> ...`.

* `NXF`: Running a module as a standalone pipeline has become easier.

* `viash run`: Implement verbosity levels (#58). viash executables now have 7 levels of verbosity: emergency, alert, critical, error, warning, notice, info, debug.
  The default verbosity level is 'notice'. Passing `-v` or `--verbose` bumps up the verbosity level by one, `-vv` by two. The verbosity level can be set manually by passing `--verbosity x`.

## MINOR CHANGES

* `Docker Platform`: Added `privileged` argument, allowing to run docker with the `--privileged` flag.

* `Docker Requirements`: Allow specifying environment variables in the Dockerfile.

* Config modding: Added a `+0=` operator to prepend items to a list.

* `viash run`: Added a `--version` flag to viash executables for viewing the version of the component.

* `Functionality`: Added checks on the functionality and argument names.

* `viash run`: Added examples to functionality and arguments. Reworked `--help` formatting to include more information and be more consistent (#56).

## BUG FIXES

* `Docker R Requirements`: Install `remotes` when using `{ type: r, packages: [ foo ] }`.

* `config`: Throw error when user made a typo in the viash config (#62). 

## TESTING

* `NXF`: Add an end-to-end test for running a nextflow pipeline using viash components.

* `Docker`: Reorganized viash docker build testbench into a main testbench with smaller auxiliary testbenches to keep them more manageable and clear what happens where.

* `viash ns`: Added a basic testbench for namespace tests.


# Viash 0.4.0.1 (2021-05-12)

## BUG FIX

* `NXF`: Return original_params instead of updated params for now.

* `NXF`: Reinstate function_type: asis in line with the refactored module generation code

* `viash ns test`: print header when `--tsv foo.tsv --append true` but foo.tsv doesn't exist yet. Fixes #45.

# Viash 0.4.0 (2021-04-14)

## NEW FEATURES

* Config modding: A custom viash DSL allows overriding viash config properties at runtime. See online documentation for more information. Example:

```
 viash ns test \
  -p docker \
  -c '.functionality.version := "1.0.0"' \
  -c '.platforms[.type == "docker"].target_registry := "my.docker-registry.com"' \
  -c '.platforms[.type == "docker"].setup_strategy := "pull"' \
  -l
```

* `viash build`: The image can be pushed with `--push`. The same can be done by passing `---push` to 
  a viash executable.

* `viash ns` can query the name, namespace, or both, with the following arguments:
  - `--query_namespace` or `-n`: filter the namespace with a regex.
  - `--query_name`: filter the name with a regex.
  - `--query` or `-q`: filter the namespace/name with a regex.

* Added the `project_build`, `project_clean`, `project_push` and `project_test` components to this repository.

* Added a field `.functionality.info` of type `Map[String, String]` in order to be able to specify custom annotations to the component.

## BREAKING CHANGES

* `viash ns`: Argument `--namespace` has been renamed to `--query_namespace`.

* `viash ns`: Argument `--namespace` does not implicitly change the namespace of the functionality anymore. You can use the command DSL to reproduce this effect; for example: `-c '.functionality.namespace := "foo"'`.
  
* `Docker` & `NXF`: Attribute `version` is deprecated. Instead, the default value will be `.functionality.version`, which can be overridden by using the `tag` attribute.

* `NXF`: When running a viash component as a Nextflow module on its own, you now need to specify all input files on the command line. For instance, if `--input` and `--reference` are input file arguments, you need to start the process by running `nextflow run main.nf --input <...> --reference <...> <other arguments>`. Previously only the input file needed to be specified.
  
* `Docker` & `NXF`: Default separator between namespace and image name has been changed from `"/"` to `"_"`.

## MINOR CHANGES

* `Docker` & `NXF`: Parsing of image attributes for both `Docker` and `Nextflow` platforms are better aligned. You can define an image by specifying either of the following:
  - `{ image: 'ubuntu:latest' }` 
  - `{ image: ubuntu, tag: latest }`
  
* `Docker` & `NXF`: Allow changing the separator between a namespace and the image name.

## NEXTFLOW REFACTORING

The generation of Nextflow modules has been refactored thoroughly.
  
* `NXF`: The implicitly generated names for output files/directories have been improved leading to less clashes.

* `NXF`: Allow for multiple output files/directories from a module while keeping compatibility for single output. Please [refer to the docs](http://www.data-intuitive.com/viash_docs/config/platform-nextflow/#multiple-outputs).

* `NXF`: Allow for zero input files by means of passing an empty list `[]` in the triplet

* `NXF`: Remove requirement for `function_type: todir`

* `NXF`: It is now possible to not only specify `label: ...` for a nextflow platform but also `labels: [ ...]`.
  
## BUG FIXES

* Allow quotes in functionality descriptions.

* `NXF`: Providing a `default: ...` value for output file arguments is no longer necessary.


# Viash 0.3.2 (2021-02-04)

## BREAKING CHANGES

* `viash build`: Do not automatically generate a viash.yaml when creating an executable. 
  Instead, you need to add the `-w|--write_meta` flag in order to let viash know that it
  should generate a viash.yaml in the resources dir.

## MAJOR CHANGES

* `NXF`: Add beta functionality for running viash tests in Nextflow.

## MINOR CHANGES

* Resources: Rework the way resources paths are converted to absolute URIs, should not have any impact on UX.

## BUG FIXES

* `NXF`: Add temporary workaround for determining the used image name when running a component.

* Docker Platform: Set default setup strategy to "alwayscachedbuild" as this used to be the default viash behaviour.

* `NXF`: Fix issue where resource dir would not get mounted depending on which inputs are provided.

* `NXF`: Accept multiple inputs when component is running as standalone.

# Viash 0.3.1 (2021-01-26)

## NEW FEATURES

* Functionality: Added list of authors field. Example:

```yaml
functionality:
  authors:
    - name: Bob Cando
      roles: [maintainer, author]
      email: bob@cando.com
      props: {github: bobcando, orcid: XXXAAABBB}
```

* `Docker`: Allow specifying the registry with `target_registry`. Example:

```yaml
- type: docker
  image: bash:4.0
  target_registry: foo.io
  target_image: bar
  target_tag: 0.1
```

* `Docker`: `version` is now a synonym for `target_tag`.
  If both `version` and `target_tag` are not defined, `functionality.version` will
  be used instead.
  
* `Docker`: Can change the Docker Setup Strategy by specifying
  - in the yaml: `setup_strategy: xxx`
  - on command-line: `---docker_setup_strategy xxx` or `---dss xxx`
  
  Supported values for the setup strategy are:
  - alwaysbuild / build: build the image from the dockerfile (DEFAULT)
  - alwayscachedbuild / cachedbuild: build the image from the dockerfile, with caching
  - alwayspull / pull: pull the image from a registry
  - alwayspullelsebuild / pullelsebuild: try to pull the image from a registry, else build it
  - alwayspullelsecachedbuild / pullelsecachedbuild: try to pull the image from a registry, else build it with caching
  - ifneedbebuild: if the image does not exist locally, build the image
  - ifneedbecachedbuild: if the image does not exist locally, build the image with caching
  - ifneedbepull: if the image does not exist locally, pull the image
  - ifneedbepullelsebuild: if the image does not exist locally, pull the image else build it
  - ifneedbepullelsecachedbuild: if the image does not exist locally, pull the image else build it with caching
  - donothing / meh: do not build or pull anything
  
## MAJOR CHANGES

* License: viash is now licensed under GPL-3.

## MINOR CHANGES

* CLI: Allow parameters before and after specifying a viash config yaml. For example, 
  both following commands now work. Up until now, only the latter would work.
  - `viash run config.vsh.yaml -p docker`
  - `viash run -p docker config.vsh.yaml`

* Functionality: Arguments field can now be omitted.

* Scripts: Wrapped scripts now contain a minimal header at the top.

## BUG FIXES

* `NXF viash build`: Do not assume each config yaml has at least one test.

* Scripts: Fix Docker `chown` failing when multiple outputs are defined (#21).

* JavaScriptRequirements: Fix type getting set to "python" when unparsing.

* `viash run . ---debug`: Debug session should now work again

* Native `---setup`: Fix missing newlines when running native ---setup commands.

* Main: Fix crashing when no arguments are supplied.

* Namespace: Show error message when the config file can't be parsed.

* Executable resource: Fix Docker automount handling for Executable resources.

## TESTING

* YAML: Test invertibility of parsing/unparsing config objects.


# Viash 0.3.0 (2020-11-24)

## BREAKING CHANGES

* File format `functionality.yaml` is no longer supported. Use `config.vsh.yaml` or `script.vsh.R/py/...` instead.

* `viash run` and `viash test`: By default, temporary files are removed when the execution succeeded, otherwise they are kept. 
  This behaviour can be overridden by specifying `--keep true` to always keep the temporary files, and `--keep false` to always remove them.

* `NXF`: `function_type: todir` now returns the output directory on the `Channel` rather than its contents.

## NEW FEATURES

* Added `viash ns test`: Run all tests in a particular namespace. For each test, the exit code and duration is reported. Results can be written to a tsv file.
* Added support for JavaScript scripts.
* Added support for Scala scripts.
* `NXF`: publishing has a few more options:
  - `publish`: Publish or yes (default is false)
  - `per_id`: Publish results in directories containing the unique (sample) ID (default is true)
  - `path`: A prefix path for the results to be published (default is empty)
* Functionality resources and tests: Allow copying whole directories instead of only single files. Also allow to rename the destination folder by specifying a value for 'dest'.
* Platform R / Python dependencies: Allow running a simple command.

## MAJOR CHANGES

* The `-P <platform>` parameter will be deprecated. For now, all `-P` values are simply passed to `-p`.
* `viash ns build` and `viash ns test`: Now use all available platforms if `-p` is not specified.
* By default, python packages will not be installed as user. Use `user: true` to modify this behaviour.

## MINOR CHANGES

* Name of autogenerated Docker image is now `ns/tool`.
* Internal changes to make it easier to extend viash with more scripting languages.
* `NXF`: Default image is now `ns/tool` for consistency.
* `NXF`: Repurpose `asis` function type for having simple publishing steps (see docs).
* `NXF`: Add component name to main `process` name
* R dependencies: by default, do not reinstall Bioconductor packages. Set `bioc_force_install: true` to revert this behaviour.

## BUG FIXES

* `viash build`: Do not display error messages when pwd is not a git repository.

## TESTING

* `viash test`: Add tests for `viash test` functionality.


# Viash 0.2.2 (2020-09-22)

* MINOR CHANGE: Allow generating placeholder without VIASH START/VIASH END blocks.
* BUG FIX `viash ns build`: Some platforms would sometimes not be detected.
* BUG FIX `viash run`: Avoid error when no arguments need to be chowned.

# Viash 0.2.1 (2020-09-11)

* NEW FEATURE `NXF`: Data references in Map form can now have values being lists. In other words, we can have multiple options which have one or more values.
* NEW FEATURE `viash ns build`: Added --parallel and --setup flag.
* NEW FEATURE `viash build`: Added --setup flag.
* NEW FEATURE: Allow changing the order of setup commands using the `setup:` variable.
* NEW (HIDDEN) FEATURE: Do not escape `${VIASH_...}` elements in default values and descriptions!
* MINOR CHANGE: Remove `---chown` flag, move to `platform.docker.chown`; is set to true by default.
* MINOR CHANGE: Perform chown during both run and test using a Docker platform.
* BUG FIX: Issue trying to parse positional arguments even when none is provided.

# Viash 0.2.0 (2020-09-01)

## NEW FEATURES

* Allow (optional) version attributes in `functionality.yaml` and `platform.yaml`.
* Allow testing a component with the `viash test` functionality. Tests are executed in a temporary directory on the specified platform. The temporary directory contains all the resource and test files. 
* `viash --version`: Add flag for printing the version of viash.
* Allow fetching resources from URL (http:// and https://)
* Allow retrieving functionality and platform YAMLs from URL.
* For docker containers, autoresolve path names of files. Use `---v path:path` or `---volume path:path` to manually mount a specific folder.
* Implement parameter multiplicity. 
  Set `multiple: true` to denote an argument to have higher multiplicity. 
  Run `./cmd --foo one --foo two --foo three:four` in order for multiple values to be added to the same parameter list.
* Added a new format for defining functionality in which the user passes the script in which the functionality and platforms are listed as yaml headers.
* A `---chown` flag has been added to Docker executables to automatically change the ownership of output files to the current user.
* `viash ns build`: A command for building a whole namespace.
* `NXF`: Join operations are now fully supported by means of `multiple`.
* `NXF`: Modules that perform joins can take either arrays (multiple input files or the same type to be joined) or hashes (multiple input files passed using different options on the CLI). Please refer to the docs for more info.

## MAJOR CHANGES
* Remove passthrough parameters.
* Since CLI generation is now performed in the outer script, `viash pimp` has been deprecated.
* Write out meta.yaml containing viash run information as well as the original `functionality.yaml` and `platform.yaml` content.
* Renamed `viash export` to `viash build`.

## MINOR CHANGES
* `viash run` and `viash test`: Allow changing the temporary directory by defining `VIASH_TEMP` as a environment variable. Temporary directories are cleaned up after successful executions.
* `viash run` and `viash test`: Exit(1) when execution or test fails.
* `viash build`: Add -m flag for outputting metadata after build.
* `viash run`: Required parameters can have a default value now. Produce error when a required parameter is not passed, even when a default is provided.
* `NXF`: _Modules_ are now stored under `target/nextflow` by default

## BUG FIXES
* `NXF`: Correctly escape path variable when running NXF command.
* `NXF`: Surround parameters with quotes when running NXF command.

## INTERNAL CHANGES
* Move CLI from inner script to outer script.
* Renamed Target to Platform
* Renamed Environment to Requirements

# Viash 0.1.0 (2020-05-14)
* MAJOR CHANGES: Refactoring of the Functionality class as discussed in VIP1 (#1). This has resulted in a lot of internal changes, but the changes with regard to the yaml definitions are relatively minor. See the section below for more info.
* MINOR CHANGES: Updated the functionality.yamls under `atoms/` and `src/test/` to reflect these aforementioned changes.
* BUG FIX: Do not quote passthrough flags.
* BUG FIX: Allow for spaces inside of Docker volume paths.
* DOCUMENTATION: Updated the README.md.
* DOCUMENTATION: Provide some small examples at `doc/examples`.
* MINOR CHANGES: Allow for bioconductor and other repositories in the R environment.
* MINOR CHANGES: Add support for pip versioning syntax.

## Changes to functionality.yaml
* ftype has been renamed to function_type. The value for this field is also being checked.
* platform has been removed.
* Instead, the first resource listed is expected to have `type: r_script`, `type: bash_script`, `type: python_script`, or `type: executable`. The other resources are expected to have `type: file` by default, and are left untouched by Viash.
* in the arguments, field `flagValue` has been removed. Instead, use `type: boolean_true` and `type: boolean_false` to achieve the same effect.

## Changes to platform_(docker/native).yaml
* The `r: packages:` field has been renamed to `r: cran:`.

# Viash 0.0.1 (2020-05-05)
* Initial proof of concept.<|MERGE_RESOLUTION|>--- conflicted
+++ resolved
@@ -10,13 +10,10 @@
 
 * `Testbenches`: Remove some old & unmaintained IntelliJ Idea `editor-fold` tags. Given that the testbenches were split up, these were broken but also no longer needed.
 
-<<<<<<< HEAD
 * `Testbenches`: Add 2 testbenches for computational requirements when running `viash run` or `viash test`.
-=======
 ## BUG FIXES
 
 * `Testbenches`: Simplify `testr` container.
->>>>>>> c105226c
 
 # Viash 0.6.7
 
