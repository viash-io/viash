# VIASH 0.5.15

## BREAKING CHANGES

* `WorkflowHelper::helpMessage`: Now only takes one argument, namely the config.

## MINOR CHANGES

* `Testbenches`: Add a testbench framework to test lots of character sequences, single or repeating to be tested in the yaml config. This can be used to later extend to other tests.

* `Testbenches::vdsl3`: Add testbenches to verify functionality:
  - Vdsl3's `param_list` (`yamlblob`, `yaml`, `json`, `csv`).
  - NextFlow's own `params-file`.
  - Vdsl3's recalculating resource file paths to be relative to the `param_list` file instead of the workflow file (only available for `yaml`, `json`, `csv`).
  - Vdsl3's wrapping of modules to run these as a separate workflow automagically out of the box.

* `Main`: Added `viash --schema_export` which outputs a schema of the Viash config file
  to console. This is to be used to automate populating the documentation website.

* `Helper`: Split help message by argument group.

* `Helper`: Remove unneeded arguments.

* `Functionality`: Add default groups `Inputs`, `Outputs` and `Arguments` for all arguments missing from user-defined `argument_groups`.

* `WorkflowHelper::helpMessage`: Rewrite to bring on par with Viash's help message.

## BUG FIXES

* `NextflowVdsl3Platform`: Change how `--id` is processed when a VDSL3 module is called from the CLI.

* `NextflowVdsl3Platform`: Fix error when param_list is `null`.

* `NextflowVdsl3Platform`: Fix error when optional, multiple arguments are set to `null`.

* `Testbenches`: Better capture expected error messages while running testbenches again. Code changes right before previous release re-introduced some of the messages.

* `NextflowVdsl3Platform`: Fix issue where optional parameters aren't removed when `.run(args: [optarg: null])`.

* `WorkflowHelper::readCsv`: Treat empty values as undefined instead of throwing an error.

* `NextflowVdsl3Platform`: Use `$NXF_TEMP` or `$VIASH_TEMP` as temporary directory if the container engine is not set to `docker`, `podman` or `charlieengine`, else set to `/tmp`.

# Viash 0.5.14

## NEW FUNCTIONALITY

* `Functionality`: Allow specifying argument groups. Example:
  ```yaml
  functionality:
    ...
    argument_groups:
      - name: First group
        arguments: [foo, bar]
        description: Description
  ```

<<<<<<< HEAD
* Addition of the `viash_nxf_schema` component for converting a Viash config (for a workflow) into a nextflow schema file.
=======
* `NextflowVdsl3Platform`: Use `--param_list` to initialise a Nextflow channel with multiple parameter sets.
  Possible formats are csv, json, yaml, or simply a yaml_blob.
  A csv should have column names which correspond to the different arguments of this pipeline.
  A json or a yaml file should be a list of maps, each of which has keys corresponding to the arguments of the pipeline.
  A yaml blob can also be passed directly as a parameter.
  Inside the Nextflow pipeline code, params.params_list can also be used to directly a list of parameter sets.
  When passing a csv, json or yaml, relative path names are relativized to the location of the parameter file.
  
  Examples: 
  ```sh
  nextflow run "target/foo/bar/main.nf" --param_list '[{"id": "foo", "input": "/path/to/bar"}]'
  nextflow run "target/foo/bar/main.nf" --param_list "params.csv" --reference "/path/to/ref"
  ```

## MAJOR CHANGES

* `NextflowVdsl3Platform`: The functionality is now slurped from a json instead of manually
  taking care of the formatting in Groovy.

* `NextflowVdsl3Platform`: The `--help` is auto-generated from the config.
>>>>>>> fd96f523

## MINOR CHANGES

* `NextflowVdsl3Platform`: Allow both `--publish_dir` and `--publishDir` when `auto.publish = true`.

* `NextflowVdsl3Platform`: Allow passing parameters with multiplicity > 1 from Nextflow CLI.

* `Main`: Added `viash --cli_export` which outputs the internal cli construction information 
  to console. This is to be used to automate populating the documentation website.

* `viash ns`: Display success and failure summary statistics, printed to stderr.

* `DataObject`: `.alternatives` is now a `OneOrMore[String]` instead of `List[String]`, meaning
  you can now specify `{ type: string, name: "--foo", alternatives: "-f" }` instead of 
  `{ type: string, name: "--foo", alternatives: [ "-f" ] }`

* `BashWrapper`: Added metadata field `meta_executable`, which is a shorthand notation for
  `meta_executable="$meta_resources_dir/$meta_functionality_name"`

## INTERNAL CHANGES

* `Arguments`: Internal naming of functionality.arguments is changed from DataObject to Arguments. Change is also applied to child classes, e.g. StringObject -> StringArgument.

* `Script`: Allow more control over where injected code ends up.

* Restructure type system to allow type-specific arguments.

## BUG FIXES

* `DockerPlatform`: Change `org.opencontainers.image.version` annotation to `functionality.version` when set.
  Additionally fixed retrieving the git tag possibly returning `fatal: No names found, cannot describe anything.` or similar.

* `viash config inject`: Fix config inject when `.functionality.inputs` or `.functionality.outputs` is used.

* `BashWrapper`: Don't add `bc` as dependency. Only perform integer/float min/max checks when bc is available, otherwise ignore.

* `DockerPlatform`: Fix inputs & outputs arguments being present twice.

* `viash ns test`: Silently skip Nextflow platforms as these don't support tests and will always fail.

* `Testbenches`: Better capture expected error messages while running testbenches. Having these show on the console could be confusing.

* `NextflowVdsl3Platform`: Fix issue when running multiple VDSL3 modules concurrently on the same channel.


# Viash 0.5.13

## NEW FUNCTIONALITY

* `NextflowVdsl3Platform`: Allow overriding the container registry of all Viash components by 
  setting the `params.override_container_registry` value. Only works for auto-derived image names.

## MAJOR CHANGES

* `Functionality`: renamed `tests` to `test_resources`.
  Backwards compatibility provided but a notification message is displayed on the console.

## MINOR CHANGES

* `Functionality` and `viash ns`: Added `.enabled` in functionality, set to `true` by default.
  Filter for disabled components in namespace commands.

* `DockerPlatform`: Add org.opencontainers.image annotations to built docker images.

* `Functionality`: when defining text resources, permit defining `path` instead of `dest`.
  If both `dest` and `path` are unset, use a default file name depending on the resource type, such as `script.sh` or `text.txt`.

* `viash build`: Errors are printed in red.

## BUG FIXES

* `NextflowVdsl3Platform`: Undefined input files should not inject a `VIASH_PAR_*` variable when `multiple: true`.

* `NextflowVdsl3Platform`: Make injected resources dir absolute.

* `NextflowVdsl3Platform`: Fix escaping of triple single quotes.

* `NextflowVdsl3Platform`: Also apply auto.simplifyInput to Lists.

* `DockerPlatform`: added a `test_setup` that allows adding apt/apk/... setup requirements.
  These are only executed when running tests.

# Viash 0.5.12

## MINOR CHANGES

* `--help`: Don't print "my_component <not versioned>" when no version is specified, 
  but instead simply "my_component".

* `NextflowVdsl3Platform`: Set `mode=copy` for `auto.publish` and `auto.transcript`.

* `NextflowVdsl3Platform`: When a module is used multiple times in the same workflow, 
  don't throw an error anymore, instead simply generate a warning.

* `NextflowVdsl3Platform`: Throw an error when an input file was not found.

* `viash build`: Indent auto-generated code according the indentation of `VIASH START` when found.
  
* `Main`: Handle not finding the config file or resources in a config file better.
  Display a more helpful message instead of a stack trace.

* `BashWrapper`: Add checks on parameters for valid integer, double and boolean values.

* `BashWrapper`: Add option to limit string and integer values to specific choice values.

* `BashWrapper`: Add option to set min and max values for integer and double values.

* Dependencies:
  - Scala was upgraded from 2.12.10 to 2.12.15
  - sbt was upgraded from 1.3.4 to 1.6.1
  - sbt-scoverage was upgraded from 1.5.1 to 1.9.3

## BUG FIXES

* `viash_test`: Add back `--no_cache` parameter to `viash_test`.

* `viash_test`: Fix `--append` parameter for `viash_test`, was not getting passed through.

* `viash ns test`: Fix `--append` parameter, actually start from a clean file if append is false.

* `viash_push`: Fix component not being built during a release of Viash.

* `PythonRequirements`: Fix packages being mentioned twice in a Dockerfile.

* `Main`: Added support spaces in filenames of config files and resources

* `BashWrapper`: Display a message when the last parsed argument would require more values than are still available.
  Now display a message that values are missing, used to silently crash the wrapper.

* `viash config inject`: Fix error when file argument is `must_exist: true`.
  

# Viash 0.5.11

## MAJOR CHANGES

* `Functionality`: Now also accepts 'inputs' and 'outputs' in addition to 'arguments'. For inputs and outputs,
  any specified arguments will have default `type: file` and `direction: input` or `direction: output` respectively.

## MINOR CHANGES

* `DockerPlatform`: Move description labels to the end of the Dockerfile to improve cross-component caching.

* `Functionality`: Arguments where `.multiple` is `true` can now have lists as `default` and `example`.

* `viash_build`: Added unit test for this component.

* `viash_test`: Added unit test for this component.

* `PythonRequirements`: Allow upgrading dependencies. Example: `[ type: python. pypi: anndata, upgrade: true ]`.

* `NextflowLegacyPlatform`: Remove annoying messages when building Nxf modules.

* `ConfigMods`: Expanded the DSL to allow specifying at which point to apply a config mod.
  This functionality was necessary to allow for setting fields which alter the way configs are parsed.
  Example of when this is useful: `<preparse> .platforms[.type == "nextflow"].variant := "vdsl3"`.
  Updating workflow of parsing a config file is:
    - read Yaml from file
    - apply preparse config mods
    - parse resulting Json as Config, thereby instantiating default values etc.
    - convert Config back to Json
    - apply postparse config mods (original config mods)
    - convert final Json back to Config

## BETA FUNCTIONALITY

* `NextflowVdsl3Platform`: A beta implementation of the next-generation Viash+Nextflow platform.
  See https://github.com/viash-io/viash/issues/82 for more information. You can access the previous Nextflow
  platform by using the `variant` parameter:
  ```yaml
  - type: nextflow
    variant: legacy
    separate_multiple_outputs: false
  ```

## BUG FIXES

* `viash_build` and `viash_test`: The `query_name` and `query_namespace` arguments were switched around. These arguments are now passed correctly.

* `BashScript`, `JavaScriptScript`, `PythonScript`, `RScript`: Correctly escape `'` (#113). Update unit tests accordingly.

* `CSharpScript`, `ScalaScript`: Correctly escape `"` (#113). Update unit tests accordingly.

* `viash_build`, `viash_test`, `viash_push`: Don't try to remove log files if they don't exist.

## INTERNAL CHANGES

* `DataObject`: 
  - Renamed `otype` to `flags`.
  - Renamed `oType` to `type`
  - Deprecated `tag` (unused feature).

* All abstract / inherited classes: Renamed `oType` to `type`.

## DEPRECATION

* `Functionality`: Deprecated `function_type` and `add_resources_to_path`. These should be 
  unused features, by now.
  
# Viash 0.5.10.1

## BUG FIX

* `NextflowPlatform`: Fix passthrough of `organization` field.

# Viash 0.5.10

## MAJOR CHANGES

* `viash_install`:
  - Added `--log_prefix`: This prefix is used to determine the path of the log files for `viash_build`, `viash_test` and `viash_push`.
  - Added `--organization`: Id of the organisation to be used in the Docker image name, i.e. `<registry>/<organization>/<namespace><namespace_sep><name>`.
  - Added `--target_image_source`: Url to the Git repo in which this project resides.
  - Removed `--log`.

* `viash_build`:
  - Reduce code duplication by contructing the command with Bash Arrays.
  - Renamed `--platforms` to `--platform`.
  - Added `--organization`: Id of the organisation to be used in the Docker image name, i.e. `<registry>/<organization>/<namespace><namespace_sep><name>`.
  - Added `--target_image_source`: Url to the Git repo in which this project resides.
  - Changed default of `--log` from `log.txt` to `.viash_build_log.txt`.
  - Added `--verbose`: Print out the underlying `viash ns build` command before running it.

* `viash_test`:
  - Reduce code duplication by contructing the command with Bash Arrays.
  - Renamed `--platforms` to `--platform`.
  - Added `--organization`: Id of the organisation to be used in the Docker image name, i.e. `<registry>/<organization>/<namespace><namespace_sep><name>`.
  - Added `--target_image_source`: Url to the Git repo in which this project resides.
  - Changed default of `--log` from `log.txt` to `.viash_test_log.txt`.
  - Changed default of `--tsv` from `log.tsv` to `.viash_test_log.tsv`.
  - Added `--verbose`: Print out the underlying `viash ns test` command before running it.

* `viash_push`:
  - Reduce code duplication by contructing the command with Bash Arrays.
  - Added `--organization`: Id of the organisation to be used in the Docker image name, i.e. `<registry>/<organization>/<namespace><namespace_sep><name>`.
  - Changed default of `--log` from `log.txt` to `.viash_push_log.txt`.
  - Added `--verbose`: Print out the underlying `viash ns build` command before running it.

## MINOR CHANGES

* `NextflowPlatform`: Added the `organization` field to the nextflow platform as well.

# Viash 0.5.9

## NEW FEATURES

* `viash run`: A long running Viash component can be interrupted by pressing 
  CTRL-C or by sending it an `INT` or `SIGINT` signal.

* `DockerPlatform`: Automatically add a few labels based on metadata to Dockerfile.

* `DockerPlatform`: Added value `target_image_source` for setting the source of 
  the target image. This is used for defining labels in the dockerfile.
  Example:
  ```yaml
  target_image_source: https://github.com/foo/bar
  ```

## MINOR CHANGES

* `viash ns list`: Added `--format yaml/json` argument to be able to return the
  output as a json as well. Useful for when `jq` is installed but `yq` is not. Example:
  ```
    viash ns list -p docker -f json | jq '.[] | .info.config'
  ```

* `viash config view`: Same as above.

## DEPRECATION

* `CLI`: Deprecated `-P` flag use `-p` intead.

* `DockerPlatform`: Deprecated `version` value.

# Viash 0.5.8

## NEW FUNCTIONALITY

* `DockerPlatform`: Allow defining a container's organisation. Example:
  ```yaml
    - type: docker
      registry: ghcr.io
      organisation: viash-io
      image: viash
      tag: "1.0"
      target_registry: ghcr.io
      target_organization: viash-io
  ```

* `DockerRequirement`: Add label instructions. Example:
  `setup: [ [ type: docker, label: [ "foo BAR" ]]]`

* `Config`: In specific places, allow parsing a value as a list of values. Fixes #97.
  This mostly applies to list values in `DockerPlatform`, but also to author roles.
  Examples:
  ```yaml
  functionality:
    name: foo
    authors:
      - name: Alice
        role: author # can be a string or a list
  platforms:
    - type: docker
      port: "80:80" # can be a string or a list
      setup:
        - type: r
          packages: incgraph # can be a string or a list
  ```
  
## BREAKING CHANGES

* `viash test`: This command doesn't automatically add the resources dir to the path.

## BUG FIXES

* `Functionality`: Fix `.functionality.add_resources_to_path` not being picked up correctly.

* `AptRequirement`: Set `DEBIAN_FRONTEND=noninteractive` by default. This can be turned off by specifying:
  ```yaml
    - type: apt
      packages: [ foo, bar ]
      interactive: true
  ```

## MINOR CHANGES

* `Main`: Slightly better error messages when parsing of viash yaml file fails.
  Before:
  ```
  $ viash test src/test/resources/testbash/config_failed_build.vsh.yaml 
  Exception in thread "main" DecodingFailure(Unexpected field: [package]; valid fields: packages, interactive, type, List(DownField(apt), DownArray, DownField(platforms)))
  ```
  
  After:
  ```
  $ viash test src/test/resources/testbash/config_failed_build.vsh.yaml 
  Error parsing 'file:///path/to/viash/src/test/resources/testbash/config_failed_build.vsh.yaml'. Details:
  Unexpected field: [package]; valid fields: packages, interactive, type: DownField(apt),DownArray,DownField(platforms)
  ```


# Viash 0.5.7

## BREAKING CHANGES

* `viash config`: An argument's example now needs to be of the same type as the argument itself. 
  For example, `[ type: integer, name: foo, example: 10 ]` is valid, whereas 
  `[ type: integer, name: foo, example: bar ]` is not, as 'bar' cannot be cast to an integer.

## NEW FUNCTIONALITY

* `viash config inject`: A command for inserting a Viash header into your script.

* `YumRequirement`: Added a requirement setup for installing through yum. Example:
  `setup: [ [ type: yum, packages: [ wget] ] ]`

* `DockerRequirement`: Allow using copy and add instructions. Example:
  `setup: [ [ type: docker, add: [ "http://foo.bar ." ]]]`

## BUG FIXES

* `ViashTest`: Fix verbosity passthrough.

* `--help`: Fix repeated usage flag when printing the help.

# Viash 0.5.6

## BREAKING CHANGES

* `BashWrapper`: Forbidden flags `-v`, `--verbose`, `--verbosity` have been renamed to `---v`, `---verbose`, `---verbosity`.

## MINOR CHANGES

* Set version of helper scripts to the same version as Viash.

* `DockerPlatform`: Produce helpful warning message when Docker image can't be found remotely (#94).

* `DockerPlatform`: Produce helpful error message when Docker isn't installed or the daemon is not running (#94 bis).

## BUG FIXES

* `viash_install`:
  - Passing Viash path as a string instead of as a file to ensure the path is not converted to an absolute path
  - Switch from Docker backend to a Native backend, 'unzip' and 'wget' are required.
  - Correctly set the log file for viash_test.
  
* `DockerPlatform`: Added sleep workaround to avoid concurrency issue where a file is executed to
  build docker containers but apparently still in the process of being written.
  
* `DockerPlatform`: Fix order issue of ---verbose flag in combination with ---setup, allowing to run 
  `viash run config.vsh.yaml -- ---setup cb ---verbose` and actually get output.
  

# Viash 0.5.5

## BREAKING CHANGES

* `Functionality`: The resources dir no longer automatically added to the PATH variable. 
  To alter this behaviour, set `.functionality.add_resources_to_path` to `true`.

## MINOR CHANGES

* Bash Script: only define variables which have values.

* CSharp Test Component: Change Docker image to `dataintuitive/dotnet-script` to have more control over the lifecycle of 
  versioned tags.

* Updated Code of Conduct from v2.0 to v2.1.

## BUG FIXES

* Viash namespace: Fix incorrect output path when the parent directory of a Viash component is not equal to the value of
  `.functionality.name`.

# Viash 0.5.4

## BREAKING CHANGES

* `NextFlowPlatform`: The default caching mechanism is now what NextFlow uses as default. In order to replicate earlier
  caching, `cache: deep` should be specified in the Viash config file.

## NEW FEATURES

* `NextFlowPlatform`: Added `cache` directive to specify the typing of caching to be performed.

# Viash 0.5.3

## NEW FEATURES

* Similar to `par`, each script now also has a `meta` list. `meta` contains meta information about the component
  or the execution thereof. It currently has the following fields:
  - `meta["resources_dir"]`: Path to the directory containing the resources
  - `meta["functionality_name"]`: Name of the component

* `NextFlowPlatform`: Export `VIASH_TEMP` environment variable. 

## BUG FIXES

* `NextFlowPlatform`: Fix output formatting when `separate_multiple_outputs` is `false`.

# Viash 0.5.2

## MINOR CHANGES

* `DockerPlatform`: Added `run_args` field to allow setting `docker run` arguments.

* `NextFlowPlatform`: Added argument `separate_multiple_outputs` to allow not separating the outputs generated by a 
  component with multiple outputs as separate events on the channel.

## BUG FIX

* `IO`: Allow overwriting directory resources upon rebuild.

# Viash 0.5.1

## NEW FEATURES

* `CSharpScript`: Added support for C# scripts (`type: "csharp_script"`) to viash.

## MINOR CHANGES

* `NextFlowPlatform`: Added `directive_cpus`, `directive_max_forks`, `directive_memory` and `directive_time` parameters.

## BUG FIXES

* `BashWrapper`: Refactor escaping descriptions, usages, defaults, and examples (#34).

* `NextFlowPlatform`: Refactor escaping descriptions, usages, defaults and examples (#75).

* `NextFlowPlatform`: Add argument to output path to avoid naming conflicts for components with multiple output files (#76).

* `NextFlowPlatform`, `renderCLI()`: Only add flag to rendered command when boolean_true is actually true (#78).

* `DockerPlatform`: Only chown when output file exists.

## TESTING

* `viash build`: Capture stdout messages when errors are expected, so that they don't clutter the expected output.

* `viash build`: Check `--help` description output on the whole text instead of per letter or word basis.

* `TestingAllComponentsSuite`: Only testing bash natively, because other dependencies might not be available.

# Viash 0.5.0

## BREAKING CHANGES

* `DockerPlatform`: A Docker setup will be performed by default. Default strategy has been changed to `ifneedbepullelsecachedbuild` (#57).
  `---setup` strategy has been removed and `---docker_setup_strategy` has been renamed to `---setup`.
  This change allows running a component for the first time. During first time setup, the Docker container will be pulled or built automatically. 

* `NativePlatform`: Deprecated the native setup field.

## MAJOR CHANGES

* `NXF`: This version changes the handling logic for arguments. An argument can be either `required` or not and can have a `default: ...` value or not. Checks are implemented to verify that required arguments are effectively provided _during_ pipeline running.

* `NXF`: If one sticks to long-option argments in the viash config, for all arguments that are _required_, the way of specifying the arguments on the CLI is identical for the Docker and NextFlow platforms. Non-required arguments can still be accessed from CLI using `--<component_name>__<argument_name> ...`.

* `NXF`: Running a module as a standalone pipeline has become easier.

* `viash run`: Implement verbosity levels (#58). viash executables now have 7 levels of verbosity: emergency, alert, critical, error, warning, notice, info, debug.
  The default verbosity level is 'notice'. Passing `-v` or `--verbose` bumps up the verbosity level by one, `-vv` by two. The verbosity level can be set manually by passing `--verbosity x`.

## MINOR CHANGES

* `Docker Platform`: Added `privileged` argument, allowing to run docker with the `--privileged` flag.

* `Docker Requirements`: Allow specifying environment variables in the Dockerfile.

* Config modding: Added a `+0=` operator to prepend items to a list.

* `viash run`: Added a `--version` flag to viash executables for viewing the version of the component.

* `Functionality`: Added checks on the functionality and argument names.

* `viash run`: Added examples to functionality and arguments. Reworked `--help` formatting to include more information and be more consistent (#56).

## BUG FIXES

* `Docker R Requirements`: Install `remotes` when using `{ type: r, packages: [ foo ] }`.

* `config`: Throw error when user made a typo in the viash config (#62). 

## TESTING

* `NXF`: Add an end-to-end test for running a nextflow pipeline using viash components.

* `Docker`: Reorganized viash docker build testbench into a main testbench with smaller auxiliary testbenches to keep them more manageable and clear what happens where.

* `viash ns`: Added a basic testbench for namespace tests.


# Viash 0.4.0.1 (2021-05-12)

## BUG FIX

* `NXF`: Return original_params instead of updated params for now.

* `NXF`: Reinstate function_type: asis in line with the refactored module generation code

* `viash ns test`: print header when `--tsv foo.tsv --append true` but foo.tsv doesn't exist yet. Fixes #45.

# Viash 0.4.0 (2021-04-14)

## NEW FEATURES

* Config modding: A custom viash DSL allows overriding viash config properties at runtime. See online documentation for more information. Example:

```
 viash ns test \
  -p docker \
  -c '.functionality.version := "1.0.0"' \
  -c '.platforms[.type == "docker"].target_registry := "my.docker-registry.com"' \
  -c '.platforms[.type == "docker"].setup_strategy := "pull"' \
  -l
```

* `viash build`: The image can be pushed with `--push`. The same can be done by passing `---push` to 
  a viash executable.

* `viash ns` can query the name, namespace, or both, with the following arguments:
  - `--query_namespace` or `-n`: filter the namespace with a regex.
  - `--query_name`: filter the name with a regex.
  - `--query` or `-q`: filter the namespace/name with a regex.

* Added the `project_build`, `project_clean`, `project_push` and `project_test` components to this repository.

* Added a field `.functionality.info` of type `Map[String, String]` in order to be able to specify custom annotations to the component.

## BREAKING CHANGES

* `viash ns`: Argument `--namespace` has been renamed to `--query_namespace`.

* `viash ns`: Argument `--namespace` does not implicitly change the namespace of the functionality anymore. You can use the command DSL to reproduce this effect; for example: `-c '.functionality.namespace := "foo"'`.
  
* `Docker` & `NXF`: Attribute `version` is deprecated. Instead, the default value will be `.functionality.version`, which can be overridden by using the `tag` attribute.

* `NXF`: When running a viash component as a Nextflow module on its own, you now need to specify all input files on the command line. For instance, if `--input` and `--reference` are input file arguments, you need to start the process by running `nextflow run main.nf --input <...> --reference <...> <other arguments>`. Previously only the input file needed to be specified.
  
* `Docker` & `NXF`: Default separator between namespace and image name has been changed from `"/"` to `"_"`.

## MINOR CHANGES

* `Docker` & `NXF`: Parsing of image attributes for both `Docker` and `Nextflow` platforms are better aligned. You can define an image by specifying either of the following:
  - `{ image: 'ubuntu:latest' }` 
  - `{ image: ubuntu, tag: latest }`
  
* `Docker` & `NXF`: Allow changing the separator between a namespace and the image name.

## NEXTFLOW REFACTORING

The generation of Nextflow modules has been refactored thoroughly.
  
* `NXF`: The implicitly generated names for output files/directories have been improved leading to less clashes.

* `NXF`: Allow for multiple output files/directories from a module while keeping compatibility for single output. Please [refer to the docs](http://www.data-intuitive.com/viash_docs/config/platform-nextflow/#multiple-outputs).

* `NXF`: Allow for zero input files by means of passing an empty list `[]` in the triplet

* `NXF`: Remove requirement for `function_type: todir`

* `NXF`: It is now possible to not only specify `label: ...` for a nextflow platform but also `labels: [ ...]`.
  
## BUG FIXES

* Allow quotes in functionality descriptions.

* `NXF`: Providing a `default: ...` value for output file arguments is no longer necessary.


# Viash 0.3.2 (2021-02-04)

## BREAKING CHANGES

* `viash build`: Do not automatically generate a viash.yaml when creating an executable. 
  Instead, you need to add the `-w|--write_meta` flag in order to let viash know that it
  should generate a viash.yaml in the resources dir.

## MAJOR CHANGES

* `NXF`: Add beta functionality for running viash tests in Nextflow.

## MINOR CHANGES

* Resources: Rework the way resources paths are converted to absolute URIs, should not have any impact on UX.

## BUG FIXES

* `NXF`: Add temporary workaround for determining the used image name when running a component.

* Docker Platform: Set default setup strategy to "alwayscachedbuild" as this used to be the default viash behaviour.

* `NXF`: Fix issue where resource dir would not get mounted depending on which inputs are provided.

* `NXF`: Accept multiple inputs when component is running as standalone.

# Viash 0.3.1 (2021-01-26)

## NEW FEATURES

* Functionality: Added list of authors field. Example:

```yaml
functionality:
  authors:
    - name: Bob Cando
      roles: [maintainer, author]
      email: bob@cando.com
      props: {github: bobcando, orcid: XXXAAABBB}
```

* `Docker`: Allow specifying the registry with `target_registry`. Example:

```yaml
- type: docker
  image: bash:4.0
  target_registry: foo.io
  target_image: bar
  target_tag: 0.1
```

* `Docker`: `version` is now a synonym for `target_tag`.
  If both `version` and `target_tag` are not defined, `functionality.version` will
  be used instead.
  
* `Docker`: Can change the Docker Setup Strategy by specifying
  - in the yaml: `setup_strategy: xxx`
  - on command-line: `---docker_setup_strategy xxx` or `---dss xxx`
  
  Supported values for the setup strategy are:
  - alwaysbuild / build: build the image from the dockerfile (DEFAULT)
  - alwayscachedbuild / cachedbuild: build the image from the dockerfile, with caching
  - alwayspull / pull: pull the image from a registry
  - alwayspullelsebuild / pullelsebuild: try to pull the image from a registry, else build it
  - alwayspullelsecachedbuild / pullelsecachedbuild: try to pull the image from a registry, else build it with caching
  - ifneedbebuild: if the image does not exist locally, build the image
  - ifneedbecachedbuild: if the image does not exist locally, build the image with caching
  - ifneedbepull: if the image does not exist locally, pull the image
  - ifneedbepullelsebuild: if the image does not exist locally, pull the image else build it
  - ifneedbepullelsecachedbuild: if the image does not exist locally, pull the image else build it with caching
  - donothing / meh: do not build or pull anything
  
## MAJOR CHANGES

* License: viash is now licensed under GPL-3.

## MINOR CHANGES

* CLI: Allow parameters before and after specifying a viash config yaml. For example, 
  both following commands now work. Up until now, only the latter would work.
  - `viash run config.vsh.yaml -p docker`
  - `viash run -p docker config.vsh.yaml`

* Functionality: Arguments field can now be omitted.

* Scripts: Wrapped scripts now contain a minimal header at the top.

## BUG FIXES

* `NXF viash build`: Do not assume each config yaml has at least one test.

* Scripts: Fix Docker `chown` failing when multiple outputs are defined (#21).

* JavaScriptRequirements: Fix type getting set to "python" when unparsing.

* `viash run . ---debug`: Debug session should now work again

* Native `---setup`: Fix missing newlines when running native ---setup commands.

* Main: Fix crashing when no arguments are supplied.

* Namespace: Show error message when the config file can't be parsed.

* Executable resource: Fix Docker automount handling for Executable resources.

## TESTING

* YAML: Test invertibility of parsing/unparsing config objects.


# Viash 0.3.0 (2020-11-24)

## BREAKING CHANGES

* File format `functionality.yaml` is no longer supported. Use `config.vsh.yaml` or `script.vsh.R/py/...` instead.

* `viash run` and `viash test`: By default, temporary files are removed when the execution succeeded, otherwise they are kept. 
  This behaviour can be overridden by specifying `--keep true` to always keep the temporary files, and `--keep false` to always remove them.

* `NXF`: `function_type: todir` now returns the output directory on the `Channel` rather than its contents.

## NEW FEATURES

* Added `viash ns test`: Run all tests in a particular namespace. For each test, the exit code and duration is reported. Results can be written to a tsv file.
* Added support for JavaScript scripts.
* Added support for Scala scripts.
* `NXF`: publishing has a few more options:
  - `publish`: Publish or yes (default is false)
  - `per_id`: Publish results in directories containing the unique (sample) ID (default is true)
  - `path`: A prefix path for the results to be published (default is empty)
* Functionality resources and tests: Allow copying whole directories instead of only single files. Also allow to rename the destination folder by specifying a value for 'dest'.
* Platform R / Python dependencies: Allow running a simple command.

## MAJOR CHANGES

* The `-P <platform>` parameter will be deprecated. For now, all `-P` values are simply passed to `-p`.
* `viash ns build` and `viash ns test`: Now use all available platforms if `-p` is not specified.
* By default, python packages will not be installed as user. Use `user: true` to modify this behaviour.

## MINOR CHANGES

* Name of autogenerated Docker image is now `ns/tool`.
* Internal changes to make it easier to extend viash with more scripting languages.
* `NXF`: Default image is now `ns/tool` for consistency.
* `NXF`: Repurpose `asis` function type for having simple publishing steps (see docs).
* `NXF`: Add component name to main `process` name
* R dependencies: by default, do not reinstall Bioconductor packages. Set `bioc_force_install: true` to revert this behaviour.

## BUG FIXES

* `viash build`: Do not display error messages when pwd is not a git repository.

## TESTING

* `viash test`: Add tests for `viash test` functionality.


# Viash 0.2.2 (2020-09-22)

* MINOR CHANGE: Allow generating placeholder without VIASH START/VIASH END blocks.
* BUG FIX `viash ns build`: Some platforms would sometimes not be detected.
* BUG FIX `viash run`: Avoid error when no arguments need to be chowned.

# Viash 0.2.1 (2020-09-11)

* NEW FEATURE `NXF`: Data references in Map form can now have values being lists. In other words, we can have multiple options which have one or more values.
* NEW FEATURE `viash ns build`: Added --parallel and --setup flag.
* NEW FEATURE `viash build`: Added --setup flag.
* NEW FEATURE: Allow changing the order of setup commands using the `setup:` variable.
* NEW (HIDDEN) FEATURE: Do not escape `${VIASH_...}` elements in default values and descriptions!
* MINOR CHANGE: Remove `---chown` flag, move to `platform.docker.chown`; is set to true by default.
* MINOR CHANGE: Perform chown during both run and test using a Docker platform.
* BUG FIX: Issue trying to parse positional arguments even when none is provided.

# Viash 0.2.0 (2020-09-01)

## NEW FEATURES

* Allow (optional) version attributes in `functionality.yaml` and `platform.yaml`.
* Allow testing a component with the `viash test` functionality. Tests are executed in a temporary directory on the specified platform. The temporary directory contains all the resource and test files. 
* `viash --version`: Add flag for printing the version of viash.
* Allow fetching resources from URL (http:// and https://)
* Allow retrieving functionality and platform YAMLs from URL.
* For docker containers, autoresolve path names of files. Use `---v path:path` or `---volume path:path` to manually mount a specific folder.
* Implement parameter multiplicity. 
  Set `multiple: true` to denote an argument to have higher multiplicity. 
  Run `./cmd --foo one --foo two --foo three:four` in order for multiple values to be added to the same parameter list.
* Added a new format for defining functionality in which the user passes the script in which the functionality and platforms are listed as yaml headers.
* A `---chown` flag has been added to Docker executables to automatically change the ownership of output files to the current user.
* `viash ns build`: A command for building a whole namespace.
* `NXF`: Join operations are now fully supported by means of `multiple`.
* `NXF`: Modules that perform joins can take either arrays (multiple input files or the same type to be joined) or hashes (multiple input files passed using different options on the CLI). Please refer to the docs for more info.

## MAJOR CHANGES
* Remove passthrough parameters.
* Since CLI generation is now performed in the outer script, `viash pimp` has been deprecated.
* Write out meta.yaml containing viash run information as well as the original `functionality.yaml` and `platform.yaml` content.
* Renamed `viash export` to `viash build`.

## MINOR CHANGES
* `viash run` and `viash test`: Allow changing the temporary directory by defining `VIASH_TEMP` as a environment variable. Temporary directories are cleaned up after successful executions.
* `viash run` and `viash test`: Exit(1) when execution or test fails.
* `viash build`: Add -m flag for outputting metadata after build.
* `viash run`: Required parameters can have a default value now. Produce error when a required parameter is not passed, even when a default is provided.
* `NXF`: _Modules_ are now stored under `target/nextflow` by default

## BUG FIXES
* `NXF`: Correctly escape path variable when running NXF command.
* `NXF`: Surround parameters with quotes when running NXF command.

## INTERNAL CHANGES
* Move CLI from inner script to outer script.
* Renamed Target to Platform
* Renamed Environment to Requirements

# Viash 0.1.0 (2020-05-14)
* MAJOR CHANGES: Refactoring of the Functionality class as discussed in VIP1 (#1). This has resulted in a lot of internal changes, but the changes with regard to the yaml definitions are relatively minor. See the section below for more info.
* MINOR CHANGES: Updated the functionality.yamls under `atoms/` and `src/test/` to reflect these aforementioned changes.
* BUG FIX: Do not quote passthrough flags.
* BUG FIX: Allow for spaces inside of Docker volume paths.
* DOCUMENTATION: Updated the README.md.
* DOCUMENTATION: Provide some small examples at `doc/examples`.
* MINOR CHANGES: Allow for bioconductor and other repositories in the R environment.
* MINOR CHANGES: Add support for pip versioning syntax.

## Changes to functionality.yaml
* ftype has been renamed to function_type. The value for this field is also being checked.
* platform has been removed.
* Instead, the first resource listed is expected to have `type: r_script`, `type: bash_script`, `type: python_script`, or `type: executable`. The other resources are expected to have `type: file` by default, and are left untouched by Viash.
* in the arguments, field `flagValue` has been removed. Instead, use `type: boolean_true` and `type: boolean_false` to achieve the same effect.

## Changes to platform_(docker/native).yaml
* The `r: packages:` field has been renamed to `r: cran:`.

# Viash 0.0.1 (2020-05-05)
* Initial proof of concept.<|MERGE_RESOLUTION|>--- conflicted
+++ resolved
@@ -55,9 +55,9 @@
         description: Description
   ```
 
-<<<<<<< HEAD
+
 * Addition of the `viash_nxf_schema` component for converting a Viash config (for a workflow) into a nextflow schema file.
-=======
+
 * `NextflowVdsl3Platform`: Use `--param_list` to initialise a Nextflow channel with multiple parameter sets.
   Possible formats are csv, json, yaml, or simply a yaml_blob.
   A csv should have column names which correspond to the different arguments of this pipeline.
@@ -78,7 +78,7 @@
   taking care of the formatting in Groovy.
 
 * `NextflowVdsl3Platform`: The `--help` is auto-generated from the config.
->>>>>>> fd96f523
+
 
 ## MINOR CHANGES
 
