--- conflicted
+++ resolved
@@ -20,11 +20,9 @@
 
 * `DockerPlatform`: Remove duplicate auto-mounts (#257).
 
-<<<<<<< HEAD
 * `Underscore component tests`: Fix tests for `viash_skeleton` and `viash_test` components.
-=======
+
 * `NextflowVDSL3Platform`: Fix 'Module scriptPath has not been defined yet' error when Nextflow>=22.10 (#269).
->>>>>>> 46df2378
 
 ## DEPRECATION
 
