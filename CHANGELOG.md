# Viash 0.6.8

## MINOR CHANGES

* `Main`: Capture build, setup and push errors and output an exit code.

# Viash 0.6.7

Another minor release which contains several quality of life improvements for the Nextflow VDSL3 platform, as well as automated warnings for deprecated functionality.

## MINOR CHANGES

* `NextflowPlatform`: Create directories during a stub run when output path is a nested directory (#314).

* Automatically generate a warning for deprecated parameters while parsing a .viash.yaml configuration file using the inline documentation deprecation annotations.

* Add a "planned removal" field in the deprecation annotations.

* Add testbenches to verify proper formatting of the deprecation versions and compare current version to the planned removal version so no deprecated parameters get to stick around beyond what was planned.

* `NextflowPlatform`: Nextflow processes are created lazily; that is, only when running
  a Nextflow workflow (#321).

## BUG FIXES

* `NextflowPlatform`: Automatically split Viash config strings into strings of 
  length 65000 since the JVM has a limit (65536) on the length of string constants (#323).


# Viash 0.6.6

This release fixes an issue where stderr was being redirected to stdout.

## BUG FIXES

* Don't redirect stderr to stdout when switching Viash versions (#312).

# Viash 0.6.5

A small update which fixes an issue with `viash ns list` that was
introduced in Viash 0.6.3.

## BUG FIXES

* `viash ns list`: When the `-p <platform>` is defined, filter the 
  output by that platform.

# Viash 0.6.4

This release adds features related to managing Viash projects and 
allows for better runtime introspection of Nextflow VDSL3 modules.

The most notable changes are:

* You can switch versions of Viash using the `VIASH_VERSION` 
  environment variable! Example:
  
  ```bash
  VIASH_VERSION=0.6.0 viash --version
  ```

  More importantly, you can specify the version of Viash you want
  in a project config. See below for more info.

* Introducing Viash project config files as an experimental feature.
  It allows storing project-related settings in a `_viash.yaml` 
  config file which you should store at the root of your repository.
  Example:

  ```yaml
  viash_version: 0.6.4
  source: src
  target: target
  config_mods: |
    .platforms[.type == 'docker'].target_registry := 'ghcr.io'
    .platforms[.type == 'docker'].target_organization := 'viash-io'
    .platforms[.type == 'docker'].namespace_separator := '/'
    .platforms[.type == 'docker'].target_image_source := 'https://github.com/viash-io/viash'
  ```

* It's now possible to specify in which order Viash will merge
  Viash configs. Example:

  ```yaml
  functionality:
    name: foo
    arguments:
      - __merge__: obj_input.yaml
        name: "--one"
      - __merge__: [., obj_input.yaml]
        name: "--two"
      - __merge__: [obj_input.yaml, .]
       name: "--three"
  ```

Please take note of the following breaking changes:

* Passing non-existent paths to a Viash component will cause the 
  component to generate an error when no file or folder is found.
  Set `must_exist` to `false` to revert to the previous behaviour.

* The arguments `--write_meta/-w` and `--meta/-m` no longer exist,
  because every `viash build/run/test` run will generate a 
  `.config.vsh.yaml` meta file.


## BREAKING CHANGES

* Config: Viash configs whose filenames start with a `.` are ignored (#291).

* `viash build`: `--write_meta/-m` and `--meta/-m` arguments have been removed. 
  Instead, the `.config.vsh.yaml` file is always created when building Viash components (#293).

* `FileArgument`: Default setting of `must_exist` was changed from `false` to `true`. 
  As such, the component will throw an error by default if an input file or output file
  is missing (#295).

* Config merging: `__inherits__` has been renamed to `__merge__`.

## NEW FUNCTIONALITY

* You can switch versions of Viash using the `VIASH_VERSION` 
  environment variable (#304)! Example:
  
  ```bash
  VIASH_VERSION=0.6.0 viash --version
  ```

* Traceability: Running `viash build` and `viash test` creates a `.config.vsh.yaml` file 
  by default, which contains the processed config of the component. As a side effect, 
  this allows for reading in the `.config.vsh.yaml` from within the component to learn 
  more about the component being tested (#291 and #293).

* `FileArgument`: Added `create_parent` option, which will check if the directory of an output
file exists and create it if necessary (#295).

## MINOR CHANGES

* `viash run`, `viash test`: When running or testing a component, Viash will add an extension
  to the temporary file that is created. Before: `/tmp/viash-run-wdckjnce`, 
  now: `/tmp/viash-run-wdckjnce.py` (#302).

* NextflowPlatform: Add `DataflowHelper.nf` as a retrievable resource in Viash (#301).

* NextflowPlatform: During a stubrun, argument requirements are turned off and
  the `publishDir`, `cpus`, `memory`, and `label` directives are also removed 
  from the process (#301).

* `NextflowPlatform`: Added a `filter` processing argument to filter the incoming channel after 
  the `map`, `mapData`, `mapId` and `mapPassthrough` have been applied (#296).

* `NextflowPlatform`: Added the Viash config to the Nextflow module for later introspection (#296).
  For example:
  ```groovy
  include { foo } from "$targetDir/path/foo/main.nf"

  foo.run(filter: { tup ->
    def preferredNormalization = foo.config.functionality.info.preferred_normalization
    tup.normalization_id == preferredNormalization
  })
  ```

## BUG FIXES

* `BashWrapper`: Don't overwrite meta values when trailing arguments are provided (#295).


## EXPERIMENTAL FEATURES

* Viash Project: Viash will automatically search for a `_viash.yaml` file in the directory of 
  a component and its parent directories (#294).

  Contents of `_viash.yaml`:
  ```yaml
  source: src
  target: target
  config_mods: |
    .platforms[.type == 'docker'].target_registry := 'ghcr.io'
    .platforms[.type == 'docker'].target_organization := 'viash-io'
    .platforms[.type == 'docker'].namespace_separator := '/'
    .platforms[.type == 'docker'].target_image_source := 'https://github.com/viash-io/viash'
  ```


* Config merging: Allow specifying the order in which Viash will merge configs (#289).
  If `.` is not in the list of inherited objects, it will be added at the end.

  Contents of `config.vsh.yaml`:
  ```yaml
  functionality:
    name: foo
    arguments:
      - __merge__: obj_input.yaml
        name: "--one"
      - __merge__: [., obj_input.yaml]
        name: "--two"
      - __merge__: [obj_input.yaml, .]
        name: "--three"
  ```

  Contents of `obj_input.yaml`:
  ```yaml
  type: file
  name: --input
  description: A h5ad file
  ```
  Output of `viash config view config.vsh.yaml` (stripped irrelevant bits):
  ```yaml
  functionality:
    arguments:
    - type: "file"
      name: "--one"
      description: "A h5ad file"
    - type: "file"
      name: "--input"
      description: "A h5ad file"
    - type: "file"
      name: "--three"
      description: "A h5ad file"
  ```
  

# Viash 0.6.3

This release features contains mostly quality of life improvements and some experimental functionality. Most notably:

* `viash ns list` now only returns a config just once instead of once per platform.

* A functionality's info field can contain any data structures. An `.info` field was added to arguments as well.

* Bug fixes for using Viash with podman, Nextflow>=22.10 and R<4.0.

* Experimental support for inheriting from config partials.

## MAJOR CHANGES

* `Config`: Made major internal changes w.r.t. how config files are read and at which point a platform (native, docker, nextflow)
  is applied to the functionality script. The only visible side effect is that 
  `viash ns list` will output each config only once instead of multiple times.

* `Functionality`: Structured annotation can be added to a functionality and its arguments using the `info` field. Example:
  ```yaml
  functionality:
    name: foo
    info:
      site: https://abc.xyz
      tags: [ one, two, three ]
    arguments:
      - name: --foo
        type: string
        info:
          foo: bar
          a:
            b:
              c
  ```

## MINOR CHANGES

* `BashWrapper`: Allow printing the executor command by adding `---verbose ---verbose` to a `viash run` or an executable.

* `Testbenches`: Rework `MainBuildAuxiliaryNativeParameterCheck` to create stimulus files and loop over the file from bash instead of looping natively.
  This prevents creating thousands of new processes which would only test a single parameter.
  Note this still calls the main script for each stimulus separately, but that was the case anyway, only much much worse.

* `Testbenches`: Split some grouped test benches into slightly smaller test benches that group tested functionality better.

* `Annotations`: Complete the config schema annotations.
  Make sure all arguments are documented.
  Added an annotation `internalFunctionality` and `undocumented` for arguments that should not be documented.
  Added a testbench that verifies that all arguments are in fact annotated, skipping those that are not in the class constructor.
  Adds a hierarchy field in the `__this__` member to list the relation of the own and parent classes.

<<<<<<< HEAD
* `Testbenches`: Prepare ConfigDeriver by copying base resources to the targetFolder. Use cases so far showed that it's always required and it simplifies the usage.
=======
* `Testbenches`: Add exit code to helper method `testMainWithStdErr`.

* `Testbenches`: Add testbench to verify viash underscore components (viash_build, viash_install, viash_push, viash_skeleton, viash_test).

* `Testbenches`: Update viash underscore component tests to use `$meta_executable`.

* `viash ns exec`: Allow choosing whether the `{platform}` field should be filled in, based on the `--apply_platform` parameter.

>>>>>>> 6a4bdb2b

## BUG FIXES

* `DockerPlatform`: Remove duplicate auto-mounts (#257).

* `Underscore component tests`: Fix tests for `viash_skeleton` and `viash_test` components.

* `NextflowVDSL3Platform`: Fix 'Module scriptPath has not been defined yet' error when Nextflow>=22.10 (#269).

* `config inject`: Doesn't work when `must_exist == true` (#273).

* `RScript`: Fix compatibility issue where the new character escaping in `r_script` required R>=4.0 (#275). Escaping is now handled without
  using the new `r'(foo)'` notation.

## DEPRECATION

* `DockerRequirements`: The `resources:` setting has been deprecated and will be removed in Viash 0.7.0. Please use `copy:` instead.

* `DockerRequirements`: The `privileged:` setting has been deprecated and will be removed in Viash 0.7.0. Please use `run_args: "--privileged"` instead.

## EXPERIMENTAL FUNCTIONALITY

* `Config`: Any part of a Viash config can use inheritance to fill data (#271). For example:
  Contents of `src/test/config.vsh.yaml`:
  ```yaml
  __inherits__: ../api/base.yaml
  functionality:
    name: test
    resources:
      - type: bash_script
        path: script.sh
        text: |
          echo Copying $par_input to $par_output
          cp $par_input $par_output
  ```
  Contents of `src/api/base.yaml`:
  ```yaml
  functionality:
    arguments:
      - name: "--input"
        type: file
      - name: "--output"
        type: file
        direction: output
  ```
  The resulting yaml will be:
  ```yaml
  functionality:
    name: test
    arguments:
      - name: "--input"
        type: file
      - name: "--output"
        type: file
        direction: output
    resources:
      - type: bash_script
        path: script.sh
        text: |
          echo Copying $par_input to $par_output
          cp $par_input $par_output
  ```

# Viash 0.6.2

This is a quick release to push two bug fixes related to security and being able to run Nextflow with optional output files.

## BUG FIXES

* `Git`: Strip credentials from remote repositories when retrieving the path.

* `VDSL3`: Allow optional output files to be `null`.

# Viash 0.6.1

This release contains mostly minor improvements of functionality released in Viash 0.6.0. Most notably:

* Support was added for `type: long` arguments

* `meta["n_proc"]` has been renamed to `meta["cpus"]`. `meta["cpus"]` is now an integer, whereas `meta["memory_*"]` are now longs.

* `viash ns exec` is able to recognise `{platform}` and `{namespace}` fields.

* And various bug fixes and improvements to documentation and unit testing.

## BREAKING CHANGES

* Deprecated usage `resources_dir` variable inside scripts, use `meta["resources_dir"]` instead (or `$meta_resources_dir` in Bash, or `meta$resources_dir` in R).

* Deprecated `meta["n_proc"]` in favour for `meta["cpus"]`.

## NEW FUNCTIONALITY

* `viash ns exec`: Added two more fields:

  - `{platform}`: the platform name (if applicable)
  - `{namespace}`: the namespace of the component

* `LongArgument`: Added support for 64-bit integers with `type: long` as opposed to `type: integer` which are 32-bit integers.

## MAJOR CHANGES

* Allow passing integers/doubles/booleans to string parameters (#225). Removed the 'Version' helper class.

## MINOR CHANGES

* `meta["cpus"]` is now an integer, `meta["memory_*"]` are now longs (#224).

* `DockerPlatform`: Only store author names in the authors metadata.

* `NextflowPlatform`: Only store author names in the authors metadata.

* `Argument[_]`: Turn `multiple_sep` from `Char` into `String`.

## INTERNAL CHANGES

* All `meta[...]` variables are now processed similar to `Argument[_]`s, instead of using custom code to convert object types and detect Docker mounts.

* `Escaper`: Make more generic Escaper helper class.

## DOCUMENTATION

* Hardcoded URLs pointing to viash.io in the documentation annotations were replaced with a new keyword system.

* Replaced references to "DSL" with "Dynamic Config Modding" in the `--help` output.

* Added an example for Ruby based Docker setups.

## BUG FIXES

* `viash ns`: Reverse exit code outputs, was returning 1 when everything was OK and 0 when errors were detected (#227).

* `viash config inject`: Fix processing of arguments when argument groups are defined (#231).

* Fixed a few typos in the CLI.

* Fixed the formatting of `ns exec` documentation.

* `VDSL3`: Fix stub functionality.

* `VDSL3`: Fix error during error message.

* `viash test`: Fix issue where `VIASH_TEMP` could not be a relative directory when running `viash test` (#242).

* `BashScript`, `CSharpScript`, `JavaScriptScript`, `PythonScript`, `RScript`, `ScalaScript`: Fix quoting issues of certain characters (#113).

## DEPRECATION

* `NextflowPlatform`: Deprecate `--param_list_format` parameter.

## TESTING

* `BashScript`, `CSharpScript`, `JavaScriptScript`, `PythonScript`, `RScript`, `ScalaScript`: Implement more rigorous testing of which characters are escaped.

* `BashWrapper`: Escape usage of `multiple_sep`. This fixes various checks and transformations not working when when `multiple_sep` is set to `";"` (#235).

# Viash 0.6.0

The first (major) release this year! The biggest changes are:

* Nextflow VDSL3 is now the default Nextflow platform, whereas the legacy Nextflow platform has been deprecated.
* Support for tracking memory and cpu requirements more elegantly
* Grouping arguments in groups more concisely.
* The addition of a `viash ns exec` command, to be able to execute commands on Viash components more easily.

## BREAKING CHANGES

* `NextflowPlatform`: `variant: vdsl3` is now the default NextflowPlatform. `variant: legacy` has been deprecated.

* `Functionality`: Fields `.inputs` and `.outputs` has been deprecated. Please use `.argument_groups` instead (#186).
  Before:
  ```yaml
  functionality:
    inputs:
      - name: "--foo"
    outputs:
      - name: "--bar"
  ```
  Now:
  ```yaml
  functionality:
    argument_groups:
      - name: Inputs
        arguments:
          - name: "--foo"
            type: file
      - name: Outputs
        arguments:
          - name: "--bar"
            type: file
            direction: output
  ```

* Passing strings to an argument group's arguments has been deprecated. Please simply copy the argument itself into the argument group (#186).
  Before:
  ```yaml
  functionality:
    arguments:
      - name: "--foo"
        type: file
      - name: "--bar"
        type: file
        direction: output
    argument_groups:
      - name: Inputs
        arguments: [ foo ]
      - name: Outputs
        arguments: [ bar ]
  ```
  Now:
  ```yaml
  functionality:
    argument_groups:
      - name: Inputs
        arguments:
          - name: "--foo"
            type: file
      - name: Outputs
        arguments:
          - name: "--bar"
            type: file
            direction: output
  ```

## NEW FUNCTIONALITY

* Allow setting the number of processes and memory limit from within the Viash config, 
  as well as a list of required commands. Example:

  ```yaml
  functionality:
  name: foo
  requirements:
    cpus: 10
    memory: 10GB
    commands: [ bash, r, perl ]
  ```
  
  You can override the default requirements at runtime:

  - `./foo ---cpus 4 ---memory 100PB` (for NativePlatform or DockerPlatform)
  - By adding `process.cpus = 4` and `process.memory "100 PB"` to a nextflow.config (for NextflowPlatform)

  This results the following meta variables to be injected into a script:

  - `meta_cpus` (in Bash) or `meta["cpus"]` (in any other language): Number of processes the script is allowed to spawn.
  - `meta_memory_b` (in Bash) or `meta["memory_b"]` (in any other language): Amount of memory the script is allowed to allocate, in bytes.
  - `meta_memory_kb` (in Bash) or `meta["memory_kb"]` (in any other language): Same but in kilobytes, rounded up.
  - `meta_memory_mb` (in Bash) or `meta["memory_mb"]` (in any other language): Same but in megabytes, rounded up.
  - `meta_memory_gb` (in Bash) or `meta["memory_gb"]` (in any other language): Same but in gigabytes, rounded up.
  - `meta_memory_tb` (in Bash) or `meta["memory_tb"]` (in any other language): Same but in terabytes, rounded up.
  - `meta_memory_pb` (in Bash) or `meta["memory_pb"]` (in any other language): Same but in petabytes, rounded up.
  
* `viash ns exec`: Added a command for executing arbitrary commands for all found Viash components.
  The syntax of this command is inspired by `find . -exec echo {} \;`.
  
  The following fields are automatically replaced:
   * `{}` | `{path}`: path to the config file
   * `{abs-path}`: absolute path to the config file
   * `{dir}`: path to the parent directory of the config file
   * `{abs-dir}`: absolute path to the directory of the config file
   * `{main-script}`: path to the main script (if any)
   * `{abs-main-script}`: absolute path to the main script (if any)
   * `{functionality-name}`: name of the component
  
  A command suffixed by `\;` (or nothing) will execute one command for each
  of the Viash components, whereas a command suffixed by `+` will execute one
  command for all Viash components.

* `ConfigMod`: Added a `del(...)` config mod to be able to delete a value from the yaml. Example: `del(.functionality.version)`.

## MAJOR CHANGES

* `Folder structure`: Adjusted the folder structure to correctly reflect the the namespace change of viash from `com.dataintuitive.viash` to `io.viash`.

* `Functionality`: Reworked the `enabled` field from boolean to a `status` field which can have the following statusses: `enabled`, `disabled` and `deprecated`.
  When parsing a config file which has the `status` field set to `deprecated` a warning message is displayed on stderr.
  Backwards for `enabled` is provided where `enabled: true` => `status: enabled` and `enabled: false` => `status: false`. The `enabled` field is marked deprecated.

## MINOR CHANGES

* `Resources`: Handle edge case when no resources are specified in the `vsh.yaml` config file and display a warning message.

* `BashWrapper`: Add a warning when an argument containing flags (e.g. `--foo`) is not recognized and will be handled as a positional argument as this is likely a mistake.

* `Functionality`: Add check to verify there are no double argument names or short names in the config `vsh.yaml` declarations.

* `BashWrapper`: Add check to verify a parameter isn't declared twice on the CLI, except in the case `multiple: true` is declared as then it's a valid use case.

* `BashWrapper`: For int min/max checking: use native bash functionality so there is no dependency to `bc`.
  For double min/max checking: add fallback code to use `awk` in case `bc` is not present on the system (most likely to happen when running tests in a docker container).

* `viash ns list/viash config view`: Allow viewing the post-processed argument groups by passing the `--parse_argument_groups` parameter.

## TESTING

* `ConfigMod`: Added unit tests for condition config mods.

* `MainTestDockerSuite`: Derive config alternatives from the base `vsh.yaml` instead of adding the changes in separate files.
  This both reduces file clutter and prevents having to change several files when there are updates in the config format.

* `GitTest`: Added unit tests for Git helper (#216).

## BUG FIXES

* `csharp_script`, `javascript_script`, `python_script`, `r_script`, `scala_script`: Make meta fields for `memory` and `cpus` optional.

* `NextflowVdsl3Platform`: Don't generate an error when `--publish_dir` is not defined and `-profile no_publish` is used.

* `Viash run`: Viash now properly returns the exit code from the executed script.

* `Git`: Fix incorrect metadata when git repository is empty (#216).

# Viash 0.5.15

## BREAKING CHANGES

* `WorkflowHelper::helpMessage`: Now only takes one argument, namely the config.

## MAJOR CHANGES

* `Namespace`: Changed the namespace of viash from `com.dataintuitive.viash` to `io.viash`.

## MINOR CHANGES

* `Testbenches`: Add a testbench framework to test lots of character sequences, single or repeating to be tested in the yaml config. This can be used to later extend to other tests.

* `Testbenches::vdsl3`: Add testbenches to verify functionality:
  - Vdsl3's `param_list` (`yamlblob`, `yaml`, `json`, `csv`).
  - NextFlow's own `params-file`.
  - Vdsl3's recalculating resource file paths to be relative to the `param_list` file instead of the workflow file (only available for `yaml`, `json`, `csv`).
  - Vdsl3's wrapping of modules to run these as a separate workflow automagically out of the box.

* `Main`: Added `viash --schema_export` which outputs a schema of the Viash config file
  to console. This is to be used to automate populating the documentation website.

* `Helper`: Split help message by argument group.

* `Helper`: Remove unneeded arguments.

* `Functionality`: Add default groups `Inputs`, `Outputs` and `Arguments` for all arguments missing from user-defined `argument_groups`.

* `WorkflowHelper::helpMessage`: Rewrite to bring on par with Viash's help message.

* `BooleanArguments`: Renamed internal class names for BooleanArguments to be better in line with how they are named in the config yaml.
  `BooleanArgumentRegular` -> `BooleanArgument` (in line with `boolean`)
  `BooleanArgumentTrue` -> `BooleanTrueArgument` (in line with `boolean_true`)
  `BooleanArgumentFalse` -> `BooleanFalseArgument` (in line with `boolean_false`)

## BUG FIXES

* `NextflowVdsl3Platform`: Change how `--id` is processed when a VDSL3 module is called from the CLI.

* `NextflowVdsl3Platform`: Fix error when param_list is `null`.

* `NextflowVdsl3Platform`: Fix error when optional, multiple arguments are set to `null`.

* `Testbenches`: Better capture expected error messages while running testbenches again. Code changes right before previous release re-introduced some of the messages.

* `NextflowVdsl3Platform`: Fix issue where optional parameters aren't removed when `.run(args: [optarg: null])`.

* `WorkflowHelper::readCsv`: Treat empty values as undefined instead of throwing an error.

* `NextflowVdsl3Platform`: Use `$NXF_TEMP` or `$VIASH_TEMP` as temporary directory if the container engine is not set to `docker`, `podman` or `charlieengine`, else set to `/tmp`.

* `Resources`: When adding a resource folder, allow a trailing `/` at the end of the path.
  Previously this caused the target folder to be erased and the content of the resource folder to be written directly into the target folder.

# Viash 0.5.14

## NEW FUNCTIONALITY

* `Functionality`: Allow specifying argument groups. Example:
  ```yaml
  functionality:
    ...
    argument_groups:
      - name: First group
        arguments: [foo, bar]
        description: Description
  ```


* Addition of the `viash_nxf_schema` component for converting a Viash config (for a workflow) into a nextflow schema file.

* `NextflowVdsl3Platform`: Use `--param_list` to initialise a Nextflow channel with multiple parameter sets.
  Possible formats are csv, json, yaml, or simply a yaml_blob.
  A csv should have column names which correspond to the different arguments of this pipeline.
  A json or a yaml file should be a list of maps, each of which has keys corresponding to the arguments of the pipeline.
  A yaml blob can also be passed directly as a parameter.
  Inside the Nextflow pipeline code, params.param_list can also be used to directly a list of parameter sets.
  When passing a csv, json or yaml, relative path names are relativized to the location of the parameter file.
  
  Examples: 
  ```sh
  nextflow run "target/foo/bar/main.nf" --param_list '[{"id": "foo", "input": "/path/to/bar"}]'
  nextflow run "target/foo/bar/main.nf" --param_list "params.csv" --reference "/path/to/ref"
  ```

## MAJOR CHANGES

* `NextflowVdsl3Platform`: The functionality is now slurped from a json instead of manually
  taking care of the formatting in Groovy.

* `NextflowVdsl3Platform`: The `--help` is auto-generated from the config.


## MINOR CHANGES

* `NextflowVdsl3Platform`: Allow both `--publish_dir` and `--publishDir` when `auto.publish = true`.

* `NextflowVdsl3Platform`: Allow passing parameters with multiplicity > 1 from Nextflow CLI.

* `Main`: Added `viash --cli_export` which outputs the internal cli construction information 
  to console. This is to be used to automate populating the documentation website.

* `viash ns`: Display success and failure summary statistics, printed to stderr.

* `DataObject`: `.alternatives` is now a `OneOrMore[String]` instead of `List[String]`, meaning
  you can now specify `{ type: string, name: "--foo", alternatives: "-f" }` instead of 
  `{ type: string, name: "--foo", alternatives: [ "-f" ] }`

* `BashWrapper`: Added metadata field `meta_executable`, which is a shorthand notation for
  `meta_executable="$meta_resources_dir/$meta_functionality_name"`

## INTERNAL CHANGES

* `Arguments`: Internal naming of functionality.arguments is changed from DataObject to Arguments. Change is also applied to child classes, e.g. StringObject -> StringArgument.

* `Script`: Allow more control over where injected code ends up.

* Restructure type system to allow type-specific arguments.

## BUG FIXES

* `DockerPlatform`: Change `org.opencontainers.image.version` annotation to `functionality.version` when set.
  Additionally fixed retrieving the git tag possibly returning `fatal: No names found, cannot describe anything.` or similar.

* `viash config inject`: Fix config inject when `.functionality.inputs` or `.functionality.outputs` is used.

* `BashWrapper`: Don't add `bc` as dependency. Only perform integer/float min/max checks when bc is available, otherwise ignore.

* `DockerPlatform`: Fix inputs & outputs arguments being present twice.

* `viash ns test`: Silently skip Nextflow platforms as these don't support tests and will always fail.

* `Testbenches`: Better capture expected error messages while running testbenches. Having these show on the console could be confusing.

* `NextflowVdsl3Platform`: Fix issue when running multiple VDSL3 modules concurrently on the same channel.


# Viash 0.5.13

## NEW FUNCTIONALITY

* `NextflowVdsl3Platform`: Allow overriding the container registry of all Viash components by 
  setting the `params.override_container_registry` value. Only works for auto-derived image names.

## MAJOR CHANGES

* `Functionality`: renamed `tests` to `test_resources`.
  Backwards compatibility provided but a notification message is displayed on the console.

## MINOR CHANGES

* `Functionality` and `viash ns`: Added `.enabled` in functionality, set to `true` by default.
  Filter for disabled components in namespace commands.

* `DockerPlatform`: Add org.opencontainers.image annotations to built docker images.

* `Functionality`: when defining text resources, permit defining `path` instead of `dest`.
  If both `dest` and `path` are unset, use a default file name depending on the resource type, such as `script.sh` or `text.txt`.

* `viash build`: Errors are printed in red.

## BUG FIXES

* `NextflowVdsl3Platform`: Undefined input files should not inject a `VIASH_PAR_*` variable when `multiple: true`.

* `NextflowVdsl3Platform`: Make injected resources dir absolute.

* `NextflowVdsl3Platform`: Fix escaping of triple single quotes.

* `NextflowVdsl3Platform`: Also apply auto.simplifyInput to Lists.

* `DockerPlatform`: added a `test_setup` that allows adding apt/apk/... setup requirements.
  These are only executed when running tests.

# Viash 0.5.12

## MINOR CHANGES

* `--help`: Don't print "my_component <not versioned>" when no version is specified, 
  but instead simply "my_component".

* `NextflowVdsl3Platform`: Set `mode=copy` for `auto.publish` and `auto.transcript`.

* `NextflowVdsl3Platform`: When a module is used multiple times in the same workflow, 
  don't throw an error anymore, instead simply generate a warning.

* `NextflowVdsl3Platform`: Throw an error when an input file was not found.

* `viash build`: Indent auto-generated code according the indentation of `VIASH START` when found.
  
* `Main`: Handle not finding the config file or resources in a config file better.
  Display a more helpful message instead of a stack trace.

* `BashWrapper`: Add checks on parameters for valid integer, double and boolean values.

* `BashWrapper`: Add option to limit string and integer values to specific choice values.

* `BashWrapper`: Add option to set min and max values for integer and double values.

* Dependencies:
  - Scala was upgraded from 2.12.10 to 2.12.15
  - sbt was upgraded from 1.3.4 to 1.6.1
  - sbt-scoverage was upgraded from 1.5.1 to 1.9.3

## BUG FIXES

* `viash_test`: Add back `--no_cache` parameter to `viash_test`.

* `viash_test`: Fix `--append` parameter for `viash_test`, was not getting passed through.

* `viash ns test`: Fix `--append` parameter, actually start from a clean file if append is false.

* `viash_push`: Fix component not being built during a release of Viash.

* `PythonRequirements`: Fix packages being mentioned twice in a Dockerfile.

* `Main`: Added support spaces in filenames of config files and resources

* `BashWrapper`: Display a message when the last parsed argument would require more values than are still available.
  Now display a message that values are missing, used to silently crash the wrapper.

* `viash config inject`: Fix error when file argument is `must_exist: true`.
  

# Viash 0.5.11

## MAJOR CHANGES

* `Functionality`: Now also accepts 'inputs' and 'outputs' in addition to 'arguments'. For inputs and outputs,
  any specified arguments will have default `type: file` and `direction: input` or `direction: output` respectively.

## MINOR CHANGES

* `DockerPlatform`: Move description labels to the end of the Dockerfile to improve cross-component caching.

* `Functionality`: Arguments where `.multiple` is `true` can now have lists as `default` and `example`.

* `viash_build`: Added unit test for this component.

* `viash_test`: Added unit test for this component.

* `PythonRequirements`: Allow upgrading dependencies. Example: `[ type: python. pypi: anndata, upgrade: true ]`.

* `NextflowLegacyPlatform`: Remove annoying messages when building Nxf modules.

* `ConfigMods`: Expanded the DSL to allow specifying at which point to apply a config mod.
  This functionality was necessary to allow for setting fields which alter the way configs are parsed.
  Example of when this is useful: `<preparse> .platforms[.type == "nextflow"].variant := "vdsl3"`.
  Updating workflow of parsing a config file is:
    - read Yaml from file
    - apply preparse config mods
    - parse resulting Json as Config, thereby instantiating default values etc.
    - convert Config back to Json
    - apply postparse config mods (original config mods)
    - convert final Json back to Config

## BETA FUNCTIONALITY

* `NextflowVdsl3Platform`: A beta implementation of the next-generation Viash+Nextflow platform.
  See https://github.com/viash-io/viash/issues/82 for more information. You can access the previous Nextflow
  platform by using the `variant` parameter:
  ```yaml
  - type: nextflow
    variant: legacy
    separate_multiple_outputs: false
  ```

## BUG FIXES

* `viash_build` and `viash_test`: The `query_name` and `query_namespace` arguments were switched around. These arguments are now passed correctly.

* `BashScript`, `JavaScriptScript`, `PythonScript`, `RScript`: Correctly escape `'` (#113). Update unit tests accordingly.

* `CSharpScript`, `ScalaScript`: Correctly escape `"` (#113). Update unit tests accordingly.

* `viash_build`, `viash_test`, `viash_push`: Don't try to remove log files if they don't exist.

## INTERNAL CHANGES

* `DataObject`: 
  - Renamed `otype` to `flags`.
  - Renamed `oType` to `type`
  - Deprecated `tag` (unused feature).

* All abstract / inherited classes: Renamed `oType` to `type`.

## DEPRECATION

* `Functionality`: Deprecated `function_type` and `add_resources_to_path`. These should be 
  unused features, by now.
  
# Viash 0.5.10.1

## BUG FIX

* `NextflowPlatform`: Fix passthrough of `organization` field.

# Viash 0.5.10

## MAJOR CHANGES

* `viash_install`:
  - Added `--log_prefix`: This prefix is used to determine the path of the log files for `viash_build`, `viash_test` and `viash_push`.
  - Added `--organization`: Id of the organisation to be used in the Docker image name, i.e. `<registry>/<organization>/<namespace><namespace_sep><name>`.
  - Added `--target_image_source`: Url to the Git repo in which this project resides.
  - Removed `--log`.

* `viash_build`:
  - Reduce code duplication by contructing the command with Bash Arrays.
  - Renamed `--platforms` to `--platform`.
  - Added `--organization`: Id of the organisation to be used in the Docker image name, i.e. `<registry>/<organization>/<namespace><namespace_sep><name>`.
  - Added `--target_image_source`: Url to the Git repo in which this project resides.
  - Changed default of `--log` from `log.txt` to `.viash_build_log.txt`.
  - Added `--verbose`: Print out the underlying `viash ns build` command before running it.

* `viash_test`:
  - Reduce code duplication by contructing the command with Bash Arrays.
  - Renamed `--platforms` to `--platform`.
  - Added `--organization`: Id of the organisation to be used in the Docker image name, i.e. `<registry>/<organization>/<namespace><namespace_sep><name>`.
  - Added `--target_image_source`: Url to the Git repo in which this project resides.
  - Changed default of `--log` from `log.txt` to `.viash_test_log.txt`.
  - Changed default of `--tsv` from `log.tsv` to `.viash_test_log.tsv`.
  - Added `--verbose`: Print out the underlying `viash ns test` command before running it.

* `viash_push`:
  - Reduce code duplication by contructing the command with Bash Arrays.
  - Added `--organization`: Id of the organisation to be used in the Docker image name, i.e. `<registry>/<organization>/<namespace><namespace_sep><name>`.
  - Changed default of `--log` from `log.txt` to `.viash_push_log.txt`.
  - Added `--verbose`: Print out the underlying `viash ns build` command before running it.

## MINOR CHANGES

* `NextflowPlatform`: Added the `organization` field to the nextflow platform as well.

# Viash 0.5.9

## NEW FEATURES

* `viash run`: A long running Viash component can be interrupted by pressing 
  CTRL-C or by sending it an `INT` or `SIGINT` signal.

* `DockerPlatform`: Automatically add a few labels based on metadata to Dockerfile.

* `DockerPlatform`: Added value `target_image_source` for setting the source of 
  the target image. This is used for defining labels in the dockerfile.
  Example:
  ```yaml
  target_image_source: https://github.com/foo/bar
  ```

## MINOR CHANGES

* `viash ns list`: Added `--format yaml/json` argument to be able to return the
  output as a json as well. Useful for when `jq` is installed but `yq` is not. Example:
  ```
    viash ns list -p docker -f json | jq '.[] | .info.config'
  ```

* `viash config view`: Same as above.

## DEPRECATION

* `CLI`: Deprecated `-P` flag use `-p` intead.

* `DockerPlatform`: Deprecated `version` value.

# Viash 0.5.8

## NEW FUNCTIONALITY

* `DockerPlatform`: Allow defining a container's organisation. Example:
  ```yaml
    - type: docker
      registry: ghcr.io
      organisation: viash-io
      image: viash
      tag: "1.0"
      target_registry: ghcr.io
      target_organization: viash-io
  ```

* `DockerRequirement`: Add label instructions. Example:
  `setup: [ [ type: docker, label: [ "foo BAR" ]]]`

* `Config`: In specific places, allow parsing a value as a list of values. Fixes #97.
  This mostly applies to list values in `DockerPlatform`, but also to author roles.
  Examples:
  ```yaml
  functionality:
    name: foo
    authors:
      - name: Alice
        role: author # can be a string or a list
  platforms:
    - type: docker
      port: "80:80" # can be a string or a list
      setup:
        - type: r
          packages: incgraph # can be a string or a list
  ```
  
## BREAKING CHANGES

* `viash test`: This command doesn't automatically add the resources dir to the path.

## BUG FIXES

* `Functionality`: Fix `.functionality.add_resources_to_path` not being picked up correctly.

* `AptRequirement`: Set `DEBIAN_FRONTEND=noninteractive` by default. This can be turned off by specifying:
  ```yaml
    - type: apt
      packages: [ foo, bar ]
      interactive: true
  ```

## MINOR CHANGES

* `Main`: Slightly better error messages when parsing of viash yaml file fails.
  Before:
  ```
  $ viash test src/test/resources/testbash/config_failed_build.vsh.yaml 
  Exception in thread "main" DecodingFailure(Unexpected field: [package]; valid fields: packages, interactive, type, List(DownField(apt), DownArray, DownField(platforms)))
  ```
  
  After:
  ```
  $ viash test src/test/resources/testbash/config_failed_build.vsh.yaml 
  Error parsing 'file:///path/to/viash/src/test/resources/testbash/config_failed_build.vsh.yaml'. Details:
  Unexpected field: [package]; valid fields: packages, interactive, type: DownField(apt),DownArray,DownField(platforms)
  ```


# Viash 0.5.7

## BREAKING CHANGES

* `viash config`: An argument's example now needs to be of the same type as the argument itself. 
  For example, `[ type: integer, name: foo, example: 10 ]` is valid, whereas 
  `[ type: integer, name: foo, example: bar ]` is not, as 'bar' cannot be cast to an integer.

## NEW FUNCTIONALITY

* `viash config inject`: A command for inserting a Viash header into your script.

* `YumRequirement`: Added a requirement setup for installing through yum. Example:
  `setup: [ [ type: yum, packages: [ wget] ] ]`

* `DockerRequirement`: Allow using copy and add instructions. Example:
  `setup: [ [ type: docker, add: [ "http://foo.bar ." ]]]`

## BUG FIXES

* `ViashTest`: Fix verbosity passthrough.

* `--help`: Fix repeated usage flag when printing the help.

# Viash 0.5.6

## BREAKING CHANGES

* `BashWrapper`: Forbidden flags `-v`, `--verbose`, `--verbosity` have been renamed to `---v`, `---verbose`, `---verbosity`.

## MINOR CHANGES

* Set version of helper scripts to the same version as Viash.

* `DockerPlatform`: Produce helpful warning message when Docker image can't be found remotely (#94).

* `DockerPlatform`: Produce helpful error message when Docker isn't installed or the daemon is not running (#94 bis).

## BUG FIXES

* `viash_install`:
  - Passing Viash path as a string instead of as a file to ensure the path is not converted to an absolute path
  - Switch from Docker backend to a Native backend, 'unzip' and 'wget' are required.
  - Correctly set the log file for viash_test.
  
* `DockerPlatform`: Added sleep workaround to avoid concurrency issue where a file is executed to
  build docker containers but apparently still in the process of being written.
  
* `DockerPlatform`: Fix order issue of ---verbose flag in combination with ---setup, allowing to run 
  `viash run config.vsh.yaml -- ---setup cb ---verbose` and actually get output.
  

# Viash 0.5.5

## BREAKING CHANGES

* `Functionality`: The resources dir no longer automatically added to the PATH variable. 
  To alter this behaviour, set `.functionality.add_resources_to_path` to `true`.

## MINOR CHANGES

* Bash Script: only define variables which have values.

* CSharp Test Component: Change Docker image to `dataintuitive/dotnet-script` to have more control over the lifecycle of 
  versioned tags.

* Updated Code of Conduct from v2.0 to v2.1.

## BUG FIXES

* Viash namespace: Fix incorrect output path when the parent directory of a Viash component is not equal to the value of
  `.functionality.name`.

# Viash 0.5.4

## BREAKING CHANGES

* `NextFlowPlatform`: The default caching mechanism is now what NextFlow uses as default. In order to replicate earlier
  caching, `cache: deep` should be specified in the Viash config file.

## NEW FEATURES

* `NextFlowPlatform`: Added `cache` directive to specify the typing of caching to be performed.

# Viash 0.5.3

## NEW FEATURES

* Similar to `par`, each script now also has a `meta` list. `meta` contains meta information about the component
  or the execution thereof. It currently has the following fields:
  - `meta["resources_dir"]`: Path to the directory containing the resources
  - `meta["functionality_name"]`: Name of the component

* `NextFlowPlatform`: Export `VIASH_TEMP` environment variable. 

## BUG FIXES

* `NextFlowPlatform`: Fix output formatting when `separate_multiple_outputs` is `false`.

# Viash 0.5.2

## MINOR CHANGES

* `DockerPlatform`: Added `run_args` field to allow setting `docker run` arguments.

* `NextFlowPlatform`: Added argument `separate_multiple_outputs` to allow not separating the outputs generated by a 
  component with multiple outputs as separate events on the channel.

## BUG FIX

* `IO`: Allow overwriting directory resources upon rebuild.

# Viash 0.5.1

## NEW FEATURES

* `CSharpScript`: Added support for C# scripts (`type: "csharp_script"`) to viash.

## MINOR CHANGES

* `NextFlowPlatform`: Added `directive_cpus`, `directive_max_forks`, `directive_memory` and `directive_time` parameters.

## BUG FIXES

* `BashWrapper`: Refactor escaping descriptions, usages, defaults, and examples (#34).

* `NextFlowPlatform`: Refactor escaping descriptions, usages, defaults and examples (#75).

* `NextFlowPlatform`: Add argument to output path to avoid naming conflicts for components with multiple output files (#76).

* `NextFlowPlatform`, `renderCLI()`: Only add flag to rendered command when boolean_true is actually true (#78).

* `DockerPlatform`: Only chown when output file exists.

## TESTING

* `viash build`: Capture stdout messages when errors are expected, so that they don't clutter the expected output.

* `viash build`: Check `--help` description output on the whole text instead of per letter or word basis.

* `TestingAllComponentsSuite`: Only testing bash natively, because other dependencies might not be available.

# Viash 0.5.0

## BREAKING CHANGES

* `DockerPlatform`: A Docker setup will be performed by default. Default strategy has been changed to `ifneedbepullelsecachedbuild` (#57).
  `---setup` strategy has been removed and `---docker_setup_strategy` has been renamed to `---setup`.
  This change allows running a component for the first time. During first time setup, the Docker container will be pulled or built automatically. 

* `NativePlatform`: Deprecated the native setup field.

## MAJOR CHANGES

* `NXF`: This version changes the handling logic for arguments. An argument can be either `required` or not and can have a `default: ...` value or not. Checks are implemented to verify that required arguments are effectively provided _during_ pipeline running.

* `NXF`: If one sticks to long-option argments in the viash config, for all arguments that are _required_, the way of specifying the arguments on the CLI is identical for the Docker and NextFlow platforms. Non-required arguments can still be accessed from CLI using `--<component_name>__<argument_name> ...`.

* `NXF`: Running a module as a standalone pipeline has become easier.

* `viash run`: Implement verbosity levels (#58). viash executables now have 7 levels of verbosity: emergency, alert, critical, error, warning, notice, info, debug.
  The default verbosity level is 'notice'. Passing `-v` or `--verbose` bumps up the verbosity level by one, `-vv` by two. The verbosity level can be set manually by passing `--verbosity x`.

## MINOR CHANGES

* `Docker Platform`: Added `privileged` argument, allowing to run docker with the `--privileged` flag.

* `Docker Requirements`: Allow specifying environment variables in the Dockerfile.

* Config modding: Added a `+0=` operator to prepend items to a list.

* `viash run`: Added a `--version` flag to viash executables for viewing the version of the component.

* `Functionality`: Added checks on the functionality and argument names.

* `viash run`: Added examples to functionality and arguments. Reworked `--help` formatting to include more information and be more consistent (#56).

## BUG FIXES

* `Docker R Requirements`: Install `remotes` when using `{ type: r, packages: [ foo ] }`.

* `config`: Throw error when user made a typo in the viash config (#62). 

## TESTING

* `NXF`: Add an end-to-end test for running a nextflow pipeline using viash components.

* `Docker`: Reorganized viash docker build testbench into a main testbench with smaller auxiliary testbenches to keep them more manageable and clear what happens where.

* `viash ns`: Added a basic testbench for namespace tests.


# Viash 0.4.0.1 (2021-05-12)

## BUG FIX

* `NXF`: Return original_params instead of updated params for now.

* `NXF`: Reinstate function_type: asis in line with the refactored module generation code

* `viash ns test`: print header when `--tsv foo.tsv --append true` but foo.tsv doesn't exist yet. Fixes #45.

# Viash 0.4.0 (2021-04-14)

## NEW FEATURES

* Config modding: A custom viash DSL allows overriding viash config properties at runtime. See online documentation for more information. Example:

```
 viash ns test \
  -p docker \
  -c '.functionality.version := "1.0.0"' \
  -c '.platforms[.type == "docker"].target_registry := "my.docker-registry.com"' \
  -c '.platforms[.type == "docker"].setup_strategy := "pull"' \
  -l
```

* `viash build`: The image can be pushed with `--push`. The same can be done by passing `---push` to 
  a viash executable.

* `viash ns` can query the name, namespace, or both, with the following arguments:
  - `--query_namespace` or `-n`: filter the namespace with a regex.
  - `--query_name`: filter the name with a regex.
  - `--query` or `-q`: filter the namespace/name with a regex.

* Added the `project_build`, `project_clean`, `project_push` and `project_test` components to this repository.

* Added a field `.functionality.info` of type `Map[String, String]` in order to be able to specify custom annotations to the component.

## BREAKING CHANGES

* `viash ns`: Argument `--namespace` has been renamed to `--query_namespace`.

* `viash ns`: Argument `--namespace` does not implicitly change the namespace of the functionality anymore. You can use the command DSL to reproduce this effect; for example: `-c '.functionality.namespace := "foo"'`.
  
* `Docker` & `NXF`: Attribute `version` is deprecated. Instead, the default value will be `.functionality.version`, which can be overridden by using the `tag` attribute.

* `NXF`: When running a viash component as a Nextflow module on its own, you now need to specify all input files on the command line. For instance, if `--input` and `--reference` are input file arguments, you need to start the process by running `nextflow run main.nf --input <...> --reference <...> <other arguments>`. Previously only the input file needed to be specified.
  
* `Docker` & `NXF`: Default separator between namespace and image name has been changed from `"/"` to `"_"`.

## MINOR CHANGES

* `Docker` & `NXF`: Parsing of image attributes for both `Docker` and `Nextflow` platforms are better aligned. You can define an image by specifying either of the following:
  - `{ image: 'ubuntu:latest' }` 
  - `{ image: ubuntu, tag: latest }`
  
* `Docker` & `NXF`: Allow changing the separator between a namespace and the image name.

## NEXTFLOW REFACTORING

The generation of Nextflow modules has been refactored thoroughly.
  
* `NXF`: The implicitly generated names for output files/directories have been improved leading to less clashes.

* `NXF`: Allow for multiple output files/directories from a module while keeping compatibility for single output. Please [refer to the docs](http://www.data-intuitive.com/viash_docs/config/platform-nextflow/#multiple-outputs).

* `NXF`: Allow for zero input files by means of passing an empty list `[]` in the triplet

* `NXF`: Remove requirement for `function_type: todir`

* `NXF`: It is now possible to not only specify `label: ...` for a nextflow platform but also `labels: [ ...]`.
  
## BUG FIXES

* Allow quotes in functionality descriptions.

* `NXF`: Providing a `default: ...` value for output file arguments is no longer necessary.


# Viash 0.3.2 (2021-02-04)

## BREAKING CHANGES

* `viash build`: Do not automatically generate a viash.yaml when creating an executable. 
  Instead, you need to add the `-w|--write_meta` flag in order to let viash know that it
  should generate a viash.yaml in the resources dir.

## MAJOR CHANGES

* `NXF`: Add beta functionality for running viash tests in Nextflow.

## MINOR CHANGES

* Resources: Rework the way resources paths are converted to absolute URIs, should not have any impact on UX.

## BUG FIXES

* `NXF`: Add temporary workaround for determining the used image name when running a component.

* Docker Platform: Set default setup strategy to "alwayscachedbuild" as this used to be the default viash behaviour.

* `NXF`: Fix issue where resource dir would not get mounted depending on which inputs are provided.

* `NXF`: Accept multiple inputs when component is running as standalone.

# Viash 0.3.1 (2021-01-26)

## NEW FEATURES

* Functionality: Added list of authors field. Example:

```yaml
functionality:
  authors:
    - name: Bob Cando
      roles: [maintainer, author]
      email: bob@cando.com
      props: {github: bobcando, orcid: XXXAAABBB}
```

* `Docker`: Allow specifying the registry with `target_registry`. Example:

```yaml
- type: docker
  image: bash:4.0
  target_registry: foo.io
  target_image: bar
  target_tag: 0.1
```

* `Docker`: `version` is now a synonym for `target_tag`.
  If both `version` and `target_tag` are not defined, `functionality.version` will
  be used instead.
  
* `Docker`: Can change the Docker Setup Strategy by specifying
  - in the yaml: `setup_strategy: xxx`
  - on command-line: `---docker_setup_strategy xxx` or `---dss xxx`
  
  Supported values for the setup strategy are:
  - alwaysbuild / build: build the image from the dockerfile (DEFAULT)
  - alwayscachedbuild / cachedbuild: build the image from the dockerfile, with caching
  - alwayspull / pull: pull the image from a registry
  - alwayspullelsebuild / pullelsebuild: try to pull the image from a registry, else build it
  - alwayspullelsecachedbuild / pullelsecachedbuild: try to pull the image from a registry, else build it with caching
  - ifneedbebuild: if the image does not exist locally, build the image
  - ifneedbecachedbuild: if the image does not exist locally, build the image with caching
  - ifneedbepull: if the image does not exist locally, pull the image
  - ifneedbepullelsebuild: if the image does not exist locally, pull the image else build it
  - ifneedbepullelsecachedbuild: if the image does not exist locally, pull the image else build it with caching
  - donothing / meh: do not build or pull anything
  
## MAJOR CHANGES

* License: viash is now licensed under GPL-3.

## MINOR CHANGES

* CLI: Allow parameters before and after specifying a viash config yaml. For example, 
  both following commands now work. Up until now, only the latter would work.
  - `viash run config.vsh.yaml -p docker`
  - `viash run -p docker config.vsh.yaml`

* Functionality: Arguments field can now be omitted.

* Scripts: Wrapped scripts now contain a minimal header at the top.

## BUG FIXES

* `NXF viash build`: Do not assume each config yaml has at least one test.

* Scripts: Fix Docker `chown` failing when multiple outputs are defined (#21).

* JavaScriptRequirements: Fix type getting set to "python" when unparsing.

* `viash run . ---debug`: Debug session should now work again

* Native `---setup`: Fix missing newlines when running native ---setup commands.

* Main: Fix crashing when no arguments are supplied.

* Namespace: Show error message when the config file can't be parsed.

* Executable resource: Fix Docker automount handling for Executable resources.

## TESTING

* YAML: Test invertibility of parsing/unparsing config objects.


# Viash 0.3.0 (2020-11-24)

## BREAKING CHANGES

* File format `functionality.yaml` is no longer supported. Use `config.vsh.yaml` or `script.vsh.R/py/...` instead.

* `viash run` and `viash test`: By default, temporary files are removed when the execution succeeded, otherwise they are kept. 
  This behaviour can be overridden by specifying `--keep true` to always keep the temporary files, and `--keep false` to always remove them.

* `NXF`: `function_type: todir` now returns the output directory on the `Channel` rather than its contents.

## NEW FEATURES

* Added `viash ns test`: Run all tests in a particular namespace. For each test, the exit code and duration is reported. Results can be written to a tsv file.
* Added support for JavaScript scripts.
* Added support for Scala scripts.
* `NXF`: publishing has a few more options:
  - `publish`: Publish or yes (default is false)
  - `per_id`: Publish results in directories containing the unique (sample) ID (default is true)
  - `path`: A prefix path for the results to be published (default is empty)
* Functionality resources and tests: Allow copying whole directories instead of only single files. Also allow to rename the destination folder by specifying a value for 'dest'.
* Platform R / Python dependencies: Allow running a simple command.

## MAJOR CHANGES

* The `-P <platform>` parameter will be deprecated. For now, all `-P` values are simply passed to `-p`.
* `viash ns build` and `viash ns test`: Now use all available platforms if `-p` is not specified.
* By default, python packages will not be installed as user. Use `user: true` to modify this behaviour.

## MINOR CHANGES

* Name of autogenerated Docker image is now `ns/tool`.
* Internal changes to make it easier to extend viash with more scripting languages.
* `NXF`: Default image is now `ns/tool` for consistency.
* `NXF`: Repurpose `asis` function type for having simple publishing steps (see docs).
* `NXF`: Add component name to main `process` name
* R dependencies: by default, do not reinstall Bioconductor packages. Set `bioc_force_install: true` to revert this behaviour.

## BUG FIXES

* `viash build`: Do not display error messages when pwd is not a git repository.

## TESTING

* `viash test`: Add tests for `viash test` functionality.


# Viash 0.2.2 (2020-09-22)

* MINOR CHANGE: Allow generating placeholder without VIASH START/VIASH END blocks.
* BUG FIX `viash ns build`: Some platforms would sometimes not be detected.
* BUG FIX `viash run`: Avoid error when no arguments need to be chowned.

# Viash 0.2.1 (2020-09-11)

* NEW FEATURE `NXF`: Data references in Map form can now have values being lists. In other words, we can have multiple options which have one or more values.
* NEW FEATURE `viash ns build`: Added --parallel and --setup flag.
* NEW FEATURE `viash build`: Added --setup flag.
* NEW FEATURE: Allow changing the order of setup commands using the `setup:` variable.
* NEW (HIDDEN) FEATURE: Do not escape `${VIASH_...}` elements in default values and descriptions!
* MINOR CHANGE: Remove `---chown` flag, move to `platform.docker.chown`; is set to true by default.
* MINOR CHANGE: Perform chown during both run and test using a Docker platform.
* BUG FIX: Issue trying to parse positional arguments even when none is provided.

# Viash 0.2.0 (2020-09-01)

## NEW FEATURES

* Allow (optional) version attributes in `functionality.yaml` and `platform.yaml`.
* Allow testing a component with the `viash test` functionality. Tests are executed in a temporary directory on the specified platform. The temporary directory contains all the resource and test files. 
* `viash --version`: Add flag for printing the version of viash.
* Allow fetching resources from URL (http:// and https://)
* Allow retrieving functionality and platform YAMLs from URL.
* For docker containers, autoresolve path names of files. Use `---v path:path` or `---volume path:path` to manually mount a specific folder.
* Implement parameter multiplicity. 
  Set `multiple: true` to denote an argument to have higher multiplicity. 
  Run `./cmd --foo one --foo two --foo three:four` in order for multiple values to be added to the same parameter list.
* Added a new format for defining functionality in which the user passes the script in which the functionality and platforms are listed as yaml headers.
* A `---chown` flag has been added to Docker executables to automatically change the ownership of output files to the current user.
* `viash ns build`: A command for building a whole namespace.
* `NXF`: Join operations are now fully supported by means of `multiple`.
* `NXF`: Modules that perform joins can take either arrays (multiple input files or the same type to be joined) or hashes (multiple input files passed using different options on the CLI). Please refer to the docs for more info.

## MAJOR CHANGES
* Remove passthrough parameters.
* Since CLI generation is now performed in the outer script, `viash pimp` has been deprecated.
* Write out meta.yaml containing viash run information as well as the original `functionality.yaml` and `platform.yaml` content.
* Renamed `viash export` to `viash build`.

## MINOR CHANGES
* `viash run` and `viash test`: Allow changing the temporary directory by defining `VIASH_TEMP` as a environment variable. Temporary directories are cleaned up after successful executions.
* `viash run` and `viash test`: Exit(1) when execution or test fails.
* `viash build`: Add -m flag for outputting metadata after build.
* `viash run`: Required parameters can have a default value now. Produce error when a required parameter is not passed, even when a default is provided.
* `NXF`: _Modules_ are now stored under `target/nextflow` by default

## BUG FIXES
* `NXF`: Correctly escape path variable when running NXF command.
* `NXF`: Surround parameters with quotes when running NXF command.

## INTERNAL CHANGES
* Move CLI from inner script to outer script.
* Renamed Target to Platform
* Renamed Environment to Requirements

# Viash 0.1.0 (2020-05-14)
* MAJOR CHANGES: Refactoring of the Functionality class as discussed in VIP1 (#1). This has resulted in a lot of internal changes, but the changes with regard to the yaml definitions are relatively minor. See the section below for more info.
* MINOR CHANGES: Updated the functionality.yamls under `atoms/` and `src/test/` to reflect these aforementioned changes.
* BUG FIX: Do not quote passthrough flags.
* BUG FIX: Allow for spaces inside of Docker volume paths.
* DOCUMENTATION: Updated the README.md.
* DOCUMENTATION: Provide some small examples at `doc/examples`.
* MINOR CHANGES: Allow for bioconductor and other repositories in the R environment.
* MINOR CHANGES: Add support for pip versioning syntax.

## Changes to functionality.yaml
* ftype has been renamed to function_type. The value for this field is also being checked.
* platform has been removed.
* Instead, the first resource listed is expected to have `type: r_script`, `type: bash_script`, `type: python_script`, or `type: executable`. The other resources are expected to have `type: file` by default, and are left untouched by Viash.
* in the arguments, field `flagValue` has been removed. Instead, use `type: boolean_true` and `type: boolean_false` to achieve the same effect.

## Changes to platform_(docker/native).yaml
* The `r: packages:` field has been renamed to `r: cran:`.

# Viash 0.0.1 (2020-05-05)
* Initial proof of concept.<|MERGE_RESOLUTION|>--- conflicted
+++ resolved
@@ -3,6 +3,8 @@
 ## MINOR CHANGES
 
 * `Main`: Capture build, setup and push errors and output an exit code.
+
+* `Testbenches`: Prepare ConfigDeriver by copying base resources to the targetFolder. Use cases so far showed that it's always required and it simplifies the usage.
 
 # Viash 0.6.7
 
@@ -271,9 +273,6 @@
   Added a testbench that verifies that all arguments are in fact annotated, skipping those that are not in the class constructor.
   Adds a hierarchy field in the `__this__` member to list the relation of the own and parent classes.
 
-<<<<<<< HEAD
-* `Testbenches`: Prepare ConfigDeriver by copying base resources to the targetFolder. Use cases so far showed that it's always required and it simplifies the usage.
-=======
 * `Testbenches`: Add exit code to helper method `testMainWithStdErr`.
 
 * `Testbenches`: Add testbench to verify viash underscore components (viash_build, viash_install, viash_push, viash_skeleton, viash_test).
@@ -282,7 +281,6 @@
 
 * `viash ns exec`: Allow choosing whether the `{platform}` field should be filled in, based on the `--apply_platform` parameter.
 
->>>>>>> 6a4bdb2b
 
 ## BUG FIXES
 
