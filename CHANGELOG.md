--- conflicted
+++ resolved
@@ -5,9 +5,8 @@
 * `Functionality` and `viash ns`: Added `.enabled` in functionality, set to `true` by default.
   Filter for disabled components in namespace commands.
 
-<<<<<<< HEAD
 * `DockerPlatform`: Add org.opencontainers.image annotations to built docker images.
-=======
+
 ## BUG FIXES
 
 * `NextflowVdsl3Platform`: Undefined input files should not inject a `VIASH_PAR_*` variable when `multiple: true`.
@@ -17,7 +16,6 @@
 * `NextflowVdsl3Platform`: Fix escaping of triple single quotes.
 
 * `NextflowVdsl3Platform`: Also apply auto.simplifyInput to Lists.
->>>>>>> 7dd763b1
 
 # Viash 0.5.12
 
