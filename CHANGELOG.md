# Viash 0.x.x (yyyy-MM-dd): TODO Add title

TODO add summary

## NEW FUNCTIONALITY

* `ExecutableRunner`: Add a `---docker_image_id` flag to view the Docker image ID of a built executable (PR #741).

* `viash ns query`: Add a query filter that allows selecting a single component by its path in a namespace environment (PR #744).

* `config schema`: Add `label` & `summary` fields for Config, PackageConfig, argument groups, and all argument types (PR #743).

## MINOR CHANGES

* `ExecutableRunner`: Add parameter `docker_automount_prefix` to allow for a custom prefix for automounted folders (PR #739).

* `ExecutableRunner`: Make Docker runtime arguments configurable via the `---docker_run_args` argument (PR #740).

* `export json_schema`: Add `arguments` field to the `Config` schema (PR #755). Only for the non-strict version, the strict version of the viash config has these values merged into `argument_groups`.

## BUG FIXES

* `platforms`: Re-introduce the `--platform` and `--apply_platform` arguments to improve backwards compatibility (PR #725).
  When the argument is used, a deprecation warning message is printed on stderr.
  Cannot be used together with `--engine` or `--runner` and/or `--apply_engine` or `--apply_runner`.

* `nextflow_runner`: Fix refactoring error in the `findStates()` helper function (PR #733).

* `viash ns exec`: Fix "relative fields" outputting absolute paths (PR# 737). Additionally, improve path resolution when using the `--src` argument.

<<<<<<< HEAD
* `viash ns`: Fix viash tripping over its toes when it encounters multiple failed configs (PR #761). A dummy config was used as a placeholder, but it always used the name `failed`, so duplicate config names were generated, which we check for nowadays.
=======
* `bashwrapper`: Fix an issue where running `viash test` which builds the test docker container would ignore test failures but subsequential runs would work correctly (PR #754).
>>>>>>> 25e9bf44

# Viash 0.9.0-RC6 (2024-06-17): Hotfix for docker image name generation

Fix an issue where docker image names were not generated correctly.

## BUG FIXES

* `docker_engine`: Fix a bug in how the namespace separator is handled (PR #722).

# Viash 0.9.0-RC5 (2024-06-13): Improvements for CI

Dependencies now use `vsh` as the default organization level. This means that the organization level is now optional in the `repo` field of the dependencies.
Improved how the docker image name is generated to be more predictable.

## MINOR CHANGES

* `resources_test`: This field is removed again from the `_viash.yaml` as it was decided to impliment this temporary functionality using the `info` field (PR #711).

* `docker_engine`: Deprecate `registry`, `organization` and `tag` fields in the `docker_engine` (PR #712). Currently these are hardly ever used and instead the `image` field is used to specify the full image name.

* `docker_engine`: Add `target_package` field to the `docker_engine` (PR #712). This field, together with the `target_organization` is used to specify the full built container image name. The fields use proper fallback for the values set in the component config and package config.

* `organization`: Remove the `organization` field from the component config (PR #712). The value is now directly used by the `docker_engine` as a fallback from the `target_organization` field.

## BUG FIXES

* `build_info`: Correctly set the `.build_info.executable` to `main.nf` when building a component with a Nextflow runner (PR #720).

* `vsh organization`: ViashHub repositories now use `vsh` as the default organization (PR #718).
  Instead of having to specify `repo: vsh/repo_name`, you can now just specify `repo: repo_name`, which is now also the prefered way.

* `testbenches`: Add a testbench to verify dependencies in dependencies from scratch (PR #721).
  The components are built from scratch and the dependencies are resolved from the local repositories.

# Viash 0.9.0-RC4 (2024-05-29): Improvements for CI

These are mainly improvements for issues highlighted by running Viash in a CI environment.
Additionally, implemented a proper way of caching dependency repositories. The cache is stored under `~/.viash/repositories`.

## NEW FUNCTIONALITY

* `dependencies`: GitHub and ViashHub repositories now get properly cached (PR #699).
  The cache is stored in the `~/.viash/repositories` directory using sparse-checkout to only fetch the necessary files.
  During a build, the cache is checked for the repository and if it is found and still up-to-date, the repository is not cloned again and instead the cache is copied to a temporary folder where the files are checked out from the sparse-checkout.

* `resources_test`: Add a `resources_test` field to the `_viash.yaml` to specify resources that are needed during testing (PR #709).
  Currently it is up to the user or CI to make sure these resources are available in the `resources_test` directory during testing.

## BUG FIXES

`dependencies`: Fix resolving of dependencies of dependencies (PR #701). The stricter build config was now lacking the necessary information to resolve dependencies of dependencies.
  We added it back as `.build_info.dependencies` in a more structured, anonymized way.

`dependencies`: Fix the `name` field of repositories possibly being outputted in the build config (PR #703).

`symlinks`: Allow following of symlinks when finding configs (PR #704). This improves symlink functionality for `viash ns ...` and dependency resolving.

# Viash 0.9.0-RC3 (2024-04-26): Various bug fixes and minor improvements

Mainly fixes for code changes from previous release candidates. Some additional minor fixes and QoL improvements are included.

## BREAKING CHANGES

* `computational requirements`: Use 1000-base units instead of 1024-base units for memory (PR #686). Additionally, the memory units `kib`, `mib`, `gib`, `tib`, and `pib` are added to support 1024-base definitions.

## MINOR CHANGES

* `error message`: Improve the error message when using an invalid field in the config (#PR #662). The error message now includes the field names that are not valid if that happens to be the case or otherwise a more general error message.

* `config mods`: Improve the displayed error message when a config mod could not be applied because of an invalid path (PR #672).

## BUG FIXES

* `export json_schema`: Fix minor inconsistencies and make the strict schema stricter by adapting to what Viash will effectively return (PR #666).

* `deprecation & removal warning`: Improve the displayed warning where a deprecated or removed field could display a double '.' when it field was located at the root level (PR #671).

* `resource path`: Don't finalize the `path` field of a resource until it's written as part of building a component (PR #668).

* `requirements`: Improve the error message when a Python or R requirement uses a single quote in the `.script` field (PR #675).

* `viash test`: Fix Docker id between build and test components not being consistent when using a custom Docker registry (PR #679).

* `MainNSBuildNativeSuite`: Capture the error message when reading the configs so we can capture the expected warning message (PR #688).
  While almost all tests were already cleanly capturing their expected warning/error messages, this one was still remaining, resulting in warnings being shown in the output.

* `runners & engines`: When applying a filter on empty runners or engines, the fallback default `native engine` and `executable runner` respectively are set before applying the filter (PR #691).

# Viash 0.9.0-RC2 (2024-02-23): Restructure the config and change some default values

The `.functionality` layer has been removed from the config and all fields have been moved to the top layer.
The default `multiple_sep` has been changed from `:` to `;` to avoid conflicts with paths like `s3://foo/bar`.

## BREAKING CHANGES

* `arguments`: Change default `multiple_sep` from `:` to `;` to avoid conflicts with paths like `s3://foo/bar` (PR #645).
  The previous behaviour of using `multiple_sep: ":"` can be achieved by adding a config mod to the `_viash.yaml`:
  ```yaml
  config_mods: |
    .functionality.argument_groups[true].arguments[.multiple == true].multiple_sep := ":"
  ```

* `functionality`: Remove the `functionality` layer from the config and move all fields to the top layer (PR #649).

## MINOR CHANGES

* `package config`: Renamed `project config` to `package config` (PR #636). Now that we start using the config more, we came to the conclusion that "package" was better suited that "project".

* `ns exec`: Added an extra field `{name}` to replace `{functionality-name}` (PR #649). No immediate removal of the old field is planned, but it is deprecated.

* `BashWrapper`: Added meta-data field `meta_name` as a replacement for `meta_functionality_name` (PR #649). No immediate removal of the old field is planned, but it is deprecated.

## BUG FIXES

* `schema`: Don't require undocumented fields to set default values and add the `links` and `reference` fields to functionality as they were not meant only to be in the project config (PR #636).

# Viash 0.9.0-RC1 (2024-01-26): Restructure platforms into runners and engines

This release restructures the `platforms` field into `runners` and `engines`.
Additionally changes are made to sanitize the built config output and include additional relevant meta data.

## BREAKING CHANGES

* `runners` and `engines`: The usage of `platforms` is deprecated and instead these are split into `runners` and `engines` (PR #510). 
  The `platforms` field is still supported but will be removed in a future release.
  In brief, the `native platform` became a `native engine` and `docker platform` became a `docker engine`.
  Additionally, the `native platform` and `docker platform` became a `executable runner`, `nextflow platform` became a `nextflow runner`.
  The fields of `docker platform` is split between `docker engine` and `docker runner`: `port`, `workdir`, `setup_strategy`, and `run_args` (set to `docker_run_args`) are captured by the `runner` as they define how the component is run. The other fields are captured by the `engine` as they define the environment in which the component is run. One exception is `chown` which is rarely set to false and is now always enabled.

* `arguments`: Merge arguments into argument_groups during a json decode prepare step (PR #574). The `--parse_argument_groups` option from `ns list` and `config view` is deprecated as it is now always enabled.

## NEW FUNCTIONALITY

* `export json_schema`: Add a `--strict` option to output a subset of the schema representing the internal structure of the Viash config (PR #564).

* `config view` and `ns list`: Do not output internal functionality fields (#564). Additionally, add a validation that no internal fields are present when reading a Viash config file.

* `project config`: Add fields in the project config to specify default values for component config fields (PR #612). This allows for a more DRY approach to defining the same values for multiple components.

## MINOR CHANGES

* `testbenches`: Add testbenches for local dependencies (PR #565).

* `testbenches`: Refactor testbenches helper functions to uniformize them (PR #565).

* `logging`: Preserve log order of StdOut and StdErr messages during reading configs in namespaces (PR #571).

* `Java 21 support`: Update Scala to 2.13.12 and update dependencies (PR #602).

* `project config`: Output the project config under the default name `ProjectConfig` instead of `Project` during schema export (PR #631). This is now important as the project config is now part of the component config. Previously this was overridden as the class name was `ViashProject` which was less descriptive.

## BUG FIXES

* `__merge__`: Handle invalid yaml during merging (PR #570). There was not enough error handling during this operation. Switched to the more advanced `Convert.textToJson` helper method.

* `config`: Anonymize paths in the config when outputting the config (PR #625).

# Viash 0.8.7 (yyyy-MM-dd): TODO Add title

## BUG FIXES

* `viash build`: Fix error handling of non-generic errors in the build process or while pushing docker containers (PR #696).

# Viash 0.8.6 (2024-04-26): Bug fixes and improvements for CI

Fix some issues in some edge cases.
Add options for testing in a CI environment. Given that these options are not meant for general use, they are hidden from the help message.
Some improvements are made to run in Nextflow Fusion.

## DOCUMENTATION

* `docker setup strategy`: Fix inconsistencies in the documentation (PR #657).

* `repositories`: Fix `uri` -> `repo` in the repositories documentation (PR #682).

## NEW FUNCTIONALITY

* `viash test` and `viash ns test`: Add a hidden `--dry_run` option to build the tests without executing them (PR #676).

* `viash test` and `viash ns test`: Add a hidden `--deterministic_working directory` argument to use a fixed directory path (PR #683).

* `component names`: Verify that component namespace and name combinations are unique (PR #685).

## BUG FIXES

* `NextflowPlatform`: Fix publishing state for output arguments with `multiple: true` (#638, PR #639). 

* `Executable`: Check whether a multiple output file argument contains a wildcard (PR #639).

* `NextflowPlatform`: Fix a possible cause of concurrency issues (PR #669).

* `Resources`: Fix an issue where if the first resource is not a script, the resource is silently dropped (PR #670).

* `Docker automount`: Prevent adding a trailing slash to an automounted folder (PR #673).

* `NextflowPlatform`: Change the at-runtime generated nextflow process from an in-memory to an on-disk temporary file, which should cause less issues with Nextflow Fusion (PR #681).

# Viash 0.8.5 (2024-02-21): Bug fixes and documentation improvements

Fix a bug when building a test docker container which requires a test resource. Additional improvements for the website documentation and support for the latest version of Nextflow are added.

## BUG FIXES

* `NextflowPlatform`: Fix an issue with current nextflow-latest (24.01.0-edge) where our supporting library passes a GString instead of a String and results in a type mismatch (PR #640).

* `test resources`: Make non-script test resources available during building of a docker container for `viash test` (PR #652).

## DOCUMENTATION

* `repositories`: Improve the repository documentation with links and a overview table with links (PR #643).

# Viash 0.8.4 (2024-01-15): Bug fix

Fix building components with dependencies that have symlinks in their paths.

## BUG FIXES

* `dependencies`: Fix dependencies with paths using symlinks (PR #621). The resolution for the `.build.vsh` was changed to use the `toRealPath` previously, so dependency resolution must take account possible resolved symlinks too.

# Viash 0.8.3 (2024-01-08): Bug fixes

Fix some edge cases and improve usability.

## BUG FIXES

* `NextflowPlatform`: properly resolve paths when a nextflow workflow has another nextflow
  workflow as dependency and the worktree contains a directory that is a symlink (PR #614).

* `Main`: Fixes a bug added by #294 which causes Viash to print a stacktrace instead of a helpful error message when `viash` is run without any arguments (#617, PR #618).
  Thanks @mberacochea for pointing out this oversight!
  
* `Dependency`: When an alias is defined, pass the alias as a key to the `.run()` function (#601, PR #606).

# Viash 0.8.2 (2023-12-14): Minor changes and bug fixes

This release fixes a few bugs regarding dependencies and how the Nextflow platform handles Paths.

## MINOR CHANGES

* `NextflowTestHelper`: Do not hardcode a version of Nextflow in the testbench, 
  but use the version of Nextflow that is installed on the system (PR #593).

* GitHub Actions: Test different versions of Nextflow (22.04.5, latest, and latest-edge) (PR #593).
  Testing the latest Edge version of Nextflow will allow us to catch notice changes in Nextflow earlier.

* Updates to the documentation and templates in the Git repo (#598, PR #600):

  - Add contributing guidelines.

  - Add issue templates.

  - Reworked the pull request template.

## BUG FIXES

* `config`: Fix the main level of a component config not enforcing strict mode and instead allowing any field to be specified (PR #585).

* `dependencies`: Allow the user to define a local dependency with specifying `repository: local` as sugar syntax (PR #609). A local repository is the default value so it's not required to be filled in, but allowing it with a sensible sugar syntax makes sense.

* `Repositories`: Fix a structural issue where a repository defined directly in a `dependency` would require the `name` field to be set (PR #607). Repository variants are created with and without the `name` field. Repositories under `.functionality.dependencies[]` use repositories without the `name` field, while repositories under `.functionality.repositories[]` use repositories with the `name` field.

* `NextflowPlatform`: Do not resolve remote paths relative to the --param_list file (PR #592).

* `NextflowPlatform`: Allow finding `.build.yaml` file when worktree contains a directory that is a symlink (PR #611). 

# Viash 0.8.1 (2023-11-20): Minor bug fix to Nextflow workflows

This release fixes a bug in the Nextflow platform where calling a workflow with the `.run()` function without specifying the `fromState` argument would result in an error when the input channel contained tuples with more than two elements.

## BUG FIXES

 `NextflowPlatform`: Fix error when using `.run()` without using `fromState` and the input channel holds tuples with more than two elements (PR #587).

# Viash 0.8.0 (2023-10-23): Nextflow workflows and dependencies

Nextflow workflows definitions are picked up by Viash and assembled into a functional Nextflow workflow, reducing the amount of boilerplate code needed to be written by the user.
It also adds a new `runIf` argument to the `NextflowPlatform` which allows for conditional execution of modules.
We added new 'dependencies' functionality to allow for more advanced functionality to be offloaded and re-used in components and workflows.

## BREAKING CHANGES

* `NextflowPlatform`: Changed the default value of `auto.simplifyOutput` from `true` to `false` (#522, PR #518). With `simplifyOutput` set to `true`, the resulting Map could be simplified into a `File` or a `List[File]` depending on the number of outputs. To replicate the previous behaviour, add the following config mod to `_viash.yaml`:

  ```yaml
  config_mods: |
    .platforms[.type == 'nextflow'].auto.simplifyOutput := true
  ```

* `VDSL3Helper.nf`: Removed from the Viash jar file (PR #518). Its functions have been moved to `WorkflowHelper.nf`.

* `DataflowHelper.nf`: Added deprecation warning to functions from this file (PR #518).

* `preprocessInputs()` in `WorkflowHelper.nf`: Added deprecation warning to `preprocessInputs()` because this function causes a synchronisation event (PR #518).

* `author.props`: Removed deprecated `props` field (PR #536). Deprecated since 0.7.4.

## NEW FUNCTIONALITY

* `dependencies`: Add `dependencies` and `repositories` to `functionality` (PR #509). 
  The new functionality allows specifying dependencies and where to retrieve (repositories) them in a component, and subsequentially allows advanced functionality to be offloaded and re-used in scripts and projects. This is alike e.g. `npm`, `pip` and many others. A big difference is that we aim to provide the needed boilerplate code to ease the usage of the dependencies in scripts, workflows and pipelines.
  Note that the dependency is required to be a built Viash component or project and not a random file or code project found externally. This is needed to provide the necessary background information to correctly link dependencies into a component.

* `NextflowScript` & `NextflowPlatform`: Merged code for merging the `main.nf` files for VDSL3 components and wrapped Nextflow workflows (PR #518).
  By aligning the codebase for these two, wrapped Nextflow workflows are more similar to VDSL3 components. For example, you can override the behaviour of a
  wrapped Nextflow workflow using the `.run()` method. Status of a workflows `.run()` arguments:

  - Works as intended: `auto.simplifyInput`, `auto.simplifyOutput`, `fromState`, `toState`, `map`, `mapData`, `mapPassthrough`, `filter`, `auto.publish = "state"`
  - Does not work (yet): `auto.transcript`, `auto.publish = true`, `directives`, `debug`.

  In a next PR, each of the dependencies will have their values overridden by the arguments of the `.run`.

* `NextflowPlatform`: The data passed to the input of a component and produced as output by the component are now validated against the arguments defined in the Viash config (PR #518).

* `NextflowPlatform`: Use `stageAs` to allow duplicate filenames to be used automatigically (PR #518).

* `NextflowPlatform`: When wrapping Nextflow workflows, throw an error if the IDs of the output channel doesn't match the IDs of the input channel (PR #518).
  If they don't, the workflow should store the original ID of the input tuple in the in the `_meta.join_id` field inside the state as follows:
  Example input event: `["id", [input: file(...)]]`,
  Example output event: `["newid", [output: file(...), _meta: [join_id: "id"]]]`

* `NextflowPlatform`: Added new `.run()` argument `runIf` - a function that determines whether the module should be run or not (PR #553).
  If the `runIf` closure evaluates to `true`, then the module will be run. Otherwise it will be passed through without running.

## MAJOR CHANGES

* `WorkflowHelper.nf`: The workflow helper was split into different helper files for each of the helper functions (PR #518).
  For now, these helper files are pasted together to recreate the `WorkflowHelper.nf`.
  In Viash development environments, don't forget to run `./configure` to start using the updated Makefile.

* `NextflowPlatform`: Set default tag to `"$id"` (#521, PR #518).

* `NextflowPlatform`: Refactoring of helper functions (PR #557).
  - Cleaned up `processConfig()`: Removed support for `functionality.inputs` and `functionality.outputs`
  - Cleaned up `processConfig()`: Removed support for `.functionality.argument_groups[].argument` containing a list of argument ids as opposed to the arguments themselves.
  - Rewrote `--param_list` parser.
  - Removed unused function `applyConfig()` and `applyConfigToOneParamSet()`.
  - Refactored `channelFromParams()` to make use of new helper functions.
  - Removed deprecated `paramsToChannel()`, `paramsToList()`, `viashChannel()`.
  - Deprecated `preprocessInputs()` -- use the wrapped Viash Nextflow functionality instead.
  - Refactored `preprocessInputs()` to make use of new helper functions.
  - Deprecated run arguments `map`, `mapData`, `mapPassthrough`, `renameKeys`.

## MINOR CHANGES

* `NextflowPlatform`: Throw error when unexpected keys are passed to the `.run()` method (#512, PR #518).

* `Testbenches`: Add testbenches for the new `dependencies` functionality and other small coverage improvements (PR #524).

* `NextflowPlatform`: Use `moduleDir` instead of `projectDir` to determine the resource directory.

* `NextflowPlatform`: Rename internal VDSL3 variables to be more consistent with regular Viash component variables and avoid naming clashes (PR #553).

## DOCUMENTATION

* Minor fixes to VDSL3 reference documentation (PR #508).

## BUG FIXES

* `WorkflowHelper.nf`: Only set default values of output files which are **not already set**, and if the output file argument is **not required** (PR #514).

* `NextflowPlatform`: When using `fromState` and `toState`, do not throw an error when the state or output is missing an optional argument (PR #515).

* `export cli_autocomplete`: Fix output script format and hide `--loglevel` and `--colorize` (PR #544). Masked arguments are usable but might not be very useful to always display in help messages.

# Viash 0.7.5 (2023-08-11): Minor breaking changes and new features

This release contains minor breaking change due to deprecated or outdated functionality being removed.

New functionality includes:

  - Export a JSON schema for the Viash config with `viash export json_schema`

  - Export a Bash or Zsh autocomplete script with `viash export cli_autocomplete`

  - Nextflow VDSL3 modules now have a `fromState` and `toState` argument to allow for better control of the data that gets passed to the module and how the state is managed in a Nextflow workflow.

## BREAKING CHANGES

* `viash export cli_schema`: Added `--format yaml/json` argument, default format is now a YAML (PR #448).

* `viash export config_schema`: Added `--format yaml/json` argument, default format is now a YAML (PR #448).

* `NextflowLegacyPlatform`: Removed deprecated code (PR #469).

* `viash_*`: Remove legacy viash_build, viash_test and viash_push components (PR #470).

* `ComputationalRequirements`, `Functionality`, `DockerPlatform`, `DockerRequirements`: Remove documentation of removed fields (PR #477).

## NEW FUNCTIONALITY

* `viash export json_schema`: Export a json schema derived from the class reflections and annotations already used by the `config_schema` (PR #446).

* `viash export config_schema`: Output `default` values of member fields (PR #446).

* `CI`: Test support for different Java versions on GitHub Actions (PR #456). Focussing on LTS releases starting from 11, so this is 11 and 17. Also test latest Java version, currently 20.

* `viash test` and `viash ns test`: add `--setup` argument to determine the docker build strategy before a component is tested (PR #451).

* `viash export cli_autocomplete`: Export a Bash or Zsh autocomplete script (PR #465 & #482).

* `help message`: Print the relevant help message of (sub-)command when `--help` is given as an argument instead of only printing the help message when it is the leading argument and otherwise silently disregarding it (initially added in PR #472, replaced by PR #496). This is a new feature implemented in Scallop 5.0.0.

* `Logging`: Add a Logger helper class (PR #485 & #490). Allows manually enabling or disabling colorizing TTY output by using `--colorize`. Add provisions for adding debugging or trace code which is not outputted by default. Changing logging level can be changed with `--loglevel`. These CLI arguments are currently hidden.

* `NextflowPlatform`: Nextflow VDSL3 modules now have a `fromState` and `toState` argument to allow for better control of the data that gets passed to the module and how the state is managed in a Nextflow workflow (#479, PR #501).

## MINOR CHANGES

* `PythonScript`: Pass `-B` to Python to avoid creating `*.pyc` and `*.pyo` files on importing helper functions (PR #442).

* `viash config`: Special double values now support `+.inf`, `-.inf` or `.nan` values (PR #446 and PR #450). The stringified versions `"+.inf"`, `"-.inf"` or `".nan"` are supported as well. This is in line with the yaml spec.

* `system environment variables`: Add wrapper around `sys.env` and provide access to specific variables (PR #457). Has advantages for documentation output and testbenches.

* `testbench`: Added some minor testbenches to tackle missing coverage (PR #459, #486, #488, #489, #492 & #494).

* `viash export config_schema`: Simplify file structure (PR #464).

* `helpers.Format`: Add a helper for the Format helper object (PR #466).

* `testbench`: Use config deriver to create config variants for testing (PR #498). This reduces the amount of config files that need to be maintained.

## BUG FIXES

* `viash config`: Validate Viash config Yaml files better and try to give a more informative error message back to the user instead of a stack trace (PR #443).

* `viash ns build`: Fix the error summary when a setup or push failure occurs. These conditions were not displayed and could cause confusion (PR #447).

* `testbench`: Fix the viash version switch test bench not working for newer Java versions (PR #452).

* `malformed input exception`: Capture MalformedInputExceptions when thrown by reading files with invalid Ascii characters when unsupported by Java (PR #458).

* `viash project file parsing`: Give a more informative message when the viash project file fails to parse correctly (PR #475).

* `DockerPlatform`: Fix issue when mounting an input or output folder containing spaces (PR #484).

* `Config mod`: Fix a config mod where the filter should execute multiple deletes (PR #503).

## DOCUMENTATION

* `NextflowPlatform`: Add documentation for the usage and arguments of a VDSL3 module (PR #501).

## INTERNAL CHANGES

* `NextflowVDSL3Platform`: Renamed to `NextflowPlatform` (PR #469).

* Rename mentions of `NextFlow` to `Nextflow` (PR #476).

* `Reference static pages`: Move `.qmd` files from the website to a local folder here; `docs/reference` (PR #504). This way we can track behaviour changes that need to be documented locally.

# Viash 0.7.4 (2023-05-31): Minor bug fixes and minor improvements to VDSL3

Some small fixes and consistency improvements.
A few Quality of Life improvements were made e.g. to override the Docker `entrypoint` when working with Nextflow and providing default labels when building a Nextflow workflow.

## NEW FUNCTIONALITY

* Add default labels in Nextflow config files that set default values for cpu and memory settings (PR #412). Values are more or less logarithmically spaced (1, 2, 5, 10, ...).

* `Author`: Added `info` field to authors. Deprecated `props` field (PR #423).

* `viash config view` and `viash ns list`: Set the `.info.output` path when a platform argument is provided.

* `viash ns exec`: Added two more fields:

  - `{output}`: path to the destination directory when building the component
  - `{abs-output}`: absolute path to the destination directory when building the component

* `DockerPlatform`: Add `entrypoint` and `cmd` parameters to the docker platform config that allows overriding the default docker container settings (PR #432).

## MINOR CHANGES

* `Nextflow VDSL3`:
  - Add profiles to the Nextflow Config file when the main script is a `NextflowScript` (#408).
  - Add a `script` parameter in Nextflow Config file to add a single string or list of strings to the `nextflow.config` (PR #430).

* `Scripts`: Remove the `entrypoint` parameter for all script types except `NextflowScript` (#409). All these scripts had to check individually whether the parameter was unset, now it can be done in the `Script` apply method.

* `schema export`:
  - Restructure Nextflow-Directives, -Auto and -Config into a `nextflowParameters` group (PR #412). Previously only NextflowDirectives was exposed.
  - Restructure the format to group authors & computational requirements together with functionality (PR #426).
  - Restructure the Viash Config and Project Config pages under a `config` category (PR #426).
  - Add references in Functionality and Nextflow VDSL3 to the new documentation pages (PR #426).
  - Add description and/or examples for platforms and requirements (PR #428).

## BUG FIXES

* `viash config inject`: Fix an empty line being added at the script start for each time `viash config inject` was run (#377).

* `WorkflowHelper`: Fixed an issue where passing a remote file URI (for example `http://` or `s3://`) as `param_list` caused `No such file` errors.

* `BashWrapper`: Fix escaping of the included script where a line starting with a pipe character with optional leading spaces is stripped of the leading spaces and pipe character.
  This was quite unlikely to happen except when `viash config inject` was called on a Nextflow Script, which lead to no real config code being injected however workflows were getting corrupted. (#421)

* `Deprecation testbench`: Add missing classes to be checked (PR #426).

# Viash 0.7.3 (2023-04-19): Minor bug fixes in documentation and config view

Fix minor issues in the documentation and with the way parent paths of resources are printed a config view.

## BUG FIXES

* `DockerPlatform`: Fixed example in documentation for the `namespace_separator` parameter (PR #396).

* `viash config view`: Resource parent paths should be directories and not file (PR #398).


# Viash 0.7.2 (2023-04-17): Project-relative paths and improved metadata handling

This update adds functionality to resolve paths starting with a slash as relative to the project directory, improves handling of info metadata in the config, and fixes to the operator precedence of config mods.

## NEW FUNCTIONALITY

* Resolve resource and merge paths starting with a slash (`/`) as relative to the project directory (PR #380). To define absolute paths (which is not recommended anyway), prefix the path with the `file://` protocol. Examples:

  - `/foo` is a file or directory called `foo` in the current project directory.
  - `file:/foo` is a file or directory called `foo` in the system root.

## MINOR CHANGES

* `viash config view`: Do not modify (e.g. strip empty fields) of the `.functionality.info` and `.functionality.arguments[].info` fields (#386).

## BUG FIXES

* `ConfigMods`: Fix operator precedence issues with conditions in the config mod parsers (PR #390).

## INTERNAL CHANGES

* Clean up unused code (PR #380).

* Move circe encoders/decoders for File and Path from `io.viash.functionality.arguments` to `io.viash.helpers.circe` (PR #380).

* Store the project root directory (that is, the directory of the `_viash.yaml`) in a ViashProject object (PR #380).

* Tests: Reworked language tests to be grouped in their own subfolder and split off the bash language test from the general `testbash` folder (PR #381).

* Tests: Add additional language tests for `viash config inject` (PR #381).

* Tests: Added test for `io.viash.helpers.IO` (PR #380).


# Viash 0.7.1 (2023-03-08): Minor improvements to VDSL3 and schema functionality.

This is a minor release which improves caching in VDSL3 components and changes the formats of the schema files for the Viash config and CLI.

## MINOR CHANGES

* `DataflowHelper`: Add assertions and `def`s.

## BUG FIXES

* `VDSL3`: Only the first two elements from an event in a channel are now passed to a process. This avoids calculating cache entries based on arguments that are not used by the process, causing false-negative cache misses.

* `config_schema`:
  - Correct some incorrect markdown tags.
  - Add project config.
  - Correct documentation/markdown tags to the correct order.
  - Add summary description and example for 'resource' and 'argument', to be used on the reference website.
  - Add documentation for the Nextflow directives.

* `cli_schema`: Correct documentation/markdown tags to the correct order.

# Viash 0.7.0 (2023-02-28): Major code cleanup and minor improvements to VDSL3

* Default namespace separator has been changed from `_` to `/`. This means 
  Docker images will be named `<Registry>/<Organization>/<Namespace>/<Name>`
  by default. For example, `ghcr.io/openpipelines-bio/mapping/cellranger_count`
  instead of `ghcr.io/openpipelines-bio/mapping_cellranger_count`.

* Removed deprecated code of unused functionality to simplify code.
  - Shorthand notation for specitying input/output arguments
  - Shorthand notation for specifying Docker requirements
  - Legacy Nextflow platform

* Improvements in VDSL3 and the Nextflow Workflow Helper to make behaviour
  more predictable and fixing some bugs in the meantime. Run the following
  to get access to the updated helpers:

  ```bash
  WF_DIR="src/wf_utils"
  [[ -d $WF_DIR ]] || mkdir -p $WF_DIR
  viash export resource platforms/nextflow/ProfilesHelper.config > $WF_DIR/ProfilesHelper.config
  viash export resource platforms/nextflow/WorkflowHelper.nf > $WF_DIR/WorkflowHelper.nf
  viash export resource platforms/nextflow/DataflowHelper.nf > $WF_DIR/DataflowHelper.nf
  ```

* Improvements to test benches and several bug fixes.

## BREAKING CHANGES

* Viash config: Previously deprecated fields are now removed.
  - `functionality.inputs`: Use `arguments` or `argument_groups` instead.
  - `functionality.outputs`: Use `arguments` or `argument_groups` instead.
  - `functionality.tests`: Use `test_resources` instead. No functional difference.
  - `functionality.enabled`: Use `status: enabled` instead.
  - `functionality.requirements.n_proc`: Use `cpus` instead.
  - `platforms.DockerPlatform.privileged`: Add a `--privileged` flag in `run_args` instead.
  - `platforms.DockerPlatform.apk`: Use `setup: [{ type: apk, packages: ... }]` instead.
  - `platforms.DockerPlatform.apt`: Use `setup: [{ type: apt, packages: ... }]` instead.
  - `platforms.DockerPlatform.yum`: Use `setup: [{ type: yum, packages: ... }]` instead.
  - `platforms.DockerPlatform.r`: Use `setup: [{ type: r, packages: ... }]` instead.
  - `platforms.DockerPlatform.python`: Use `setup: [{ type: python, packages: ... }]` instead.
  - `platforms.DockerPlatform.docker`: Use `setup: [{ type: docker, run: ... }]` instead.
  - `platforms.DockerPlatform.docker.setup.resources`: Use `setup: [{ type: docker, copy: ... }]` instead.
  - `platforms.NextflowLegacy`: Use the Nextflow VDSL3 platform instead.
  - `functionality.ArgumentGroups`: No longer supports strings referring to arguments in the `arguments:` section.
    Instead directly put the arguments inside the argument groups.

* `viash_install`: The bootstrap script has been reworked in line with the project config introduced in 0.6.4:

    * The default location for installing the Viash executable is now `./viash` (was: `bin/viash`).
    * The new `viash_install` support `--output` and `--tag`.
    * The various settings that existed in `viash_install` (organisation, tag, ...) are moved to the project config.

  Please note that this new `viash_install` bootstrap script can be run from the CLI using:

    ```
    curl -fsSL dl.viash.io | bash
    ```
  The old `get.viash.io` is still available but points to the version 0.6.7 version of this component and is deprecated.

* `WorkflowHelper`: `paramsToList`, `paramsToChannel` and `viashChannel` are now deprecated and will be removed in a future release.

* `viash (ns) build`: Change the default value of the namespace separator in a Docker platform from `_` to `/`. 
  Add `".platforms[.type == 'docker'].namespace_separator := '_'"` to the project config `_viash.yaml` to revert to the previous behaviour.

## MAJOR CHANGES

* `VDSL3`: now uses the newly implemented `channelFromParams` and `preprocessInputs` instead of `viashChannel`.

## NEW FEATURES

* `WorkflowHelper`: Added `preprocessInputs` and `channelFromParams` to replace `paramsToList`, `paramsToChannel` and `viashChannel`. This refactor allows processing parameters that are already in a Channel using `preprocessInputs`, which is necessary when passing parameters from a workflow to a subworkflow in a Nextflow pipeline.

## MINOR CHANGES

* `Main`: Capture build, setup and push errors and output an exit code.

* `File downloading`: Add check to pre-emptively catch file errors (e.g. 404).

* `Scala`: Updated to Scala 2.13 and updated several dependencies.

* `Main`: Improve `match` completeness in some edge cases and throw exceptions where needed.

* `Changelog`: Reformat the changelog to a more structured format.
  For every release, there is now a date, title, and summary.
  This both improves the changelog itself but can then also be used to postprocess the CHANGELOG programmatically.

* `VDSL3`: Add a default value for `id` when running a VDSL3 module as a standalone pipeline.

* `TestBenches`:
  - Verify switching of Viash versions
  - Prepare ConfigDeriver by copying base resources to the targetFolder. Use cases so far showed that it's always required and it simplifies the usage.
  - Remove some old & unmaintained IntelliJ Idea `editor-fold` tags. Given that the testbenches were split up, these were broken but also no longer needed.
  - Add 2 testbenches for computational requirements when running `viash run` or `viash test`.
  - Added tests for different values for the `--id` and `--param_list` parameters of VDSL3 modules.

* `viash test`: Use `test` as a random tag during testing, instead of `test` plus a random string.

## BUG FIXES

* `WorkflowHelper`: fixed where passing a relative path as `--param_list` would cause incorrect resolving of input files.

* `Testbenches`: Fix GitTest testbench to correctly increment temporary folder naming and dispose them after the test finishes.

* `viash xxx url`: Fix passing a url to viash as the config file to process. Add a short testbench to test principle functionality.

* `Testbenches`: Simplify `testr` container.

* `Main`: Improve error reporting to the user in some cases where files or folders can't be found. Depending on the thrown exception, more or less context was given.

* `VDSL3`: Create parent directory of output files before starting the script.

# Viash 0.6.7 (2022-12-14): A minor release with several QoL improvements

Another minor release which contains several quality of life improvements for the Nextflow VDSL3 platform, as well as automated warnings for deprecated functionality.

## MINOR CHANGES

* `NextflowPlatform`: Create directories during a stub run when output path is a nested directory (PR #314).

* Automatically generate a warning for deprecated parameters while parsing a .viash.yaml configuration file using the inline documentation deprecation annotations.

* Add a "planned removal" field in the deprecation annotations.

* Add testbenches to verify proper formatting of the deprecation versions and compare current version to the planned removal version so no deprecated parameters get to stick around beyond what was planned.

* `NextflowPlatform`: Nextflow processes are created lazily; that is, only when running
  a Nextflow workflow (PR #321).

## BUG FIXES

* `NextflowPlatform`: Automatically split Viash config strings into strings of 
  length 65000 since the JVM has a limit (65536) on the length of string constants (PR #323).

# Viash 0.6.6 (2022-12-06): A small bugfix release

This release fixes an issue where stderr was being redirected to stdout.

## BUG FIXES

* Don't redirect stderr to stdout when switching Viash versions (#312).

# Viash 0.6.5 (2022-12-02): A small bugfix release

A small update which fixes an issue with `viash ns list` that was
introduced in Viash 0.6.3.

## BUG FIXES

* `viash ns list`: When the `-p <platform>` is defined, filter the 
  output by that platform.

# Viash 0.6.4 (2022-11-30): Add backwards compability by supporting switching to older Viash versions

This release adds features related to managing Viash projects and 
allows for better runtime introspection of Nextflow VDSL3 modules.

The most notable changes are:

* You can switch versions of Viash using the `VIASH_VERSION` 
  environment variable! Example:
  
  ```bash
  VIASH_VERSION=0.6.0 viash --version
  ```

  More importantly, you can specify the version of Viash you want
  in a project config. See below for more info.

* Introducing Viash project config files as an experimental feature.
  It allows storing project-related settings in a `_viash.yaml` 
  config file which you should store at the root of your repository.
  Example:

  ```yaml
  viash_version: 0.6.4
  source: src
  target: target
  config_mods: |
    .platforms[.type == 'docker'].target_registry := 'ghcr.io'
    .platforms[.type == 'docker'].target_organization := 'viash-io'
    .platforms[.type == 'docker'].namespace_separator := '/'
    .platforms[.type == 'docker'].target_image_source := 'https://github.com/viash-io/viash'
  ```

* It's now possible to specify in which order Viash will merge
  Viash configs. Example:

  ```yaml
  functionality:
    name: foo
    arguments:
      - __merge__: obj_input.yaml
        name: "--one"
      - __merge__: [., obj_input.yaml]
        name: "--two"
      - __merge__: [obj_input.yaml, .]
       name: "--three"
  ```

Please take note of the following breaking changes:

* Passing non-existent paths to a Viash component will cause the 
  component to generate an error when no file or folder is found.
  Set `must_exist` to `false` to revert to the previous behaviour.

* The arguments `--write_meta/-w` and `--meta/-m` no longer exist,
  because every `viash build/run/test` run will generate a 
  `.config.vsh.yaml` meta file.

## BREAKING CHANGES

* Config: Viash configs whose filenames start with a `.` are ignored (PR #291).

* `viash build`: `--write_meta/-m` and `--meta/-m` arguments have been removed. 
  Instead, the `.config.vsh.yaml` file is always created when building Viash components (PR #293).

* `FileArgument`: Default setting of `must_exist` was changed from `false` to `true`. 
  As such, the component will throw an error by default if an input file or output file
  is missing (PR #295).

* Config merging: `__inherits__` has been renamed to `__merge__`.

## NEW FUNCTIONALITY

* You can switch versions of Viash using the `VIASH_VERSION` 
  environment variable (PR #304)! Example:
  
  ```bash
  VIASH_VERSION=0.6.0 viash --version
  ```

* Traceability: Running `viash build` and `viash test` creates a `.config.vsh.yaml` file 
  by default, which contains the processed config of the component. As a side effect, 
  this allows for reading in the `.config.vsh.yaml` from within the component to learn 
  more about the component being tested (PR #291 and PR #293).

* `FileArgument`: Added `create_parent` option, which will check if the directory of an output
file exists and create it if necessary (PR #295).

## MINOR CHANGES

* `viash run`, `viash test`: When running or testing a component, Viash will add an extension
  to the temporary file that is created. Before: `/tmp/viash-run-wdckjnce`, 
  now: `/tmp/viash-run-wdckjnce.py` (PR #302).

* NextflowPlatform: Add `DataflowHelper.nf` as a retrievable resource in Viash (PR #301).

* NextflowPlatform: During a stubrun, argument requirements are turned off and
  the `publishDir`, `cpus`, `memory`, and `label` directives are also removed 
  from the process (PR #301).

* `NextflowPlatform`: Added a `filter` processing argument to filter the incoming channel after 
  the `map`, `mapData`, `mapId` and `mapPassthrough` have been applied (PR #296).

* `NextflowPlatform`: Added the Viash config to the Nextflow module for later introspection (PR #296).
  For example:
  ```groovy
  include { foo } from "$targetDir/path/foo/main.nf"

  foo.run(filter: { tup ->
    def preferredNormalization = foo.config.functionality.info.preferred_normalization
    tup.normalization_id == preferredNormalization
  })
  ```
## BUG FIXES

* `BashWrapper`: Don't overwrite meta values when trailing arguments are provided (PR #295).

## EXPERIMENTAL FEATURES

* Viash Project: Viash will automatically search for a `_viash.yaml` file in the directory of 
  a component and its parent directories (PR #294).

  Contents of `_viash.yaml`:
  ```yaml
  source: src
  target: target
  config_mods: |
    .platforms[.type == 'docker'].target_registry := 'ghcr.io'
    .platforms[.type == 'docker'].target_organization := 'viash-io'
    .platforms[.type == 'docker'].namespace_separator := '/'
    .platforms[.type == 'docker'].target_image_source := 'https://github.com/viash-io/viash'
  ```

* Config merging: Allow specifying the order in which Viash will merge configs (PR #289).
  If `.` is not in the list of inherited objects, it will be added at the end.

  Contents of `config.vsh.yaml`:
  ```yaml
  functionality:
    name: foo
    arguments:
      - __merge__: obj_input.yaml
        name: "--one"
      - __merge__: [., obj_input.yaml]
        name: "--two"
      - __merge__: [obj_input.yaml, .]
        name: "--three"
  ```

  Contents of `obj_input.yaml`:
  ```yaml
  type: file
  name: --input
  description: A h5ad file
  ```
  Output of `viash config view config.vsh.yaml` (stripped irrelevant bits):
  ```yaml
  functionality:
    arguments:
    - type: "file"
      name: "--one"
      description: "A h5ad file"
    - type: "file"
      name: "--input"
      description: "A h5ad file"
    - type: "file"
      name: "--three"
      description: "A h5ad file"
  ```
  

# Viash 0.6.3 (2022-11-09): Quality-of-life improvements in Viash.

This release features contains mostly quality of life improvements and some experimental functionality. Most notably:

* `viash ns list` now only returns a config just once instead of once per platform.

* A functionality's info field can contain any data structures. An `.info` field was added to arguments as well.

* Bug fixes for using Viash with podman, Nextflow>=22.10 and R<4.0.

* Experimental support for inheriting from config partials.

## MAJOR CHANGES

* `Config`: Made major internal changes w.r.t. how config files are read and at which point a platform (native, docker, nextflow)
  is applied to the functionality script. The only visible side effect is that 
  `viash ns list` will output each config only once instead of multiple times.

* `Functionality`: Structured annotation can be added to a functionality and its arguments using the `info` field. Example:
  ```yaml
  functionality:
    name: foo
    info:
      site: https://abc.xyz
      tags: [ one, two, three ]
    arguments:
      - name: --foo
        type: string
        info:
          foo: bar
          a:
            b:
              c
  ```

## MINOR CHANGES

* `BashWrapper`: Allow printing the executor command by adding `---verbose ---verbose` to a `viash run` or an executable.

* `Testbenches`: Rework `MainBuildAuxiliaryNativeParameterCheck` to create stimulus files and loop over the file from bash instead of looping natively.
  This prevents creating thousands of new processes which would only test a single parameter.
  Note this still calls the main script for each stimulus separately, but that was the case anyway, only much much worse.

* `Testbenches`: Split some grouped test benches into slightly smaller test benches that group tested functionality better.

* `Annotations`: Complete the config schema annotations.
  Make sure all arguments are documented.
  Added an annotation `internalFunctionality` and `undocumented` for arguments that should not be documented.
  Added a testbench that verifies that all arguments are in fact annotated, skipping those that are not in the class constructor.
  Adds a hierarchy field in the `__this__` member to list the relation of the own and parent classes.

* `Testbenches`: Add exit code to helper method `testMainWithStdErr`.

* `Testbenches`: Add testbench to verify viash underscore components (viash_build, viash_install, viash_push, viash_skeleton, viash_test).

* `Testbenches`: Update viash underscore component tests to use `$meta_executable`.

* `viash ns exec`: Allow choosing whether the `{platform}` field should be filled in, based on the `--apply_platform` parameter.

## BUG FIXES

* `DockerPlatform`: Remove duplicate auto-mounts (#257).

* `Underscore component tests`: Fix tests for `viash_skeleton` and `viash_test` components.

* `NextflowVDSL3Platform`: Fix 'Module scriptPath has not been defined yet' error when Nextflow>=22.10 (#269).

* `config inject`: Doesn't work when `must_exist == true` (#273).

* `RScript`: Fix compatibility issue where the new character escaping in `r_script` required R>=4.0 (#275). Escaping is now handled without
  using the new `r'(foo)'` notation.

## DEPRECATION

* `DockerRequirements`: The `resources:` setting has been deprecated and will be removed in Viash 0.7.0. Please use `copy:` instead.

* `DockerRequirements`: The `privileged:` setting has been deprecated and will be removed in Viash 0.7.0. Please use `run_args: "--privileged"` instead.

## EXPERIMENTAL FUNCTIONALITY

* `Config`: Any part of a Viash config can use inheritance to fill data (PR #271). For example:
  Contents of `src/test/config.vsh.yaml`:
  ```yaml
  __inherits__: ../api/base.yaml
  functionality:
    name: test
    resources:
      - type: bash_script
        path: script.sh
        text: |
          echo Copying $par_input to $par_output
          cp $par_input $par_output
  ```
  Contents of `src/api/base.yaml`:
  ```yaml
  functionality:
    arguments:
      - name: "--input"
        type: file
      - name: "--output"
        type: file
        direction: output
  ```
  The resulting yaml will be:
  ```yaml
  functionality:
    name: test
    arguments:
      - name: "--input"
        type: file
      - name: "--output"
        type: file
        direction: output
    resources:
      - type: bash_script
        path: script.sh
        text: |
          echo Copying $par_input to $par_output
          cp $par_input $par_output
  ```

# Viash 0.6.2 (2022-10-11): Two bug fixes

This is a quick release to push two bug fixes related to security and being able to run Nextflow with optional output files.

## BUG FIXES

* `Git`: Strip credentials from remote repositories when retrieving the path.

* `VDSL3`: Allow optional output files to be `null`.

# Viash 0.6.1 (2022-10-03): Minor improvements in functionality

This release contains mostly minor improvements of functionality released in Viash 0.6.0. Most notably:

* Support was added for `type: long` arguments

* `meta["n_proc"]` has been renamed to `meta["cpus"]`. `meta["cpus"]` is now an integer, whereas `meta["memory_*"]` are now longs.

* `viash ns exec` is able to recognise `{platform}` and `{namespace}` fields.

* And various bug fixes and improvements to documentation and unit testing.

## BREAKING CHANGES

* Deprecated usage `resources_dir` variable inside scripts, use `meta["resources_dir"]` instead (or `$meta_resources_dir` in Bash, or `meta$resources_dir` in R).

* Deprecated `meta["n_proc"]` in favour for `meta["cpus"]`.

## NEW FUNCTIONALITY

* `viash ns exec`: Added two more fields:

  - `{platform}`: the platform name (if applicable)
  - `{namespace}`: the namespace of the component

* `LongArgument`: Added support for 64-bit integers with `type: long` as opposed to `type: integer` which are 32-bit integers.

## MAJOR CHANGES

* Allow passing integers/doubles/booleans to string parameters (#225). Removed the 'Version' helper class.

## MINOR CHANGES

* `meta["cpus"]` is now an integer, `meta["memory_*"]` are now longs (#224).

* `DockerPlatform`: Only store author names in the authors metadata.

* `NextflowPlatform`: Only store author names in the authors metadata.

* `Argument[_]`: Turn `multiple_sep` from `Char` into `String`.

## INTERNAL CHANGES

* All `meta[...]` variables are now processed similar to `Argument[_]`s, instead of using custom code to convert object types and detect Docker mounts.

* `Escaper`: Make more generic Escaper helper class.

## DOCUMENTATION

* Hardcoded URLs pointing to viash.io in the documentation annotations were replaced with a new keyword system.

* Replaced references to "DSL" with "Dynamic Config Modding" in the `--help` output.

* Added an example for Ruby based Docker setups.

## BUG FIXES

* `viash ns`: Reverse exit code outputs, was returning 1 when everything was OK and 0 when errors were detected (PR #227).

* `viash config inject`: Fix processing of arguments when argument groups are defined (#231).

* Fixed a few typos in the CLI.

* Fixed the formatting of `ns exec` documentation.

* `VDSL3`: Fix stub functionality.

* `VDSL3`: Fix error during error message.

* `viash test`: Fix issue where `VIASH_TEMP` could not be a relative directory when running `viash test` (#242).

* `BashScript`, `CSharpScript`, `JavaScriptScript`, `PythonScript`, `RScript`, `ScalaScript`: Fix quoting issues of certain characters (#113).

## DEPRECATION

* `NextflowPlatform`: Deprecate `--param_list_format` parameter.

## TESTING

* `BashScript`, `CSharpScript`, `JavaScriptScript`, `PythonScript`, `RScript`, `ScalaScript`: Implement more rigorous testing of which characters are escaped.

* `BashWrapper`: Escape usage of `multiple_sep`. This fixes various checks and transformations not working when when `multiple_sep` is set to `";"` (#235).

# Viash 0.6.0 (2022-09-07): Nextflow VDSL3 is now the default, support for tracking memory and cpu requirements more elegantly

The first (major) release this year! The biggest changes are:

* Nextflow VDSL3 is now the default Nextflow platform, whereas the legacy Nextflow platform has been deprecated.

* Support for tracking memory and cpu requirements more elegantly.

* Grouping arguments in groups more concisely.

* The addition of a `viash ns exec` command, to be able to execute commands on Viash components more easily.

## BREAKING CHANGES

* `NextflowPlatform`: `variant: vdsl3` is now the default NextflowPlatform. `variant: legacy` has been deprecated.

* `Functionality`: Fields `.inputs` and `.outputs` has been deprecated. Please use `.argument_groups` instead (#186).
  Before:
  ```yaml
  functionality:
    inputs:
      - name: "--foo"
    outputs:
      - name: "--bar"
  ```
  Now:
  ```yaml
  functionality:
    argument_groups:
      - name: Inputs
        arguments:
          - name: "--foo"
            type: file
      - name: Outputs
        arguments:
          - name: "--bar"
            type: file
            direction: output
  ```

* Passing strings to an argument group's arguments has been deprecated. Please simply copy the argument itself into the argument group (#186).
  Before:
  ```yaml
  functionality:
    arguments:
      - name: "--foo"
        type: file
      - name: "--bar"
        type: file
        direction: output
    argument_groups:
      - name: Inputs
        arguments: [ foo ]
      - name: Outputs
        arguments: [ bar ]
  ```
  Now:
  ```yaml
  functionality:
    argument_groups:
      - name: Inputs
        arguments:
          - name: "--foo"
            type: file
      - name: Outputs
        arguments:
          - name: "--bar"
            type: file
            direction: output
  ```

## NEW FUNCTIONALITY

* Allow setting the number of processes and memory limit from within the Viash config, 
  as well as a list of required commands. Example:

  ```yaml
  functionality:
  name: foo
  requirements:
    cpus: 10
    memory: 10GB
    commands: [ bash, r, perl ]
  ```
  
  You can override the default requirements at runtime:

  - `./foo ---cpus 4 ---memory 100PB` (for NativePlatform or DockerPlatform)
  - By adding `process.cpus = 4` and `process.memory "100 PB"` to a nextflow.config (for NextflowPlatform)

  This results the following meta variables to be injected into a script:

  - `meta_cpus` (in Bash) or `meta["cpus"]` (in any other language): Number of processes the script is allowed to spawn.
  - `meta_memory_b` (in Bash) or `meta["memory_b"]` (in any other language): Amount of memory the script is allowed to allocate, in bytes.
  - `meta_memory_kb` (in Bash) or `meta["memory_kb"]` (in any other language): Same but in kilobytes, rounded up.
  - `meta_memory_mb` (in Bash) or `meta["memory_mb"]` (in any other language): Same but in megabytes, rounded up.
  - `meta_memory_gb` (in Bash) or `meta["memory_gb"]` (in any other language): Same but in gigabytes, rounded up.
  - `meta_memory_tb` (in Bash) or `meta["memory_tb"]` (in any other language): Same but in terabytes, rounded up.
  - `meta_memory_pb` (in Bash) or `meta["memory_pb"]` (in any other language): Same but in petabytes, rounded up.
  
* `viash ns exec`: Added a command for executing arbitrary commands for all found Viash components.
  The syntax of this command is inspired by `find . -exec echo {} \;`.
  
  The following fields are automatically replaced:
   * `{}` | `{path}`: path to the config file
   * `{abs-path}`: absolute path to the config file
   * `{dir}`: path to the parent directory of the config file
   * `{abs-dir}`: absolute path to the directory of the config file
   * `{main-script}`: path to the main script (if any)
   * `{abs-main-script}`: absolute path to the main script (if any)
   * `{functionality-name}`: name of the component
  
  A command suffixed by `\;` (or nothing) will execute one command for each
  of the Viash components, whereas a command suffixed by `+` will execute one
  command for all Viash components.

* `ConfigMod`: Added a `del(...)` config mod to be able to delete a value from the yaml. Example: `del(.functionality.version)`.

## MAJOR CHANGES

* `Folder structure`: Adjusted the folder structure to correctly reflect the the namespace change of viash from `com.dataintuitive.viash` to `io.viash`.

* `Functionality`: Reworked the `enabled` field from boolean to a `status` field which can have the following statusses: `enabled`, `disabled` and `deprecated`.
  When parsing a config file which has the `status` field set to `deprecated` a warning message is displayed on stderr.
  Backwards for `enabled` is provided where `enabled: true` => `status: enabled` and `enabled: false` => `status: false`. The `enabled` field is marked deprecated.

## MINOR CHANGES

* `Resources`: Handle edge case when no resources are specified in the `vsh.yaml` config file and display a warning message.

* `BashWrapper`: Add a warning when an argument containing flags (e.g. `--foo`) is not recognized and will be handled as a positional argument as this is likely a mistake.

* `Functionality`: Add check to verify there are no double argument names or short names in the config `vsh.yaml` declarations.

* `BashWrapper`: Add check to verify a parameter isn't declared twice on the CLI, except in the case `multiple: true` is declared as then it's a valid use case.

* `BashWrapper`: For int min/max checking: use native bash functionality so there is no dependency to `bc`.
  For double min/max checking: add fallback code to use `awk` in case `bc` is not present on the system (most likely to happen when running tests in a docker container).

* `viash ns list/viash config view`: Allow viewing the post-processed argument groups by passing the `--parse_argument_groups` parameter.

## TESTING

* `ConfigMod`: Added unit tests for condition config mods.

* `MainTestDockerSuite`: Derive config alternatives from the base `vsh.yaml` instead of adding the changes in separate files.
  This both reduces file clutter and prevents having to change several files when there are updates in the config format.

* `GitTest`: Added unit tests for Git helper (PR #216).

## BUG FIXES

* `csharp_script`, `javascript_script`, `python_script`, `r_script`, `scala_script`: Make meta fields for `memory` and `cpus` optional.

* `NextflowVdsl3Platform`: Don't generate an error when `--publish_dir` is not defined and `-profile no_publish` is used.

* `Viash run`: Viash now properly returns the exit code from the executed script.

* `Git`: Fix incorrect metadata when git repository is empty (PR #216).

# Viash 0.5.15 (2022-07-14): Added testbenches, default argument groups and bugfixes for VDSL3

This release introduces testbenches and new default argument groups: `Inputs`, `Outputs` and `Arguments`.

## BREAKING CHANGES

* `WorkflowHelper::helpMessage`: Now only takes one argument, namely the config.

## MAJOR CHANGES

* `Namespace`: Changed the namespace of viash from `com.dataintuitive.viash` to `io.viash`.

## MINOR CHANGES

* `Testbenches`: Add a testbench framework to test lots of character sequences, single or repeating to be tested in the yaml config. This can be used to later extend to other tests.

* `Testbenches::vdsl3`: Add testbenches to verify functionality:
  - Vdsl3's `param_list` (`yamlblob`, `yaml`, `json`, `csv`).
  - Nextflow's own `params-file`.
  - Vdsl3's recalculating resource file paths to be relative to the `param_list` file instead of the workflow file (only available for `yaml`, `json`, `csv`).
  - Vdsl3's wrapping of modules to run these as a separate workflow automagically out of the box.

* `Main`: Added `viash --schema_export` which outputs a schema of the Viash config file
  to console. This is to be used to automate populating the documentation website.

* `Helper`: Split help message by argument group.

* `Helper`: Remove unneeded arguments.

* `Functionality`: Add default groups `Inputs`, `Outputs` and `Arguments` for all arguments missing from user-defined `argument_groups`.

* `WorkflowHelper::helpMessage`: Rewrite to bring on par with Viash's help message.

* `BooleanArguments`: Renamed internal class names for BooleanArguments to be better in line with how they are named in the config yaml.
  `BooleanArgumentRegular` -> `BooleanArgument` (in line with `boolean`)
  `BooleanArgumentTrue` -> `BooleanTrueArgument` (in line with `boolean_true`)
  `BooleanArgumentFalse` -> `BooleanFalseArgument` (in line with `boolean_false`)

## BUG FIXES

* `NextflowVdsl3Platform`: Change how `--id` is processed when a VDSL3 module is called from the CLI.

* `NextflowVdsl3Platform`: Fix error when param_list is `null`.

* `NextflowVdsl3Platform`: Fix error when optional, multiple arguments are set to `null`.

* `Testbenches`: Better capture expected error messages while running testbenches again. Code changes right before previous release re-introduced some of the messages.

* `NextflowVdsl3Platform`: Fix issue where optional parameters aren't removed when `.run(args: [optarg: null])`.

* `WorkflowHelper::readCsv`: Treat empty values as undefined instead of throwing an error.

* `NextflowVdsl3Platform`: Use `$NXF_TEMP` or `$VIASH_TEMP` as temporary directory if the container engine is not set to `docker`, `podman` or `charlieengine`, else set to `/tmp`.

* `Resources`: When adding a resource folder, allow a trailing `/` at the end of the path.
  Previously this caused the target folder to be erased and the content of the resource folder to be written directly into the target folder.

# Viash 0.5.14 (2022-06-30): Argument groups can now be defined in the Viash config

Argument groups allow for grouping arguments together by function or category, making the `--help` output a lot more clear for components with a lot of arguments.

## NEW FUNCTIONALITY

* `Functionality`: Allow specifying argument groups. Example:
  ```yaml
  functionality:
    ...
    argument_groups:
      - name: First group
        arguments: [foo, bar]
        description: Description
  ```

* Addition of the `viash_nxf_schema` component for converting a Viash config (for a workflow) into a nextflow schema file.

* `NextflowVdsl3Platform`: Use `--param_list` to initialise a Nextflow channel with multiple parameter sets.
  Possible formats are csv, json, yaml, or simply a yaml_blob.
  A csv should have column names which correspond to the different arguments of this pipeline.
  A json or a yaml file should be a list of maps, each of which has keys corresponding to the arguments of the pipeline.
  A yaml blob can also be passed directly as a parameter.
  Inside the Nextflow pipeline code, params.param_list can also be used to directly a list of parameter sets.
  When passing a csv, json or yaml, relative path names are relativized to the location of the parameter file.
  
  Examples: 
  ```sh
  nextflow run "target/foo/bar/main.nf" --param_list '[{"id": "foo", "input": "/path/to/bar"}]'
  nextflow run "target/foo/bar/main.nf" --param_list "params.csv" --reference "/path/to/ref"
  ```

## MAJOR CHANGES

* `NextflowVdsl3Platform`: The functionality is now slurped from a json instead of manually
  taking care of the formatting in Groovy.

* `NextflowVdsl3Platform`: The `--help` is auto-generated from the config.

## MINOR CHANGES

* `NextflowVdsl3Platform`: Allow both `--publish_dir` and `--publishDir` when `auto.publish = true`.

* `NextflowVdsl3Platform`: Allow passing parameters with multiplicity > 1 from Nextflow CLI.

* `Main`: Added `viash --cli_export` which outputs the internal cli construction information 
  to console. This is to be used to automate populating the documentation website.

* `viash ns`: Display success and failure summary statistics, printed to stderr.

* `DataObject`: `.alternatives` is now a `OneOrMore[String]` instead of `List[String]`, meaning
  you can now specify `{ type: string, name: "--foo", alternatives: "-f" }` instead of 
  `{ type: string, name: "--foo", alternatives: [ "-f" ] }`

* `BashWrapper`: Added metadata field `meta_executable`, which is a shorthand notation for
  `meta_executable="$meta_resources_dir/$meta_functionality_name"`

## INTERNAL CHANGES

* `Arguments`: Internal naming of functionality.arguments is changed from DataObject to Arguments. Change is also applied to child classes, e.g. StringObject -> StringArgument.

* `Script`: Allow more control over where injected code ends up.

* Restructure type system to allow type-specific arguments.

## BUG FIXES

* `DockerPlatform`: Change `org.opencontainers.image.version` annotation to `functionality.version` when set.
  Additionally fixed retrieving the git tag possibly returning `fatal: No names found, cannot describe anything.` or similar.

* `viash config inject`: Fix config inject when `.functionality.inputs` or `.functionality.outputs` is used.

* `BashWrapper`: Don't add `bc` as dependency. Only perform integer/float min/max checks when bc is available, otherwise ignore.

* `DockerPlatform`: Fix inputs & outputs arguments being present twice.

* `viash ns test`: Silently skip Nextflow platforms as these don't support tests and will always fail.

* `Testbenches`: Better capture expected error messages while running testbenches. Having these show on the console could be confusing.

* `NextflowVdsl3Platform`: Fix issue when running multiple VDSL3 modules concurrently on the same channel.

# Viash 0.5.13 (2022-06-10): Added overriding of the container registry for the VDSL3 + VDSL3 bug fixes

VDSL3 gets even more improvements and bug fixes.

## NEW FUNCTIONALITY

* `NextflowVdsl3Platform`: Allow overriding the container registry of all Viash components by 
  setting the `params.override_container_registry` value. Only works for auto-derived image names.

## MAJOR CHANGES

* `Functionality`: renamed `tests` to `test_resources`.
  Backwards compatibility provided but a notification message is displayed on the console.

## MINOR CHANGES

* `Functionality` and `viash ns`: Added `.enabled` in functionality, set to `true` by default.
  Filter for disabled components in namespace commands.

* `DockerPlatform`: Add org.opencontainers.image annotations to built docker images.

* `Functionality`: when defining text resources, permit defining `path` instead of `dest`.
  If both `dest` and `path` are unset, use a default file name depending on the resource type, such as `script.sh` or `text.txt`.

* `viash build`: Errors are printed in red.

## BUG FIXES

* `NextflowVdsl3Platform`: Undefined input files should not inject a `VIASH_PAR_*` variable when `multiple: true`.

* `NextflowVdsl3Platform`: Make injected resources dir absolute.

* `NextflowVdsl3Platform`: Fix escaping of triple single quotes.

* `NextflowVdsl3Platform`: Also apply auto.simplifyInput to Lists.

* `DockerPlatform`: added a `test_setup` that allows adding apt/apk/... setup requirements.
  These are only executed when running tests.

# Viash 0.5.12 (2022-05-24): Improvements for VDSL3 and the Bash wrapper + several bug fixes

This release contains a bunch improvements for VDSL3 and adds some parameters to the `viash test` and `viash test ns` commands.

## MINOR CHANGES

* `--help`: Don't print "my_component <not versioned>" when no version is specified, 
  but instead simply "my_component".

* `NextflowVdsl3Platform`: Set `mode=copy` for `auto.publish` and `auto.transcript`.

* `NextflowVdsl3Platform`: When a module is used multiple times in the same workflow, 
  don't throw an error anymore, instead simply generate a warning.

* `NextflowVdsl3Platform`: Throw an error when an input file was not found.

* `viash build`: Indent auto-generated code according the indentation of `VIASH START` when found.
  
* `Main`: Handle not finding the config file or resources in a config file better.
  Display a more helpful message instead of a stack trace.

* `BashWrapper`: Add checks on parameters for valid integer, double and boolean values.

* `BashWrapper`: Add option to limit string and integer values to specific choice values.

* `BashWrapper`: Add option to set min and max values for integer and double values.

* Dependencies:
  - Scala was upgraded from 2.12.10 to 2.12.15
  - sbt was upgraded from 1.3.4 to 1.6.1
  - sbt-scoverage was upgraded from 1.5.1 to 1.9.3

## BUG FIXES

* `viash_test`: Add back `--no_cache` parameter to `viash_test`.

* `viash_test`: Fix `--append` parameter for `viash_test`, was not getting passed through.

* `viash ns test`: Fix `--append` parameter, actually start from a clean file if append is false.

* `viash_push`: Fix component not being built during a release of Viash.

* `PythonRequirements`: Fix packages being mentioned twice in a Dockerfile.

* `Main`: Added support spaces in filenames of config files and resources

* `BashWrapper`: Display a message when the last parsed argument would require more values than are still available.
  Now display a message that values are missing, used to silently crash the wrapper.

* `viash config inject`: Fix error when file argument is `must_exist: true`.
  

# Viash 0.5.11 (2022-05-09): Nextflow VDSL3 is here!

This release contains additional sugar syntax for specifying inputs and outputs in a Viash config, 
a beta implementation for the next-generation Viash platform, and several other minor improvements.

## MAJOR CHANGES

* `Functionality`: Now also accepts 'inputs' and 'outputs' in addition to 'arguments'. For inputs and outputs,
  any specified arguments will have default `type: file` and `direction: input` or `direction: output` respectively.

## MINOR CHANGES

* `DockerPlatform`: Move description labels to the end of the Dockerfile to improve cross-component caching.

* `Functionality`: Arguments where `.multiple` is `true` can now have lists as `default` and `example`.

* `viash_build`: Added unit test for this component.

* `viash_test`: Added unit test for this component.

* `PythonRequirements`: Allow upgrading dependencies. Example: `[ type: python. pypi: anndata, upgrade: true ]`.

* `NextflowLegacyPlatform`: Remove annoying messages when building Nxf modules.

* `ConfigMods`: Expanded the DSL to allow specifying at which point to apply a config mod.
  This functionality was necessary to allow for setting fields which alter the way configs are parsed.
  Example of when this is useful: `<preparse> .platforms[.type == "nextflow"].variant := "vdsl3"`.
  Updating workflow of parsing a config file is:
    - read Yaml from file
    - apply preparse config mods
    - parse resulting Json as Config, thereby instantiating default values etc.
    - convert Config back to Json
    - apply postparse config mods (original config mods)
    - convert final Json back to Config

## BETA FUNCTIONALITY

* `NextflowVdsl3Platform`: A beta implementation of the next-generation Viash+Nextflow platform.
  See https://github.com/viash-io/viash/issues/82 for more information. You can access the previous Nextflow
  platform by using the `variant` parameter:
  ```yaml
  - type: nextflow
    variant: legacy
    separate_multiple_outputs: false
  ```

## BUG FIXES

* `viash_build` and `viash_test`: The `query_name` and `query_namespace` arguments were switched around. These arguments are now passed correctly.

* `BashScript`, `JavaScriptScript`, `PythonScript`, `RScript`: Correctly escape `'` (#113). Update unit tests accordingly.

* `CSharpScript`, `ScalaScript`: Correctly escape `"` (#113). Update unit tests accordingly.

* `viash_build`, `viash_test`, `viash_push`: Don't try to remove log files if they don't exist.

## INTERNAL CHANGES

* `DataObject`: 
  - Renamed `otype` to `flags`.
  - Renamed `oType` to `type`
  - Deprecated `tag` (unused feature).

* All abstract / inherited classes: Renamed `oType` to `type`.

## DEPRECATION

* `Functionality`: Deprecated `function_type` and `add_resources_to_path`. These should be 
  unused features, by now.
  
# Viash 0.5.10.1 (2022-03-16): A quick bug fix

This quick release fixes a bug that prevented the correct passthrough of the new `organization` field.

## BUG FIX

* `NextflowPlatform`: Fix passthrough of `organization` field.

# Viash 0.5.10 (2022-03-15): Rework of the Viash helper components

The `viash_install`, `viash_build`, `viash_test` and `viash_push` components have been reworked.

## MAJOR CHANGES

* `viash_install`:
  - Added `--log_prefix`: This prefix is used to determine the path of the log files for `viash_build`, `viash_test` and `viash_push`.
  - Added `--organization`: Id of the organisation to be used in the Docker image name, i.e. `<registry>/<organization>/<namespace><namespace_sep><name>`.
  - Added `--target_image_source`: Url to the Git repo in which this project resides.
  - Removed `--log`.

* `viash_build`:
  - Reduce code duplication by contructing the command with Bash Arrays.
  - Renamed `--platforms` to `--platform`.
  - Added `--organization`: Id of the organisation to be used in the Docker image name, i.e. `<registry>/<organization>/<namespace><namespace_sep><name>`.
  - Added `--target_image_source`: Url to the Git repo in which this project resides.
  - Changed default of `--log` from `log.txt` to `.viash_build_log.txt`.
  - Added `--verbose`: Print out the underlying `viash ns build` command before running it.

* `viash_test`:
  - Reduce code duplication by contructing the command with Bash Arrays.
  - Renamed `--platforms` to `--platform`.
  - Added `--organization`: Id of the organisation to be used in the Docker image name, i.e. `<registry>/<organization>/<namespace><namespace_sep><name>`.
  - Added `--target_image_source`: Url to the Git repo in which this project resides.
  - Changed default of `--log` from `log.txt` to `.viash_test_log.txt`.
  - Changed default of `--tsv` from `log.tsv` to `.viash_test_log.tsv`.
  - Added `--verbose`: Print out the underlying `viash ns test` command before running it.

* `viash_push`:
  - Reduce code duplication by contructing the command with Bash Arrays.
  - Added `--organization`: Id of the organisation to be used in the Docker image name, i.e. `<registry>/<organization>/<namespace><namespace_sep><name>`.
  - Changed default of `--log` from `log.txt` to `.viash_push_log.txt`.
  - Added `--verbose`: Print out the underlying `viash ns build` command before running it.

## MINOR CHANGES

* `NextflowPlatform`: Added the `organization` field to the nextflow platform as well.

# Viash 0.5.9 (2022-03-12): Allow interrupting Viash components

The biggest change in this release is that long running Viash components (VS Code server or R Studio server for example) can now be interrupted by pressing CTRL-C or by sending it an `INT` or `SIGINT` signal. Before this release, you had to manually stop the Docker container to get the component to terminate.

## NEW FEATURES

* `viash run`: A long running Viash component can be interrupted by pressing 
  CTRL-C or by sending it an `INT` or `SIGINT` signal.

* `DockerPlatform`: Automatically add a few labels based on metadata to Dockerfile.

* `DockerPlatform`: Added value `target_image_source` for setting the source of 
  the target image. This is used for defining labels in the dockerfile.
  Example:
  ```yaml
  target_image_source: https://github.com/foo/bar
  ```

## MINOR CHANGES

* `viash ns list`: Added `--format yaml/json` argument to be able to return the
  output as a json as well. Useful for when `jq` is installed but `yq` is not. Example:
  ```
    viash ns list -p docker -f json | jq '.[] | .info.config'
  ```

* `viash config view`: Same as above.

## DEPRECATION

* `CLI`: Deprecated `-P` flag use `-p` intead.

* `DockerPlatform`: Deprecated `version` value.

# Viash 0.5.8 (2022-02-28): Allow defining a Docker image organization, and single values can be used in place of lists

## NEW FUNCTIONALITY

* `DockerPlatform`: Allow defining a container's organisation. Example:
  ```yaml
    - type: docker
      registry: ghcr.io
      organisation: viash-io
      image: viash
      tag: "1.0"
      target_registry: ghcr.io
      target_organization: viash-io
  ```

* `DockerRequirement`: Add label instructions. Example:
  `setup: [ [ type: docker, label: [ "foo BAR" ]]]`

* `Config`: In specific places, allow parsing a value as a list of values. Fixes #97.
  This mostly applies to list values in `DockerPlatform`, but also to author roles.
  Examples:
  ```yaml
  functionality:
    name: foo
    authors:
      - name: Alice
        role: author # can be a string or a list
  platforms:
    - type: docker
      port: "80:80" # can be a string or a list
      setup:
        - type: r
          packages: incgraph # can be a string or a list
  ```
  
## BREAKING CHANGES

* `viash test`: This command doesn't automatically add the resources dir to the path.

## BUG FIXES

* `Functionality`: Fix `.functionality.add_resources_to_path` not being picked up correctly.

* `AptRequirement`: Set `DEBIAN_FRONTEND=noninteractive` by default. This can be turned off by specifying:
  ```yaml
    - type: apt
      packages: [ foo, bar ]
      interactive: true
  ```

## MINOR CHANGES

* `Main`: Slightly better error messages when parsing of viash yaml file fails.
  Before:
  ```
  $ viash test src/test/resources/testbash/config_failed_build.vsh.yaml 
  Exception in thread "main" DecodingFailure(Unexpected field: [package]; valid fields: packages, interactive, type, List(DownField(apt), DownArray, DownField(platforms)))
  ```
  
  After:
  ```
  $ viash test src/test/resources/testbash/config_failed_build.vsh.yaml 
  Error parsing 'file:/path/to/viash/src/test/resources/testbash/config_failed_build.vsh.yaml'. Details:
  Unexpected field: [package]; valid fields: packages, interactive, type: DownField(apt),DownArray,DownField(platforms)
  ```

# Viash 0.5.7 (2022-02-16): Argument examples need to be of the same type as the argument itself

Examples for arguments now need to be of the same type as the argument itself. You can't provide an `integer` for a `string`-based argument for example.  
A handy new command has been added: `viash config inject`. This can be used to inject a Viash header into a script based on the arguments of the config file.

There have been some improvements to the Docker platform as well.  
You can now add yum packages as a requirement:

  ```yaml
  platforms:
    - type: docker
      image: bash:latest
      setup:
        - type: yum
          packages: [ wget ]
  ```

You can now include ADD and COPY instructions in the config file:

  ```yaml
  platforms:
    - type: docker
      image: bash:latest
      setup:
        - type: docker
          add: [ "http://foo.bar ." ]
  ```

## BREAKING CHANGES

* `viash config`: An argument's example now needs to be of the same type as the argument itself. 
  For example, `[ type: integer, name: foo, example: 10 ]` is valid, whereas 
  `[ type: integer, name: foo, example: bar ]` is not, as 'bar' cannot be cast to an integer.

## NEW FUNCTIONALITY

* `viash config inject`: A command for inserting a Viash header into your script.

* `YumRequirement`: Added a requirement setup for installing through yum. Example:
  `setup: [ [ type: yum, packages: [ wget] ] ]`

* `DockerRequirement`: Allow using copy and add instructions. Example:
  `setup: [ [ type: docker, add: [ "http://foo.bar ." ]]]`

## BUG FIXES

* `ViashTest`: Fix verbosity passthrough.

* `--help`: Fix repeated usage flag when printing the help.

# Viash 0.5.6 (2022-02-03): Forbidden Bash flags have been renamed

* Viash can now be installed without Docker needing to be installed on your system. You do need `unzip` and `wget` to complete the installation.
* The Docker related messages are more user friendly now.

## BREAKING CHANGES

* `BashWrapper`: Forbidden flags `-v`, `--verbose`, `--verbosity` have been renamed to `---v`, `---verbose`, `---verbosity`.

## MINOR CHANGES

* Set version of helper scripts to the same version as Viash.

* `DockerPlatform`: Produce helpful warning message when Docker image can't be found remotely (#94).

* `DockerPlatform`: Produce helpful error message when Docker isn't installed or the daemon is not running (#94 bis).

## BUG FIXES

* `viash_install`:
  - Passing Viash path as a string instead of as a file to ensure the path is not converted to an absolute path
  - Switch from Docker backend to a Native backend, 'unzip' and 'wget' are required.
  - Correctly set the log file for viash_test.
  
* `DockerPlatform`: Added sleep workaround to avoid concurrency issue where a file is executed to
  build docker containers but apparently still in the process of being written.
  
* `DockerPlatform`: Fix order issue of ---verbose flag in combination with ---setup, allowing to run 
  `viash run config.vsh.yaml -- ---setup cb ---verbose` and actually get output.
  

# Viash 0.5.5 (2021-12-17): Resources dir no longer added to PATH automatically and minor changes

The resources directory is no longer added to the PATH variable by default. You can re-enable this behaviour by setting add_resources_to_path to `true` in the functionality part of the config file.  
Here's a snippet of a config file to illustrate this:

  ```yaml
  functionality:
    name: example_component
    description: Serve as a simple example.
    add_resources_to_path: true
    ...
  ```

## BREAKING CHANGES

* `Functionality`: The resources dir no longer automatically added to the PATH variable. 
  To alter this behaviour, set `.functionality.add_resources_to_path` to `true`.

## MINOR CHANGES

* Bash Script: only define variables which have values.

* CSharp Test Component: Change Docker image to `dataintuitive/dotnet-script` to have more control over the lifecycle of 
  versioned tags.

* Updated Code of Conduct from v2.0 to v2.1.

## BUG FIXES

* Viash namespace: Fix incorrect output path when the parent directory of a Viash component is not equal to the value of
  `.functionality.name`.

# Viash 0.5.4 (2021-09-20): Added cache directive to specify the typing of caching to be performed for the Nextflow platform

A cache type can now be specified in the config file for the Nextflow platform. Previously this was hardcoded to be `deep`, but the default caching method is now `default`.  
To use deep caching again, add this to your config file:

  ```yaml
  cache: deep
  ```

## BREAKING CHANGES

* `NextflowPlatform`: The default caching mechanism is now what Nextflow uses as default. In order to replicate earlier
  caching, `cache: deep` should be specified in the Viash config file.

## NEW FEATURES

* `NextflowPlatform`: Added `cache` directive to specify the typing of caching to be performed.

# Viash 0.5.3 (2021-09-02): New meta data list for scripts, VIASH_TEMP environment variable for Nextflow, fixed output formatting with separate outputs

This release provides more information to scripts with the new `meta` list. This list contains two values for now:

  - `meta["resources_dir"]`: Path to the directory containing the resources
  - `meta["functionality_name"]`: Name of the component

A new environment variable is now available for export when working with the Nextflow platform: `VIASH_TEMP`.

## Resources directory

All resources defined in the config file are copied over to a temporary location right before a Viash component is executed. This location is can now be easily accessed in your scripts, allowing you to modify and copy the files as needed.  
Here are some examples in different scripting languages on how to access the meta data, it works similarly to the `par` list:

Bash:  

  ```bash
  echo $meta_resources_dir 
  ```

Python:  

  ```python
  print(meta["resources_dir"])
  ```

R:

  ```r
  cat(meta$resources_dir)
  ```

## Functionality name

The name of the component can now be accessed in the same way as the resources directory. This allows you to print the name of the component out to a console window for example.
Here's how to access this data in different scripting languages:

Bash:

  ```bash
  echo $meta_functionality_name
  ```

Python:  

  ```python
  print(meta["functionality_name"])
  ```

R:

  ```r
  cat(meta$functionality_name)
  ```

## NEW FEATURES

* Similar to `par`, each script now also has a `meta` list. `meta` contains meta information about the component
  or the execution thereof. It currently has the following fields:
  - `meta["resources_dir"]`: Path to the directory containing the resources
  - `meta["functionality_name"]`: Name of the component

* `NextflowPlatform`: Export `VIASH_TEMP` environment variable. 

## BUG FIXES

* `NextflowPlatform`: Fix output formatting when `separate_multiple_outputs` is `false`.

# Viash 0.5.2 (2021-08-13): More settings for Docker and Nextflow platform, and a bug fixes for components with resources

This is a small release containing two small features and a bug fix.
The new `run_args` field allows you to add [docker run](https://docs.docker.com/engine/reference/commandline/run/) arguments to the [Docker platform](/reference/config/platforms/docker/#) section of a [config file](/reference/config/index.html). For example:

  ```yaml
  platforms:
    - type: docker
      image: bash:4.0
      run_args: "--expose 127.0.0.1:80:8080/tcp --env MY_ENV_VAR=foo"
  ```

There's also a new field for the [Nextflow platform](/reference/config/platforms/nextflow/#): `separate_multiple_outputs`. By default, this is set to `true` and separates the outputs generated by a Nextflow component with multiple outputs as separate events on the channel. You can now choose to disable this behaviour:

  ```yaml
  platforms:
    - type: nextflow
      publish: true
      separate_multiple_outputs: false
  ```

## MINOR CHANGES

* `DockerPlatform`: Added `run_args` field to allow setting `docker run` arguments.

* `NextflowPlatform`: Added argument `separate_multiple_outputs` to allow not separating the outputs generated by a 
  component with multiple outputs as separate events on the channel.

## BUG FIX

* `IO`: Allow overwriting directory resources upon rebuild.

# Viash 0.5.1 (2021-07-14): Viash 0.5.1 adds support for C# scripts and fixes a few bugs

## C# script support

We've added C# scripts (.csx) as a supported language using **dotnet-script**.  
To run C# scripts natively, you'll need to install .NET Core and execute the following command in a terminal:

  ```bash
  dotnet tool install -g dotnet-script
  ```

You can now run C# scripts like this:

  ```bash
  dotnet script hello_viash.csx
  ```

To use C# scripts as components, use the new `csharp_script` type in the functionality section of your config file:

  ```yaml
    resources:
    - type: csharp_script
      path: script.csx
  ```

Here's an example of a simple C# script with Viash in mind:

  ```csharp
  // VIASH START
  var par = new {
    input = "Hello World",
    name = "Mike"
  };
  // VIASH END

  System.Console.WriteLine(input + ", " + name + "!");
  ```

The language-specific guide for creating C# script components will be added in the near future.

## Bug fixes

First off, these special characters  can now be used in the description, usage, default and example fields of components:

- "
- \`
- \\
- \n
- $

Nextflow output files with the same extension won't overwrite each other any more, like it was the case for arguments like this:

  ```yaml
  functionality:
    name: bar
    arguments:
      - name: "--input"
        type: file
        example: input.txt
      - name: "--output1"
        type: file
        direction: output
        required: true
        example: output.txt
      - name: "--output2"
        type: file
        direction: output
        required: true
        example: optional.txt
  ```

In this case, the two output files would have been identical in the past.
___

## NEW FEATURES

* `CSharpScript`: Added support for C# scripts (`type: "csharp_script"`) to viash.

## MINOR CHANGES

* `NextflowPlatform`: Added `directive_cpus`, `directive_max_forks`, `directive_memory` and `directive_time` parameters.

## BUG FIXES

* `BashWrapper`: Refactor escaping descriptions, usages, defaults, and examples (#34).

* `NextflowPlatform`: Refactor escaping descriptions, usages, defaults and examples (#75).

* `NextflowPlatform`: Add argument to output path to avoid naming conflicts for components with multiple output files (#76).

* `NextflowPlatform`, `renderCLI()`: Only add flag to rendered command when boolean_true is actually true (#78).

* `DockerPlatform`: Only chown when output file exists.

## TESTING

* `viash build`: Capture stdout messages when errors are expected, so that they don't clutter the expected output.

* `viash build`: Check `--help` description output on the whole text instead of per letter or word basis.

* `TestingAllComponentsSuite`: Only testing bash natively, because other dependencies might not be available.

# Viash 0.5.0 (2021-08-16): Improvements to running Docker executables, and Nextflow platform argument changes

Here are the most important changes:

* **Improvements to Docker backend**: In the past, you needed to perform `--setup` on your Docker-based components and executables in order for the image to be built before you could run the component or executable. Now you can simply run your component or executable and Viash will do the image building automatically by default if it detects an image isn't present yet. This behaviour can be changed by using a Docker setup strategy. For example:

  ```bash
  viash build config.vsh.yaml -p docker --setup alwayscachedbuild
  ```

* **Nextflow gets some argument changes**: Arguments for the Nextflow platform now have optional `required` and `default` values, just like their native and Docker counterparts. For example:

  ```yaml
    arguments:
      - name: --name
        type: string
        description: Input name
        required: true
      - name: --repeat
        type: integer
        description: Times to repeat the name
        default: 100
  ```

  Take a look at the Functionality page for more information on arguments and their properties.  
  As long as you use long-option arguments (e.g. `--my-option`) in the config file for required arguments, the way of specifying argument values for the Nextflow platform is identical to the Docker platform. You still access non-required arguments via this syntax: `--<component_name>__<argument_name> <value>`. For example:

  ```bash
  my_component -- --my_component__input Hello!
  ```

* **Verbosity levels for viash run**: Executables now have 8 levels of verbosity

  0. emergency
  1. alert
  2. critical
  3. error
  4. warning
  5. notice
  6. info
  7. debug

  The default verbosity level is **notice**.
  You can pass the `-v` or `--verbose` option to bump up the verbosity by one level. By passing `-vv` the verbosity goes up by two levels. You can manually set the verbosity by using the `--verbosity <int_level>` option. For example, if you wanted to only show errors or worse:

  ```bash
  viash run config.vsh.yaml -- --verbosity 3
  ```

## BREAKING CHANGES

* `DockerPlatform`: A Docker setup will be performed by default. Default strategy has been changed to `ifneedbepullelsecachedbuild` (#57).
  `---setup` strategy has been removed and `---docker_setup_strategy` has been renamed to `---setup`.
  This change allows running a component for the first time. During first time setup, the Docker container will be pulled or built automatically. 

* `NativePlatform`: Deprecated the native setup field.

## MAJOR CHANGES

* `NXF`: This version changes the handling logic for arguments. An argument can be either `required` or not and can have a `default: ...` value or not. Checks are implemented to verify that required arguments are effectively provided _during_ pipeline running.

* `NXF`: If one sticks to long-option argments in the viash config, for all arguments that are _required_, the way of specifying the arguments on the CLI is identical for the Docker and Nextflow platforms. Non-required arguments can still be accessed from CLI using `--<component_name>__<argument_name> ...`.

* `NXF`: Running a module as a standalone pipeline has become easier.

* `viash run`: Implement verbosity levels (#58). viash executables now have 7 levels of verbosity: emergency, alert, critical, error, warning, notice, info, debug.
  The default verbosity level is 'notice'. Passing `-v` or `--verbose` bumps up the verbosity level by one, `-vv` by two. The verbosity level can be set manually by passing `--verbosity x`.

## MINOR CHANGES

* `Docker Platform`: Added `privileged` argument, allowing to run docker with the `--privileged` flag.

* `Docker Requirements`: Allow specifying environment variables in the Dockerfile.

* Config modding: Added a `+0=` operator to prepend items to a list.

* `viash run`: Added a `--version` flag to viash executables for viewing the version of the component.

* `Functionality`: Added checks on the functionality and argument names.

* `viash run`: Added examples to functionality and arguments. Reworked `--help` formatting to include more information and be more consistent (#56).

## BUG FIXES

* `Docker R Requirements`: Install `remotes` when using `{ type: r, packages: [ foo ] }`.

* `config`: Throw error when user made a typo in the viash config (#62). 

## TESTING

* `NXF`: Add an end-to-end test for running a nextflow pipeline using viash components.

* `Docker`: Reorganized viash docker build testbench into a main testbench with smaller auxiliary testbenches to keep them more manageable and clear what happens where.

* `viash ns`: Added a basic testbench for namespace tests.

# Viash 0.4.0.1 (2021-05-12): Three small bug fixes.

## BUG FIX

* `NXF`: Return original_params instead of updated params for now.

* `NXF`: Reinstate function_type: asis in line with the refactored module generation code

* `viash ns test`: print header when `--tsv foo.tsv --append true` but foo.tsv doesn't exist yet. Fixes #45.

# Viash 0.4.0 (2021-04-14): Config mod DSL and renames to viash ns arguments

The viash ns command's --namespace argument has been renamed to --query_namespace, introduction of custom DSL for overriding config properties at runtime.

## NEW FEATURES

* Config modding: A custom viash DSL allows overriding viash config properties at runtime. See online documentation for more information. Example:

  ```
  viash ns test \
    -p docker \
    -c '.functionality.version := "1.0.0"' \
    -c '.platforms[.type == "docker"].target_registry := "my.docker-registry.com"' \
    -c '.platforms[.type == "docker"].setup_strategy := "pull"' \
    -l
  ```

* `viash build`: The image can be pushed with `--push`. The same can be done by passing `---push` to 
  a viash executable.

* `viash ns` can query the name, namespace, or both, with the following arguments:
  - `--query_namespace` or `-n`: filter the namespace with a regex.
  - `--query_name`: filter the name with a regex.
  - `--query` or `-q`: filter the namespace/name with a regex.

* Added the `project_build`, `project_clean`, `project_push` and `project_test` components to this repository.

* Added a field `.functionality.info` of type `Map[String, String]` in order to be able to specify custom annotations to the component.

## BREAKING CHANGES

* `viash ns`: Argument `--namespace` has been renamed to `--query_namespace`.

* `viash ns`: Argument `--namespace` does not implicitly change the namespace of the functionality anymore. You can use the command DSL to reproduce this effect; for example: `-c '.functionality.namespace := "foo"'`.
  
* `Docker` & `NXF`: Attribute `version` is deprecated. Instead, the default value will be `.functionality.version`, which can be overridden by using the `tag` attribute.

* `NXF`: When running a viash component as a Nextflow module on its own, you now need to specify all input files on the command line. For instance, if `--input` and `--reference` are input file arguments, you need to start the process by running `nextflow run main.nf --input <...> --reference <...> <other arguments>`. Previously only the input file needed to be specified.
  
* `Docker` & `NXF`: Default separator between namespace and image name has been changed from `"/"` to `"_"`.

## MINOR CHANGES

* `Docker` & `NXF`: Parsing of image attributes for both `Docker` and `Nextflow` platforms are better aligned. You can define an image by specifying either of the following:
  - `{ image: 'ubuntu:latest' }` 
  - `{ image: ubuntu, tag: latest }`
  
* `Docker` & `NXF`: Allow changing the separator between a namespace and the image name.

## NEXTFLOW REFACTORING

The generation of Nextflow modules has been refactored thoroughly.
  
* `NXF`: The implicitly generated names for output files/directories have been improved leading to less clashes.

* `NXF`: Allow for multiple output files/directories from a module while keeping compatibility for single output. Please [refer to the docs](/reference/config/platforms/nextflow/#multiple-outputs).

* `NXF`: Allow for zero input files by means of passing an empty list `[]` in the triplet

* `NXF`: Remove requirement for `function_type: todir`

* `NXF`: It is now possible to not only specify `label: ...` for a nextflow platform but also `labels: [ ...]`.
  
## BUG FIXES

* Allow quotes in functionality descriptions.

* `NXF`: Providing a `default: ...` value for output file arguments is no longer necessary.

# Viash 0.3.2 (2021-02-04): Don't auto-generate viash.yaml and add beta unit testing in Nextflow

The viash build command doesn't generate a viash.yaml automatically anymore, added beta functionality for running tests in Nextflow.

## BREAKING CHANGES

* `viash build`: Do not automatically generate a viash.yaml when creating an executable. 
  Instead, you need to add the `-w|--write_meta` flag in order to let viash know that it
  should generate a viash.yaml in the resources dir.

## MAJOR CHANGES

* `NXF`: Add beta functionality for running viash tests in Nextflow.

## MINOR CHANGES

* Resources: Rework the way resources paths are converted to absolute URIs, should not have any impact on UX.

## BUG FIXES

* `NXF`: Add temporary workaround for determining the used image name when running a component.

* Docker Platform: Set default setup strategy to "alwayscachedbuild" as this used to be the default viash behaviour.

* `NXF`: Fix issue where resource dir would not get mounted depending on which inputs are provided.

* `NXF`: Accept multiple inputs when component is running as standalone.

# Viash 0.3.1 (2021-01-26): Add fields for specifying authors and the Docker registry

Add authors field to config, added registry fields to Docker platform config.

## NEW FEATURES

* Functionality: Added list of authors field. Example:

  ```yaml
  functionality:
    authors:
      - name: Bob Cando
        roles: [maintainer, author]
        email: bob@cando.com
        props: {github: bobcando, orcid: XXXAAABBB}
  ```

* `Docker`: Allow specifying the registry with `target_registry`. Example:

  ```yaml
  - type: docker
    image: bash:4.0
    target_registry: foo.io
    target_image: bar
    target_tag: 0.1
  ```

* `Docker`: `version` is now a synonym for `target_tag`.
  If both `version` and `target_tag` are not defined, `functionality.version` will
  be used instead.
  
* `Docker`: Can change the Docker Setup Strategy by specifying
  - in the yaml: `setup_strategy: xxx`
  - on command-line: `---docker_setup_strategy xxx` or `---dss xxx`
  
  Supported values for the setup strategy are:
  - alwaysbuild / build: build the image from the dockerfile (DEFAULT)
  - alwayscachedbuild / cachedbuild: build the image from the dockerfile, with caching
  - alwayspull / pull: pull the image from a registry
  - alwayspullelsebuild / pullelsebuild: try to pull the image from a registry, else build it
  - alwayspullelsecachedbuild / pullelsecachedbuild: try to pull the image from a registry, else build it with caching
  - ifneedbebuild: if the image does not exist locally, build the image
  - ifneedbecachedbuild: if the image does not exist locally, build the image with caching
  - ifneedbepull: if the image does not exist locally, pull the image
  - ifneedbepullelsebuild: if the image does not exist locally, pull the image else build it
  - ifneedbepullelsecachedbuild: if the image does not exist locally, pull the image else build it with caching
  - donothing / meh: do not build or pull anything
  
## MAJOR CHANGES

* License: viash is now licensed under GPL-3.

## MINOR CHANGES

* CLI: Allow parameters before and after specifying a viash config yaml. For example, 
  both following commands now work. Up until now, only the latter would work.
  - `viash run config.vsh.yaml -p docker`
  - `viash run -p docker config.vsh.yaml`

* Functionality: Arguments field can now be omitted.

* Scripts: Wrapped scripts now contain a minimal header at the top.

## BUG FIXES

* `NXF viash build`: Do not assume each config yaml has at least one test.

* Scripts: Fix Docker `chown` failing when multiple outputs are defined (#21).

* JavaScriptRequirements: Fix type getting set to "python" when unparsing.

* `viash run . ---debug`: Debug session should now work again

* Native `---setup`: Fix missing newlines when running native ---setup commands.

* Main: Fix crashing when no arguments are supplied.

* Namespace: Show error message when the config file can't be parsed.

* Executable resource: Fix Docker automount handling for Executable resources.

## TESTING

* YAML: Test invertibility of parsing/unparsing config objects.

# Viash 0.3.0 (2020-11-24): Combine functionality and platform into one config, remove temporary files

`config.vsh.yaml` is the new standard format, temporary files are removed when using run and test commands.

## BREAKING CHANGES

* File format `functionality.yaml` is no longer supported. Use `config.vsh.yaml` or `script.vsh.R/py/...` instead.

* `viash run` and `viash test`: By default, temporary files are removed when the execution succeeded, otherwise they are kept. 
  This behaviour can be overridden by specifying `--keep true` to always keep the temporary files, and `--keep false` to always remove them.

* `NXF`: `function_type: todir` now returns the output directory on the `Channel` rather than its contents.

## NEW FEATURES

* Added `viash ns test`: Run all tests in a particular namespace. For each test, the exit code and duration is reported. Results can be written to a tsv file.
* Added support for JavaScript scripts.
* Added support for Scala scripts.
* `NXF`: publishing has a few more options:
  - `publish`: Publish or yes (default is false)
  - `per_id`: Publish results in directories containing the unique (sample) ID (default is true)
  - `path`: A prefix path for the results to be published (default is empty)
* Functionality resources and tests: Allow copying whole directories instead of only single files. Also allow to rename the destination folder by specifying a value for 'dest'.
* Platform R / Python dependencies: Allow running a simple command.

## MAJOR CHANGES

* The `-P <platform>` parameter will be deprecated. For now, all `-P` values are simply passed to `-p`.
* `viash ns build` and `viash ns test`: Now use all available platforms if `-p` is not specified.
* By default, python packages will not be installed as user. Use `user: true` to modify this behaviour.

## MINOR CHANGES

* Name of autogenerated Docker image is now `ns/tool`.
* Internal changes to make it easier to extend viash with more scripting languages.
* `NXF`: Default image is now `ns/tool` for consistency.
* `NXF`: Repurpose `asis` function type for having simple publishing steps (see docs).
* `NXF`: Add component name to main `process` name
* R dependencies: by default, do not reinstall Bioconductor packages. Set `bioc_force_install: true` to revert this behaviour.

## BUG FIXES

* `viash build`: Do not display error messages when pwd is not a git repository.

## TESTING

* `viash test`: Add tests for `viash test` functionality.

# Viash 0.2.2 (2020-09-22): Generation of placeholder code now possible without VIASH START and VIASH END

Allow generating placeholder without VIASH START/VIASH END blocks.

A script does not need to contain a `VIASH START`/`VIASH END` block in order to function.

Previously, each script had to contain a codeblock as follows:

  ```r
  ## VIASH START
  par <- list(
    input = "foo",
    output = "bar
  )
  ## VIASH END
  ```

## MINOR CHANGES

* Allow generating placeholder without VIASH START/VIASH END blocks.

## BUG FIXES

* `viash ns build`: Some platforms would sometimes not be detected.
* `viash run`: Avoid error when no arguments need to be chowned.

# Viash 0.2.1 (2020-09-11): Docker chown by default

## Docker chown by default

Running a script using a Docker platform will now chown output files by default, as well as any temporary files. You can turn off this feature by specifying `chown: false` in the yaml of a Docker platform.

## [NXF] Data references

Data references in Map form can now have values being lists. In other words, we can have multiple options which have one or more values.

## viash ns build -P docker --parallel --setup

`viash ns build` has been greatly improved! You can automatically build the docker container by adding `--setup` to the command, as well as make the whole thing run in parallel using the `--parallel` or `-l` flag.

To build a docker container, you can run either of the following:

  ```bash
  viash run -f path/to/config.yaml -P docker -- ---setup
  viash build -f path/to/functionality.yaml -P docker -o target/docker/path/to --setup
  ```

Note that the first will only build the docker container, whereas the second will build the executable and then build the docker container.

To build a lot of them all at once, run:

  ```bash
  viash ns build -P docker --parallel --setup
  ```

## Custom order of platform requirements

You can now choose the order in which platform requirements are installed!

Before:

  ```yaml
  type: docker
  image: rocker/tidyverse
  target_image: "viash_test/r"
  r:
    cran:
    - optparse
    github:
    - dynverse/dynutils@devel
    bioc:
    - limma
  apt:
    packages:
    - libhdf5-serial-dev
  docker:
    build_arg:
    - GITHUB_PAT="$GITHUB_PAT"
    run:
    - git clone --depth 1 https://github.com/data-intuitive/viash_docs.git && rm -r viash_docs/.git
  ↑ in which order will these three components be run? Who knows!
  ```

Now:

  ```yaml
  type: docker
  image: rocker/tidyverse
  target_image: "viash_test/r"
  setup:
  - type: docker
    build_arg:
    - GITHUB_PAT="$GITHUB_PAT"
  - type: apt
    packages:
    - libhdf5-serial-dev
  - type: r
    cran:
    - optparse
    - dynutils
    github:
    - rcannood/princurve@devel
    bioc:
    - limma
  - type: docker
    run:
    - git clone --depth 1 https://github.com/data-intuitive/viash_docs.git && rm -r viash_docs/.git
  ```

This will ensure that the setup instructions are installed in the given order.

## NEW FEATURES

* `NXF`: Data references in Map form can now have values being lists. In other words, we can have multiple options which have one or more values.
* `viash ns build`: Added --parallel and --setup flag.
* `viash build`: Added --setup flag.
* Allow changing the order of setup commands using the `setup:` variable.
* (HIDDEN) Do not escape `${VIASH_...}` elements in default values and descriptions!

## MINOR CHANGES

* Remove `---chown` flag, move to `platform.docker.chown`; is set to true by default.
* Perform chown during both run and test using a Docker platform.

## BUG FIXES

* Issue trying to parse positional arguments even when none is provided.

# Viash 0.2.0 (2020-09-01): Autoresolve docker paths

## Changes to functionality metadata

- Added version attribute

### Autoresolve docker paths

Arguments of type: file are processed to automatically create a mount in docker. More specifically, when you pass an argument value: `--input /path/to/file`, this will be processed such that the following parameters are passed to docker:

  ```bash
  docker run -v /path/to:/viash_automount/path/to ... --input /viash_automount/path/to/file
  ```

If, for some reason, you need to manually specify a mount, you can do this with `---mount /path/to/mount:/mymount`.

### Argument multiplicity

For all parameter types (except for `boolean_true` and `boolean_false`), you can specify `multiple: true` in order to turn this argument into an array-based argument. What this does is allow you to pass multiple values for this argument, e.g. `--input file1 --input file2 --input file3:file4:file5`.

The default separator is `:` but this can be overridden by changing the separator by setting it to `multiple_sep: ";"` (for example).

### New format

Viash now supports placing the functionality.yaml, platform*.yaml(s) and script into a single file. For example, this could be a merged script.R:

  ```r
  #' functionality:
  #'   name: r-estimate
  #'   arguments: ...
  #' platforms:
  #' - type: native
  #' - type: docker
  #'   image: rocker/tidyverse
  library(tidyverse)
  cat("Hello world!\n")
  ```

Instead of running:

  ```bash
  viash run -f functionality.yaml -p platform_docker.yaml -- arg1
  ```

With this format, you can now run:

  ```bash
  viash run script.R                     # run script.R with the first platform
  viash run -P docker script.R           # run script.R with the platform called 'docker' with the large P argument
  # use small p to override the platform with a custom yaml:
  viash run -p common_resources/platform_docker.yaml script.R
  # note that any arguments for the run command (e.g. -p or -P) should come before the script.R, as script.R is considered a trailing argument.
  ```

## NEW FEATURES

* Allow (optional) version attributes in `functionality.yaml` and `platform.yaml`.
* Allow testing a component with the `viash test` functionality. Tests are executed in a temporary directory on the specified platform. The temporary directory contains all the resource and test files. 
* `viash --version`: Add flag for printing the version of viash.
* Allow fetching resources from URL (http:// and https://)
* Allow retrieving functionality and platform YAMLs from URL.
* For docker containers, autoresolve path names of files. Use `---v path:path` or `---volume path:path` to manually mount a specific folder.
* Implement parameter multiplicity. 
  Set `multiple: true` to denote an argument to have higher multiplicity. 
  Run `./cmd --foo one --foo two --foo three:four` in order for multiple values to be added to the same parameter list.
* Added a new format for defining functionality in which the user passes the script in which the functionality and platforms are listed as yaml headers.
* A `---chown` flag has been added to Docker executables to automatically change the ownership of output files to the current user.
* `viash ns build`: A command for building a whole namespace.
* `NXF`: Join operations are now fully supported by means of `multiple`.
* `NXF`: Modules that perform joins can take either arrays (multiple input files or the same type to be joined) or hashes (multiple input files passed using different options on the CLI). Please refer to the docs for more info.

## MAJOR CHANGES

* Remove passthrough parameters.
* Since CLI generation is now performed in the outer script, `viash pimp` has been deprecated.
* Write out meta.yaml containing viash run information as well as the original `functionality.yaml` and `platform.yaml` content.
* Renamed `viash export` to `viash build`.

## MINOR CHANGES

* `viash run` and `viash test`: Allow changing the temporary directory by defining `VIASH_TEMP` as a environment variable. Temporary directories are cleaned up after successful executions.
* `viash run` and `viash test`: Exit(1) when execution or test fails.
* `viash build`: Add -m flag for outputting metadata after build.
* `viash run`: Required parameters can have a default value now. Produce error when a required parameter is not passed, even when a default is provided.
* `NXF`: _Modules_ are now stored under `target/nextflow` by default

## BUG FIXES

* `NXF`: Correctly escape path variable when running NXF command.
* `NXF`: Surround parameters with quotes when running NXF command.

## INTERNAL CHANGES

* Move CLI from inner script to outer script.
* Renamed Target to Platform
* Renamed Environment to Requirements

# Viash 0.1.0 (2020-05-14): Changes to functionality and the native/docker platforms

## Changes to functionality.yaml

* ftype has been renamed to function_type. The value for this field is also being checked.
* platform has been removed.
* Instead, the first resource listed is expected to have `type: r_script`, `type: bash_script`, `type: python_script`, or `type: executable`. The other resources are expected to have `type: file` by default, and are left untouched by Viash.
* in the arguments, field `flagValue` has been removed. Instead, use `type: boolean_true` and `type: boolean_false` to achieve the same effect.

## Changes to platform_(docker/native).yaml

* The `r: packages:` field has been renamed to `r: cran:`.

## MAJOR CHANGES

* Refactoring of the Functionality class as discussed in VIP1 (#1). This has resulted in a lot of internal changes, but the changes with regard to the yaml definitions are relatively minor. See the section below for more info.

## MINOR CHANGES

* Updated the functionality.yamls under `atoms/` and `src/test/` to reflect these aforementioned changes.
* Allow for bioconductor and other repositories in the R environment.
* Add support for pip versioning syntax.

## BUG FIXES

* Do not quote passthrough flags.
* Allow for spaces inside of Docker volume paths.

## DOCUMENTATION

* Updated the README.md.
* Provide some small examples at `doc/examples`.

# Viash 0.0.1 (2020-05-05): Initial release

* Initial proof of concept.<|MERGE_RESOLUTION|>--- conflicted
+++ resolved
@@ -28,11 +28,9 @@
 
 * `viash ns exec`: Fix "relative fields" outputting absolute paths (PR# 737). Additionally, improve path resolution when using the `--src` argument.
 
-<<<<<<< HEAD
 * `viash ns`: Fix viash tripping over its toes when it encounters multiple failed configs (PR #761). A dummy config was used as a placeholder, but it always used the name `failed`, so duplicate config names were generated, which we check for nowadays.
-=======
+
 * `bashwrapper`: Fix an issue where running `viash test` which builds the test docker container would ignore test failures but subsequential runs would work correctly (PR #754).
->>>>>>> 25e9bf44
 
 # Viash 0.9.0-RC6 (2024-06-17): Hotfix for docker image name generation
 
