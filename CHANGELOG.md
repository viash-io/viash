--- conflicted
+++ resolved
@@ -12,10 +12,8 @@
 
 * `NextflowVdsl3Platform`: Throw an error when an input file was not found.
 
-<<<<<<< HEAD
 * `viash build`: Indent auto-generated code according the indentation of `VIASH START` when found.
   
-=======
 * `Main`: Handle not finding the config file or resources in a config file better.
   Display a more helpful message instead of a stack trace.
 
@@ -33,7 +31,6 @@
 
 * `Main`: Added support spaces in filenames of config files and resources
 
->>>>>>> 528a6263
 # Viash 0.5.11
 
 ## MAJOR CHANGES
