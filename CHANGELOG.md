# Viash 0.x.x (yyyy-MM-dd): TODO Add title

TODO add summary

## MINOR CHANGES

* `error message`: Improve the error message when using an invalid field in the config (#PR #662). The error message now includes the field names that are not valid if that happens to be the case or otherwise a more general error message.

* `config mods`: Improve the displayed error message when a config mod could not be applied because of an invalid path (PR #672).

## BUG FIXES

* `export json_schema`: Fix minor inconsistencies and make the strict schema stricter by adapting to what Viash will effectively return (PR #666).

* `deprecation & removal warning`: Improve the displayed warning where a deprecated or removed field could display a double '.' when it field was located at the root level (PR #671).

* `resource path`: Don't finalize the `path` field of a resource until it's written as part of building a component (PR #668).

<<<<<<< HEAD
* `viash test`: Fix Docker id between build and test components not being consistent when using a custom Docker registry (PR #679).
=======
* `requirements`: Improve the error message when a Python or R requirement uses a single quote in the `.script` field (PR #675).
>>>>>>> 930b2b84

# Viash 0.9.0-RC2 (2024-02-23): Restructure the config and change some default values

The `.functionality` layer has been removed from the config and all fields have been moved to the top layer.
The default `multiple_sep` has been changed from `:` to `;` to avoid conflicts with paths like `s3://foo/bar`.

## BREAKING CHANGES

* `arguments`: Change default `multiple_sep` from `:` to `;` to avoid conflicts with paths like `s3://foo/bar` (PR #645).
  The previous behaviour of using `multiple_sep: ":"` can be achieved by adding a config mod to the `_viash.yaml`:
  ```yaml
  config_mods: |
    .functionality.argument_groups[true].arguments[.multiple == true].multiple_sep := ":"
  ```

* `functionality`: Remove the `functionality` layer from the config and move all fields to the top layer (PR #649).

## MINOR CHANGES

* `package config`: Renamed `project config` to `package config` (PR #636). Now that we start using the config more, we came to the conclusion that "package" was better suited that "project".

* `ns exec`: Added an extra field `{name}` to replace `{functionality-name}` (PR #649). No immediate removal of the old field is planned, but it is deprecated.

* `BashWrapper`: Added meta-data field `meta_name` as a replacement for `meta_functionality_name` (PR #649). No immediate removal of the old field is planned, but it is deprecated.

## BUG FIXES

* `schema`: Don't require undocumented fields to set default values and add the `links` and `reference` fields to functionality as they were not meant only to be in the project config (PR #636).

# Viash 0.9.0-RC1 (2024-01-26): Restructure platforms into runners and engines

This release restructures the `platforms` field into `runners` and `engines`.
Additionally changes are made to sanitize the built config output and include additional relevant meta data.

## BREAKING CHANGES

* `runners` and `engines`: The usage of `platforms` is deprecated and instead these are split into `runners` and `engines` (PR #510). 
  The `platforms` field is still supported but will be removed in a future release.
  In brief, the `native platform` became a `native engine` and `docker platform` became a `docker engine`.
  Additionally, the `native platform` and `docker platform` became a `executable runner`, `nextflow platform` became a `nextflow runner`.
  The fields of `docker platform` is split between `docker engine` and `docker runner`: `port`, `workdir`, `setup_strategy`, and `run_args` (set to `docker_run_args`) are captured by the `runner` as they define how the component is run. The other fields are captured by the `engine` as they define the environment in which the component is run. One exception is `chown` which is rarely set to false and is now always enabled.

* `arguments`: Merge arguments into argument_groups during a json decode prepare step (PR #574). The `--parse_argument_groups` option from `ns list` and `config view` is deprecated as it is now always enabled.

## NEW FUNCTIONALITY

* `export json_schema`: Add a `--strict` option to output a subset of the schema representing the internal structure of the Viash config (PR #564).

* `config view` and `ns list`: Do not output internal functionality fields (#564). Additionally, add a validation that no internal fields are present when reading a Viash config file.

* `project config`: Add fields in the project config to specify default values for component config fields (PR #612). This allows for a more DRY approach to defining the same values for multiple components.

## MINOR CHANGES

* `testbenches`: Add testbenches for local dependencies (PR #565).

* `testbenches`: Refactor testbenches helper functions to uniformize them (PR #565).

* `logging`: Preserve log order of StdOut and StdErr messages during reading configs in namespaces (PR #571).

* `Java 21 support`: Update Scala to 2.13.12 and update dependencies (PR #602).

* `project config`: Output the project config under the default name `ProjectConfig` instead of `Project` during schema export (PR #631). This is now important as the project config is now part of the component config. Previously this was overridden as the class name was `ViashProject` which was less descriptive.

## BUG FIXES

* `__merge__`: Handle invalid yaml during merging (PR #570). There was not enough error handling during this operation. Switched to the more advanced `Convert.textToJson` helper method.

* `config`: Anonymize paths in the config when outputting the config (PR #625).

# Viash 0.8.6 (yyyy-MM-dd): TODO Add title

## DOCUMENTATION

* `docker setup strategy`: Fix inconsistencies in the documentation (PR #657).

## NEW FUNCTIONALITY

* `viash test` and `viash ns test`: Add a hidden `--dry_run` option to build the tests without executing them (PR #676).

## BUG FIXES

* `NextflowPlatform`: Fix publishing state for output arguments with `multiple: true` (#638, PR #639). 

* `Executable`: Check whether a multiple output file argument contains a wildcard (PR #639).

* `Resources`: Fix an issue where if the first resource is not a script, the resource is silently dropped (PR #670).

* `Docker automount`: Prevent adding a trailing slash to an automounted folder (PR #673).

# Viash 0.8.5 (2024-02-21): Bug fixes and documentation improvements

Fix a bug when building a test docker container which requires a test resource. Additional improvements for the website documentation and support for the latest version of Nextflow are added.

## BUG FIXES

* `NextflowPlatform`: Fix an issue with current nextflow-latest (24.01.0-edge) where our supporting library passes a GString instead of a String and results in a type mismatch (PR #640).

* `test resources`: Make non-script test resources available during building of a docker container for `viash test` (PR #652).

## DOCUMENTATION

* `repositories`: Improve the repository documentation with links and a overview table with links (PR #643).

# Viash 0.8.4 (2024-01-15): Bug fix

Fix building components with dependencies that have symlinks in their paths.

## BUG FIXES

* `dependencies`: Fix dependencies with paths using symlinks (PR #621). The resolution for the `.build.vsh` was changed to use the `toRealPath` previously, so dependency resolution must take account possible resolved symlinks too.

# Viash 0.8.3 (2024-01-08): Bug fixes

Fix some edge cases and improve usability.

## BUG FIXES

* `NextflowPlatform`: properly resolve paths when a nextflow workflow has another nextflow
  workflow as dependency and the worktree contains a directory that is a symlink (PR #614).

* `Main`: Fixes a bug added by #294 which causes Viash to print a stacktrace instead of a helpful error message when `viash` is run without any arguments (#617, PR #618).
  Thanks @mberacochea for pointing out this oversight!
  
* `Dependency`: When an alias is defined, pass the alias as a key to the `.run()` function (#601, PR #606).

# Viash 0.8.2 (2023-12-14): Minor changes and bug fixes

This release fixes a few bugs regarding dependencies and how the Nextflow platform handles Paths.

## MINOR CHANGES

* `NextflowTestHelper`: Do not hardcode a version of Nextflow in the testbench, 
  but use the version of Nextflow that is installed on the system (PR #593).

* GitHub Actions: Test different versions of Nextflow (22.04.5, latest, and latest-edge) (PR #593).
  Testing the latest Edge version of Nextflow will allow us to catch notice changes in Nextflow earlier.

* Updates to the documentation and templates in the Git repo (#598, PR #600):

  - Add contributing guidelines.

  - Add issue templates.

  - Reworked the pull request template.

## BUG FIXES

* `config`: Fix the main level of a component config not enforcing strict mode and instead allowing any field to be specified (PR #585).

* `dependencies`: Allow the user to define a local dependency with specifying `repository: local` as sugar syntax (PR #609). A local repository is the default value so it's not required to be filled in, but allowing it with a sensible sugar syntax makes sense.

* `Repositories`: Fix a structural issue where a repository defined directly in a `dependency` would require the `name` field to be set (PR #607). Repository variants are created with and without the `name` field. Repositories under `.functionality.dependencies[]` use repositories without the `name` field, while repositories under `.functionality.repositories[]` use repositories with the `name` field.

* `NextflowPlatform`: Do not resolve remote paths relative to the --param_list file (PR #592).

* `NextflowPlatform`: Allow finding `.build.yaml` file when worktree contains a directory that is a symlink (PR #611). 

# Viash 0.8.1 (2023-11-20): Minor bug fix to Nextflow workflows

This release fixes a bug in the Nextflow platform where calling a workflow with the `.run()` function without specifying the `fromState` argument would result in an error when the input channel contained tuples with more than two elements.

## BUG FIXES

 `NextflowPlatform`: Fix error when using `.run()` without using `fromState` and the input channel holds tuples with more than two elements (PR #587).

# Viash 0.8.0 (2023-10-23): Nextflow workflows and dependencies

Nextflow workflows definitions are picked up by Viash and assembled into a functional Nextflow workflow, reducing the amount of boilerplate code needed to be written by the user.
It also adds a new `runIf` argument to the `NextflowPlatform` which allows for conditional execution of modules.
We added new 'dependencies' functionality to allow for more advanced functionality to be offloaded and re-used in components and workflows.

## BREAKING CHANGES

* `NextflowPlatform`: Changed the default value of `auto.simplifyOutput` from `true` to `false` (#522, PR #518). With `simplifyOutput` set to `true`, the resulting Map could be simplified into a `File` or a `List[File]` depending on the number of outputs. To replicate the previous behaviour, add the following config mod to `_viash.yaml`:

  ```yaml
  config_mods: |
    .platforms[.type == 'nextflow'].auto.simplifyOutput := true
  ```

* `VDSL3Helper.nf`: Removed from the Viash jar file (PR #518). Its functions have been moved to `WorkflowHelper.nf`.

* `DataflowHelper.nf`: Added deprecation warning to functions from this file (PR #518).

* `preprocessInputs()` in `WorkflowHelper.nf`: Added deprecation warning to `preprocessInputs()` because this function causes a synchronisation event (PR #518).

* `author.props`: Removed deprecated `props` field (PR #536). Deprecated since 0.7.4.

## NEW FUNCTIONALITY

* `dependencies`: Add `dependencies` and `repositories` to `functionality` (PR #509). 
  The new functionality allows specifying dependencies and where to retrieve (repositories) them in a component, and subsequentially allows advanced functionality to be offloaded and re-used in scripts and projects. This is alike e.g. `npm`, `pip` and many others. A big difference is that we aim to provide the needed boilerplate code to ease the usage of the dependencies in scripts, workflows and pipelines.
  Note that the dependency is required to be a built Viash component or project and not a random file or code project found externally. This is needed to provide the necessary background information to correctly link dependencies into a component.

* `NextflowScript` & `NextflowPlatform`: Merged code for merging the `main.nf` files for VDSL3 components and wrapped Nextflow workflows (PR #518).
  By aligning the codebase for these two, wrapped Nextflow workflows are more similar to VDSL3 components. For example, you can override the behaviour of a
  wrapped Nextflow workflow using the `.run()` method. Status of a workflows `.run()` arguments:

  - Works as intended: `auto.simplifyInput`, `auto.simplifyOutput`, `fromState`, `toState`, `map`, `mapData`, `mapPassthrough`, `filter`, `auto.publish = "state"`
  - Does not work (yet): `auto.transcript`, `auto.publish = true`, `directives`, `debug`.

  In a next PR, each of the dependencies will have their values overridden by the arguments of the `.run`.

* `NextflowPlatform`: The data passed to the input of a component and produced as output by the component are now validated against the arguments defined in the Viash config (PR #518).

* `NextflowPlatform`: Use `stageAs` to allow duplicate filenames to be used automatigically (PR #518).

* `NextflowPlatform`: When wrapping Nextflow workflows, throw an error if the IDs of the output channel doesn't match the IDs of the input channel (PR #518).
  If they don't, the workflow should store the original ID of the input tuple in the in the `_meta.join_id` field inside the state as follows:
  Example input event: `["id", [input: file(...)]]`,
  Example output event: `["newid", [output: file(...), _meta: [join_id: "id"]]]`

* `NextflowPlatform`: Added new `.run()` argument `runIf` - a function that determines whether the module should be run or not (PR #553).
  If the `runIf` closure evaluates to `true`, then the module will be run. Otherwise it will be passed through without running.

## MAJOR CHANGES

* `WorkflowHelper.nf`: The workflow helper was split into different helper files for each of the helper functions (PR #518).
  For now, these helper files are pasted together to recreate the `WorkflowHelper.nf`.
  In Viash development environments, don't forget to run `./configure` to start using the updated Makefile.

* `NextflowPlatform`: Set default tag to `"$id"` (#521, PR #518).

* `NextflowPlatform`: Refactoring of helper functions (PR #557).
  - Cleaned up `processConfig()`: Removed support for `functionality.inputs` and `functionality.outputs`
  - Cleaned up `processConfig()`: Removed support for `.functionality.argument_groups[].argument` containing a list of argument ids as opposed to the arguments themselves.
  - Rewrote `--param_list` parser.
  - Removed unused function `applyConfig()` and `applyConfigToOneParamSet()`.
  - Refactored `channelFromParams()` to make use of new helper functions.
  - Removed deprecated `paramsToChannel()`, `paramsToList()`, `viashChannel()`.
  - Deprecated `preprocessInputs()` -- use the wrapped Viash Nextflow functionality instead.
  - Refactored `preprocessInputs()` to make use of new helper functions.
  - Deprecated run arguments `map`, `mapData`, `mapPassthrough`, `renameKeys`.

## MINOR CHANGES

* `NextflowPlatform`: Throw error when unexpected keys are passed to the `.run()` method (#512, PR #518).

* `Testbenches`: Add testbenches for the new `dependencies` functionality and other small coverage improvements (PR #524).

* `NextflowPlatform`: Use `moduleDir` instead of `projectDir` to determine the resource directory.

* `NextflowPlatform`: Rename internal VDSL3 variables to be more consistent with regular Viash component variables and avoid naming clashes (PR #553).

## DOCUMENTATION

* Minor fixes to VDSL3 reference documentation (PR #508).

## BUG FIXES

* `WorkflowHelper.nf`: Only set default values of output files which are **not already set**, and if the output file argument is **not required** (PR #514).

* `NextflowPlatform`: When using `fromState` and `toState`, do not throw an error when the state or output is missing an optional argument (PR #515).

* `export cli_autocomplete`: Fix output script format and hide `--loglevel` and `--colorize` (PR #544). Masked arguments are usable but might not be very useful to always display in help messages.

# Viash 0.7.5 (2023-08-11): Minor breaking changes and new features

This release contains minor breaking change due to deprecated or outdated functionality being removed.

New functionality includes:

  - Export a JSON schema for the Viash config with `viash export json_schema`

  - Export a Bash or Zsh autocomplete script with `viash export cli_autocomplete`

  - Nextflow VDSL3 modules now have a `fromState` and `toState` argument to allow for better control of the data that gets passed to the module and how the state is managed in a Nextflow workflow.

## BREAKING CHANGES

* `viash export cli_schema`: Added `--format yaml/json` argument, default format is now a YAML (PR #448).

* `viash export config_schema`: Added `--format yaml/json` argument, default format is now a YAML (PR #448).

* `NextflowLegacyPlatform`: Removed deprecated code (PR #469).

* `viash_*`: Remove legacy viash_build, viash_test and viash_push components (PR #470).

* `ComputationalRequirements`, `Functionality`, `DockerPlatform`, `DockerRequirements`: Remove documentation of removed fields (PR #477).

## NEW FUNCTIONALITY

* `viash export json_schema`: Export a json schema derived from the class reflections and annotations already used by the `config_schema` (PR #446).

* `viash export config_schema`: Output `default` values of member fields (PR #446).

* `CI`: Test support for different Java versions on GitHub Actions (PR #456). Focussing on LTS releases starting from 11, so this is 11 and 17. Also test latest Java version, currently 20.

* `viash test` and `viash ns test`: add `--setup` argument to determine the docker build strategy before a component is tested (PR #451).

* `viash export cli_autocomplete`: Export a Bash or Zsh autocomplete script (PR #465 & #482).

* `help message`: Print the relevant help message of (sub-)command when `--help` is given as an argument instead of only printing the help message when it is the leading argument and otherwise silently disregarding it (initially added in PR #472, replaced by PR #496). This is a new feature implemented in Scallop 5.0.0.

* `Logging`: Add a Logger helper class (PR #485 & #490). Allows manually enabling or disabling colorizing TTY output by using `--colorize`. Add provisions for adding debugging or trace code which is not outputted by default. Changing logging level can be changed with `--loglevel`. These CLI arguments are currently hidden.

* `NextflowPlatform`: Nextflow VDSL3 modules now have a `fromState` and `toState` argument to allow for better control of the data that gets passed to the module and how the state is managed in a Nextflow workflow (#479, PR #501).

## MINOR CHANGES

* `PythonScript`: Pass `-B` to Python to avoid creating `*.pyc` and `*.pyo` files on importing helper functions (PR #442).

* `viash config`: Special double values now support `+.inf`, `-.inf` or `.nan` values (PR #446 and PR #450). The stringified versions `"+.inf"`, `"-.inf"` or `".nan"` are supported as well. This is in line with the yaml spec.

* `system environment variables`: Add wrapper around `sys.env` and provide access to specific variables (PR #457). Has advantages for documentation output and testbenches.

* `testbench`: Added some minor testbenches to tackle missing coverage (PR #459, #486, #488, #489, #492 & #494).

* `viash export config_schema`: Simplify file structure (PR #464).

* `helpers.Format`: Add a helper for the Format helper object (PR #466).

* `testbench`: Use config deriver to create config variants for testing (PR #498). This reduces the amount of config files that need to be maintained.

## BUG FIXES

* `viash config`: Validate Viash config Yaml files better and try to give a more informative error message back to the user instead of a stack trace (PR #443).

* `viash ns build`: Fix the error summary when a setup or push failure occurs. These conditions were not displayed and could cause confusion (PR #447).

* `testbench`: Fix the viash version switch test bench not working for newer Java versions (PR #452).

* `malformed input exception`: Capture MalformedInputExceptions when thrown by reading files with invalid Ascii characters when unsupported by Java (PR #458).

* `viash project file parsing`: Give a more informative message when the viash project file fails to parse correctly (PR #475).

* `DockerPlatform`: Fix issue when mounting an input or output folder containing spaces (PR #484).

* `Config mod`: Fix a config mod where the filter should execute multiple deletes (PR #503).

## DOCUMENTATION

* `NextflowPlatform`: Add documentation for the usage and arguments of a VDSL3 module (PR #501).

## INTERNAL CHANGES

* `NextflowVDSL3Platform`: Renamed to `NextflowPlatform` (PR #469).

* Rename mentions of `NextFlow` to `Nextflow` (PR #476).

* `Reference static pages`: Move `.qmd` files from the website to a local folder here; `docs/reference` (PR #504). This way we can track behaviour changes that need to be documented locally.

# Viash 0.7.4 (2023-05-31): Minor bug fixes and minor improvements to VDSL3

Some small fixes and consistency improvements.
A few Quality of Life improvements were made e.g. to override the Docker `entrypoint` when working with Nextflow and providing default labels when building a Nextflow workflow.

## NEW FUNCTIONALITY

* Add default labels in Nextflow config files that set default values for cpu and memory settings (PR #412). Values are more or less logarithmically spaced (1, 2, 5, 10, ...).

* `Author`: Added `info` field to authors. Deprecated `props` field (PR #423).

* `viash config view` and `viash ns list`: Set the `.info.output` path when a platform argument is provided.

* `viash ns exec`: Added two more fields:

  - `{output}`: path to the destination directory when building the component
  - `{abs-output}`: absolute path to the destination directory when building the component

* `DockerPlatform`: Add `entrypoint` and `cmd` parameters to the docker platform config that allows overriding the default docker container settings (PR #432).

## MINOR CHANGES

* `Nextflow VDSL3`:
  - Add profiles to the Nextflow Config file when the main script is a `NextflowScript` (#408).
  - Add a `script` parameter in Nextflow Config file to add a single string or list of strings to the `nextflow.config` (PR #430).

* `Scripts`: Remove the `entrypoint` parameter for all script types except `NextflowScript` (#409). All these scripts had to check individually whether the parameter was unset, now it can be done in the `Script` apply method.

* `schema export`:
  - Restructure Nextflow-Directives, -Auto and -Config into a `nextflowParameters` group (PR #412). Previously only NextflowDirectives was exposed.
  - Restructure the format to group authors & computational requirements together with functionality (PR #426).
  - Restructure the Viash Config and Project Config pages under a `config` category (PR #426).
  - Add references in Functionality and Nextflow VDSL3 to the new documentation pages (PR #426).
  - Add description and/or examples for platforms and requirements (PR #428).

## BUG FIXES

* `viash config inject`: Fix an empty line being added at the script start for each time `viash config inject` was run (#377).

* `WorkflowHelper`: Fixed an issue where passing a remote file URI (for example `http://` or `s3://`) as `param_list` caused `No such file` errors.

* `BashWrapper`: Fix escaping of the included script where a line starting with a pipe character with optional leading spaces is stripped of the leading spaces and pipe character.
  This was quite unlikely to happen except when `viash config inject` was called on a Nextflow Script, which lead to no real config code being injected however workflows were getting corrupted. (#421)

* `Deprecation testbench`: Add missing classes to be checked (PR #426).

# Viash 0.7.3 (2023-04-19): Minor bug fixes in documentation and config view

Fix minor issues in the documentation and with the way parent paths of resources are printed a config view.

## BUG FIXES

* `DockerPlatform`: Fixed example in documentation for the `namespace_separator` parameter (PR #396).

* `viash config view`: Resource parent paths should be directories and not file (PR #398).


# Viash 0.7.2 (2023-04-17): Project-relative paths and improved metadata handling

This update adds functionality to resolve paths starting with a slash as relative to the project directory, improves handling of info metadata in the config, and fixes to the operator precedence of config mods.

## NEW FUNCTIONALITY

* Resolve resource and merge paths starting with a slash (`/`) as relative to the project directory (PR #380). To define absolute paths (which is not recommended anyway), prefix the path with the `file://` protocol. Examples:

  - `/foo` is a file or directory called `foo` in the current project directory.
  - `file:/foo` is a file or directory called `foo` in the system root.

## MINOR CHANGES

* `viash config view`: Do not modify (e.g. strip empty fields) of the `.functionality.info` and `.functionality.arguments[].info` fields (#386).

## BUG FIXES

* `ConfigMods`: Fix operator precedence issues with conditions in the config mod parsers (PR #390).

## INTERNAL CHANGES

* Clean up unused code (PR #380).

* Move circe encoders/decoders for File and Path from `io.viash.functionality.arguments` to `io.viash.helpers.circe` (PR #380).

* Store the project root directory (that is, the directory of the `_viash.yaml`) in a ViashProject object (PR #380).

* Tests: Reworked language tests to be grouped in their own subfolder and split off the bash language test from the general `testbash` folder (PR #381).

* Tests: Add additional language tests for `viash config inject` (PR #381).

* Tests: Added test for `io.viash.helpers.IO` (PR #380).


# Viash 0.7.1 (2023-03-08): Minor improvements to VDSL3 and schema functionality.

This is a minor release which improves caching in VDSL3 components and changes the formats of the schema files for the Viash config and CLI.

## MINOR CHANGES

* `DataflowHelper`: Add assertions and `def`s.

## BUG FIXES

* `VDSL3`: Only the first two elements from an event in a channel are now passed to a process. This avoids calculating cache entries based on arguments that are not used by the process, causing false-negative cache misses.

* `config_schema`:
  - Correct some incorrect markdown tags.
  - Add project config.
  - Correct documentation/markdown tags to the correct order.
  - Add summary description and example for 'resource' and 'argument', to be used on the reference website.
  - Add documentation for the Nextflow directives.

* `cli_schema`: Correct documentation/markdown tags to the correct order.

# Viash 0.7.0 (2023-02-28): Major code cleanup and minor improvements to VDSL3

* Default namespace separator has been changed from `_` to `/`. This means 
  Docker images will be named `<Registry>/<Organization>/<Namespace>/<Name>`
  by default. For example, `ghcr.io/openpipelines-bio/mapping/cellranger_count`
  instead of `ghcr.io/openpipelines-bio/mapping_cellranger_count`.

* Removed deprecated code of unused functionality to simplify code.
  - Shorthand notation for specitying input/output arguments
  - Shorthand notation for specifying Docker requirements
  - Legacy Nextflow platform

* Improvements in VDSL3 and the Nextflow Workflow Helper to make behaviour
  more predictable and fixing some bugs in the meantime. Run the following
  to get access to the updated helpers:

  ```bash
  WF_DIR="src/wf_utils"
  [[ -d $WF_DIR ]] || mkdir -p $WF_DIR
  viash export resource platforms/nextflow/ProfilesHelper.config > $WF_DIR/ProfilesHelper.config
  viash export resource platforms/nextflow/WorkflowHelper.nf > $WF_DIR/WorkflowHelper.nf
  viash export resource platforms/nextflow/DataflowHelper.nf > $WF_DIR/DataflowHelper.nf
  ```

* Improvements to test benches and several bug fixes.

## BREAKING CHANGES

* Viash config: Previously deprecated fields are now removed.
  - `functionality.inputs`: Use `arguments` or `argument_groups` instead.
  - `functionality.outputs`: Use `arguments` or `argument_groups` instead.
  - `functionality.tests`: Use `test_resources` instead. No functional difference.
  - `functionality.enabled`: Use `status: enabled` instead.
  - `functionality.requirements.n_proc`: Use `cpus` instead.
  - `platforms.DockerPlatform.privileged`: Add a `--privileged` flag in `run_args` instead.
  - `platforms.DockerPlatform.apk`: Use `setup: [{ type: apk, packages: ... }]` instead.
  - `platforms.DockerPlatform.apt`: Use `setup: [{ type: apt, packages: ... }]` instead.
  - `platforms.DockerPlatform.yum`: Use `setup: [{ type: yum, packages: ... }]` instead.
  - `platforms.DockerPlatform.r`: Use `setup: [{ type: r, packages: ... }]` instead.
  - `platforms.DockerPlatform.python`: Use `setup: [{ type: python, packages: ... }]` instead.
  - `platforms.DockerPlatform.docker`: Use `setup: [{ type: docker, run: ... }]` instead.
  - `platforms.DockerPlatform.docker.setup.resources`: Use `setup: [{ type: docker, copy: ... }]` instead.
  - `platforms.NextflowLegacy`: Use the Nextflow VDSL3 platform instead.
  - `functionality.ArgumentGroups`: No longer supports strings referring to arguments in the `arguments:` section.
    Instead directly put the arguments inside the argument groups.

* `viash_install`: The bootstrap script has been reworked in line with the project config introduced in 0.6.4:

    * The default location for installing the Viash executable is now `./viash` (was: `bin/viash`).
    * The new `viash_install` support `--output` and `--tag`.
    * The various settings that existed in `viash_install` (organisation, tag, ...) are moved to the project config.

  Please note that this new `viash_install` bootstrap script can be run from the CLI using:

    ```
    curl -fsSL dl.viash.io | bash
    ```
  The old `get.viash.io` is still available but points to the version 0.6.7 version of this component and is deprecated.

* `WorkflowHelper`: `paramsToList`, `paramsToChannel` and `viashChannel` are now deprecated and will be removed in a future release.

* `viash (ns) build`: Change the default value of the namespace separator in a Docker platform from `_` to `/`. 
  Add `".platforms[.type == 'docker'].namespace_separator := '_'"` to the project config `_viash.yaml` to revert to the previous behaviour.

## MAJOR CHANGES

* `VDSL3`: now uses the newly implemented `channelFromParams` and `preprocessInputs` instead of `viashChannel`.

## NEW FEATURES

* `WorkflowHelper`: Added `preprocessInputs` and `channelFromParams` to replace `paramsToList`, `paramsToChannel` and `viashChannel`. This refactor allows processing parameters that are already in a Channel using `preprocessInputs`, which is necessary when passing parameters from a workflow to a subworkflow in a Nextflow pipeline.

## MINOR CHANGES

* `Main`: Capture build, setup and push errors and output an exit code.

* `File downloading`: Add check to pre-emptively catch file errors (e.g. 404).

* `Scala`: Updated to Scala 2.13 and updated several dependencies.

* `Main`: Improve `match` completeness in some edge cases and throw exceptions where needed.

* `Changelog`: Reformat the changelog to a more structured format.
  For every release, there is now a date, title, and summary.
  This both improves the changelog itself but can then also be used to postprocess the CHANGELOG programmatically.

* `VDSL3`: Add a default value for `id` when running a VDSL3 module as a standalone pipeline.

* `TestBenches`:
  - Verify switching of Viash versions
  - Prepare ConfigDeriver by copying base resources to the targetFolder. Use cases so far showed that it's always required and it simplifies the usage.
  - Remove some old & unmaintained IntelliJ Idea `editor-fold` tags. Given that the testbenches were split up, these were broken but also no longer needed.
  - Add 2 testbenches for computational requirements when running `viash run` or `viash test`.
  - Added tests for different values for the `--id` and `--param_list` parameters of VDSL3 modules.

* `viash test`: Use `test` as a random tag during testing, instead of `test` plus a random string.

## BUG FIXES

* `WorkflowHelper`: fixed where passing a relative path as `--param_list` would cause incorrect resolving of input files.

* `Testbenches`: Fix GitTest testbench to correctly increment temporary folder naming and dispose them after the test finishes.

* `viash xxx url`: Fix passing a url to viash as the config file to process. Add a short testbench to test principle functionality.

* `Testbenches`: Simplify `testr` container.

* `Main`: Improve error reporting to the user in some cases where files or folders can't be found. Depending on the thrown exception, more or less context was given.

* `VDSL3`: Create parent directory of output files before starting the script.

# Viash 0.6.7 (2022-12-14): A minor release with several QoL improvements

Another minor release which contains several quality of life improvements for the Nextflow VDSL3 platform, as well as automated warnings for deprecated functionality.

## MINOR CHANGES

* `NextflowPlatform`: Create directories during a stub run when output path is a nested directory (PR #314).

* Automatically generate a warning for deprecated parameters while parsing a .viash.yaml configuration file using the inline documentation deprecation annotations.

* Add a "planned removal" field in the deprecation annotations.

* Add testbenches to verify proper formatting of the deprecation versions and compare current version to the planned removal version so no deprecated parameters get to stick around beyond what was planned.

* `NextflowPlatform`: Nextflow processes are created lazily; that is, only when running
  a Nextflow workflow (PR #321).

## BUG FIXES

* `NextflowPlatform`: Automatically split Viash config strings into strings of 
  length 65000 since the JVM has a limit (65536) on the length of string constants (PR #323).

# Viash 0.6.6 (2022-12-06): A small bugfix release

This release fixes an issue where stderr was being redirected to stdout.

## BUG FIXES

* Don't redirect stderr to stdout when switching Viash versions (#312).

# Viash 0.6.5 (2022-12-02): A small bugfix release

A small update which fixes an issue with `viash ns list` that was
introduced in Viash 0.6.3.

## BUG FIXES

* `viash ns list`: When the `-p <platform>` is defined, filter the 
  output by that platform.

# Viash 0.6.4 (2022-11-30): Add backwards compability by supporting switching to older Viash versions

This release adds features related to managing Viash projects and 
allows for better runtime introspection of Nextflow VDSL3 modules.

The most notable changes are:

* You can switch versions of Viash using the `VIASH_VERSION` 
  environment variable! Example:
  
  ```bash
  VIASH_VERSION=0.6.0 viash --version
  ```

  More importantly, you can specify the version of Viash you want
  in a project config. See below for more info.

* Introducing Viash project config files as an experimental feature.
  It allows storing project-related settings in a `_viash.yaml` 
  config file which you should store at the root of your repository.
  Example:

  ```yaml
  viash_version: 0.6.4
  source: src
  target: target
  config_mods: |
    .platforms[.type == 'docker'].target_registry := 'ghcr.io'
    .platforms[.type == 'docker'].target_organization := 'viash-io'
    .platforms[.type == 'docker'].namespace_separator := '/'
    .platforms[.type == 'docker'].target_image_source := 'https://github.com/viash-io/viash'
  ```

* It's now possible to specify in which order Viash will merge
  Viash configs. Example:

  ```yaml
  functionality:
    name: foo
    arguments:
      - __merge__: obj_input.yaml
        name: "--one"
      - __merge__: [., obj_input.yaml]
        name: "--two"
      - __merge__: [obj_input.yaml, .]
       name: "--three"
  ```

Please take note of the following breaking changes:

* Passing non-existent paths to a Viash component will cause the 
  component to generate an error when no file or folder is found.
  Set `must_exist` to `false` to revert to the previous behaviour.

* The arguments `--write_meta/-w` and `--meta/-m` no longer exist,
  because every `viash build/run/test` run will generate a 
  `.config.vsh.yaml` meta file.

## BREAKING CHANGES

* Config: Viash configs whose filenames start with a `.` are ignored (PR #291).

* `viash build`: `--write_meta/-m` and `--meta/-m` arguments have been removed. 
  Instead, the `.config.vsh.yaml` file is always created when building Viash components (PR #293).

* `FileArgument`: Default setting of `must_exist` was changed from `false` to `true`. 
  As such, the component will throw an error by default if an input file or output file
  is missing (PR #295).

* Config merging: `__inherits__` has been renamed to `__merge__`.

## NEW FUNCTIONALITY

* You can switch versions of Viash using the `VIASH_VERSION` 
  environment variable (PR #304)! Example:
  
  ```bash
  VIASH_VERSION=0.6.0 viash --version
  ```

* Traceability: Running `viash build` and `viash test` creates a `.config.vsh.yaml` file 
  by default, which contains the processed config of the component. As a side effect, 
  this allows for reading in the `.config.vsh.yaml` from within the component to learn 
  more about the component being tested (PR #291 and PR #293).

* `FileArgument`: Added `create_parent` option, which will check if the directory of an output
file exists and create it if necessary (PR #295).

## MINOR CHANGES

* `viash run`, `viash test`: When running or testing a component, Viash will add an extension
  to the temporary file that is created. Before: `/tmp/viash-run-wdckjnce`, 
  now: `/tmp/viash-run-wdckjnce.py` (PR #302).

* NextflowPlatform: Add `DataflowHelper.nf` as a retrievable resource in Viash (PR #301).

* NextflowPlatform: During a stubrun, argument requirements are turned off and
  the `publishDir`, `cpus`, `memory`, and `label` directives are also removed 
  from the process (PR #301).

* `NextflowPlatform`: Added a `filter` processing argument to filter the incoming channel after 
  the `map`, `mapData`, `mapId` and `mapPassthrough` have been applied (PR #296).

* `NextflowPlatform`: Added the Viash config to the Nextflow module for later introspection (PR #296).
  For example:
  ```groovy
  include { foo } from "$targetDir/path/foo/main.nf"

  foo.run(filter: { tup ->
    def preferredNormalization = foo.config.functionality.info.preferred_normalization
    tup.normalization_id == preferredNormalization
  })
  ```
## BUG FIXES

* `BashWrapper`: Don't overwrite meta values when trailing arguments are provided (PR #295).

## EXPERIMENTAL FEATURES

* Viash Project: Viash will automatically search for a `_viash.yaml` file in the directory of 
  a component and its parent directories (PR #294).

  Contents of `_viash.yaml`:
  ```yaml
  source: src
  target: target
  config_mods: |
    .platforms[.type == 'docker'].target_registry := 'ghcr.io'
    .platforms[.type == 'docker'].target_organization := 'viash-io'
    .platforms[.type == 'docker'].namespace_separator := '/'
    .platforms[.type == 'docker'].target_image_source := 'https://github.com/viash-io/viash'
  ```

* Config merging: Allow specifying the order in which Viash will merge configs (PR #289).
  If `.` is not in the list of inherited objects, it will be added at the end.

  Contents of `config.vsh.yaml`:
  ```yaml
  functionality:
    name: foo
    arguments:
      - __merge__: obj_input.yaml
        name: "--one"
      - __merge__: [., obj_input.yaml]
        name: "--two"
      - __merge__: [obj_input.yaml, .]
        name: "--three"
  ```

  Contents of `obj_input.yaml`:
  ```yaml
  type: file
  name: --input
  description: A h5ad file
  ```
  Output of `viash config view config.vsh.yaml` (stripped irrelevant bits):
  ```yaml
  functionality:
    arguments:
    - type: "file"
      name: "--one"
      description: "A h5ad file"
    - type: "file"
      name: "--input"
      description: "A h5ad file"
    - type: "file"
      name: "--three"
      description: "A h5ad file"
  ```
  

# Viash 0.6.3 (2022-11-09): Quality-of-life improvements in Viash.

This release features contains mostly quality of life improvements and some experimental functionality. Most notably:

* `viash ns list` now only returns a config just once instead of once per platform.

* A functionality's info field can contain any data structures. An `.info` field was added to arguments as well.

* Bug fixes for using Viash with podman, Nextflow>=22.10 and R<4.0.

* Experimental support for inheriting from config partials.

## MAJOR CHANGES

* `Config`: Made major internal changes w.r.t. how config files are read and at which point a platform (native, docker, nextflow)
  is applied to the functionality script. The only visible side effect is that 
  `viash ns list` will output each config only once instead of multiple times.

* `Functionality`: Structured annotation can be added to a functionality and its arguments using the `info` field. Example:
  ```yaml
  functionality:
    name: foo
    info:
      site: https://abc.xyz
      tags: [ one, two, three ]
    arguments:
      - name: --foo
        type: string
        info:
          foo: bar
          a:
            b:
              c
  ```

## MINOR CHANGES

* `BashWrapper`: Allow printing the executor command by adding `---verbose ---verbose` to a `viash run` or an executable.

* `Testbenches`: Rework `MainBuildAuxiliaryNativeParameterCheck` to create stimulus files and loop over the file from bash instead of looping natively.
  This prevents creating thousands of new processes which would only test a single parameter.
  Note this still calls the main script for each stimulus separately, but that was the case anyway, only much much worse.

* `Testbenches`: Split some grouped test benches into slightly smaller test benches that group tested functionality better.

* `Annotations`: Complete the config schema annotations.
  Make sure all arguments are documented.
  Added an annotation `internalFunctionality` and `undocumented` for arguments that should not be documented.
  Added a testbench that verifies that all arguments are in fact annotated, skipping those that are not in the class constructor.
  Adds a hierarchy field in the `__this__` member to list the relation of the own and parent classes.

* `Testbenches`: Add exit code to helper method `testMainWithStdErr`.

* `Testbenches`: Add testbench to verify viash underscore components (viash_build, viash_install, viash_push, viash_skeleton, viash_test).

* `Testbenches`: Update viash underscore component tests to use `$meta_executable`.

* `viash ns exec`: Allow choosing whether the `{platform}` field should be filled in, based on the `--apply_platform` parameter.

## BUG FIXES

* `DockerPlatform`: Remove duplicate auto-mounts (#257).

* `Underscore component tests`: Fix tests for `viash_skeleton` and `viash_test` components.

* `NextflowVDSL3Platform`: Fix 'Module scriptPath has not been defined yet' error when Nextflow>=22.10 (#269).

* `config inject`: Doesn't work when `must_exist == true` (#273).

* `RScript`: Fix compatibility issue where the new character escaping in `r_script` required R>=4.0 (#275). Escaping is now handled without
  using the new `r'(foo)'` notation.

## DEPRECATION

* `DockerRequirements`: The `resources:` setting has been deprecated and will be removed in Viash 0.7.0. Please use `copy:` instead.

* `DockerRequirements`: The `privileged:` setting has been deprecated and will be removed in Viash 0.7.0. Please use `run_args: "--privileged"` instead.

## EXPERIMENTAL FUNCTIONALITY

* `Config`: Any part of a Viash config can use inheritance to fill data (PR #271). For example:
  Contents of `src/test/config.vsh.yaml`:
  ```yaml
  __inherits__: ../api/base.yaml
  functionality:
    name: test
    resources:
      - type: bash_script
        path: script.sh
        text: |
          echo Copying $par_input to $par_output
          cp $par_input $par_output
  ```
  Contents of `src/api/base.yaml`:
  ```yaml
  functionality:
    arguments:
      - name: "--input"
        type: file
      - name: "--output"
        type: file
        direction: output
  ```
  The resulting yaml will be:
  ```yaml
  functionality:
    name: test
    arguments:
      - name: "--input"
        type: file
      - name: "--output"
        type: file
        direction: output
    resources:
      - type: bash_script
        path: script.sh
        text: |
          echo Copying $par_input to $par_output
          cp $par_input $par_output
  ```

# Viash 0.6.2 (2022-10-11): Two bug fixes

This is a quick release to push two bug fixes related to security and being able to run Nextflow with optional output files.

## BUG FIXES

* `Git`: Strip credentials from remote repositories when retrieving the path.

* `VDSL3`: Allow optional output files to be `null`.

# Viash 0.6.1 (2022-10-03): Minor improvements in functionality

This release contains mostly minor improvements of functionality released in Viash 0.6.0. Most notably:

* Support was added for `type: long` arguments

* `meta["n_proc"]` has been renamed to `meta["cpus"]`. `meta["cpus"]` is now an integer, whereas `meta["memory_*"]` are now longs.

* `viash ns exec` is able to recognise `{platform}` and `{namespace}` fields.

* And various bug fixes and improvements to documentation and unit testing.

## BREAKING CHANGES

* Deprecated usage `resources_dir` variable inside scripts, use `meta["resources_dir"]` instead (or `$meta_resources_dir` in Bash, or `meta$resources_dir` in R).

* Deprecated `meta["n_proc"]` in favour for `meta["cpus"]`.

## NEW FUNCTIONALITY

* `viash ns exec`: Added two more fields:

  - `{platform}`: the platform name (if applicable)
  - `{namespace}`: the namespace of the component

* `LongArgument`: Added support for 64-bit integers with `type: long` as opposed to `type: integer` which are 32-bit integers.

## MAJOR CHANGES

* Allow passing integers/doubles/booleans to string parameters (#225). Removed the 'Version' helper class.

## MINOR CHANGES

* `meta["cpus"]` is now an integer, `meta["memory_*"]` are now longs (#224).

* `DockerPlatform`: Only store author names in the authors metadata.

* `NextflowPlatform`: Only store author names in the authors metadata.

* `Argument[_]`: Turn `multiple_sep` from `Char` into `String`.

## INTERNAL CHANGES

* All `meta[...]` variables are now processed similar to `Argument[_]`s, instead of using custom code to convert object types and detect Docker mounts.

* `Escaper`: Make more generic Escaper helper class.

## DOCUMENTATION

* Hardcoded URLs pointing to viash.io in the documentation annotations were replaced with a new keyword system.

* Replaced references to "DSL" with "Dynamic Config Modding" in the `--help` output.

* Added an example for Ruby based Docker setups.

## BUG FIXES

* `viash ns`: Reverse exit code outputs, was returning 1 when everything was OK and 0 when errors were detected (PR #227).

* `viash config inject`: Fix processing of arguments when argument groups are defined (#231).

* Fixed a few typos in the CLI.

* Fixed the formatting of `ns exec` documentation.

* `VDSL3`: Fix stub functionality.

* `VDSL3`: Fix error during error message.

* `viash test`: Fix issue where `VIASH_TEMP` could not be a relative directory when running `viash test` (#242).

* `BashScript`, `CSharpScript`, `JavaScriptScript`, `PythonScript`, `RScript`, `ScalaScript`: Fix quoting issues of certain characters (#113).

## DEPRECATION

* `NextflowPlatform`: Deprecate `--param_list_format` parameter.

## TESTING

* `BashScript`, `CSharpScript`, `JavaScriptScript`, `PythonScript`, `RScript`, `ScalaScript`: Implement more rigorous testing of which characters are escaped.

* `BashWrapper`: Escape usage of `multiple_sep`. This fixes various checks and transformations not working when when `multiple_sep` is set to `";"` (#235).

# Viash 0.6.0 (2022-09-07): Nextflow VDSL3 is now the default, support for tracking memory and cpu requirements more elegantly

The first (major) release this year! The biggest changes are:

* Nextflow VDSL3 is now the default Nextflow platform, whereas the legacy Nextflow platform has been deprecated.

* Support for tracking memory and cpu requirements more elegantly.

* Grouping arguments in groups more concisely.

* The addition of a `viash ns exec` command, to be able to execute commands on Viash components more easily.

## BREAKING CHANGES

* `NextflowPlatform`: `variant: vdsl3` is now the default NextflowPlatform. `variant: legacy` has been deprecated.

* `Functionality`: Fields `.inputs` and `.outputs` has been deprecated. Please use `.argument_groups` instead (#186).
  Before:
  ```yaml
  functionality:
    inputs:
      - name: "--foo"
    outputs:
      - name: "--bar"
  ```
  Now:
  ```yaml
  functionality:
    argument_groups:
      - name: Inputs
        arguments:
          - name: "--foo"
            type: file
      - name: Outputs
        arguments:
          - name: "--bar"
            type: file
            direction: output
  ```

* Passing strings to an argument group's arguments has been deprecated. Please simply copy the argument itself into the argument group (#186).
  Before:
  ```yaml
  functionality:
    arguments:
      - name: "--foo"
        type: file
      - name: "--bar"
        type: file
        direction: output
    argument_groups:
      - name: Inputs
        arguments: [ foo ]
      - name: Outputs
        arguments: [ bar ]
  ```
  Now:
  ```yaml
  functionality:
    argument_groups:
      - name: Inputs
        arguments:
          - name: "--foo"
            type: file
      - name: Outputs
        arguments:
          - name: "--bar"
            type: file
            direction: output
  ```

## NEW FUNCTIONALITY

* Allow setting the number of processes and memory limit from within the Viash config, 
  as well as a list of required commands. Example:

  ```yaml
  functionality:
  name: foo
  requirements:
    cpus: 10
    memory: 10GB
    commands: [ bash, r, perl ]
  ```
  
  You can override the default requirements at runtime:

  - `./foo ---cpus 4 ---memory 100PB` (for NativePlatform or DockerPlatform)
  - By adding `process.cpus = 4` and `process.memory "100 PB"` to a nextflow.config (for NextflowPlatform)

  This results the following meta variables to be injected into a script:

  - `meta_cpus` (in Bash) or `meta["cpus"]` (in any other language): Number of processes the script is allowed to spawn.
  - `meta_memory_b` (in Bash) or `meta["memory_b"]` (in any other language): Amount of memory the script is allowed to allocate, in bytes.
  - `meta_memory_kb` (in Bash) or `meta["memory_kb"]` (in any other language): Same but in kilobytes, rounded up.
  - `meta_memory_mb` (in Bash) or `meta["memory_mb"]` (in any other language): Same but in megabytes, rounded up.
  - `meta_memory_gb` (in Bash) or `meta["memory_gb"]` (in any other language): Same but in gigabytes, rounded up.
  - `meta_memory_tb` (in Bash) or `meta["memory_tb"]` (in any other language): Same but in terabytes, rounded up.
  - `meta_memory_pb` (in Bash) or `meta["memory_pb"]` (in any other language): Same but in petabytes, rounded up.
  
* `viash ns exec`: Added a command for executing arbitrary commands for all found Viash components.
  The syntax of this command is inspired by `find . -exec echo {} \;`.
  
  The following fields are automatically replaced:
   * `{}` | `{path}`: path to the config file
   * `{abs-path}`: absolute path to the config file
   * `{dir}`: path to the parent directory of the config file
   * `{abs-dir}`: absolute path to the directory of the config file
   * `{main-script}`: path to the main script (if any)
   * `{abs-main-script}`: absolute path to the main script (if any)
   * `{functionality-name}`: name of the component
  
  A command suffixed by `\;` (or nothing) will execute one command for each
  of the Viash components, whereas a command suffixed by `+` will execute one
  command for all Viash components.

* `ConfigMod`: Added a `del(...)` config mod to be able to delete a value from the yaml. Example: `del(.functionality.version)`.

## MAJOR CHANGES

* `Folder structure`: Adjusted the folder structure to correctly reflect the the namespace change of viash from `com.dataintuitive.viash` to `io.viash`.

* `Functionality`: Reworked the `enabled` field from boolean to a `status` field which can have the following statusses: `enabled`, `disabled` and `deprecated`.
  When parsing a config file which has the `status` field set to `deprecated` a warning message is displayed on stderr.
  Backwards for `enabled` is provided where `enabled: true` => `status: enabled` and `enabled: false` => `status: false`. The `enabled` field is marked deprecated.

## MINOR CHANGES

* `Resources`: Handle edge case when no resources are specified in the `vsh.yaml` config file and display a warning message.

* `BashWrapper`: Add a warning when an argument containing flags (e.g. `--foo`) is not recognized and will be handled as a positional argument as this is likely a mistake.

* `Functionality`: Add check to verify there are no double argument names or short names in the config `vsh.yaml` declarations.

* `BashWrapper`: Add check to verify a parameter isn't declared twice on the CLI, except in the case `multiple: true` is declared as then it's a valid use case.

* `BashWrapper`: For int min/max checking: use native bash functionality so there is no dependency to `bc`.
  For double min/max checking: add fallback code to use `awk` in case `bc` is not present on the system (most likely to happen when running tests in a docker container).

* `viash ns list/viash config view`: Allow viewing the post-processed argument groups by passing the `--parse_argument_groups` parameter.

## TESTING

* `ConfigMod`: Added unit tests for condition config mods.

* `MainTestDockerSuite`: Derive config alternatives from the base `vsh.yaml` instead of adding the changes in separate files.
  This both reduces file clutter and prevents having to change several files when there are updates in the config format.

* `GitTest`: Added unit tests for Git helper (PR #216).

## BUG FIXES

* `csharp_script`, `javascript_script`, `python_script`, `r_script`, `scala_script`: Make meta fields for `memory` and `cpus` optional.

* `NextflowVdsl3Platform`: Don't generate an error when `--publish_dir` is not defined and `-profile no_publish` is used.

* `Viash run`: Viash now properly returns the exit code from the executed script.

* `Git`: Fix incorrect metadata when git repository is empty (PR #216).

# Viash 0.5.15 (2022-07-14): Added testbenches, default argument groups and bugfixes for VDSL3

This release introduces testbenches and new default argument groups: `Inputs`, `Outputs` and `Arguments`.

## BREAKING CHANGES

* `WorkflowHelper::helpMessage`: Now only takes one argument, namely the config.

## MAJOR CHANGES

* `Namespace`: Changed the namespace of viash from `com.dataintuitive.viash` to `io.viash`.

## MINOR CHANGES

* `Testbenches`: Add a testbench framework to test lots of character sequences, single or repeating to be tested in the yaml config. This can be used to later extend to other tests.

* `Testbenches::vdsl3`: Add testbenches to verify functionality:
  - Vdsl3's `param_list` (`yamlblob`, `yaml`, `json`, `csv`).
  - Nextflow's own `params-file`.
  - Vdsl3's recalculating resource file paths to be relative to the `param_list` file instead of the workflow file (only available for `yaml`, `json`, `csv`).
  - Vdsl3's wrapping of modules to run these as a separate workflow automagically out of the box.

* `Main`: Added `viash --schema_export` which outputs a schema of the Viash config file
  to console. This is to be used to automate populating the documentation website.

* `Helper`: Split help message by argument group.

* `Helper`: Remove unneeded arguments.

* `Functionality`: Add default groups `Inputs`, `Outputs` and `Arguments` for all arguments missing from user-defined `argument_groups`.

* `WorkflowHelper::helpMessage`: Rewrite to bring on par with Viash's help message.

* `BooleanArguments`: Renamed internal class names for BooleanArguments to be better in line with how they are named in the config yaml.
  `BooleanArgumentRegular` -> `BooleanArgument` (in line with `boolean`)
  `BooleanArgumentTrue` -> `BooleanTrueArgument` (in line with `boolean_true`)
  `BooleanArgumentFalse` -> `BooleanFalseArgument` (in line with `boolean_false`)

## BUG FIXES

* `NextflowVdsl3Platform`: Change how `--id` is processed when a VDSL3 module is called from the CLI.

* `NextflowVdsl3Platform`: Fix error when param_list is `null`.

* `NextflowVdsl3Platform`: Fix error when optional, multiple arguments are set to `null`.

* `Testbenches`: Better capture expected error messages while running testbenches again. Code changes right before previous release re-introduced some of the messages.

* `NextflowVdsl3Platform`: Fix issue where optional parameters aren't removed when `.run(args: [optarg: null])`.

* `WorkflowHelper::readCsv`: Treat empty values as undefined instead of throwing an error.

* `NextflowVdsl3Platform`: Use `$NXF_TEMP` or `$VIASH_TEMP` as temporary directory if the container engine is not set to `docker`, `podman` or `charlieengine`, else set to `/tmp`.

* `Resources`: When adding a resource folder, allow a trailing `/` at the end of the path.
  Previously this caused the target folder to be erased and the content of the resource folder to be written directly into the target folder.

# Viash 0.5.14 (2022-06-30): Argument groups can now be defined in the Viash config

Argument groups allow for grouping arguments together by function or category, making the `--help` output a lot more clear for components with a lot of arguments.

## NEW FUNCTIONALITY

* `Functionality`: Allow specifying argument groups. Example:
  ```yaml
  functionality:
    ...
    argument_groups:
      - name: First group
        arguments: [foo, bar]
        description: Description
  ```

* Addition of the `viash_nxf_schema` component for converting a Viash config (for a workflow) into a nextflow schema file.

* `NextflowVdsl3Platform`: Use `--param_list` to initialise a Nextflow channel with multiple parameter sets.
  Possible formats are csv, json, yaml, or simply a yaml_blob.
  A csv should have column names which correspond to the different arguments of this pipeline.
  A json or a yaml file should be a list of maps, each of which has keys corresponding to the arguments of the pipeline.
  A yaml blob can also be passed directly as a parameter.
  Inside the Nextflow pipeline code, params.param_list can also be used to directly a list of parameter sets.
  When passing a csv, json or yaml, relative path names are relativized to the location of the parameter file.
  
  Examples: 
  ```sh
  nextflow run "target/foo/bar/main.nf" --param_list '[{"id": "foo", "input": "/path/to/bar"}]'
  nextflow run "target/foo/bar/main.nf" --param_list "params.csv" --reference "/path/to/ref"
  ```

## MAJOR CHANGES

* `NextflowVdsl3Platform`: The functionality is now slurped from a json instead of manually
  taking care of the formatting in Groovy.

* `NextflowVdsl3Platform`: The `--help` is auto-generated from the config.

## MINOR CHANGES

* `NextflowVdsl3Platform`: Allow both `--publish_dir` and `--publishDir` when `auto.publish = true`.

* `NextflowVdsl3Platform`: Allow passing parameters with multiplicity > 1 from Nextflow CLI.

* `Main`: Added `viash --cli_export` which outputs the internal cli construction information 
  to console. This is to be used to automate populating the documentation website.

* `viash ns`: Display success and failure summary statistics, printed to stderr.

* `DataObject`: `.alternatives` is now a `OneOrMore[String]` instead of `List[String]`, meaning
  you can now specify `{ type: string, name: "--foo", alternatives: "-f" }` instead of 
  `{ type: string, name: "--foo", alternatives: [ "-f" ] }`

* `BashWrapper`: Added metadata field `meta_executable`, which is a shorthand notation for
  `meta_executable="$meta_resources_dir/$meta_functionality_name"`

## INTERNAL CHANGES

* `Arguments`: Internal naming of functionality.arguments is changed from DataObject to Arguments. Change is also applied to child classes, e.g. StringObject -> StringArgument.

* `Script`: Allow more control over where injected code ends up.

* Restructure type system to allow type-specific arguments.

## BUG FIXES

* `DockerPlatform`: Change `org.opencontainers.image.version` annotation to `functionality.version` when set.
  Additionally fixed retrieving the git tag possibly returning `fatal: No names found, cannot describe anything.` or similar.

* `viash config inject`: Fix config inject when `.functionality.inputs` or `.functionality.outputs` is used.

* `BashWrapper`: Don't add `bc` as dependency. Only perform integer/float min/max checks when bc is available, otherwise ignore.

* `DockerPlatform`: Fix inputs & outputs arguments being present twice.

* `viash ns test`: Silently skip Nextflow platforms as these don't support tests and will always fail.

* `Testbenches`: Better capture expected error messages while running testbenches. Having these show on the console could be confusing.

* `NextflowVdsl3Platform`: Fix issue when running multiple VDSL3 modules concurrently on the same channel.

# Viash 0.5.13 (2022-06-10): Added overriding of the container registry for the VDSL3 + VDSL3 bug fixes

VDSL3 gets even more improvements and bug fixes.

## NEW FUNCTIONALITY

* `NextflowVdsl3Platform`: Allow overriding the container registry of all Viash components by 
  setting the `params.override_container_registry` value. Only works for auto-derived image names.

## MAJOR CHANGES

* `Functionality`: renamed `tests` to `test_resources`.
  Backwards compatibility provided but a notification message is displayed on the console.

## MINOR CHANGES

* `Functionality` and `viash ns`: Added `.enabled` in functionality, set to `true` by default.
  Filter for disabled components in namespace commands.

* `DockerPlatform`: Add org.opencontainers.image annotations to built docker images.

* `Functionality`: when defining text resources, permit defining `path` instead of `dest`.
  If both `dest` and `path` are unset, use a default file name depending on the resource type, such as `script.sh` or `text.txt`.

* `viash build`: Errors are printed in red.

## BUG FIXES

* `NextflowVdsl3Platform`: Undefined input files should not inject a `VIASH_PAR_*` variable when `multiple: true`.

* `NextflowVdsl3Platform`: Make injected resources dir absolute.

* `NextflowVdsl3Platform`: Fix escaping of triple single quotes.

* `NextflowVdsl3Platform`: Also apply auto.simplifyInput to Lists.

* `DockerPlatform`: added a `test_setup` that allows adding apt/apk/... setup requirements.
  These are only executed when running tests.

# Viash 0.5.12 (2022-05-24): Improvements for VDSL3 and the Bash wrapper + several bug fixes

This release contains a bunch improvements for VDSL3 and adds some parameters to the `viash test` and `viash test ns` commands.

## MINOR CHANGES

* `--help`: Don't print "my_component <not versioned>" when no version is specified, 
  but instead simply "my_component".

* `NextflowVdsl3Platform`: Set `mode=copy` for `auto.publish` and `auto.transcript`.

* `NextflowVdsl3Platform`: When a module is used multiple times in the same workflow, 
  don't throw an error anymore, instead simply generate a warning.

* `NextflowVdsl3Platform`: Throw an error when an input file was not found.

* `viash build`: Indent auto-generated code according the indentation of `VIASH START` when found.
  
* `Main`: Handle not finding the config file or resources in a config file better.
  Display a more helpful message instead of a stack trace.

* `BashWrapper`: Add checks on parameters for valid integer, double and boolean values.

* `BashWrapper`: Add option to limit string and integer values to specific choice values.

* `BashWrapper`: Add option to set min and max values for integer and double values.

* Dependencies:
  - Scala was upgraded from 2.12.10 to 2.12.15
  - sbt was upgraded from 1.3.4 to 1.6.1
  - sbt-scoverage was upgraded from 1.5.1 to 1.9.3

## BUG FIXES

* `viash_test`: Add back `--no_cache` parameter to `viash_test`.

* `viash_test`: Fix `--append` parameter for `viash_test`, was not getting passed through.

* `viash ns test`: Fix `--append` parameter, actually start from a clean file if append is false.

* `viash_push`: Fix component not being built during a release of Viash.

* `PythonRequirements`: Fix packages being mentioned twice in a Dockerfile.

* `Main`: Added support spaces in filenames of config files and resources

* `BashWrapper`: Display a message when the last parsed argument would require more values than are still available.
  Now display a message that values are missing, used to silently crash the wrapper.

* `viash config inject`: Fix error when file argument is `must_exist: true`.
  

# Viash 0.5.11 (2022-05-09): Nextflow VDSL3 is here!

This release contains additional sugar syntax for specifying inputs and outputs in a Viash config, 
a beta implementation for the next-generation Viash platform, and several other minor improvements.

## MAJOR CHANGES

* `Functionality`: Now also accepts 'inputs' and 'outputs' in addition to 'arguments'. For inputs and outputs,
  any specified arguments will have default `type: file` and `direction: input` or `direction: output` respectively.

## MINOR CHANGES

* `DockerPlatform`: Move description labels to the end of the Dockerfile to improve cross-component caching.

* `Functionality`: Arguments where `.multiple` is `true` can now have lists as `default` and `example`.

* `viash_build`: Added unit test for this component.

* `viash_test`: Added unit test for this component.

* `PythonRequirements`: Allow upgrading dependencies. Example: `[ type: python. pypi: anndata, upgrade: true ]`.

* `NextflowLegacyPlatform`: Remove annoying messages when building Nxf modules.

* `ConfigMods`: Expanded the DSL to allow specifying at which point to apply a config mod.
  This functionality was necessary to allow for setting fields which alter the way configs are parsed.
  Example of when this is useful: `<preparse> .platforms[.type == "nextflow"].variant := "vdsl3"`.
  Updating workflow of parsing a config file is:
    - read Yaml from file
    - apply preparse config mods
    - parse resulting Json as Config, thereby instantiating default values etc.
    - convert Config back to Json
    - apply postparse config mods (original config mods)
    - convert final Json back to Config

## BETA FUNCTIONALITY

* `NextflowVdsl3Platform`: A beta implementation of the next-generation Viash+Nextflow platform.
  See https://github.com/viash-io/viash/issues/82 for more information. You can access the previous Nextflow
  platform by using the `variant` parameter:
  ```yaml
  - type: nextflow
    variant: legacy
    separate_multiple_outputs: false
  ```

## BUG FIXES

* `viash_build` and `viash_test`: The `query_name` and `query_namespace` arguments were switched around. These arguments are now passed correctly.

* `BashScript`, `JavaScriptScript`, `PythonScript`, `RScript`: Correctly escape `'` (#113). Update unit tests accordingly.

* `CSharpScript`, `ScalaScript`: Correctly escape `"` (#113). Update unit tests accordingly.

* `viash_build`, `viash_test`, `viash_push`: Don't try to remove log files if they don't exist.

## INTERNAL CHANGES

* `DataObject`: 
  - Renamed `otype` to `flags`.
  - Renamed `oType` to `type`
  - Deprecated `tag` (unused feature).

* All abstract / inherited classes: Renamed `oType` to `type`.

## DEPRECATION

* `Functionality`: Deprecated `function_type` and `add_resources_to_path`. These should be 
  unused features, by now.
  
# Viash 0.5.10.1 (2022-03-16): A quick bug fix

This quick release fixes a bug that prevented the correct passthrough of the new `organization` field.

## BUG FIX

* `NextflowPlatform`: Fix passthrough of `organization` field.

# Viash 0.5.10 (2022-03-15): Rework of the Viash helper components

The `viash_install`, `viash_build`, `viash_test` and `viash_push` components have been reworked.

## MAJOR CHANGES

* `viash_install`:
  - Added `--log_prefix`: This prefix is used to determine the path of the log files for `viash_build`, `viash_test` and `viash_push`.
  - Added `--organization`: Id of the organisation to be used in the Docker image name, i.e. `<registry>/<organization>/<namespace><namespace_sep><name>`.
  - Added `--target_image_source`: Url to the Git repo in which this project resides.
  - Removed `--log`.

* `viash_build`:
  - Reduce code duplication by contructing the command with Bash Arrays.
  - Renamed `--platforms` to `--platform`.
  - Added `--organization`: Id of the organisation to be used in the Docker image name, i.e. `<registry>/<organization>/<namespace><namespace_sep><name>`.
  - Added `--target_image_source`: Url to the Git repo in which this project resides.
  - Changed default of `--log` from `log.txt` to `.viash_build_log.txt`.
  - Added `--verbose`: Print out the underlying `viash ns build` command before running it.

* `viash_test`:
  - Reduce code duplication by contructing the command with Bash Arrays.
  - Renamed `--platforms` to `--platform`.
  - Added `--organization`: Id of the organisation to be used in the Docker image name, i.e. `<registry>/<organization>/<namespace><namespace_sep><name>`.
  - Added `--target_image_source`: Url to the Git repo in which this project resides.
  - Changed default of `--log` from `log.txt` to `.viash_test_log.txt`.
  - Changed default of `--tsv` from `log.tsv` to `.viash_test_log.tsv`.
  - Added `--verbose`: Print out the underlying `viash ns test` command before running it.

* `viash_push`:
  - Reduce code duplication by contructing the command with Bash Arrays.
  - Added `--organization`: Id of the organisation to be used in the Docker image name, i.e. `<registry>/<organization>/<namespace><namespace_sep><name>`.
  - Changed default of `--log` from `log.txt` to `.viash_push_log.txt`.
  - Added `--verbose`: Print out the underlying `viash ns build` command before running it.

## MINOR CHANGES

* `NextflowPlatform`: Added the `organization` field to the nextflow platform as well.

# Viash 0.5.9 (2022-03-12): Allow interrupting Viash components

The biggest change in this release is that long running Viash components (VS Code server or R Studio server for example) can now be interrupted by pressing CTRL-C or by sending it an `INT` or `SIGINT` signal. Before this release, you had to manually stop the Docker container to get the component to terminate.

## NEW FEATURES

* `viash run`: A long running Viash component can be interrupted by pressing 
  CTRL-C or by sending it an `INT` or `SIGINT` signal.

* `DockerPlatform`: Automatically add a few labels based on metadata to Dockerfile.

* `DockerPlatform`: Added value `target_image_source` for setting the source of 
  the target image. This is used for defining labels in the dockerfile.
  Example:
  ```yaml
  target_image_source: https://github.com/foo/bar
  ```

## MINOR CHANGES

* `viash ns list`: Added `--format yaml/json` argument to be able to return the
  output as a json as well. Useful for when `jq` is installed but `yq` is not. Example:
  ```
    viash ns list -p docker -f json | jq '.[] | .info.config'
  ```

* `viash config view`: Same as above.

## DEPRECATION

* `CLI`: Deprecated `-P` flag use `-p` intead.

* `DockerPlatform`: Deprecated `version` value.

# Viash 0.5.8 (2022-02-28): Allow defining a Docker image organization, and single values can be used in place of lists

## NEW FUNCTIONALITY

* `DockerPlatform`: Allow defining a container's organisation. Example:
  ```yaml
    - type: docker
      registry: ghcr.io
      organisation: viash-io
      image: viash
      tag: "1.0"
      target_registry: ghcr.io
      target_organization: viash-io
  ```

* `DockerRequirement`: Add label instructions. Example:
  `setup: [ [ type: docker, label: [ "foo BAR" ]]]`

* `Config`: In specific places, allow parsing a value as a list of values. Fixes #97.
  This mostly applies to list values in `DockerPlatform`, but also to author roles.
  Examples:
  ```yaml
  functionality:
    name: foo
    authors:
      - name: Alice
        role: author # can be a string or a list
  platforms:
    - type: docker
      port: "80:80" # can be a string or a list
      setup:
        - type: r
          packages: incgraph # can be a string or a list
  ```
  
## BREAKING CHANGES

* `viash test`: This command doesn't automatically add the resources dir to the path.

## BUG FIXES

* `Functionality`: Fix `.functionality.add_resources_to_path` not being picked up correctly.

* `AptRequirement`: Set `DEBIAN_FRONTEND=noninteractive` by default. This can be turned off by specifying:
  ```yaml
    - type: apt
      packages: [ foo, bar ]
      interactive: true
  ```

## MINOR CHANGES

* `Main`: Slightly better error messages when parsing of viash yaml file fails.
  Before:
  ```
  $ viash test src/test/resources/testbash/config_failed_build.vsh.yaml 
  Exception in thread "main" DecodingFailure(Unexpected field: [package]; valid fields: packages, interactive, type, List(DownField(apt), DownArray, DownField(platforms)))
  ```
  
  After:
  ```
  $ viash test src/test/resources/testbash/config_failed_build.vsh.yaml 
  Error parsing 'file:/path/to/viash/src/test/resources/testbash/config_failed_build.vsh.yaml'. Details:
  Unexpected field: [package]; valid fields: packages, interactive, type: DownField(apt),DownArray,DownField(platforms)
  ```

# Viash 0.5.7 (2022-02-16): Argument examples need to be of the same type as the argument itself

Examples for arguments now need to be of the same type as the argument itself. You can't provide an `integer` for a `string`-based argument for example.  
A handy new command has been added: `viash config inject`. This can be used to inject a Viash header into a script based on the arguments of the config file.

There have been some improvements to the Docker platform as well.  
You can now add yum packages as a requirement:

  ```yaml
  platforms:
    - type: docker
      image: bash:latest
      setup:
        - type: yum
          packages: [ wget ]
  ```

You can now include ADD and COPY instructions in the config file:

  ```yaml
  platforms:
    - type: docker
      image: bash:latest
      setup:
        - type: docker
          add: [ "http://foo.bar ." ]
  ```

## BREAKING CHANGES

* `viash config`: An argument's example now needs to be of the same type as the argument itself. 
  For example, `[ type: integer, name: foo, example: 10 ]` is valid, whereas 
  `[ type: integer, name: foo, example: bar ]` is not, as 'bar' cannot be cast to an integer.

## NEW FUNCTIONALITY

* `viash config inject`: A command for inserting a Viash header into your script.

* `YumRequirement`: Added a requirement setup for installing through yum. Example:
  `setup: [ [ type: yum, packages: [ wget] ] ]`

* `DockerRequirement`: Allow using copy and add instructions. Example:
  `setup: [ [ type: docker, add: [ "http://foo.bar ." ]]]`

## BUG FIXES

* `ViashTest`: Fix verbosity passthrough.

* `--help`: Fix repeated usage flag when printing the help.

# Viash 0.5.6 (2022-02-03): Forbidden Bash flags have been renamed

* Viash can now be installed without Docker needing to be installed on your system. You do need `unzip` and `wget` to complete the installation.
* The Docker related messages are more user friendly now.

## BREAKING CHANGES

* `BashWrapper`: Forbidden flags `-v`, `--verbose`, `--verbosity` have been renamed to `---v`, `---verbose`, `---verbosity`.

## MINOR CHANGES

* Set version of helper scripts to the same version as Viash.

* `DockerPlatform`: Produce helpful warning message when Docker image can't be found remotely (#94).

* `DockerPlatform`: Produce helpful error message when Docker isn't installed or the daemon is not running (#94 bis).

## BUG FIXES

* `viash_install`:
  - Passing Viash path as a string instead of as a file to ensure the path is not converted to an absolute path
  - Switch from Docker backend to a Native backend, 'unzip' and 'wget' are required.
  - Correctly set the log file for viash_test.
  
* `DockerPlatform`: Added sleep workaround to avoid concurrency issue where a file is executed to
  build docker containers but apparently still in the process of being written.
  
* `DockerPlatform`: Fix order issue of ---verbose flag in combination with ---setup, allowing to run 
  `viash run config.vsh.yaml -- ---setup cb ---verbose` and actually get output.
  

# Viash 0.5.5 (2021-12-17): Resources dir no longer added to PATH automatically and minor changes

The resources directory is no longer added to the PATH variable by default. You can re-enable this behaviour by setting add_resources_to_path to `true` in the functionality part of the config file.  
Here's a snippet of a config file to illustrate this:

  ```yaml
  functionality:
    name: example_component
    description: Serve as a simple example.
    add_resources_to_path: true
    ...
  ```

## BREAKING CHANGES

* `Functionality`: The resources dir no longer automatically added to the PATH variable. 
  To alter this behaviour, set `.functionality.add_resources_to_path` to `true`.

## MINOR CHANGES

* Bash Script: only define variables which have values.

* CSharp Test Component: Change Docker image to `dataintuitive/dotnet-script` to have more control over the lifecycle of 
  versioned tags.

* Updated Code of Conduct from v2.0 to v2.1.

## BUG FIXES

* Viash namespace: Fix incorrect output path when the parent directory of a Viash component is not equal to the value of
  `.functionality.name`.

# Viash 0.5.4 (2021-09-20): Added cache directive to specify the typing of caching to be performed for the Nextflow platform

A cache type can now be specified in the config file for the Nextflow platform. Previously this was hardcoded to be `deep`, but the default caching method is now `default`.  
To use deep caching again, add this to your config file:

  ```yaml
  cache: deep
  ```

## BREAKING CHANGES

* `NextflowPlatform`: The default caching mechanism is now what Nextflow uses as default. In order to replicate earlier
  caching, `cache: deep` should be specified in the Viash config file.

## NEW FEATURES

* `NextflowPlatform`: Added `cache` directive to specify the typing of caching to be performed.

# Viash 0.5.3 (2021-09-02): New meta data list for scripts, VIASH_TEMP environment variable for Nextflow, fixed output formatting with separate outputs

This release provides more information to scripts with the new `meta` list. This list contains two values for now:

  - `meta["resources_dir"]`: Path to the directory containing the resources
  - `meta["functionality_name"]`: Name of the component

A new environment variable is now available for export when working with the Nextflow platform: `VIASH_TEMP`.

## Resources directory

All resources defined in the config file are copied over to a temporary location right before a Viash component is executed. This location is can now be easily accessed in your scripts, allowing you to modify and copy the files as needed.  
Here are some examples in different scripting languages on how to access the meta data, it works similarly to the `par` list:

Bash:  

  ```bash
  echo $meta_resources_dir 
  ```

Python:  

  ```python
  print(meta["resources_dir"])
  ```

R:

  ```r
  cat(meta$resources_dir)
  ```

## Functionality name

The name of the component can now be accessed in the same way as the resources directory. This allows you to print the name of the component out to a console window for example.
Here's how to access this data in different scripting languages:

Bash:

  ```bash
  echo $meta_functionality_name
  ```

Python:  

  ```python
  print(meta["functionality_name"])
  ```

R:

  ```r
  cat(meta$functionality_name)
  ```

## NEW FEATURES

* Similar to `par`, each script now also has a `meta` list. `meta` contains meta information about the component
  or the execution thereof. It currently has the following fields:
  - `meta["resources_dir"]`: Path to the directory containing the resources
  - `meta["functionality_name"]`: Name of the component

* `NextflowPlatform`: Export `VIASH_TEMP` environment variable. 

## BUG FIXES

* `NextflowPlatform`: Fix output formatting when `separate_multiple_outputs` is `false`.

# Viash 0.5.2 (2021-08-13): More settings for Docker and Nextflow platform, and a bug fixes for components with resources

This is a small release containing two small features and a bug fix.
The new `run_args` field allows you to add [docker run](https://docs.docker.com/engine/reference/commandline/run/) arguments to the [Docker platform](/reference/config/platforms/docker/#) section of a [config file](/reference/config/index.html). For example:

  ```yaml
  platforms:
    - type: docker
      image: bash:4.0
      run_args: "--expose 127.0.0.1:80:8080/tcp --env MY_ENV_VAR=foo"
  ```

There's also a new field for the [Nextflow platform](/reference/config/platforms/nextflow/#): `separate_multiple_outputs`. By default, this is set to `true` and separates the outputs generated by a Nextflow component with multiple outputs as separate events on the channel. You can now choose to disable this behaviour:

  ```yaml
  platforms:
    - type: nextflow
      publish: true
      separate_multiple_outputs: false
  ```

## MINOR CHANGES

* `DockerPlatform`: Added `run_args` field to allow setting `docker run` arguments.

* `NextflowPlatform`: Added argument `separate_multiple_outputs` to allow not separating the outputs generated by a 
  component with multiple outputs as separate events on the channel.

## BUG FIX

* `IO`: Allow overwriting directory resources upon rebuild.

# Viash 0.5.1 (2021-07-14): Viash 0.5.1 adds support for C# scripts and fixes a few bugs

## C# script support

We've added C# scripts (.csx) as a supported language using **dotnet-script**.  
To run C# scripts natively, you'll need to install .NET Core and execute the following command in a terminal:

  ```bash
  dotnet tool install -g dotnet-script
  ```

You can now run C# scripts like this:

  ```bash
  dotnet script hello_viash.csx
  ```

To use C# scripts as components, use the new `csharp_script` type in the functionality section of your config file:

  ```yaml
    resources:
    - type: csharp_script
      path: script.csx
  ```

Here's an example of a simple C# script with Viash in mind:

  ```csharp
  // VIASH START
  var par = new {
    input = "Hello World",
    name = "Mike"
  };
  // VIASH END

  System.Console.WriteLine(input + ", " + name + "!");
  ```

The language-specific guide for creating C# script components will be added in the near future.

## Bug fixes

First off, these special characters  can now be used in the description, usage, default and example fields of components:

- "
- \`
- \\
- \n
- $

Nextflow output files with the same extension won't overwrite each other any more, like it was the case for arguments like this:

  ```yaml
  functionality:
    name: bar
    arguments:
      - name: "--input"
        type: file
        example: input.txt
      - name: "--output1"
        type: file
        direction: output
        required: true
        example: output.txt
      - name: "--output2"
        type: file
        direction: output
        required: true
        example: optional.txt
  ```

In this case, the two output files would have been identical in the past.
___

## NEW FEATURES

* `CSharpScript`: Added support for C# scripts (`type: "csharp_script"`) to viash.

## MINOR CHANGES

* `NextflowPlatform`: Added `directive_cpus`, `directive_max_forks`, `directive_memory` and `directive_time` parameters.

## BUG FIXES

* `BashWrapper`: Refactor escaping descriptions, usages, defaults, and examples (#34).

* `NextflowPlatform`: Refactor escaping descriptions, usages, defaults and examples (#75).

* `NextflowPlatform`: Add argument to output path to avoid naming conflicts for components with multiple output files (#76).

* `NextflowPlatform`, `renderCLI()`: Only add flag to rendered command when boolean_true is actually true (#78).

* `DockerPlatform`: Only chown when output file exists.

## TESTING

* `viash build`: Capture stdout messages when errors are expected, so that they don't clutter the expected output.

* `viash build`: Check `--help` description output on the whole text instead of per letter or word basis.

* `TestingAllComponentsSuite`: Only testing bash natively, because other dependencies might not be available.

# Viash 0.5.0 (2021-08-16): Improvements to running Docker executables, and Nextflow platform argument changes

Here are the most important changes:

* **Improvements to Docker backend**: In the past, you needed to perform `--setup` on your Docker-based components and executables in order for the image to be built before you could run the component or executable. Now you can simply run your component or executable and Viash will do the image building automatically by default if it detects an image isn't present yet. This behaviour can be changed by using a Docker setup strategy. For example:

  ```bash
  viash build config.vsh.yaml -p docker --setup alwayscachedbuild
  ```

* **Nextflow gets some argument changes**: Arguments for the Nextflow platform now have optional `required` and `default` values, just like their native and Docker counterparts. For example:

  ```yaml
    arguments:
      - name: --name
        type: string
        description: Input name
        required: true
      - name: --repeat
        type: integer
        description: Times to repeat the name
        default: 100
  ```

  Take a look at the Functionality page for more information on arguments and their properties.  
  As long as you use long-option arguments (e.g. `--my-option`) in the config file for required arguments, the way of specifying argument values for the Nextflow platform is identical to the Docker platform. You still access non-required arguments via this syntax: `--<component_name>__<argument_name> <value>`. For example:

  ```bash
  my_component -- --my_component__input Hello!
  ```

* **Verbosity levels for viash run**: Executables now have 8 levels of verbosity

  0. emergency
  1. alert
  2. critical
  3. error
  4. warning
  5. notice
  6. info
  7. debug

  The default verbosity level is **notice**.
  You can pass the `-v` or `--verbose` option to bump up the verbosity by one level. By passing `-vv` the verbosity goes up by two levels. You can manually set the verbosity by using the `--verbosity <int_level>` option. For example, if you wanted to only show errors or worse:

  ```bash
  viash run config.vsh.yaml -- --verbosity 3
  ```

## BREAKING CHANGES

* `DockerPlatform`: A Docker setup will be performed by default. Default strategy has been changed to `ifneedbepullelsecachedbuild` (#57).
  `---setup` strategy has been removed and `---docker_setup_strategy` has been renamed to `---setup`.
  This change allows running a component for the first time. During first time setup, the Docker container will be pulled or built automatically. 

* `NativePlatform`: Deprecated the native setup field.

## MAJOR CHANGES

* `NXF`: This version changes the handling logic for arguments. An argument can be either `required` or not and can have a `default: ...` value or not. Checks are implemented to verify that required arguments are effectively provided _during_ pipeline running.

* `NXF`: If one sticks to long-option argments in the viash config, for all arguments that are _required_, the way of specifying the arguments on the CLI is identical for the Docker and Nextflow platforms. Non-required arguments can still be accessed from CLI using `--<component_name>__<argument_name> ...`.

* `NXF`: Running a module as a standalone pipeline has become easier.

* `viash run`: Implement verbosity levels (#58). viash executables now have 7 levels of verbosity: emergency, alert, critical, error, warning, notice, info, debug.
  The default verbosity level is 'notice'. Passing `-v` or `--verbose` bumps up the verbosity level by one, `-vv` by two. The verbosity level can be set manually by passing `--verbosity x`.

## MINOR CHANGES

* `Docker Platform`: Added `privileged` argument, allowing to run docker with the `--privileged` flag.

* `Docker Requirements`: Allow specifying environment variables in the Dockerfile.

* Config modding: Added a `+0=` operator to prepend items to a list.

* `viash run`: Added a `--version` flag to viash executables for viewing the version of the component.

* `Functionality`: Added checks on the functionality and argument names.

* `viash run`: Added examples to functionality and arguments. Reworked `--help` formatting to include more information and be more consistent (#56).

## BUG FIXES

* `Docker R Requirements`: Install `remotes` when using `{ type: r, packages: [ foo ] }`.

* `config`: Throw error when user made a typo in the viash config (#62). 

## TESTING

* `NXF`: Add an end-to-end test for running a nextflow pipeline using viash components.

* `Docker`: Reorganized viash docker build testbench into a main testbench with smaller auxiliary testbenches to keep them more manageable and clear what happens where.

* `viash ns`: Added a basic testbench for namespace tests.

# Viash 0.4.0.1 (2021-05-12): Three small bug fixes.

## BUG FIX

* `NXF`: Return original_params instead of updated params for now.

* `NXF`: Reinstate function_type: asis in line with the refactored module generation code

* `viash ns test`: print header when `--tsv foo.tsv --append true` but foo.tsv doesn't exist yet. Fixes #45.

# Viash 0.4.0 (2021-04-14): Config mod DSL and renames to viash ns arguments

The viash ns command's --namespace argument has been renamed to --query_namespace, introduction of custom DSL for overriding config properties at runtime.

## NEW FEATURES

* Config modding: A custom viash DSL allows overriding viash config properties at runtime. See online documentation for more information. Example:

  ```
  viash ns test \
    -p docker \
    -c '.functionality.version := "1.0.0"' \
    -c '.platforms[.type == "docker"].target_registry := "my.docker-registry.com"' \
    -c '.platforms[.type == "docker"].setup_strategy := "pull"' \
    -l
  ```

* `viash build`: The image can be pushed with `--push`. The same can be done by passing `---push` to 
  a viash executable.

* `viash ns` can query the name, namespace, or both, with the following arguments:
  - `--query_namespace` or `-n`: filter the namespace with a regex.
  - `--query_name`: filter the name with a regex.
  - `--query` or `-q`: filter the namespace/name with a regex.

* Added the `project_build`, `project_clean`, `project_push` and `project_test` components to this repository.

* Added a field `.functionality.info` of type `Map[String, String]` in order to be able to specify custom annotations to the component.

## BREAKING CHANGES

* `viash ns`: Argument `--namespace` has been renamed to `--query_namespace`.

* `viash ns`: Argument `--namespace` does not implicitly change the namespace of the functionality anymore. You can use the command DSL to reproduce this effect; for example: `-c '.functionality.namespace := "foo"'`.
  
* `Docker` & `NXF`: Attribute `version` is deprecated. Instead, the default value will be `.functionality.version`, which can be overridden by using the `tag` attribute.

* `NXF`: When running a viash component as a Nextflow module on its own, you now need to specify all input files on the command line. For instance, if `--input` and `--reference` are input file arguments, you need to start the process by running `nextflow run main.nf --input <...> --reference <...> <other arguments>`. Previously only the input file needed to be specified.
  
* `Docker` & `NXF`: Default separator between namespace and image name has been changed from `"/"` to `"_"`.

## MINOR CHANGES

* `Docker` & `NXF`: Parsing of image attributes for both `Docker` and `Nextflow` platforms are better aligned. You can define an image by specifying either of the following:
  - `{ image: 'ubuntu:latest' }` 
  - `{ image: ubuntu, tag: latest }`
  
* `Docker` & `NXF`: Allow changing the separator between a namespace and the image name.

## NEXTFLOW REFACTORING

The generation of Nextflow modules has been refactored thoroughly.
  
* `NXF`: The implicitly generated names for output files/directories have been improved leading to less clashes.

* `NXF`: Allow for multiple output files/directories from a module while keeping compatibility for single output. Please [refer to the docs](/reference/config/platforms/nextflow/#multiple-outputs).

* `NXF`: Allow for zero input files by means of passing an empty list `[]` in the triplet

* `NXF`: Remove requirement for `function_type: todir`

* `NXF`: It is now possible to not only specify `label: ...` for a nextflow platform but also `labels: [ ...]`.
  
## BUG FIXES

* Allow quotes in functionality descriptions.

* `NXF`: Providing a `default: ...` value for output file arguments is no longer necessary.

# Viash 0.3.2 (2021-02-04): Don't auto-generate viash.yaml and add beta unit testing in Nextflow

The viash build command doesn't generate a viash.yaml automatically anymore, added beta functionality for running tests in Nextflow.

## BREAKING CHANGES

* `viash build`: Do not automatically generate a viash.yaml when creating an executable. 
  Instead, you need to add the `-w|--write_meta` flag in order to let viash know that it
  should generate a viash.yaml in the resources dir.

## MAJOR CHANGES

* `NXF`: Add beta functionality for running viash tests in Nextflow.

## MINOR CHANGES

* Resources: Rework the way resources paths are converted to absolute URIs, should not have any impact on UX.

## BUG FIXES

* `NXF`: Add temporary workaround for determining the used image name when running a component.

* Docker Platform: Set default setup strategy to "alwayscachedbuild" as this used to be the default viash behaviour.

* `NXF`: Fix issue where resource dir would not get mounted depending on which inputs are provided.

* `NXF`: Accept multiple inputs when component is running as standalone.

# Viash 0.3.1 (2021-01-26): Add fields for specifying authors and the Docker registry

Add authors field to config, added registry fields to Docker platform config.

## NEW FEATURES

* Functionality: Added list of authors field. Example:

  ```yaml
  functionality:
    authors:
      - name: Bob Cando
        roles: [maintainer, author]
        email: bob@cando.com
        props: {github: bobcando, orcid: XXXAAABBB}
  ```

* `Docker`: Allow specifying the registry with `target_registry`. Example:

  ```yaml
  - type: docker
    image: bash:4.0
    target_registry: foo.io
    target_image: bar
    target_tag: 0.1
  ```

* `Docker`: `version` is now a synonym for `target_tag`.
  If both `version` and `target_tag` are not defined, `functionality.version` will
  be used instead.
  
* `Docker`: Can change the Docker Setup Strategy by specifying
  - in the yaml: `setup_strategy: xxx`
  - on command-line: `---docker_setup_strategy xxx` or `---dss xxx`
  
  Supported values for the setup strategy are:
  - alwaysbuild / build: build the image from the dockerfile (DEFAULT)
  - alwayscachedbuild / cachedbuild: build the image from the dockerfile, with caching
  - alwayspull / pull: pull the image from a registry
  - alwayspullelsebuild / pullelsebuild: try to pull the image from a registry, else build it
  - alwayspullelsecachedbuild / pullelsecachedbuild: try to pull the image from a registry, else build it with caching
  - ifneedbebuild: if the image does not exist locally, build the image
  - ifneedbecachedbuild: if the image does not exist locally, build the image with caching
  - ifneedbepull: if the image does not exist locally, pull the image
  - ifneedbepullelsebuild: if the image does not exist locally, pull the image else build it
  - ifneedbepullelsecachedbuild: if the image does not exist locally, pull the image else build it with caching
  - donothing / meh: do not build or pull anything
  
## MAJOR CHANGES

* License: viash is now licensed under GPL-3.

## MINOR CHANGES

* CLI: Allow parameters before and after specifying a viash config yaml. For example, 
  both following commands now work. Up until now, only the latter would work.
  - `viash run config.vsh.yaml -p docker`
  - `viash run -p docker config.vsh.yaml`

* Functionality: Arguments field can now be omitted.

* Scripts: Wrapped scripts now contain a minimal header at the top.

## BUG FIXES

* `NXF viash build`: Do not assume each config yaml has at least one test.

* Scripts: Fix Docker `chown` failing when multiple outputs are defined (#21).

* JavaScriptRequirements: Fix type getting set to "python" when unparsing.

* `viash run . ---debug`: Debug session should now work again

* Native `---setup`: Fix missing newlines when running native ---setup commands.

* Main: Fix crashing when no arguments are supplied.

* Namespace: Show error message when the config file can't be parsed.

* Executable resource: Fix Docker automount handling for Executable resources.

## TESTING

* YAML: Test invertibility of parsing/unparsing config objects.

# Viash 0.3.0 (2020-11-24): Combine functionality and platform into one config, remove temporary files

`config.vsh.yaml` is the new standard format, temporary files are removed when using run and test commands.

## BREAKING CHANGES

* File format `functionality.yaml` is no longer supported. Use `config.vsh.yaml` or `script.vsh.R/py/...` instead.

* `viash run` and `viash test`: By default, temporary files are removed when the execution succeeded, otherwise they are kept. 
  This behaviour can be overridden by specifying `--keep true` to always keep the temporary files, and `--keep false` to always remove them.

* `NXF`: `function_type: todir` now returns the output directory on the `Channel` rather than its contents.

## NEW FEATURES

* Added `viash ns test`: Run all tests in a particular namespace. For each test, the exit code and duration is reported. Results can be written to a tsv file.
* Added support for JavaScript scripts.
* Added support for Scala scripts.
* `NXF`: publishing has a few more options:
  - `publish`: Publish or yes (default is false)
  - `per_id`: Publish results in directories containing the unique (sample) ID (default is true)
  - `path`: A prefix path for the results to be published (default is empty)
* Functionality resources and tests: Allow copying whole directories instead of only single files. Also allow to rename the destination folder by specifying a value for 'dest'.
* Platform R / Python dependencies: Allow running a simple command.

## MAJOR CHANGES

* The `-P <platform>` parameter will be deprecated. For now, all `-P` values are simply passed to `-p`.
* `viash ns build` and `viash ns test`: Now use all available platforms if `-p` is not specified.
* By default, python packages will not be installed as user. Use `user: true` to modify this behaviour.

## MINOR CHANGES

* Name of autogenerated Docker image is now `ns/tool`.
* Internal changes to make it easier to extend viash with more scripting languages.
* `NXF`: Default image is now `ns/tool` for consistency.
* `NXF`: Repurpose `asis` function type for having simple publishing steps (see docs).
* `NXF`: Add component name to main `process` name
* R dependencies: by default, do not reinstall Bioconductor packages. Set `bioc_force_install: true` to revert this behaviour.

## BUG FIXES

* `viash build`: Do not display error messages when pwd is not a git repository.

## TESTING

* `viash test`: Add tests for `viash test` functionality.

# Viash 0.2.2 (2020-09-22): Generation of placeholder code now possible without VIASH START and VIASH END

Allow generating placeholder without VIASH START/VIASH END blocks.

A script does not need to contain a `VIASH START`/`VIASH END` block in order to function.

Previously, each script had to contain a codeblock as follows:

  ```r
  ## VIASH START
  par <- list(
    input = "foo",
    output = "bar
  )
  ## VIASH END
  ```

## MINOR CHANGES

* Allow generating placeholder without VIASH START/VIASH END blocks.

## BUG FIXES

* `viash ns build`: Some platforms would sometimes not be detected.
* `viash run`: Avoid error when no arguments need to be chowned.

# Viash 0.2.1 (2020-09-11): Docker chown by default

## Docker chown by default

Running a script using a Docker platform will now chown output files by default, as well as any temporary files. You can turn off this feature by specifying `chown: false` in the yaml of a Docker platform.

## [NXF] Data references

Data references in Map form can now have values being lists. In other words, we can have multiple options which have one or more values.

## viash ns build -P docker --parallel --setup

`viash ns build` has been greatly improved! You can automatically build the docker container by adding `--setup` to the command, as well as make the whole thing run in parallel using the `--parallel` or `-l` flag.

To build a docker container, you can run either of the following:

  ```bash
  viash run -f path/to/config.yaml -P docker -- ---setup
  viash build -f path/to/functionality.yaml -P docker -o target/docker/path/to --setup
  ```

Note that the first will only build the docker container, whereas the second will build the executable and then build the docker container.

To build a lot of them all at once, run:

  ```bash
  viash ns build -P docker --parallel --setup
  ```

## Custom order of platform requirements

You can now choose the order in which platform requirements are installed!

Before:

  ```yaml
  type: docker
  image: rocker/tidyverse
  target_image: "viash_test/r"
  r:
    cran:
    - optparse
    github:
    - dynverse/dynutils@devel
    bioc:
    - limma
  apt:
    packages:
    - libhdf5-serial-dev
  docker:
    build_arg:
    - GITHUB_PAT="$GITHUB_PAT"
    run:
    - git clone --depth 1 https://github.com/data-intuitive/viash_docs.git && rm -r viash_docs/.git
  ↑ in which order will these three components be run? Who knows!
  ```

Now:

  ```yaml
  type: docker
  image: rocker/tidyverse
  target_image: "viash_test/r"
  setup:
  - type: docker
    build_arg:
    - GITHUB_PAT="$GITHUB_PAT"
  - type: apt
    packages:
    - libhdf5-serial-dev
  - type: r
    cran:
    - optparse
    - dynutils
    github:
    - rcannood/princurve@devel
    bioc:
    - limma
  - type: docker
    run:
    - git clone --depth 1 https://github.com/data-intuitive/viash_docs.git && rm -r viash_docs/.git
  ```

This will ensure that the setup instructions are installed in the given order.

## NEW FEATURES

* `NXF`: Data references in Map form can now have values being lists. In other words, we can have multiple options which have one or more values.
* `viash ns build`: Added --parallel and --setup flag.
* `viash build`: Added --setup flag.
* Allow changing the order of setup commands using the `setup:` variable.
* (HIDDEN) Do not escape `${VIASH_...}` elements in default values and descriptions!

## MINOR CHANGES

* Remove `---chown` flag, move to `platform.docker.chown`; is set to true by default.
* Perform chown during both run and test using a Docker platform.

## BUG FIXES

* Issue trying to parse positional arguments even when none is provided.

# Viash 0.2.0 (2020-09-01): Autoresolve docker paths

## Changes to functionality metadata

- Added version attribute

### Autoresolve docker paths

Arguments of type: file are processed to automatically create a mount in docker. More specifically, when you pass an argument value: `--input /path/to/file`, this will be processed such that the following parameters are passed to docker:

  ```bash
  docker run -v /path/to:/viash_automount/path/to ... --input /viash_automount/path/to/file
  ```

If, for some reason, you need to manually specify a mount, you can do this with `---mount /path/to/mount:/mymount`.

### Argument multiplicity

For all parameter types (except for `boolean_true` and `boolean_false`), you can specify `multiple: true` in order to turn this argument into an array-based argument. What this does is allow you to pass multiple values for this argument, e.g. `--input file1 --input file2 --input file3:file4:file5`.

The default separator is `:` but this can be overridden by changing the separator by setting it to `multiple_sep: ";"` (for example).

### New format

Viash now supports placing the functionality.yaml, platform*.yaml(s) and script into a single file. For example, this could be a merged script.R:

  ```r
  #' functionality:
  #'   name: r-estimate
  #'   arguments: ...
  #' platforms:
  #' - type: native
  #' - type: docker
  #'   image: rocker/tidyverse
  library(tidyverse)
  cat("Hello world!\n")
  ```

Instead of running:

  ```bash
  viash run -f functionality.yaml -p platform_docker.yaml -- arg1
  ```

With this format, you can now run:

  ```bash
  viash run script.R                     # run script.R with the first platform
  viash run -P docker script.R           # run script.R with the platform called 'docker' with the large P argument
  # use small p to override the platform with a custom yaml:
  viash run -p common_resources/platform_docker.yaml script.R
  # note that any arguments for the run command (e.g. -p or -P) should come before the script.R, as script.R is considered a trailing argument.
  ```

## NEW FEATURES

* Allow (optional) version attributes in `functionality.yaml` and `platform.yaml`.
* Allow testing a component with the `viash test` functionality. Tests are executed in a temporary directory on the specified platform. The temporary directory contains all the resource and test files. 
* `viash --version`: Add flag for printing the version of viash.
* Allow fetching resources from URL (http:// and https://)
* Allow retrieving functionality and platform YAMLs from URL.
* For docker containers, autoresolve path names of files. Use `---v path:path` or `---volume path:path` to manually mount a specific folder.
* Implement parameter multiplicity. 
  Set `multiple: true` to denote an argument to have higher multiplicity. 
  Run `./cmd --foo one --foo two --foo three:four` in order for multiple values to be added to the same parameter list.
* Added a new format for defining functionality in which the user passes the script in which the functionality and platforms are listed as yaml headers.
* A `---chown` flag has been added to Docker executables to automatically change the ownership of output files to the current user.
* `viash ns build`: A command for building a whole namespace.
* `NXF`: Join operations are now fully supported by means of `multiple`.
* `NXF`: Modules that perform joins can take either arrays (multiple input files or the same type to be joined) or hashes (multiple input files passed using different options on the CLI). Please refer to the docs for more info.

## MAJOR CHANGES

* Remove passthrough parameters.
* Since CLI generation is now performed in the outer script, `viash pimp` has been deprecated.
* Write out meta.yaml containing viash run information as well as the original `functionality.yaml` and `platform.yaml` content.
* Renamed `viash export` to `viash build`.

## MINOR CHANGES

* `viash run` and `viash test`: Allow changing the temporary directory by defining `VIASH_TEMP` as a environment variable. Temporary directories are cleaned up after successful executions.
* `viash run` and `viash test`: Exit(1) when execution or test fails.
* `viash build`: Add -m flag for outputting metadata after build.
* `viash run`: Required parameters can have a default value now. Produce error when a required parameter is not passed, even when a default is provided.
* `NXF`: _Modules_ are now stored under `target/nextflow` by default

## BUG FIXES

* `NXF`: Correctly escape path variable when running NXF command.
* `NXF`: Surround parameters with quotes when running NXF command.

## INTERNAL CHANGES

* Move CLI from inner script to outer script.
* Renamed Target to Platform
* Renamed Environment to Requirements

# Viash 0.1.0 (2020-05-14): Changes to functionality and the native/docker platforms

## Changes to functionality.yaml

* ftype has been renamed to function_type. The value for this field is also being checked.
* platform has been removed.
* Instead, the first resource listed is expected to have `type: r_script`, `type: bash_script`, `type: python_script`, or `type: executable`. The other resources are expected to have `type: file` by default, and are left untouched by Viash.
* in the arguments, field `flagValue` has been removed. Instead, use `type: boolean_true` and `type: boolean_false` to achieve the same effect.

## Changes to platform_(docker/native).yaml

* The `r: packages:` field has been renamed to `r: cran:`.

## MAJOR CHANGES

* Refactoring of the Functionality class as discussed in VIP1 (#1). This has resulted in a lot of internal changes, but the changes with regard to the yaml definitions are relatively minor. See the section below for more info.

## MINOR CHANGES

* Updated the functionality.yamls under `atoms/` and `src/test/` to reflect these aforementioned changes.
* Allow for bioconductor and other repositories in the R environment.
* Add support for pip versioning syntax.

## BUG FIXES

* Do not quote passthrough flags.
* Allow for spaces inside of Docker volume paths.

## DOCUMENTATION

* Updated the README.md.
* Provide some small examples at `doc/examples`.

# Viash 0.0.1 (2020-05-05): Initial release

* Initial proof of concept.<|MERGE_RESOLUTION|>--- conflicted
+++ resolved
@@ -16,11 +16,9 @@
 
 * `resource path`: Don't finalize the `path` field of a resource until it's written as part of building a component (PR #668).
 
-<<<<<<< HEAD
+* `requirements`: Improve the error message when a Python or R requirement uses a single quote in the `.script` field (PR #675).
+
 * `viash test`: Fix Docker id between build and test components not being consistent when using a custom Docker registry (PR #679).
-=======
-* `requirements`: Improve the error message when a Python or R requirement uses a single quote in the `.script` field (PR #675).
->>>>>>> 930b2b84
 
 # Viash 0.9.0-RC2 (2024-02-23): Restructure the config and change some default values
 
