# Viash 0.5.16

## MINOR CHANGES

<<<<<<< HEAD
* `Resources`: Handle edge case when no resources are specified in the `vsh.yaml` config file and display a warning message.
=======
* `BashWrapper`: Add a warning when an argument containing flags (e.g. `--foo`) is not recognized and will be handled as a positional argument as this is likely a mistake.

* `Functionality`: Add check to verify there are no double argument names or short names in the config `vsh.yaml` declarations.

* `BashWrapper`: Add check to verify a parameter isn't declared twice on the CLI, except in the case `multiple: true` is declared as then it's a valid use case.
>>>>>>> ad9e6e94

* `BashWrapper`: For int min/max checking: use native bash functionality so there is no dependency to `bc`.
  For double min/max checking: add fallback code to use `awk` in case `bc` is not present on the system (most likely to happen when running tests in a docker container).

# Viash 0.5.15

## BREAKING CHANGES

* `WorkflowHelper::helpMessage`: Now only takes one argument, namely the config.

## MAJOR CHANGES

* `Namespace`: Changed the namespace of viash from `com.dataintuitive.viash` to `io.viash`.

## MINOR CHANGES

* `Testbenches`: Add a testbench framework to test lots of character sequences, single or repeating to be tested in the yaml config. This can be used to later extend to other tests.

* `Testbenches::vdsl3`: Add testbenches to verify functionality:
  - Vdsl3's `param_list` (`yamlblob`, `yaml`, `json`, `csv`).
  - NextFlow's own `params-file`.
  - Vdsl3's recalculating resource file paths to be relative to the `param_list` file instead of the workflow file (only available for `yaml`, `json`, `csv`).
  - Vdsl3's wrapping of modules to run these as a separate workflow automagically out of the box.

* `Main`: Added `viash --schema_export` which outputs a schema of the Viash config file
  to console. This is to be used to automate populating the documentation website.

* `Helper`: Split help message by argument group.

* `Helper`: Remove unneeded arguments.

* `Functionality`: Add default groups `Inputs`, `Outputs` and `Arguments` for all arguments missing from user-defined `argument_groups`.

* `WorkflowHelper::helpMessage`: Rewrite to bring on par with Viash's help message.

* `BooleanArguments`: Renamed internal class names for BooleanArguments to be better in line with how they are named in the config yaml.
  `BooleanArgumentRegular` -> `BooleanArgument` (in line with `boolean`)
  `BooleanArgumentTrue` -> `BooleanTrueArgument` (in line with `boolean_true`)
  `BooleanArgumentFalse` -> `BooleanFalseArgument` (in line with `boolean_false`)

## BUG FIXES

* `NextflowVdsl3Platform`: Change how `--id` is processed when a VDSL3 module is called from the CLI.

* `NextflowVdsl3Platform`: Fix error when param_list is `null`.

* `NextflowVdsl3Platform`: Fix error when optional, multiple arguments are set to `null`.

* `Testbenches`: Better capture expected error messages while running testbenches again. Code changes right before previous release re-introduced some of the messages.

* `NextflowVdsl3Platform`: Fix issue where optional parameters aren't removed when `.run(args: [optarg: null])`.

* `WorkflowHelper::readCsv`: Treat empty values as undefined instead of throwing an error.

* `NextflowVdsl3Platform`: Use `$NXF_TEMP` or `$VIASH_TEMP` as temporary directory if the container engine is not set to `docker`, `podman` or `charlieengine`, else set to `/tmp`.

* `Resources`: When adding a resource folder, allow a trailing `/` at the end of the path.
  Previously this caused the target folder to be erased and the content of the resource folder to be written directly into the target folder.

# Viash 0.5.14

## NEW FUNCTIONALITY

* `Functionality`: Allow specifying argument groups. Example:
  ```yaml
  functionality:
    ...
    argument_groups:
      - name: First group
        arguments: [foo, bar]
        description: Description
  ```


* Addition of the `viash_nxf_schema` component for converting a Viash config (for a workflow) into a nextflow schema file.

* `NextflowVdsl3Platform`: Use `--param_list` to initialise a Nextflow channel with multiple parameter sets.
  Possible formats are csv, json, yaml, or simply a yaml_blob.
  A csv should have column names which correspond to the different arguments of this pipeline.
  A json or a yaml file should be a list of maps, each of which has keys corresponding to the arguments of the pipeline.
  A yaml blob can also be passed directly as a parameter.
  Inside the Nextflow pipeline code, params.params_list can also be used to directly a list of parameter sets.
  When passing a csv, json or yaml, relative path names are relativized to the location of the parameter file.
  
  Examples: 
  ```sh
  nextflow run "target/foo/bar/main.nf" --param_list '[{"id": "foo", "input": "/path/to/bar"}]'
  nextflow run "target/foo/bar/main.nf" --param_list "params.csv" --reference "/path/to/ref"
  ```

## MAJOR CHANGES

* `NextflowVdsl3Platform`: The functionality is now slurped from a json instead of manually
  taking care of the formatting in Groovy.

* `NextflowVdsl3Platform`: The `--help` is auto-generated from the config.


## MINOR CHANGES

* `NextflowVdsl3Platform`: Allow both `--publish_dir` and `--publishDir` when `auto.publish = true`.

* `NextflowVdsl3Platform`: Allow passing parameters with multiplicity > 1 from Nextflow CLI.

* `Main`: Added `viash --cli_export` which outputs the internal cli construction information 
  to console. This is to be used to automate populating the documentation website.

* `viash ns`: Display success and failure summary statistics, printed to stderr.

* `DataObject`: `.alternatives` is now a `OneOrMore[String]` instead of `List[String]`, meaning
  you can now specify `{ type: string, name: "--foo", alternatives: "-f" }` instead of 
  `{ type: string, name: "--foo", alternatives: [ "-f" ] }`

* `BashWrapper`: Added metadata field `meta_executable`, which is a shorthand notation for
  `meta_executable="$meta_resources_dir/$meta_functionality_name"`

## INTERNAL CHANGES

* `Arguments`: Internal naming of functionality.arguments is changed from DataObject to Arguments. Change is also applied to child classes, e.g. StringObject -> StringArgument.

* `Script`: Allow more control over where injected code ends up.

* Restructure type system to allow type-specific arguments.

## BUG FIXES

* `DockerPlatform`: Change `org.opencontainers.image.version` annotation to `functionality.version` when set.
  Additionally fixed retrieving the git tag possibly returning `fatal: No names found, cannot describe anything.` or similar.

* `viash config inject`: Fix config inject when `.functionality.inputs` or `.functionality.outputs` is used.

* `BashWrapper`: Don't add `bc` as dependency. Only perform integer/float min/max checks when bc is available, otherwise ignore.

* `DockerPlatform`: Fix inputs & outputs arguments being present twice.

* `viash ns test`: Silently skip Nextflow platforms as these don't support tests and will always fail.

* `Testbenches`: Better capture expected error messages while running testbenches. Having these show on the console could be confusing.

* `NextflowVdsl3Platform`: Fix issue when running multiple VDSL3 modules concurrently on the same channel.


# Viash 0.5.13

## NEW FUNCTIONALITY

* `NextflowVdsl3Platform`: Allow overriding the container registry of all Viash components by 
  setting the `params.override_container_registry` value. Only works for auto-derived image names.

## MAJOR CHANGES

* `Functionality`: renamed `tests` to `test_resources`.
  Backwards compatibility provided but a notification message is displayed on the console.

## MINOR CHANGES

* `Functionality` and `viash ns`: Added `.enabled` in functionality, set to `true` by default.
  Filter for disabled components in namespace commands.

* `DockerPlatform`: Add org.opencontainers.image annotations to built docker images.

* `Functionality`: when defining text resources, permit defining `path` instead of `dest`.
  If both `dest` and `path` are unset, use a default file name depending on the resource type, such as `script.sh` or `text.txt`.

* `viash build`: Errors are printed in red.

## BUG FIXES

* `NextflowVdsl3Platform`: Undefined input files should not inject a `VIASH_PAR_*` variable when `multiple: true`.

* `NextflowVdsl3Platform`: Make injected resources dir absolute.

* `NextflowVdsl3Platform`: Fix escaping of triple single quotes.

* `NextflowVdsl3Platform`: Also apply auto.simplifyInput to Lists.

* `DockerPlatform`: added a `test_setup` that allows adding apt/apk/... setup requirements.
  These are only executed when running tests.

# Viash 0.5.12

## MINOR CHANGES

* `--help`: Don't print "my_component <not versioned>" when no version is specified, 
  but instead simply "my_component".

* `NextflowVdsl3Platform`: Set `mode=copy` for `auto.publish` and `auto.transcript`.

* `NextflowVdsl3Platform`: When a module is used multiple times in the same workflow, 
  don't throw an error anymore, instead simply generate a warning.

* `NextflowVdsl3Platform`: Throw an error when an input file was not found.

* `viash build`: Indent auto-generated code according the indentation of `VIASH START` when found.
  
* `Main`: Handle not finding the config file or resources in a config file better.
  Display a more helpful message instead of a stack trace.

* `BashWrapper`: Add checks on parameters for valid integer, double and boolean values.

* `BashWrapper`: Add option to limit string and integer values to specific choice values.

* `BashWrapper`: Add option to set min and max values for integer and double values.

* Dependencies:
  - Scala was upgraded from 2.12.10 to 2.12.15
  - sbt was upgraded from 1.3.4 to 1.6.1
  - sbt-scoverage was upgraded from 1.5.1 to 1.9.3

## BUG FIXES

* `viash_test`: Add back `--no_cache` parameter to `viash_test`.

* `viash_test`: Fix `--append` parameter for `viash_test`, was not getting passed through.

* `viash ns test`: Fix `--append` parameter, actually start from a clean file if append is false.

* `viash_push`: Fix component not being built during a release of Viash.

* `PythonRequirements`: Fix packages being mentioned twice in a Dockerfile.

* `Main`: Added support spaces in filenames of config files and resources

* `BashWrapper`: Display a message when the last parsed argument would require more values than are still available.
  Now display a message that values are missing, used to silently crash the wrapper.

* `viash config inject`: Fix error when file argument is `must_exist: true`.
  

# Viash 0.5.11

## MAJOR CHANGES

* `Functionality`: Now also accepts 'inputs' and 'outputs' in addition to 'arguments'. For inputs and outputs,
  any specified arguments will have default `type: file` and `direction: input` or `direction: output` respectively.

## MINOR CHANGES

* `DockerPlatform`: Move description labels to the end of the Dockerfile to improve cross-component caching.

* `Functionality`: Arguments where `.multiple` is `true` can now have lists as `default` and `example`.

* `viash_build`: Added unit test for this component.

* `viash_test`: Added unit test for this component.

* `PythonRequirements`: Allow upgrading dependencies. Example: `[ type: python. pypi: anndata, upgrade: true ]`.

* `NextflowLegacyPlatform`: Remove annoying messages when building Nxf modules.

* `ConfigMods`: Expanded the DSL to allow specifying at which point to apply a config mod.
  This functionality was necessary to allow for setting fields which alter the way configs are parsed.
  Example of when this is useful: `<preparse> .platforms[.type == "nextflow"].variant := "vdsl3"`.
  Updating workflow of parsing a config file is:
    - read Yaml from file
    - apply preparse config mods
    - parse resulting Json as Config, thereby instantiating default values etc.
    - convert Config back to Json
    - apply postparse config mods (original config mods)
    - convert final Json back to Config

## BETA FUNCTIONALITY

* `NextflowVdsl3Platform`: A beta implementation of the next-generation Viash+Nextflow platform.
  See https://github.com/viash-io/viash/issues/82 for more information. You can access the previous Nextflow
  platform by using the `variant` parameter:
  ```yaml
  - type: nextflow
    variant: legacy
    separate_multiple_outputs: false
  ```

## BUG FIXES

* `viash_build` and `viash_test`: The `query_name` and `query_namespace` arguments were switched around. These arguments are now passed correctly.

* `BashScript`, `JavaScriptScript`, `PythonScript`, `RScript`: Correctly escape `'` (#113). Update unit tests accordingly.

* `CSharpScript`, `ScalaScript`: Correctly escape `"` (#113). Update unit tests accordingly.

* `viash_build`, `viash_test`, `viash_push`: Don't try to remove log files if they don't exist.

## INTERNAL CHANGES

* `DataObject`: 
  - Renamed `otype` to `flags`.
  - Renamed `oType` to `type`
  - Deprecated `tag` (unused feature).

* All abstract / inherited classes: Renamed `oType` to `type`.

## DEPRECATION

* `Functionality`: Deprecated `function_type` and `add_resources_to_path`. These should be 
  unused features, by now.
  
# Viash 0.5.10.1

## BUG FIX

* `NextflowPlatform`: Fix passthrough of `organization` field.

# Viash 0.5.10

## MAJOR CHANGES

* `viash_install`:
  - Added `--log_prefix`: This prefix is used to determine the path of the log files for `viash_build`, `viash_test` and `viash_push`.
  - Added `--organization`: Id of the organisation to be used in the Docker image name, i.e. `<registry>/<organization>/<namespace><namespace_sep><name>`.
  - Added `--target_image_source`: Url to the Git repo in which this project resides.
  - Removed `--log`.

* `viash_build`:
  - Reduce code duplication by contructing the command with Bash Arrays.
  - Renamed `--platforms` to `--platform`.
  - Added `--organization`: Id of the organisation to be used in the Docker image name, i.e. `<registry>/<organization>/<namespace><namespace_sep><name>`.
  - Added `--target_image_source`: Url to the Git repo in which this project resides.
  - Changed default of `--log` from `log.txt` to `.viash_build_log.txt`.
  - Added `--verbose`: Print out the underlying `viash ns build` command before running it.

* `viash_test`:
  - Reduce code duplication by contructing the command with Bash Arrays.
  - Renamed `--platforms` to `--platform`.
  - Added `--organization`: Id of the organisation to be used in the Docker image name, i.e. `<registry>/<organization>/<namespace><namespace_sep><name>`.
  - Added `--target_image_source`: Url to the Git repo in which this project resides.
  - Changed default of `--log` from `log.txt` to `.viash_test_log.txt`.
  - Changed default of `--tsv` from `log.tsv` to `.viash_test_log.tsv`.
  - Added `--verbose`: Print out the underlying `viash ns test` command before running it.

* `viash_push`:
  - Reduce code duplication by contructing the command with Bash Arrays.
  - Added `--organization`: Id of the organisation to be used in the Docker image name, i.e. `<registry>/<organization>/<namespace><namespace_sep><name>`.
  - Changed default of `--log` from `log.txt` to `.viash_push_log.txt`.
  - Added `--verbose`: Print out the underlying `viash ns build` command before running it.

## MINOR CHANGES

* `NextflowPlatform`: Added the `organization` field to the nextflow platform as well.

# Viash 0.5.9

## NEW FEATURES

* `viash run`: A long running Viash component can be interrupted by pressing 
  CTRL-C or by sending it an `INT` or `SIGINT` signal.

* `DockerPlatform`: Automatically add a few labels based on metadata to Dockerfile.

* `DockerPlatform`: Added value `target_image_source` for setting the source of 
  the target image. This is used for defining labels in the dockerfile.
  Example:
  ```yaml
  target_image_source: https://github.com/foo/bar
  ```

## MINOR CHANGES

* `viash ns list`: Added `--format yaml/json` argument to be able to return the
  output as a json as well. Useful for when `jq` is installed but `yq` is not. Example:
  ```
    viash ns list -p docker -f json | jq '.[] | .info.config'
  ```

* `viash config view`: Same as above.

## DEPRECATION

* `CLI`: Deprecated `-P` flag use `-p` intead.

* `DockerPlatform`: Deprecated `version` value.

# Viash 0.5.8

## NEW FUNCTIONALITY

* `DockerPlatform`: Allow defining a container's organisation. Example:
  ```yaml
    - type: docker
      registry: ghcr.io
      organisation: viash-io
      image: viash
      tag: "1.0"
      target_registry: ghcr.io
      target_organization: viash-io
  ```

* `DockerRequirement`: Add label instructions. Example:
  `setup: [ [ type: docker, label: [ "foo BAR" ]]]`

* `Config`: In specific places, allow parsing a value as a list of values. Fixes #97.
  This mostly applies to list values in `DockerPlatform`, but also to author roles.
  Examples:
  ```yaml
  functionality:
    name: foo
    authors:
      - name: Alice
        role: author # can be a string or a list
  platforms:
    - type: docker
      port: "80:80" # can be a string or a list
      setup:
        - type: r
          packages: incgraph # can be a string or a list
  ```
  
## BREAKING CHANGES

* `viash test`: This command doesn't automatically add the resources dir to the path.

## BUG FIXES

* `Functionality`: Fix `.functionality.add_resources_to_path` not being picked up correctly.

* `AptRequirement`: Set `DEBIAN_FRONTEND=noninteractive` by default. This can be turned off by specifying:
  ```yaml
    - type: apt
      packages: [ foo, bar ]
      interactive: true
  ```

## MINOR CHANGES

* `Main`: Slightly better error messages when parsing of viash yaml file fails.
  Before:
  ```
  $ viash test src/test/resources/testbash/config_failed_build.vsh.yaml 
  Exception in thread "main" DecodingFailure(Unexpected field: [package]; valid fields: packages, interactive, type, List(DownField(apt), DownArray, DownField(platforms)))
  ```
  
  After:
  ```
  $ viash test src/test/resources/testbash/config_failed_build.vsh.yaml 
  Error parsing 'file:///path/to/viash/src/test/resources/testbash/config_failed_build.vsh.yaml'. Details:
  Unexpected field: [package]; valid fields: packages, interactive, type: DownField(apt),DownArray,DownField(platforms)
  ```


# Viash 0.5.7

## BREAKING CHANGES

* `viash config`: An argument's example now needs to be of the same type as the argument itself. 
  For example, `[ type: integer, name: foo, example: 10 ]` is valid, whereas 
  `[ type: integer, name: foo, example: bar ]` is not, as 'bar' cannot be cast to an integer.

## NEW FUNCTIONALITY

* `viash config inject`: A command for inserting a Viash header into your script.

* `YumRequirement`: Added a requirement setup for installing through yum. Example:
  `setup: [ [ type: yum, packages: [ wget] ] ]`

* `DockerRequirement`: Allow using copy and add instructions. Example:
  `setup: [ [ type: docker, add: [ "http://foo.bar ." ]]]`

## BUG FIXES

* `ViashTest`: Fix verbosity passthrough.

* `--help`: Fix repeated usage flag when printing the help.

# Viash 0.5.6

## BREAKING CHANGES

* `BashWrapper`: Forbidden flags `-v`, `--verbose`, `--verbosity` have been renamed to `---v`, `---verbose`, `---verbosity`.

## MINOR CHANGES

* Set version of helper scripts to the same version as Viash.

* `DockerPlatform`: Produce helpful warning message when Docker image can't be found remotely (#94).

* `DockerPlatform`: Produce helpful error message when Docker isn't installed or the daemon is not running (#94 bis).

## BUG FIXES

* `viash_install`:
  - Passing Viash path as a string instead of as a file to ensure the path is not converted to an absolute path
  - Switch from Docker backend to a Native backend, 'unzip' and 'wget' are required.
  - Correctly set the log file for viash_test.
  
* `DockerPlatform`: Added sleep workaround to avoid concurrency issue where a file is executed to
  build docker containers but apparently still in the process of being written.
  
* `DockerPlatform`: Fix order issue of ---verbose flag in combination with ---setup, allowing to run 
  `viash run config.vsh.yaml -- ---setup cb ---verbose` and actually get output.
  

# Viash 0.5.5

## BREAKING CHANGES

* `Functionality`: The resources dir no longer automatically added to the PATH variable. 
  To alter this behaviour, set `.functionality.add_resources_to_path` to `true`.

## MINOR CHANGES

* Bash Script: only define variables which have values.

* CSharp Test Component: Change Docker image to `dataintuitive/dotnet-script` to have more control over the lifecycle of 
  versioned tags.

* Updated Code of Conduct from v2.0 to v2.1.

## BUG FIXES

* Viash namespace: Fix incorrect output path when the parent directory of a Viash component is not equal to the value of
  `.functionality.name`.

# Viash 0.5.4

## BREAKING CHANGES

* `NextFlowPlatform`: The default caching mechanism is now what NextFlow uses as default. In order to replicate earlier
  caching, `cache: deep` should be specified in the Viash config file.

## NEW FEATURES

* `NextFlowPlatform`: Added `cache` directive to specify the typing of caching to be performed.

# Viash 0.5.3

## NEW FEATURES

* Similar to `par`, each script now also has a `meta` list. `meta` contains meta information about the component
  or the execution thereof. It currently has the following fields:
  - `meta["resources_dir"]`: Path to the directory containing the resources
  - `meta["functionality_name"]`: Name of the component

* `NextFlowPlatform`: Export `VIASH_TEMP` environment variable. 

## BUG FIXES

* `NextFlowPlatform`: Fix output formatting when `separate_multiple_outputs` is `false`.

# Viash 0.5.2

## MINOR CHANGES

* `DockerPlatform`: Added `run_args` field to allow setting `docker run` arguments.

* `NextFlowPlatform`: Added argument `separate_multiple_outputs` to allow not separating the outputs generated by a 
  component with multiple outputs as separate events on the channel.

## BUG FIX

* `IO`: Allow overwriting directory resources upon rebuild.

# Viash 0.5.1

## NEW FEATURES

* `CSharpScript`: Added support for C# scripts (`type: "csharp_script"`) to viash.

## MINOR CHANGES

* `NextFlowPlatform`: Added `directive_cpus`, `directive_max_forks`, `directive_memory` and `directive_time` parameters.

## BUG FIXES

* `BashWrapper`: Refactor escaping descriptions, usages, defaults, and examples (#34).

* `NextFlowPlatform`: Refactor escaping descriptions, usages, defaults and examples (#75).

* `NextFlowPlatform`: Add argument to output path to avoid naming conflicts for components with multiple output files (#76).

* `NextFlowPlatform`, `renderCLI()`: Only add flag to rendered command when boolean_true is actually true (#78).

* `DockerPlatform`: Only chown when output file exists.

## TESTING

* `viash build`: Capture stdout messages when errors are expected, so that they don't clutter the expected output.

* `viash build`: Check `--help` description output on the whole text instead of per letter or word basis.

* `TestingAllComponentsSuite`: Only testing bash natively, because other dependencies might not be available.

# Viash 0.5.0

## BREAKING CHANGES

* `DockerPlatform`: A Docker setup will be performed by default. Default strategy has been changed to `ifneedbepullelsecachedbuild` (#57).
  `---setup` strategy has been removed and `---docker_setup_strategy` has been renamed to `---setup`.
  This change allows running a component for the first time. During first time setup, the Docker container will be pulled or built automatically. 

* `NativePlatform`: Deprecated the native setup field.

## MAJOR CHANGES

* `NXF`: This version changes the handling logic for arguments. An argument can be either `required` or not and can have a `default: ...` value or not. Checks are implemented to verify that required arguments are effectively provided _during_ pipeline running.

* `NXF`: If one sticks to long-option argments in the viash config, for all arguments that are _required_, the way of specifying the arguments on the CLI is identical for the Docker and NextFlow platforms. Non-required arguments can still be accessed from CLI using `--<component_name>__<argument_name> ...`.

* `NXF`: Running a module as a standalone pipeline has become easier.

* `viash run`: Implement verbosity levels (#58). viash executables now have 7 levels of verbosity: emergency, alert, critical, error, warning, notice, info, debug.
  The default verbosity level is 'notice'. Passing `-v` or `--verbose` bumps up the verbosity level by one, `-vv` by two. The verbosity level can be set manually by passing `--verbosity x`.

## MINOR CHANGES

* `Docker Platform`: Added `privileged` argument, allowing to run docker with the `--privileged` flag.

* `Docker Requirements`: Allow specifying environment variables in the Dockerfile.

* Config modding: Added a `+0=` operator to prepend items to a list.

* `viash run`: Added a `--version` flag to viash executables for viewing the version of the component.

* `Functionality`: Added checks on the functionality and argument names.

* `viash run`: Added examples to functionality and arguments. Reworked `--help` formatting to include more information and be more consistent (#56).

## BUG FIXES

* `Docker R Requirements`: Install `remotes` when using `{ type: r, packages: [ foo ] }`.

* `config`: Throw error when user made a typo in the viash config (#62). 

## TESTING

* `NXF`: Add an end-to-end test for running a nextflow pipeline using viash components.

* `Docker`: Reorganized viash docker build testbench into a main testbench with smaller auxiliary testbenches to keep them more manageable and clear what happens where.

* `viash ns`: Added a basic testbench for namespace tests.


# Viash 0.4.0.1 (2021-05-12)

## BUG FIX

* `NXF`: Return original_params instead of updated params for now.

* `NXF`: Reinstate function_type: asis in line with the refactored module generation code

* `viash ns test`: print header when `--tsv foo.tsv --append true` but foo.tsv doesn't exist yet. Fixes #45.

# Viash 0.4.0 (2021-04-14)

## NEW FEATURES

* Config modding: A custom viash DSL allows overriding viash config properties at runtime. See online documentation for more information. Example:

```
 viash ns test \
  -p docker \
  -c '.functionality.version := "1.0.0"' \
  -c '.platforms[.type == "docker"].target_registry := "my.docker-registry.com"' \
  -c '.platforms[.type == "docker"].setup_strategy := "pull"' \
  -l
```

* `viash build`: The image can be pushed with `--push`. The same can be done by passing `---push` to 
  a viash executable.

* `viash ns` can query the name, namespace, or both, with the following arguments:
  - `--query_namespace` or `-n`: filter the namespace with a regex.
  - `--query_name`: filter the name with a regex.
  - `--query` or `-q`: filter the namespace/name with a regex.

* Added the `project_build`, `project_clean`, `project_push` and `project_test` components to this repository.

* Added a field `.functionality.info` of type `Map[String, String]` in order to be able to specify custom annotations to the component.

## BREAKING CHANGES

* `viash ns`: Argument `--namespace` has been renamed to `--query_namespace`.

* `viash ns`: Argument `--namespace` does not implicitly change the namespace of the functionality anymore. You can use the command DSL to reproduce this effect; for example: `-c '.functionality.namespace := "foo"'`.
  
* `Docker` & `NXF`: Attribute `version` is deprecated. Instead, the default value will be `.functionality.version`, which can be overridden by using the `tag` attribute.

* `NXF`: When running a viash component as a Nextflow module on its own, you now need to specify all input files on the command line. For instance, if `--input` and `--reference` are input file arguments, you need to start the process by running `nextflow run main.nf --input <...> --reference <...> <other arguments>`. Previously only the input file needed to be specified.
  
* `Docker` & `NXF`: Default separator between namespace and image name has been changed from `"/"` to `"_"`.

## MINOR CHANGES

* `Docker` & `NXF`: Parsing of image attributes for both `Docker` and `Nextflow` platforms are better aligned. You can define an image by specifying either of the following:
  - `{ image: 'ubuntu:latest' }` 
  - `{ image: ubuntu, tag: latest }`
  
* `Docker` & `NXF`: Allow changing the separator between a namespace and the image name.

## NEXTFLOW REFACTORING

The generation of Nextflow modules has been refactored thoroughly.
  
* `NXF`: The implicitly generated names for output files/directories have been improved leading to less clashes.

* `NXF`: Allow for multiple output files/directories from a module while keeping compatibility for single output. Please [refer to the docs](http://www.data-intuitive.com/viash_docs/config/platform-nextflow/#multiple-outputs).

* `NXF`: Allow for zero input files by means of passing an empty list `[]` in the triplet

* `NXF`: Remove requirement for `function_type: todir`

* `NXF`: It is now possible to not only specify `label: ...` for a nextflow platform but also `labels: [ ...]`.
  
## BUG FIXES

* Allow quotes in functionality descriptions.

* `NXF`: Providing a `default: ...` value for output file arguments is no longer necessary.


# Viash 0.3.2 (2021-02-04)

## BREAKING CHANGES

* `viash build`: Do not automatically generate a viash.yaml when creating an executable. 
  Instead, you need to add the `-w|--write_meta` flag in order to let viash know that it
  should generate a viash.yaml in the resources dir.

## MAJOR CHANGES

* `NXF`: Add beta functionality for running viash tests in Nextflow.

## MINOR CHANGES

* Resources: Rework the way resources paths are converted to absolute URIs, should not have any impact on UX.

## BUG FIXES

* `NXF`: Add temporary workaround for determining the used image name when running a component.

* Docker Platform: Set default setup strategy to "alwayscachedbuild" as this used to be the default viash behaviour.

* `NXF`: Fix issue where resource dir would not get mounted depending on which inputs are provided.

* `NXF`: Accept multiple inputs when component is running as standalone.

# Viash 0.3.1 (2021-01-26)

## NEW FEATURES

* Functionality: Added list of authors field. Example:

```yaml
functionality:
  authors:
    - name: Bob Cando
      roles: [maintainer, author]
      email: bob@cando.com
      props: {github: bobcando, orcid: XXXAAABBB}
```

* `Docker`: Allow specifying the registry with `target_registry`. Example:

```yaml
- type: docker
  image: bash:4.0
  target_registry: foo.io
  target_image: bar
  target_tag: 0.1
```

* `Docker`: `version` is now a synonym for `target_tag`.
  If both `version` and `target_tag` are not defined, `functionality.version` will
  be used instead.
  
* `Docker`: Can change the Docker Setup Strategy by specifying
  - in the yaml: `setup_strategy: xxx`
  - on command-line: `---docker_setup_strategy xxx` or `---dss xxx`
  
  Supported values for the setup strategy are:
  - alwaysbuild / build: build the image from the dockerfile (DEFAULT)
  - alwayscachedbuild / cachedbuild: build the image from the dockerfile, with caching
  - alwayspull / pull: pull the image from a registry
  - alwayspullelsebuild / pullelsebuild: try to pull the image from a registry, else build it
  - alwayspullelsecachedbuild / pullelsecachedbuild: try to pull the image from a registry, else build it with caching
  - ifneedbebuild: if the image does not exist locally, build the image
  - ifneedbecachedbuild: if the image does not exist locally, build the image with caching
  - ifneedbepull: if the image does not exist locally, pull the image
  - ifneedbepullelsebuild: if the image does not exist locally, pull the image else build it
  - ifneedbepullelsecachedbuild: if the image does not exist locally, pull the image else build it with caching
  - donothing / meh: do not build or pull anything
  
## MAJOR CHANGES

* License: viash is now licensed under GPL-3.

## MINOR CHANGES

* CLI: Allow parameters before and after specifying a viash config yaml. For example, 
  both following commands now work. Up until now, only the latter would work.
  - `viash run config.vsh.yaml -p docker`
  - `viash run -p docker config.vsh.yaml`

* Functionality: Arguments field can now be omitted.

* Scripts: Wrapped scripts now contain a minimal header at the top.

## BUG FIXES

* `NXF viash build`: Do not assume each config yaml has at least one test.

* Scripts: Fix Docker `chown` failing when multiple outputs are defined (#21).

* JavaScriptRequirements: Fix type getting set to "python" when unparsing.

* `viash run . ---debug`: Debug session should now work again

* Native `---setup`: Fix missing newlines when running native ---setup commands.

* Main: Fix crashing when no arguments are supplied.

* Namespace: Show error message when the config file can't be parsed.

* Executable resource: Fix Docker automount handling for Executable resources.

## TESTING

* YAML: Test invertibility of parsing/unparsing config objects.


# Viash 0.3.0 (2020-11-24)

## BREAKING CHANGES

* File format `functionality.yaml` is no longer supported. Use `config.vsh.yaml` or `script.vsh.R/py/...` instead.

* `viash run` and `viash test`: By default, temporary files are removed when the execution succeeded, otherwise they are kept. 
  This behaviour can be overridden by specifying `--keep true` to always keep the temporary files, and `--keep false` to always remove them.

* `NXF`: `function_type: todir` now returns the output directory on the `Channel` rather than its contents.

## NEW FEATURES

* Added `viash ns test`: Run all tests in a particular namespace. For each test, the exit code and duration is reported. Results can be written to a tsv file.
* Added support for JavaScript scripts.
* Added support for Scala scripts.
* `NXF`: publishing has a few more options:
  - `publish`: Publish or yes (default is false)
  - `per_id`: Publish results in directories containing the unique (sample) ID (default is true)
  - `path`: A prefix path for the results to be published (default is empty)
* Functionality resources and tests: Allow copying whole directories instead of only single files. Also allow to rename the destination folder by specifying a value for 'dest'.
* Platform R / Python dependencies: Allow running a simple command.

## MAJOR CHANGES

* The `-P <platform>` parameter will be deprecated. For now, all `-P` values are simply passed to `-p`.
* `viash ns build` and `viash ns test`: Now use all available platforms if `-p` is not specified.
* By default, python packages will not be installed as user. Use `user: true` to modify this behaviour.

## MINOR CHANGES

* Name of autogenerated Docker image is now `ns/tool`.
* Internal changes to make it easier to extend viash with more scripting languages.
* `NXF`: Default image is now `ns/tool` for consistency.
* `NXF`: Repurpose `asis` function type for having simple publishing steps (see docs).
* `NXF`: Add component name to main `process` name
* R dependencies: by default, do not reinstall Bioconductor packages. Set `bioc_force_install: true` to revert this behaviour.

## BUG FIXES

* `viash build`: Do not display error messages when pwd is not a git repository.

## TESTING

* `viash test`: Add tests for `viash test` functionality.


# Viash 0.2.2 (2020-09-22)

* MINOR CHANGE: Allow generating placeholder without VIASH START/VIASH END blocks.
* BUG FIX `viash ns build`: Some platforms would sometimes not be detected.
* BUG FIX `viash run`: Avoid error when no arguments need to be chowned.

# Viash 0.2.1 (2020-09-11)

* NEW FEATURE `NXF`: Data references in Map form can now have values being lists. In other words, we can have multiple options which have one or more values.
* NEW FEATURE `viash ns build`: Added --parallel and --setup flag.
* NEW FEATURE `viash build`: Added --setup flag.
* NEW FEATURE: Allow changing the order of setup commands using the `setup:` variable.
* NEW (HIDDEN) FEATURE: Do not escape `${VIASH_...}` elements in default values and descriptions!
* MINOR CHANGE: Remove `---chown` flag, move to `platform.docker.chown`; is set to true by default.
* MINOR CHANGE: Perform chown during both run and test using a Docker platform.
* BUG FIX: Issue trying to parse positional arguments even when none is provided.

# Viash 0.2.0 (2020-09-01)

## NEW FEATURES

* Allow (optional) version attributes in `functionality.yaml` and `platform.yaml`.
* Allow testing a component with the `viash test` functionality. Tests are executed in a temporary directory on the specified platform. The temporary directory contains all the resource and test files. 
* `viash --version`: Add flag for printing the version of viash.
* Allow fetching resources from URL (http:// and https://)
* Allow retrieving functionality and platform YAMLs from URL.
* For docker containers, autoresolve path names of files. Use `---v path:path` or `---volume path:path` to manually mount a specific folder.
* Implement parameter multiplicity. 
  Set `multiple: true` to denote an argument to have higher multiplicity. 
  Run `./cmd --foo one --foo two --foo three:four` in order for multiple values to be added to the same parameter list.
* Added a new format for defining functionality in which the user passes the script in which the functionality and platforms are listed as yaml headers.
* A `---chown` flag has been added to Docker executables to automatically change the ownership of output files to the current user.
* `viash ns build`: A command for building a whole namespace.
* `NXF`: Join operations are now fully supported by means of `multiple`.
* `NXF`: Modules that perform joins can take either arrays (multiple input files or the same type to be joined) or hashes (multiple input files passed using different options on the CLI). Please refer to the docs for more info.

## MAJOR CHANGES
* Remove passthrough parameters.
* Since CLI generation is now performed in the outer script, `viash pimp` has been deprecated.
* Write out meta.yaml containing viash run information as well as the original `functionality.yaml` and `platform.yaml` content.
* Renamed `viash export` to `viash build`.

## MINOR CHANGES
* `viash run` and `viash test`: Allow changing the temporary directory by defining `VIASH_TEMP` as a environment variable. Temporary directories are cleaned up after successful executions.
* `viash run` and `viash test`: Exit(1) when execution or test fails.
* `viash build`: Add -m flag for outputting metadata after build.
* `viash run`: Required parameters can have a default value now. Produce error when a required parameter is not passed, even when a default is provided.
* `NXF`: _Modules_ are now stored under `target/nextflow` by default

## BUG FIXES
* `NXF`: Correctly escape path variable when running NXF command.
* `NXF`: Surround parameters with quotes when running NXF command.

## INTERNAL CHANGES
* Move CLI from inner script to outer script.
* Renamed Target to Platform
* Renamed Environment to Requirements

# Viash 0.1.0 (2020-05-14)
* MAJOR CHANGES: Refactoring of the Functionality class as discussed in VIP1 (#1). This has resulted in a lot of internal changes, but the changes with regard to the yaml definitions are relatively minor. See the section below for more info.
* MINOR CHANGES: Updated the functionality.yamls under `atoms/` and `src/test/` to reflect these aforementioned changes.
* BUG FIX: Do not quote passthrough flags.
* BUG FIX: Allow for spaces inside of Docker volume paths.
* DOCUMENTATION: Updated the README.md.
* DOCUMENTATION: Provide some small examples at `doc/examples`.
* MINOR CHANGES: Allow for bioconductor and other repositories in the R environment.
* MINOR CHANGES: Add support for pip versioning syntax.

## Changes to functionality.yaml
* ftype has been renamed to function_type. The value for this field is also being checked.
* platform has been removed.
* Instead, the first resource listed is expected to have `type: r_script`, `type: bash_script`, `type: python_script`, or `type: executable`. The other resources are expected to have `type: file` by default, and are left untouched by Viash.
* in the arguments, field `flagValue` has been removed. Instead, use `type: boolean_true` and `type: boolean_false` to achieve the same effect.

## Changes to platform_(docker/native).yaml
* The `r: packages:` field has been renamed to `r: cran:`.

# Viash 0.0.1 (2020-05-05)
* Initial proof of concept.<|MERGE_RESOLUTION|>--- conflicted
+++ resolved
@@ -2,15 +2,13 @@
 
 ## MINOR CHANGES
 
-<<<<<<< HEAD
 * `Resources`: Handle edge case when no resources are specified in the `vsh.yaml` config file and display a warning message.
-=======
+
 * `BashWrapper`: Add a warning when an argument containing flags (e.g. `--foo`) is not recognized and will be handled as a positional argument as this is likely a mistake.
 
 * `Functionality`: Add check to verify there are no double argument names or short names in the config `vsh.yaml` declarations.
 
 * `BashWrapper`: Add check to verify a parameter isn't declared twice on the CLI, except in the case `multiple: true` is declared as then it's a valid use case.
->>>>>>> ad9e6e94
 
 * `BashWrapper`: For int min/max checking: use native bash functionality so there is no dependency to `bc`.
   For double min/max checking: add fallback code to use `awk` in case `bc` is not present on the system (most likely to happen when running tests in a docker container).
