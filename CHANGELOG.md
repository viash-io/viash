--- conflicted
+++ resolved
@@ -89,15 +89,14 @@
   Added a testbench that verifies that all arguments are in fact annotated, skipping those that are not in the class constructor.
   Adds a hierarchy field in the `__this__` member to list the relation of the own and parent classes.
 
-<<<<<<< HEAD
 * `Testbenches`: Add exit code to helper method `testMainWithStdErr`.
 
 * `Testbenches`: Add testbench to verify viash underscore components (viash_build, viash_install, viash_push, viash_skeleton, viash_test).
 
 * `Testbenches`: Update viash underscore component tests to use `$meta_executable`.
-=======
+
 * `viash ns exec`: Allow choosing whether the `{platform}` field should be filled in, based on the `--apply_platform` parameter.
->>>>>>> 858d6d41
+
 
 ## BUG FIXES
 
