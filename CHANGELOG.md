--- conflicted
+++ resolved
@@ -2,11 +2,6 @@
 
 TODO add summary
 
-<<<<<<< HEAD
-## BUG FIXES
-
-* `RRequirements`: Treat warnings as errors when installing R dependencies in Docker engines (PR #771).
-=======
 ## MINOR CHANGES
 
 * `viash-hub`: Change the url for viash-hub Git access to packages.viash-hub.com (PR #774).
@@ -15,7 +10,8 @@
 
 * `config build`: Fix a bug where a missing main script would cause a stack trace instead of a proper error message (PR #776).
   The error message showed the path of the missing resource but it was easy to miss given the stack trace, besides it shouldn't have been a stack trace anyway.
->>>>>>> 417a3a8b
+  
+* `RRequirements`: Treat warnings as errors when installing R dependencies in Docker engines (PR #771).
 
 # Viash 0.9.0 (2024-09-03): Restructure platforms into runners and engines
 
