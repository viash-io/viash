# Viash [Next version]

## MINOR CHANGES

* `NextflowVdsl3Platform`: Allow both `--publish_dir` and `--publishDir` when `auto.publish = true`.

<<<<<<< HEAD
* `Main`: Add `--cliexport` option which outputs the internal cli construction information to console. This is to be used to automate populating the documentation website.
=======
* `NextflowVdsl3Platform`: Allow passing parameters with multiplicity > 1 from Nextflow CLI.
>>>>>>> 9b6a47cb

## BUG FIXES

* `DockerPlatform`: Change `org.opencontainers.image.version` annotation to `functionality.version` when set.
  Additionally fixed retreaving the git tag possibly returning `fatal: No names found, cannot describe anything.` or similar.

* `viash config inject`: Fix config inject when `.functionality.inputs` or `.functionality.outputs` is used.

# Viash 0.5.13

## NEW FUNCTIONALITY

* `NextflowVdsl3Platform`: Allow overriding the container registry of all Viash components by 
  setting the `params.override_container_registry` value. Only works for auto-derived image names.

## MINOR CHANGES

* `Functionality` and `viash ns`: Added `.enabled` in functionality, set to `true` by default.
  Filter for disabled components in namespace commands.

* `DockerPlatform`: Add org.opencontainers.image annotations to built docker images.

* `Functionality`: when defining text resources, permit defining `path` instead of `dest`.
  If both `dest` and `path` are unset, use a default file name depending on the resource type, such as `script.sh` or `text.txt`.

* `viash build`: Errors are printed in red.

## BUG FIXES

* `NextflowVdsl3Platform`: Undefined input files should not inject a `VIASH_PAR_*` variable when `multiple: true`.

* `NextflowVdsl3Platform`: Make injected resources dir absolute.

* `NextflowVdsl3Platform`: Fix escaping of triple single quotes.

* `NextflowVdsl3Platform`: Also apply auto.simplifyInput to Lists.

# Viash 0.5.12

## MINOR CHANGES

* `--help`: Don't print "my_component <not versioned>" when no version is specified, 
  but instead simply "my_component".

* `NextflowVdsl3Platform`: Set `mode=copy` for `auto.publish` and `auto.transcript`.

* `NextflowVdsl3Platform`: When a module is used multiple times in the same workflow, 
  don't throw an error anymore, instead simply generate a warning.

* `NextflowVdsl3Platform`: Throw an error when an input file was not found.

* `viash build`: Indent auto-generated code according the indentation of `VIASH START` when found.
  
* `Main`: Handle not finding the config file or resources in a config file better.
  Display a more helpful message instead of a stack trace.

* `BashWrapper`: Add checks on parameters for valid integer, double and boolean values.

* `BashWrapper`: Add option to limit string and integer values to specific choice values.

* `BashWrapper`: Add option to set min and max values for integer and double values.

* Dependencies:
  - Scala was upgraded from 2.12.10 to 2.12.15
  - sbt was upgraded from 1.3.4 to 1.6.1
  - sbt-scoverage was upgraded from 1.5.1 to 1.9.3

## BUG FIXES

* `viash_test`: Add back `--no_cache` parameter to `viash_test`.

* `viash_test`: Fix `--append` parameter for `viash_test`, was not getting passed through.

* `viash ns test`: Fix `--append` parameter, actually start from a clean file if append is false.

* `viash_push`: Fix component not being built during a release of Viash.

* `PythonRequirements`: Fix packages being mentioned twice in a Dockerfile.

* `Main`: Added support spaces in filenames of config files and resources

* `BashWrapper`: Display a message when the last parsed argument would require more values than are still available.
  Now display a message that values are missing, used to silently crash the wrapper.

* `viash config inject`: Fix error when file argument is `must_exist: true`.
  

# Viash 0.5.11

## MAJOR CHANGES

* `Functionality`: Now also accepts 'inputs' and 'outputs' in addition to 'arguments'. For inputs and outputs,
  any specified arguments will have default `type: file` and `direction: input` or `direction: output` respectively.

## MINOR CHANGES

* `DockerPlatform`: Move description labels to the end of the Dockerfile to improve cross-component caching.

* `Functionality`: Arguments where `.multiple` is `true` can now have lists as `default` and `example`.

* `viash_build`: Added unit test for this component.

* `viash_test`: Added unit test for this component.

* `PythonRequirements`: Allow upgrading dependencies. Example: `[ type: python. pypi: anndata, upgrade: true ]`.

* `NextflowLegacyPlatform`: Remove annoying messages when building Nxf modules.

* `ConfigMods`: Expanded the DSL to allow specifying at which point to apply a config mod.
  This functionality was necessary to allow for setting fields which alter the way configs are parsed.
  Example of when this is useful: `<preparse> .platforms[.type == "nextflow"].variant := "vdsl3"`.
  Updating workflow of parsing a config file is:
    - read Yaml from file
    - apply preparse config mods
    - parse resulting Json as Config, thereby instantiating default values etc.
    - convert Config back to Json
    - apply postparse config mods (original config mods)
    - convert final Json back to Config

## BETA FUNCTIONALITY

* `NextflowVdsl3Platform`: A beta implementation of the next-generation Viash+Nextflow platform.
  See https://github.com/viash-io/viash/issues/82 for more information. You can access the previous Nextflow
  platform by using the `variant` parameter:
  ```yaml
  - type: nextflow
    variant: legacy
    separate_multiple_outputs: false
  ```

## BUG FIXES

* `viash_build` and `viash_test`: The `query_name` and `query_namespace` arguments were switched around. These arguments are now passed correctly.

* `BashScript`, `JavaScriptScript`, `PythonScript`, `RScript`: Correctly escape `'` (#113). Update unit tests accordingly.

* `CSharpScript`, `ScalaScript`: Correctly escape `"` (#113). Update unit tests accordingly.

* `viash_build`, `viash_test`, `viash_push`: Don't try to remove log files if they don't exist.

## INTERNAL CHANGES

* `DataObject`: 
  - Renamed `otype` to `flags`.
  - Renamed `oType` to `type`
  - Deprecated `tag` (unused feature).

* All abstract / inherited classes: Renamed `oType` to `type`.

## DEPRECATION

* `Functionality`: Deprecated `function_type` and `add_resources_to_path`. These should be 
  unused features, by now.
  
# Viash 0.5.10.1

## BUG FIX

* `NextflowPlatform`: Fix passthrough of `organization` field.

# Viash 0.5.10

## MAJOR CHANGES

* `viash_install`:
  - Added `--log_prefix`: This prefix is used to determine the path of the log files for `viash_build`, `viash_test` and `viash_push`.
  - Added `--organization`: Id of the organisation to be used in the Docker image name, i.e. `<registry>/<organization>/<namespace><namespace_sep><name>`.
  - Added `--target_image_source`: Url to the Git repo in which this project resides.
  - Removed `--log`.

* `viash_build`:
  - Reduce code duplication by contructing the command with Bash Arrays.
  - Renamed `--platforms` to `--platform`.
  - Added `--organization`: Id of the organisation to be used in the Docker image name, i.e. `<registry>/<organization>/<namespace><namespace_sep><name>`.
  - Added `--target_image_source`: Url to the Git repo in which this project resides.
  - Changed default of `--log` from `log.txt` to `.viash_build_log.txt`.
  - Added `--verbose`: Print out the underlying `viash ns build` command before running it.

* `viash_test`:
  - Reduce code duplication by contructing the command with Bash Arrays.
  - Renamed `--platforms` to `--platform`.
  - Added `--organization`: Id of the organisation to be used in the Docker image name, i.e. `<registry>/<organization>/<namespace><namespace_sep><name>`.
  - Added `--target_image_source`: Url to the Git repo in which this project resides.
  - Changed default of `--log` from `log.txt` to `.viash_test_log.txt`.
  - Changed default of `--tsv` from `log.tsv` to `.viash_test_log.tsv`.
  - Added `--verbose`: Print out the underlying `viash ns test` command before running it.

* `viash_push`:
  - Reduce code duplication by contructing the command with Bash Arrays.
  - Added `--organization`: Id of the organisation to be used in the Docker image name, i.e. `<registry>/<organization>/<namespace><namespace_sep><name>`.
  - Changed default of `--log` from `log.txt` to `.viash_push_log.txt`.
  - Added `--verbose`: Print out the underlying `viash ns build` command before running it.

## MINOR CHANGES

* `NextflowPlatform`: Added the `organization` field to the nextflow platform as well.

# Viash 0.5.9

## NEW FEATURES

* `viash run`: A long running Viash component can be interrupted by pressing 
  CTRL-C or by sending it an `INT` or `SIGINT` signal.

* `DockerPlatform`: Automatically add a few labels based on metadata to Dockerfile.

* `DockerPlatform`: Added value `target_image_source` for setting the source of 
  the target image. This is used for defining labels in the dockerfile.
  Example:
  ```yaml
  target_image_source: https://github.com/foo/bar
  ```

## MINOR CHANGES

* `viash ns list`: Added `--format yaml/json` argument to be able to return the
  output as a json as well. Useful for when `jq` is installed but `yq` is not. Example:
  ```
    viash ns list -p docker -f json | jq '.[] | .info.config'
  ```

* `viash config view`: Same as above.

## DEPRECATION

* `CLI`: Deprecated `-P` flag use `-p` intead.

* `DockerPlatform`: Deprecated `version` value.

# Viash 0.5.8

## NEW FUNCTIONALITY

* `DockerPlatform`: Allow defining a container's organisation. Example:
  ```yaml
    - type: docker
      registry: ghcr.io
      organisation: viash-io
      image: viash
      tag: "1.0"
      target_registry: ghcr.io
      target_organization: viash-io
  ```

* `DockerRequirement`: Add label instructions. Example:
  `setup: [ [ type: docker, label: [ "foo BAR" ]]]`

* `Config`: In specific places, allow parsing a value as a list of values. Fixes #97.
  This mostly applies to list values in `DockerPlatform`, but also to author roles.
  Examples:
  ```yaml
  functionality:
    name: foo
    authors:
      - name: Alice
        role: author # can be a string or a list
  platforms:
    - type: docker
      port: "80:80" # can be a string or a list
      setup:
        - type: r
          packages: incgraph # can be a string or a list
  ```
  
## BREAKING CHANGES

* `viash test`: This command doesn't automatically add the resources dir to the path.

## BUG FIXES

* `Functionality`: Fix `.functionality.add_resources_to_path` not being picked up correctly.

* `AptRequirement`: Set `DEBIAN_FRONTEND=noninteractive` by default. This can be turned off by specifying:
  ```yaml
    - type: apt
      packages: [ foo, bar ]
      interactive: true
  ```

## MINOR CHANGES

* `Main`: Slightly better error messages when parsing of viash yaml file fails.
  Before:
  ```
  $ viash test src/test/resources/testbash/config_failed_build.vsh.yaml 
  Exception in thread "main" DecodingFailure(Unexpected field: [package]; valid fields: packages, interactive, type, List(DownField(apt), DownArray, DownField(platforms)))
  ```
  
  After:
  ```
  $ viash test src/test/resources/testbash/config_failed_build.vsh.yaml 
  Error parsing 'file:///path/to/viash/src/test/resources/testbash/config_failed_build.vsh.yaml'. Details:
  Unexpected field: [package]; valid fields: packages, interactive, type: DownField(apt),DownArray,DownField(platforms)
  ```


# Viash 0.5.7

## BREAKING CHANGES

* `viash config`: An argument's example now needs to be of the same type as the argument itself. 
  For example, `[ type: integer, name: foo, example: 10 ]` is valid, whereas 
  `[ type: integer, name: foo, example: bar ]` is not, as 'bar' cannot be cast to an integer.

## NEW FUNCTIONALITY

* `viash config inject`: A command for inserting a Viash header into your script.

* `YumRequirement`: Added a requirement setup for installing through yum. Example:
  `setup: [ [ type: yum, packages: [ wget] ] ]`

* `DockerRequirement`: Allow using copy and add instructions. Example:
  `setup: [ [ type: docker, add: [ "http://foo.bar ." ]]]`

## BUG FIXES

* `ViashTest`: Fix verbosity passthrough.

* `--help`: Fix repeated usage flag when printing the help.

# Viash 0.5.6

## BREAKING CHANGES

* `BashWrapper`: Forbidden flags `-v`, `--verbose`, `--verbosity` have been renamed to `---v`, `---verbose`, `---verbosity`.

## MINOR CHANGES

* Set version of helper scripts to the same version as Viash.

* `DockerPlatform`: Produce helpful warning message when Docker image can't be found remotely (#94).

* `DockerPlatform`: Produce helpful error message when Docker isn't installed or the daemon is not running (#94 bis).

## BUG FIXES

* `viash_install`:
  - Passing Viash path as a string instead of as a file to ensure the path is not converted to an absolute path
  - Switch from Docker backend to a Native backend, 'unzip' and 'wget' are required.
  - Correctly set the log file for viash_test.
  
* `DockerPlatform`: Added sleep workaround to avoid concurrency issue where a file is executed to
  build docker containers but apparently still in the process of being written.
  
* `DockerPlatform`: Fix order issue of ---verbose flag in combination with ---setup, allowing to run 
  `viash run config.vsh.yaml -- ---setup cb ---verbose` and actually get output.
  

# Viash 0.5.5

## BREAKING CHANGES

* `Functionality`: The resources dir no longer automatically added to the PATH variable. 
  To alter this behaviour, set `.functionality.add_resources_to_path` to `true`.

## MINOR CHANGES

* Bash Script: only define variables which have values.

* CSharp Test Component: Change Docker image to `dataintuitive/dotnet-script` to have more control over the lifecycle of 
  versioned tags.

* Updated Code of Conduct from v2.0 to v2.1.

## BUG FIXES

* Viash namespace: Fix incorrect output path when the parent directory of a Viash component is not equal to the value of
  `.functionality.name`.

# Viash 0.5.4

## BREAKING CHANGES

* `NextFlowPlatform`: The default caching mechanism is now what NextFlow uses as default. In order to replicate earlier
  caching, `cache: deep` should be specified in the Viash config file.

## NEW FEATURES

* `NextFlowPlatform`: Added `cache` directive to specify the typing of caching to be performed.

# Viash 0.5.3

## NEW FEATURES

* Similar to `par`, each script now also has a `meta` list. `meta` contains meta information about the component
  or the execution thereof. It currently has the following fields:
  - `meta["resources_dir"]`: Path to the directory containing the resources
  - `meta["functionality_name"]`: Name of the component

* `NextFlowPlatform`: Export `VIASH_TEMP` environment variable. 

## BUG FIXES

* `NextFlowPlatform`: Fix output formatting when `separate_multiple_outputs` is `false`.

# Viash 0.5.2

## MINOR CHANGES

* `DockerPlatform`: Added `run_args` field to allow setting `docker run` arguments.

* `NextFlowPlatform`: Added argument `separate_multiple_outputs` to allow not separating the outputs generated by a 
  component with multiple outputs as separate events on the channel.

## BUG FIX

* `IO`: Allow overwriting directory resources upon rebuild.

# Viash 0.5.1

## NEW FEATURES

* `CSharpScript`: Added support for C# scripts (`type: "csharp_script"`) to viash.

## MINOR CHANGES

* `NextFlowPlatform`: Added `directive_cpus`, `directive_max_forks`, `directive_memory` and `directive_time` parameters.

## BUG FIXES

* `BashWrapper`: Refactor escaping descriptions, usages, defaults, and examples (#34).

* `NextFlowPlatform`: Refactor escaping descriptions, usages, defaults and examples (#75).

* `NextFlowPlatform`: Add argument to output path to avoid naming conflicts for components with multiple output files (#76).

* `NextFlowPlatform`, `renderCLI()`: Only add flag to rendered command when boolean_true is actually true (#78).

* `DockerPlatform`: Only chown when output file exists.

## TESTING

* `viash build`: Capture stdout messages when errors are expected, so that they don't clutter the expected output.

* `viash build`: Check `--help` description output on the whole text instead of per letter or word basis.

* `TestingAllComponentsSuite`: Only testing bash natively, because other dependencies might not be available.

# Viash 0.5.0

## BREAKING CHANGES

* `DockerPlatform`: A Docker setup will be performed by default. Default strategy has been changed to `ifneedbepullelsecachedbuild` (#57).
  `---setup` strategy has been removed and `---docker_setup_strategy` has been renamed to `---setup`.
  This change allows running a component for the first time. During first time setup, the Docker container will be pulled or built automatically. 

* `NativePlatform`: Deprecated the native setup field.

## MAJOR CHANGES

* `NXF`: This version changes the handling logic for arguments. An argument can be either `required` or not and can have a `default: ...` value or not. Checks are implemented to verify that required arguments are effectively provided _during_ pipeline running.

* `NXF`: If one sticks to long-option argments in the viash config, for all arguments that are _required_, the way of specifying the arguments on the CLI is identical for the Docker and NextFlow platforms. Non-required arguments can still be accessed from CLI using `--<component_name>__<argument_name> ...`.

* `NXF`: Running a module as a standalone pipeline has become easier.

* `viash run`: Implement verbosity levels (#58). viash executables now have 7 levels of verbosity: emergency, alert, critical, error, warning, notice, info, debug.
  The default verbosity level is 'notice'. Passing `-v` or `--verbose` bumps up the verbosity level by one, `-vv` by two. The verbosity level can be set manually by passing `--verbosity x`.

## MINOR CHANGES

* `Docker Platform`: Added `privileged` argument, allowing to run docker with the `--privileged` flag.

* `Docker Requirements`: Allow specifying environment variables in the Dockerfile.

* Config modding: Added a `+0=` operator to prepend items to a list.

* `viash run`: Added a `--version` flag to viash executables for viewing the version of the component.

* `Functionality`: Added checks on the functionality and argument names.

* `viash run`: Added examples to functionality and arguments. Reworked `--help` formatting to include more information and be more consistent (#56).

## BUG FIXES

* `Docker R Requirements`: Install `remotes` when using `{ type: r, packages: [ foo ] }`.

* `config`: Throw error when user made a typo in the viash config (#62). 

## TESTING

* `NXF`: Add an end-to-end test for running a nextflow pipeline using viash components.

* `Docker`: Reorganized viash docker build testbench into a main testbench with smaller auxiliary testbenches to keep them more manageable and clear what happens where.

* `viash ns`: Added a basic testbench for namespace tests.


# Viash 0.4.0.1 (2021-05-12)

## BUG FIX

* `NXF`: Return original_params instead of updated params for now.

* `NXF`: Reinstate function_type: asis in line with the refactored module generation code

* `viash ns test`: print header when `--tsv foo.tsv --append true` but foo.tsv doesn't exist yet. Fixes #45.

# Viash 0.4.0 (2021-04-14)

## NEW FEATURES

* Config modding: A custom viash DSL allows overriding viash config properties at runtime. See online documentation for more information. Example:

```
 viash ns test \
  -p docker \
  -c '.functionality.version := "1.0.0"' \
  -c '.platforms[.type == "docker"].target_registry := "my.docker-registry.com"' \
  -c '.platforms[.type == "docker"].setup_strategy := "pull"' \
  -l
```

* `viash build`: The image can be pushed with `--push`. The same can be done by passing `---push` to 
  a viash executable.

* `viash ns` can query the name, namespace, or both, with the following arguments:
  - `--query_namespace` or `-n`: filter the namespace with a regex.
  - `--query_name`: filter the name with a regex.
  - `--query` or `-q`: filter the namespace/name with a regex.

* Added the `project_build`, `project_clean`, `project_push` and `project_test` components to this repository.

* Added a field `.functionality.info` of type `Map[String, String]` in order to be able to specify custom annotations to the component.

## BREAKING CHANGES

* `viash ns`: Argument `--namespace` has been renamed to `--query_namespace`.

* `viash ns`: Argument `--namespace` does not implicitly change the namespace of the functionality anymore. You can use the command DSL to reproduce this effect; for example: `-c '.functionality.namespace := "foo"'`.
  
* `Docker` & `NXF`: Attribute `version` is deprecated. Instead, the default value will be `.functionality.version`, which can be overridden by using the `tag` attribute.

* `NXF`: When running a viash component as a Nextflow module on its own, you now need to specify all input files on the command line. For instance, if `--input` and `--reference` are input file arguments, you need to start the process by running `nextflow run main.nf --input <...> --reference <...> <other arguments>`. Previously only the input file needed to be specified.
  
* `Docker` & `NXF`: Default separator between namespace and image name has been changed from `"/"` to `"_"`.

## MINOR CHANGES

* `Docker` & `NXF`: Parsing of image attributes for both `Docker` and `Nextflow` platforms are better aligned. You can define an image by specifying either of the following:
  - `{ image: 'ubuntu:latest' }` 
  - `{ image: ubuntu, tag: latest }`
  
* `Docker` & `NXF`: Allow changing the separator between a namespace and the image name.

## NEXTFLOW REFACTORING

The generation of Nextflow modules has been refactored thoroughly.
  
* `NXF`: The implicitly generated names for output files/directories have been improved leading to less clashes.

* `NXF`: Allow for multiple output files/directories from a module while keeping compatibility for single output. Please [refer to the docs](http://www.data-intuitive.com/viash_docs/config/platform-nextflow/#multiple-outputs).

* `NXF`: Allow for zero input files by means of passing an empty list `[]` in the triplet

* `NXF`: Remove requirement for `function_type: todir`

* `NXF`: It is now possible to not only specify `label: ...` for a nextflow platform but also `labels: [ ...]`.
  
## BUG FIXES

* Allow quotes in functionality descriptions.

* `NXF`: Providing a `default: ...` value for output file arguments is no longer necessary.


# Viash 0.3.2 (2021-02-04)

## BREAKING CHANGES

* `viash build`: Do not automatically generate a viash.yaml when creating an executable. 
  Instead, you need to add the `-w|--write_meta` flag in order to let viash know that it
  should generate a viash.yaml in the resources dir.

## MAJOR CHANGES

* `NXF`: Add beta functionality for running viash tests in Nextflow.

## MINOR CHANGES

* Resources: Rework the way resources paths are converted to absolute URIs, should not have any impact on UX.

## BUG FIXES

* `NXF`: Add temporary workaround for determining the used image name when running a component.

* Docker Platform: Set default setup strategy to "alwayscachedbuild" as this used to be the default viash behaviour.

* `NXF`: Fix issue where resource dir would not get mounted depending on which inputs are provided.

* `NXF`: Accept multiple inputs when component is running as standalone.

# Viash 0.3.1 (2021-01-26)

## NEW FEATURES

* Functionality: Added list of authors field. Example:

```yaml
functionality:
  authors:
    - name: Bob Cando
      roles: [maintainer, author]
      email: bob@cando.com
      props: {github: bobcando, orcid: XXXAAABBB}
```

* `Docker`: Allow specifying the registry with `target_registry`. Example:

```yaml
- type: docker
  image: bash:4.0
  target_registry: foo.io
  target_image: bar
  target_tag: 0.1
```

* `Docker`: `version` is now a synonym for `target_tag`.
  If both `version` and `target_tag` are not defined, `functionality.version` will
  be used instead.
  
* `Docker`: Can change the Docker Setup Strategy by specifying
  - in the yaml: `setup_strategy: xxx`
  - on command-line: `---docker_setup_strategy xxx` or `---dss xxx`
  
  Supported values for the setup strategy are:
  - alwaysbuild / build: build the image from the dockerfile (DEFAULT)
  - alwayscachedbuild / cachedbuild: build the image from the dockerfile, with caching
  - alwayspull / pull: pull the image from a registry
  - alwayspullelsebuild / pullelsebuild: try to pull the image from a registry, else build it
  - alwayspullelsecachedbuild / pullelsecachedbuild: try to pull the image from a registry, else build it with caching
  - ifneedbebuild: if the image does not exist locally, build the image
  - ifneedbecachedbuild: if the image does not exist locally, build the image with caching
  - ifneedbepull: if the image does not exist locally, pull the image
  - ifneedbepullelsebuild: if the image does not exist locally, pull the image else build it
  - ifneedbepullelsecachedbuild: if the image does not exist locally, pull the image else build it with caching
  - donothing / meh: do not build or pull anything
  
## MAJOR CHANGES

* License: viash is now licensed under GPL-3.

## MINOR CHANGES

* CLI: Allow parameters before and after specifying a viash config yaml. For example, 
  both following commands now work. Up until now, only the latter would work.
  - `viash run config.vsh.yaml -p docker`
  - `viash run -p docker config.vsh.yaml`

* Functionality: Arguments field can now be omitted.

* Scripts: Wrapped scripts now contain a minimal header at the top.

## BUG FIXES

* `NXF viash build`: Do not assume each config yaml has at least one test.

* Scripts: Fix Docker `chown` failing when multiple outputs are defined (#21).

* JavaScriptRequirements: Fix type getting set to "python" when unparsing.

* `viash run . ---debug`: Debug session should now work again

* Native `---setup`: Fix missing newlines when running native ---setup commands.

* Main: Fix crashing when no arguments are supplied.

* Namespace: Show error message when the config file can't be parsed.

* Executable resource: Fix Docker automount handling for Executable resources.

## TESTING

* YAML: Test invertibility of parsing/unparsing config objects.


# Viash 0.3.0 (2020-11-24)

## BREAKING CHANGES

* File format `functionality.yaml` is no longer supported. Use `config.vsh.yaml` or `script.vsh.R/py/...` instead.

* `viash run` and `viash test`: By default, temporary files are removed when the execution succeeded, otherwise they are kept. 
  This behaviour can be overridden by specifying `--keep true` to always keep the temporary files, and `--keep false` to always remove them.

* `NXF`: `function_type: todir` now returns the output directory on the `Channel` rather than its contents.

## NEW FEATURES

* Added `viash ns test`: Run all tests in a particular namespace. For each test, the exit code and duration is reported. Results can be written to a tsv file.
* Added support for JavaScript scripts.
* Added support for Scala scripts.
* `NXF`: publishing has a few more options:
  - `publish`: Publish or yes (default is false)
  - `per_id`: Publish results in directories containing the unique (sample) ID (default is true)
  - `path`: A prefix path for the results to be published (default is empty)
* Functionality resources and tests: Allow copying whole directories instead of only single files. Also allow to rename the destination folder by specifying a value for 'dest'.
* Platform R / Python dependencies: Allow running a simple command.

## MAJOR CHANGES

* The `-P <platform>` parameter will be deprecated. For now, all `-P` values are simply passed to `-p`.
* `viash ns build` and `viash ns test`: Now use all available platforms if `-p` is not specified.
* By default, python packages will not be installed as user. Use `user: true` to modify this behaviour.

## MINOR CHANGES

* Name of autogenerated Docker image is now `ns/tool`.
* Internal changes to make it easier to extend viash with more scripting languages.
* `NXF`: Default image is now `ns/tool` for consistency.
* `NXF`: Repurpose `asis` function type for having simple publishing steps (see docs).
* `NXF`: Add component name to main `process` name
* R dependencies: by default, do not reinstall Bioconductor packages. Set `bioc_force_install: true` to revert this behaviour.

## BUG FIXES

* `viash build`: Do not display error messages when pwd is not a git repository.

## TESTING

* `viash test`: Add tests for `viash test` functionality.


# Viash 0.2.2 (2020-09-22)

* MINOR CHANGE: Allow generating placeholder without VIASH START/VIASH END blocks.
* BUG FIX `viash ns build`: Some platforms would sometimes not be detected.
* BUG FIX `viash run`: Avoid error when no arguments need to be chowned.

# Viash 0.2.1 (2020-09-11)

* NEW FEATURE `NXF`: Data references in Map form can now have values being lists. In other words, we can have multiple options which have one or more values.
* NEW FEATURE `viash ns build`: Added --parallel and --setup flag.
* NEW FEATURE `viash build`: Added --setup flag.
* NEW FEATURE: Allow changing the order of setup commands using the `setup:` variable.
* NEW (HIDDEN) FEATURE: Do not escape `${VIASH_...}` elements in default values and descriptions!
* MINOR CHANGE: Remove `---chown` flag, move to `platform.docker.chown`; is set to true by default.
* MINOR CHANGE: Perform chown during both run and test using a Docker platform.
* BUG FIX: Issue trying to parse positional arguments even when none is provided.

# Viash 0.2.0 (2020-09-01)

## NEW FEATURES

* Allow (optional) version attributes in `functionality.yaml` and `platform.yaml`.
* Allow testing a component with the `viash test` functionality. Tests are executed in a temporary directory on the specified platform. The temporary directory contains all the resource and test files. 
* `viash --version`: Add flag for printing the version of viash.
* Allow fetching resources from URL (http:// and https://)
* Allow retrieving functionality and platform YAMLs from URL.
* For docker containers, autoresolve path names of files. Use `---v path:path` or `---volume path:path` to manually mount a specific folder.
* Implement parameter multiplicity. 
  Set `multiple: true` to denote an argument to have higher multiplicity. 
  Run `./cmd --foo one --foo two --foo three:four` in order for multiple values to be added to the same parameter list.
* Added a new format for defining functionality in which the user passes the script in which the functionality and platforms are listed as yaml headers.
* A `---chown` flag has been added to Docker executables to automatically change the ownership of output files to the current user.
* `viash ns build`: A command for building a whole namespace.
* `NXF`: Join operations are now fully supported by means of `multiple`.
* `NXF`: Modules that perform joins can take either arrays (multiple input files or the same type to be joined) or hashes (multiple input files passed using different options on the CLI). Please refer to the docs for more info.

## MAJOR CHANGES
* Remove passthrough parameters.
* Since CLI generation is now performed in the outer script, `viash pimp` has been deprecated.
* Write out meta.yaml containing viash run information as well as the original `functionality.yaml` and `platform.yaml` content.
* Renamed `viash export` to `viash build`.

## MINOR CHANGES
* `viash run` and `viash test`: Allow changing the temporary directory by defining `VIASH_TEMP` as a environment variable. Temporary directories are cleaned up after successful executions.
* `viash run` and `viash test`: Exit(1) when execution or test fails.
* `viash build`: Add -m flag for outputting metadata after build.
* `viash run`: Required parameters can have a default value now. Produce error when a required parameter is not passed, even when a default is provided.
* `NXF`: _Modules_ are now stored under `target/nextflow` by default

## BUG FIXES
* `NXF`: Correctly escape path variable when running NXF command.
* `NXF`: Surround parameters with quotes when running NXF command.

## INTERNAL CHANGES
* Move CLI from inner script to outer script.
* Renamed Target to Platform
* Renamed Environment to Requirements

# Viash 0.1.0 (2020-05-14)
* MAJOR CHANGES: Refactoring of the Functionality class as discussed in VIP1 (#1). This has resulted in a lot of internal changes, but the changes with regard to the yaml definitions are relatively minor. See the section below for more info.
* MINOR CHANGES: Updated the functionality.yamls under `atoms/` and `src/test/` to reflect these aforementioned changes.
* BUG FIX: Do not quote passthrough flags.
* BUG FIX: Allow for spaces inside of Docker volume paths.
* DOCUMENTATION: Updated the README.md.
* DOCUMENTATION: Provide some small examples at `doc/examples`.
* MINOR CHANGES: Allow for bioconductor and other repositories in the R environment.
* MINOR CHANGES: Add support for pip versioning syntax.

## Changes to functionality.yaml
* ftype has been renamed to function_type. The value for this field is also being checked.
* platform has been removed.
* Instead, the first resource listed is expected to have `type: r_script`, `type: bash_script`, `type: python_script`, or `type: executable`. The other resources are expected to have `type: file` by default, and are left untouched by Viash.
* in the arguments, field `flagValue` has been removed. Instead, use `type: boolean_true` and `type: boolean_false` to achieve the same effect.

## Changes to platform_(docker/native).yaml
* The `r: packages:` field has been renamed to `r: cran:`.

# Viash 0.0.1 (2020-05-05)
* Initial proof of concept.<|MERGE_RESOLUTION|>--- conflicted
+++ resolved
@@ -1,14 +1,11 @@
 # Viash [Next version]
 
 ## MINOR CHANGES
-
 * `NextflowVdsl3Platform`: Allow both `--publish_dir` and `--publishDir` when `auto.publish = true`.
 
-<<<<<<< HEAD
+* `NextflowVdsl3Platform`: Allow passing parameters with multiplicity > 1 from Nextflow CLI.
+
 * `Main`: Add `--cliexport` option which outputs the internal cli construction information to console. This is to be used to automate populating the documentation website.
-=======
-* `NextflowVdsl3Platform`: Allow passing parameters with multiplicity > 1 from Nextflow CLI.
->>>>>>> 9b6a47cb
 
 ## BUG FIXES
 
