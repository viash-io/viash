# Viash 0.x.x (yyyy-MM-dd): TODO Add title

TODO add summary

<<<<<<< HEAD
## BREAKING CHANGES

* `runners` and `engines`: The usage of `platforms` is deprecated and instead these are split into `runners` and `engines` (PR #510). 
  The `platforms` field is still supported but will be removed in a future release.
  In brief, the `native platform` became a `native engine` and `docker platform` became a `docker engine`.
  Additionally, the `native platform` and `docker platform` became a `executable runner`, `nextflow platform` became a `nextflow runner`.
  The fields of `docker platform` is split between `docker engine` and `docker runner`: `port`, `workdir`, `setup_strategy`, and `run_args` are captured by the `runner` as they define how the component is run. The other fields are captured by the `engine` as they define the environment in which the component is run. One exception is `chown` which is rarely set to false and is now always enabled.

* `arguments`: Merge arguments into argument_groups during a json decode prepare step (PR #574). The `--parse_argument_groups` option from `ns list` and `config view` is deprecated as it is now always enabled.

## NEW FUNCTIONALITY

* `export json_schema`: Add a `--strict` option to output a subset of the schema representing the internal structure of the Viash config (PR #564).

* `config view` and `ns list`: Do not output internal functionality fields (#564). Additionally, add a validation that no internal fields are present when reading a Viash config file.

## MINOR CHANGES

* `testbenches`: Add testbenches for local dependencies (PR #565).

* `testbenches`: Refactor testbenches helper functions to uniformize them (PR #565).

* `logging`: Preserve log order of StdOut and StdErr messages during reading configs in namespaces (PR #571).

* `Java 21 support`: Update Scala to 2.13.12 and update dependencies (PR #602).

## BUG FIXES

* `__merge__`: Handle invalid yaml during merging (PR #570). There was not enough error handling during this operation. Switched to the more advanced `Convert.textToJson` helper method.
=======
## BUG FIXES

* `dependencies`: Fix dependencies with paths using symlinks (PR #621). The resolution for the `.build.vsh` was changed to use the `toRealPath` previously, so dependency resolution must take account possible resolved symlinks too.
>>>>>>> 31840dd9

# Viash 0.8.3 (2024-01-08): Bug fixes

Fix some edge cases and improve usability.

## BUG FIXES

* `NextflowPlatform`: properly resolve paths when a nextflow workflow has another nextflow
  workflow as dependency and the worktree contains a directory that is a symlink (PR #614).

* `Main`: Fixes a bug added by #294 which causes Viash to print a stacktrace instead of a helpful error message when `viash` is run without any arguments (#617, PR #618).
  Thanks @mberacochea for pointing out this oversight!
  
* `Dependency`: When an alias is defined, pass the alias as a key to the `.run()` function (#601, PR #606).

# Viash 0.8.2 (2023-12-14): Minor changes and bug fixes

This release fixes a few bugs regarding dependencies and how the Nextflow platform handles Paths.

## MINOR CHANGES

* `NextflowTestHelper`: Do not hardcode a version of Nextflow in the testbench, 
  but use the version of Nextflow that is installed on the system (PR #593).

* GitHub Actions: Test different versions of Nextflow (22.04.5, latest, and latest-edge) (PR #593).
  Testing the latest Edge version of Nextflow will allow us to catch notice changes in Nextflow earlier.

* Updates to the documentation and templates in the Git repo (#598, PR #600):

  - Add contributing guidelines.

  - Add issue templates.

  - Reworked the pull request template.

## BUG FIXES

* `config`: Fix the main level of a component config not enforcing strict mode and instead allowing any field to be specified (PR #585).

* `dependencies`: Allow the user to define a local dependency with specifying `repository: local` as sugar syntax (PR #609). A local repository is the default value so it's not required to be filled in, but allowing it with a sensible sugar syntax makes sense.

* `Repositories`: Fix a structural issue where a repository defined directly in a `dependency` would require the `name` field to be set (PR #607). Repository variants are created with and without the `name` field. Repositories under `.functionality.dependencies[]` use repositories without the `name` field, while repositories under `.functionality.repositories[]` use repositories with the `name` field.

* `NextflowPlatform`: Do not resolve remote paths relative to the --param_list file (PR #592).

* `NextflowPlatform`: Allow finding `.build.yaml` file when worktree contains a directory that is a symlink (PR #611). 

# Viash 0.8.1 (2023-11-20): Minor bug fix to Nextflow workflows

This release fixes a bug in the Nextflow platform where calling a workflow with the `.run()` function without specifying the `fromState` argument would result in an error when the input channel contained tuples with more than two elements.

## BUG FIXES

 `NextflowPlatform`: Fix error when using `.run()` without using `fromState` and the input channel holds tuples with more than two elements (PR #587).

# Viash 0.8.0 (2023-10-23): Nextflow workflows and dependencies

Nextflow workflows definitions are picked up by Viash and assembled into a functional Nextflow workflow, reducing the amount of boilerplate code needed to be written by the user.
It also adds a new `runIf` argument to the `NextflowPlatform` which allows for conditional execution of modules.
We added new 'dependencies' functionality to allow for more advanced functionality to be offloaded and re-used in components and workflows.

## BREAKING CHANGES

* `NextflowPlatform`: Changed the default value of `auto.simplifyOutput` from `true` to `false` (#522, PR #518). With `simplifyOutput` set to `true`, the resulting Map could be simplified into a `File` or a `List[File]` depending on the number of outputs. To replicate the previous behaviour, add the following config mod to `_viash.yaml`:

  ```yaml
  config_mods: |
    .platforms[.type == 'nextflow'].auto.simplifyOutput := true
  ```

* `VDSL3Helper.nf`: Removed from the Viash jar file (PR #518). Its functions have been moved to `WorkflowHelper.nf`.

* `DataflowHelper.nf`: Added deprecation warning to functions from this file (PR #518).

* `preprocessInputs()` in `WorkflowHelper.nf`: Added deprecation warning to `preprocessInputs()` because this function causes a synchronisation event (PR #518).

* `author.props`: Removed deprecated `props` field (PR #536). Deprecated since 0.7.4.

## NEW FUNCTIONALITY

* `dependencies`: Add `dependencies` and `repositories` to `functionality` (PR #509). 
  The new functionality allows specifying dependencies and where to retrieve (repositories) them in a component, and subsequentially allows advanced functionality to be offloaded and re-used in scripts and projects. This is alike e.g. `npm`, `pip` and many others. A big difference is that we aim to provide the needed boilerplate code to ease the usage of the dependencies in scripts, workflows and pipelines.
  Note that the dependency is required to be a built Viash component or project and not a random file or code project found externally. This is needed to provide the necessary background information to correctly link dependencies into a component.

* `NextflowScript` & `NextflowPlatform`: Merged code for merging the `main.nf` files for VDSL3 components and wrapped Nextflow workflows (PR #518).
  By aligning the codebase for these two, wrapped Nextflow workflows are more similar to VDSL3 components. For example, you can override the behaviour of a
  wrapped Nextflow workflow using the `.run()` method. Status of a workflows `.run()` arguments:

  - Works as intended: `auto.simplifyInput`, `auto.simplifyOutput`, `fromState`, `toState`, `map`, `mapData`, `mapPassthrough`, `filter`, `auto.publish = "state"`
  - Does not work (yet): `auto.transcript`, `auto.publish = true`, `directives`, `debug`.

  In a next PR, each of the dependencies will have their values overridden by the arguments of the `.run`.

* `NextflowPlatform`: The data passed to the input of a component and produced as output by the component are now validated against the arguments defined in the Viash config (PR #518).

* `NextflowPlatform`: Use `stageAs` to allow duplicate filenames to be used automatigically (PR #518).

* `NextflowPlatform`: When wrapping Nextflow workflows, throw an error if the IDs of the output channel doesn't match the IDs of the input channel (PR #518).
  If they don't, the workflow should store the original ID of the input tuple in the in the `_meta.join_id` field inside the state as follows:
  Example input event: `["id", [input: file(...)]]`,
  Example output event: `["newid", [output: file(...), _meta: [join_id: "id"]]]`

* `NextflowPlatform`: Added new `.run()` argument `runIf` - a function that determines whether the module should be run or not (PR #553).
  If the `runIf` closure evaluates to `true`, then the module will be run. Otherwise it will be passed through without running.

## MAJOR CHANGES

* `WorkflowHelper.nf`: The workflow helper was split into different helper files for each of the helper functions (PR #518).
  For now, these helper files are pasted together to recreate the `WorkflowHelper.nf`.
  In Viash development environments, don't forget to run `./configure` to start using the updated Makefile.

* `NextflowPlatform`: Set default tag to `"$id"` (#521, PR #518).

* `NextflowPlatform`: Refactoring of helper functions (PR #557).
  - Cleaned up `processConfig()`: Removed support for `functionality.inputs` and `functionality.outputs`
  - Cleaned up `processConfig()`: Removed support for `.functionality.argument_groups[].argument` containing a list of argument ids as opposed to the arguments themselves.
  - Rewrote `--param_list` parser.
  - Removed unused function `applyConfig()` and `applyConfigToOneParamSet()`.
  - Refactored `channelFromParams()` to make use of new helper functions.
  - Removed deprecated `paramsToChannel()`, `paramsToList()`, `viashChannel()`.
  - Deprecated `preprocessInputs()` -- use the wrapped Viash Nextflow functionality instead.
  - Refactored `preprocessInputs()` to make use of new helper functions.
  - Deprecated run arguments `map`, `mapData`, `mapPassthrough`, `renameKeys`.

## MINOR CHANGES

* `NextflowPlatform`: Throw error when unexpected keys are passed to the `.run()` method (#512, PR #518).

* `Testbenches`: Add testbenches for the new `dependencies` functionality and other small coverage improvements (PR #524).

* `NextflowPlatform`: Use `moduleDir` instead of `projectDir` to determine the resource directory.

* `NextflowPlatform`: Rename internal VDSL3 variables to be more consistent with regular Viash component variables and avoid naming clashes (PR #553).

## DOCUMENTATION

* Minor fixes to VDSL3 reference documentation (PR #508).

## BUG FIXES

* `WorkflowHelper.nf`: Only set default values of output files which are **not already set**, and if the output file argument is **not required** (PR #514).

* `NextflowPlatform`: When using `fromState` and `toState`, do not throw an error when the state or output is missing an optional argument (PR #515).

* `export cli_autocomplete`: Fix output script format and hide `--loglevel` and `--colorize` (PR #544). Masked arguments are usable but might not be very useful to always display in help messages.

# Viash 0.7.5 (2023-08-11): Minor breaking changes and new features

This release contains minor breaking change due to deprecated or outdated functionality being removed.

New functionality includes:

  - Export a JSON schema for the Viash config with `viash export json_schema`

  - Export a Bash or Zsh autocomplete script with `viash export cli_autocomplete`

  - Nextflow VDSL3 modules now have a `fromState` and `toState` argument to allow for better control of the data that gets passed to the module and how the state is managed in a Nextflow workflow.

## BREAKING CHANGES

* `viash export cli_schema`: Added `--format yaml/json` argument, default format is now a YAML (PR #448).

* `viash export config_schema`: Added `--format yaml/json` argument, default format is now a YAML (PR #448).

* `NextflowLegacyPlatform`: Removed deprecated code (PR #469).

* `viash_*`: Remove legacy viash_build, viash_test and viash_push components (PR #470).

* `ComputationalRequirements`, `Functionality`, `DockerPlatform`, `DockerRequirements`: Remove documentation of removed fields (PR #477).

## NEW FUNCTIONALITY

* `viash export json_schema`: Export a json schema derived from the class reflections and annotations already used by the `config_schema` (PR #446).

* `viash export config_schema`: Output `default` values of member fields (PR #446).

* `CI`: Test support for different Java versions on GitHub Actions (PR #456). Focussing on LTS releases starting from 11, so this is 11 and 17. Also test latest Java version, currently 20.

* `viash test` and `viash ns test`: add `--setup` argument to determine the docker build strategy before a component is tested (PR #451).

* `viash export cli_autocomplete`: Export a Bash or Zsh autocomplete script (PR #465 & #482).

* `help message`: Print the relevant help message of (sub-)command when `--help` is given as an argument instead of only printing the help message when it is the leading argument and otherwise silently disregarding it (initially added in PR #472, replaced by PR #496). This is a new feature implemented in Scallop 5.0.0.

* `Logging`: Add a Logger helper class (PR #485 & #490). Allows manually enabling or disabling colorizing TTY output by using `--colorize`. Add provisions for adding debugging or trace code which is not outputted by default. Changing logging level can be changed with `--loglevel`. These CLI arguments are currently hidden.

* `NextflowPlatform`: Nextflow VDSL3 modules now have a `fromState` and `toState` argument to allow for better control of the data that gets passed to the module and how the state is managed in a Nextflow workflow (#479, PR #501).

## MINOR CHANGES

* `PythonScript`: Pass `-B` to Python to avoid creating `*.pyc` and `*.pyo` files on importing helper functions (PR #442).

* `viash config`: Special double values now support `+.inf`, `-.inf` or `.nan` values (PR #446 and PR #450). The stringified versions `"+.inf"`, `"-.inf"` or `".nan"` are supported as well. This is in line with the yaml spec.

* `system environment variables`: Add wrapper around `sys.env` and provide access to specific variables (PR #457). Has advantages for documentation output and testbenches.

* `testbench`: Added some minor testbenches to tackle missing coverage (PR #459, #486, #488, #489, #492 & #494).

* `viash export config_schema`: Simplify file structure (PR #464).

* `helpers.Format`: Add a helper for the Format helper object (PR #466).

* `testbench`: Use config deriver to create config variants for testing (PR #498). This reduces the amount of config files that need to be maintained.

## BUG FIXES

* `viash config`: Validate Viash config Yaml files better and try to give a more informative error message back to the user instead of a stack trace (PR #443).

* `viash ns build`: Fix the error summary when a setup or push failure occurs. These conditions were not displayed and could cause confusion (PR #447).

* `testbench`: Fix the viash version switch test bench not working for newer Java versions (PR #452).

* `malformed input exception`: Capture MalformedInputExceptions when thrown by reading files with invalid Ascii characters when unsupported by Java (PR #458).

* `viash project file parsing`: Give a more informative message when the viash project file fails to parse correctly (PR #475).

* `DockerPlatform`: Fix issue when mounting an input or output folder containing spaces (PR #484).

* `Config mod`: Fix a config mod where the filter should execute multiple deletes (PR #503).

## DOCUMENTATION

* `NextflowPlatform`: Add documentation for the usage and arguments of a VDSL3 module (PR #501).

## INTERNAL CHANGES

* `NextflowVDSL3Platform`: Renamed to `NextflowPlatform` (PR #469).

* Rename mentions of `NextFlow` to `Nextflow` (PR #476).

* `Reference static pages`: Move `.qmd` files from the website to a local folder here; `docs/reference` (PR #504). This way we can track behaviour changes that need to be documented locally.

# Viash 0.7.4 (2023-05-31): Minor bug fixes and minor improvements to VDSL3

Some small fixes and consistency improvements.
A few Quality of Life improvements were made e.g. to override the Docker `entrypoint` when working with Nextflow and providing default labels when building a Nextflow workflow.

## NEW FUNCTIONALITY

* Add default labels in Nextflow config files that set default values for cpu and memory settings (PR #412). Values are more or less logarithmically spaced (1, 2, 5, 10, ...).

* `Author`: Added `info` field to authors. Deprecated `props` field (PR #423).

* `viash config view` and `viash ns list`: Set the `.info.output` path when a platform argument is provided.

* `viash ns exec`: Added two more fields:

  - `{output}`: path to the destination directory when building the component
  - `{abs-output}`: absolute path to the destination directory when building the component

* `DockerPlatform`: Add `entrypoint` and `cmd` parameters to the docker platform config that allows overriding the default docker container settings (PR #432).

## MINOR CHANGES

* `Nextflow VDSL3`:
  - Add profiles to the Nextflow Config file when the main script is a `NextflowScript` (#408).
  - Add a `script` parameter in Nextflow Config file to add a single string or list of strings to the `nextflow.config` (PR #430).

* `Scripts`: Remove the `entrypoint` parameter for all script types except `NextflowScript` (#409). All these scripts had to check individually whether the parameter was unset, now it can be done in the `Script` apply method.

* `schema export`:
  - Restructure Nextflow-Directives, -Auto and -Config into a `nextflowParameters` group (PR #412). Previously only NextflowDirectives was exposed.
  - Restructure the format to group authors & computational requirements together with functionality (PR #426).
  - Restructure the Viash Config and Project Config pages under a `config` category (PR #426).
  - Add references in Functionality and Nextflow VDSL3 to the new documentation pages (PR #426).
  - Add description and/or examples for platforms and requirements (PR #428).

## BUG FIXES

* `viash config inject`: Fix an empty line being added at the script start for each time `viash config inject` was run (#377).

* `WorkflowHelper`: Fixed an issue where passing a remote file URI (for example `http://` or `s3://`) as `param_list` caused `No such file` errors.

* `BashWrapper`: Fix escaping of the included script where a line starting with a pipe character with optional leading spaces is stripped of the leading spaces and pipe character.
  This was quite unlikely to happen except when `viash config inject` was called on a Nextflow Script, which lead to no real config code being injected however workflows were getting corrupted. (#421)

* `Deprecation testbench`: Add missing classes to be checked (PR #426).

# Viash 0.7.3 (2023-04-19): Minor bug fixes in documentation and config view

Fix minor issues in the documentation and with the way parent paths of resources are printed a config view.

## BUG FIXES

* `DockerPlatform`: Fixed example in documentation for the `namespace_separator` parameter (PR #396).

* `viash config view`: Resource parent paths should be directories and not file (PR #398).


# Viash 0.7.2 (2023-04-17): Project-relative paths and improved metadata handling

This update adds functionality to resolve paths starting with a slash as relative to the project directory, improves handling of info metadata in the config, and fixes to the operator precedence of config mods.

## NEW FUNCTIONALITY

* Resolve resource and merge paths starting with a slash (`/`) as relative to the project directory (PR #380). To define absolute paths (which is not recommended anyway), prefix the path with the `file://` protocol. Examples:

  - `/foo` is a file or directory called `foo` in the current project directory.
  - `file:/foo` is a file or directory called `foo` in the system root.

## MINOR CHANGES

* `viash config view`: Do not modify (e.g. strip empty fields) of the `.functionality.info` and `.functionality.arguments[].info` fields (#386).

## BUG FIXES

* `ConfigMods`: Fix operator precedence issues with conditions in the config mod parsers (PR #390).

## INTERNAL CHANGES

* Clean up unused code (PR #380).

* Move circe encoders/decoders for File and Path from `io.viash.functionality.arguments` to `io.viash.helpers.circe` (PR #380).

* Store the project root directory (that is, the directory of the `_viash.yaml`) in a ViashProject object (PR #380).

* Tests: Reworked language tests to be grouped in their own subfolder and split off the bash language test from the general `testbash` folder (PR #381).

* Tests: Add additional language tests for `viash config inject` (PR #381).

* Tests: Added test for `io.viash.helpers.IO` (PR #380).


# Viash 0.7.1 (2023-03-08): Minor improvements to VDSL3 and schema functionality.

This is a minor release which improves caching in VDSL3 components and changes the formats of the schema files for the Viash config and CLI.

## MINOR CHANGES

* `DataflowHelper`: Add assertions and `def`s.

## BUG FIXES

* `VDSL3`: Only the first two elements from an event in a channel are now passed to a process. This avoids calculating cache entries based on arguments that are not used by the process, causing false-negative cache misses.

* `config_schema`:
  - Correct some incorrect markdown tags.
  - Add project config.
  - Correct documentation/markdown tags to the correct order.
  - Add summary description and example for 'resource' and 'argument', to be used on the reference website.
  - Add documentation for the Nextflow directives.

* `cli_schema`: Correct documentation/markdown tags to the correct order.

# Viash 0.7.0 (2023-02-28): Major code cleanup and minor improvements to VDSL3

* Default namespace separator has been changed from `_` to `/`. This means 
  Docker images will be named `<Registry>/<Organization>/<Namespace>/<Name>`
  by default. For example, `ghcr.io/openpipelines-bio/mapping/cellranger_count`
  instead of `ghcr.io/openpipelines-bio/mapping_cellranger_count`.

* Removed deprecated code of unused functionality to simplify code.
  - Shorthand notation for specitying input/output arguments
  - Shorthand notation for specifying Docker requirements
  - Legacy Nextflow platform

* Improvements in VDSL3 and the Nextflow Workflow Helper to make behaviour
  more predictable and fixing some bugs in the meantime. Run the following
  to get access to the updated helpers:

  ```bash
  WF_DIR="src/wf_utils"
  [[ -d $WF_DIR ]] || mkdir -p $WF_DIR
  viash export resource platforms/nextflow/ProfilesHelper.config > $WF_DIR/ProfilesHelper.config
  viash export resource platforms/nextflow/WorkflowHelper.nf > $WF_DIR/WorkflowHelper.nf
  viash export resource platforms/nextflow/DataflowHelper.nf > $WF_DIR/DataflowHelper.nf
  ```

* Improvements to test benches and several bug fixes.

## BREAKING CHANGES

* Viash config: Previously deprecated fields are now removed.
  - `functionality.inputs`: Use `arguments` or `argument_groups` instead.
  - `functionality.outputs`: Use `arguments` or `argument_groups` instead.
  - `functionality.tests`: Use `test_resources` instead. No functional difference.
  - `functionality.enabled`: Use `status: enabled` instead.
  - `functionality.requirements.n_proc`: Use `cpus` instead.
  - `platforms.DockerPlatform.privileged`: Add a `--privileged` flag in `run_args` instead.
  - `platforms.DockerPlatform.apk`: Use `setup: [{ type: apk, packages: ... }]` instead.
  - `platforms.DockerPlatform.apt`: Use `setup: [{ type: apt, packages: ... }]` instead.
  - `platforms.DockerPlatform.yum`: Use `setup: [{ type: yum, packages: ... }]` instead.
  - `platforms.DockerPlatform.r`: Use `setup: [{ type: r, packages: ... }]` instead.
  - `platforms.DockerPlatform.python`: Use `setup: [{ type: python, packages: ... }]` instead.
  - `platforms.DockerPlatform.docker`: Use `setup: [{ type: docker, run: ... }]` instead.
  - `platforms.DockerPlatform.docker.setup.resources`: Use `setup: [{ type: docker, copy: ... }]` instead.
  - `platforms.NextflowLegacy`: Use the Nextflow VDSL3 platform instead.
  - `functionality.ArgumentGroups`: No longer supports strings referring to arguments in the `arguments:` section.
    Instead directly put the arguments inside the argument groups.

* `viash_install`: The bootstrap script has been reworked in line with the project config introduced in 0.6.4:

    * The default location for installing the Viash executable is now `./viash` (was: `bin/viash`).
    * The new `viash_install` support `--output` and `--tag`.
    * The various settings that existed in `viash_install` (organisation, tag, ...) are moved to the project config.

  Please note that this new `viash_install` bootstrap script can be run from the CLI using:

    ```
    curl -fsSL dl.viash.io | bash
    ```
  The old `get.viash.io` is still available but points to the version 0.6.7 version of this component and is deprecated.

* `WorkflowHelper`: `paramsToList`, `paramsToChannel` and `viashChannel` are now deprecated and will be removed in a future release.

* `viash (ns) build`: Change the default value of the namespace separator in a Docker platform from `_` to `/`. 
  Add `".platforms[.type == 'docker'].namespace_separator := '_'"` to the project config `_viash.yaml` to revert to the previous behaviour.

## MAJOR CHANGES

* `VDSL3`: now uses the newly implemented `channelFromParams` and `preprocessInputs` instead of `viashChannel`.

## NEW FEATURES

* `WorkflowHelper`: Added `preprocessInputs` and `channelFromParams` to replace `paramsToList`, `paramsToChannel` and `viashChannel`. This refactor allows processing parameters that are already in a Channel using `preprocessInputs`, which is necessary when passing parameters from a workflow to a subworkflow in a Nextflow pipeline.

## MINOR CHANGES

* `Main`: Capture build, setup and push errors and output an exit code.

* `File downloading`: Add check to pre-emptively catch file errors (e.g. 404).

* `Scala`: Updated to Scala 2.13 and updated several dependencies.

* `Main`: Improve `match` completeness in some edge cases and throw exceptions where needed.

* `Changelog`: Reformat the changelog to a more structured format.
  For every release, there is now a date, title, and summary.
  This both improves the changelog itself but can then also be used to postprocess the CHANGELOG programmatically.

* `VDSL3`: Add a default value for `id` when running a VDSL3 module as a standalone pipeline.

* `TestBenches`:
  - Verify switching of Viash versions
  - Prepare ConfigDeriver by copying base resources to the targetFolder. Use cases so far showed that it's always required and it simplifies the usage.
  - Remove some old & unmaintained IntelliJ Idea `editor-fold` tags. Given that the testbenches were split up, these were broken but also no longer needed.
  - Add 2 testbenches for computational requirements when running `viash run` or `viash test`.
  - Added tests for different values for the `--id` and `--param_list` parameters of VDSL3 modules.

* `viash test`: Use `test` as a random tag during testing, instead of `test` plus a random string.

## BUG FIXES

* `WorkflowHelper`: fixed where passing a relative path as `--param_list` would cause incorrect resolving of input files.

* `Testbenches`: Fix GitTest testbench to correctly increment temporary folder naming and dispose them after the test finishes.

* `viash xxx url`: Fix passing a url to viash as the config file to process. Add a short testbench to test principle functionality.

* `Testbenches`: Simplify `testr` container.

* `Main`: Improve error reporting to the user in some cases where files or folders can't be found. Depending on the thrown exception, more or less context was given.

* `VDSL3`: Create parent directory of output files before starting the script.

# Viash 0.6.7 (2022-12-14): A minor release with several QoL improvements

Another minor release which contains several quality of life improvements for the Nextflow VDSL3 platform, as well as automated warnings for deprecated functionality.

## MINOR CHANGES

* `NextflowPlatform`: Create directories during a stub run when output path is a nested directory (PR #314).

* Automatically generate a warning for deprecated parameters while parsing a .viash.yaml configuration file using the inline documentation deprecation annotations.

* Add a "planned removal" field in the deprecation annotations.

* Add testbenches to verify proper formatting of the deprecation versions and compare current version to the planned removal version so no deprecated parameters get to stick around beyond what was planned.

* `NextflowPlatform`: Nextflow processes are created lazily; that is, only when running
  a Nextflow workflow (PR #321).

## BUG FIXES

* `NextflowPlatform`: Automatically split Viash config strings into strings of 
  length 65000 since the JVM has a limit (65536) on the length of string constants (PR #323).

# Viash 0.6.6 (2022-12-06): A small bugfix release

This release fixes an issue where stderr was being redirected to stdout.

## BUG FIXES

* Don't redirect stderr to stdout when switching Viash versions (#312).

# Viash 0.6.5 (2022-12-02): A small bugfix release

A small update which fixes an issue with `viash ns list` that was
introduced in Viash 0.6.3.

## BUG FIXES

* `viash ns list`: When the `-p <platform>` is defined, filter the 
  output by that platform.

# Viash 0.6.4 (2022-11-30): Add backwards compability by supporting switching to older Viash versions

This release adds features related to managing Viash projects and 
allows for better runtime introspection of Nextflow VDSL3 modules.

The most notable changes are:

* You can switch versions of Viash using the `VIASH_VERSION` 
  environment variable! Example:
  
  ```bash
  VIASH_VERSION=0.6.0 viash --version
  ```

  More importantly, you can specify the version of Viash you want
  in a project config. See below for more info.

* Introducing Viash project config files as an experimental feature.
  It allows storing project-related settings in a `_viash.yaml` 
  config file which you should store at the root of your repository.
  Example:

  ```yaml
  viash_version: 0.6.4
  source: src
  target: target
  config_mods: |
    .platforms[.type == 'docker'].target_registry := 'ghcr.io'
    .platforms[.type == 'docker'].target_organization := 'viash-io'
    .platforms[.type == 'docker'].namespace_separator := '/'
    .platforms[.type == 'docker'].target_image_source := 'https://github.com/viash-io/viash'
  ```

* It's now possible to specify in which order Viash will merge
  Viash configs. Example:

  ```yaml
  functionality:
    name: foo
    arguments:
      - __merge__: obj_input.yaml
        name: "--one"
      - __merge__: [., obj_input.yaml]
        name: "--two"
      - __merge__: [obj_input.yaml, .]
       name: "--three"
  ```

Please take note of the following breaking changes:

* Passing non-existent paths to a Viash component will cause the 
  component to generate an error when no file or folder is found.
  Set `must_exist` to `false` to revert to the previous behaviour.

* The arguments `--write_meta/-w` and `--meta/-m` no longer exist,
  because every `viash build/run/test` run will generate a 
  `.config.vsh.yaml` meta file.

## BREAKING CHANGES

* Config: Viash configs whose filenames start with a `.` are ignored (PR #291).

* `viash build`: `--write_meta/-m` and `--meta/-m` arguments have been removed. 
  Instead, the `.config.vsh.yaml` file is always created when building Viash components (PR #293).

* `FileArgument`: Default setting of `must_exist` was changed from `false` to `true`. 
  As such, the component will throw an error by default if an input file or output file
  is missing (PR #295).

* Config merging: `__inherits__` has been renamed to `__merge__`.

## NEW FUNCTIONALITY

* You can switch versions of Viash using the `VIASH_VERSION` 
  environment variable (PR #304)! Example:
  
  ```bash
  VIASH_VERSION=0.6.0 viash --version
  ```

* Traceability: Running `viash build` and `viash test` creates a `.config.vsh.yaml` file 
  by default, which contains the processed config of the component. As a side effect, 
  this allows for reading in the `.config.vsh.yaml` from within the component to learn 
  more about the component being tested (PR #291 and PR #293).

* `FileArgument`: Added `create_parent` option, which will check if the directory of an output
file exists and create it if necessary (PR #295).

## MINOR CHANGES

* `viash run`, `viash test`: When running or testing a component, Viash will add an extension
  to the temporary file that is created. Before: `/tmp/viash-run-wdckjnce`, 
  now: `/tmp/viash-run-wdckjnce.py` (PR #302).

* NextflowPlatform: Add `DataflowHelper.nf` as a retrievable resource in Viash (PR #301).

* NextflowPlatform: During a stubrun, argument requirements are turned off and
  the `publishDir`, `cpus`, `memory`, and `label` directives are also removed 
  from the process (PR #301).

* `NextflowPlatform`: Added a `filter` processing argument to filter the incoming channel after 
  the `map`, `mapData`, `mapId` and `mapPassthrough` have been applied (PR #296).

* `NextflowPlatform`: Added the Viash config to the Nextflow module for later introspection (PR #296).
  For example:
  ```groovy
  include { foo } from "$targetDir/path/foo/main.nf"

  foo.run(filter: { tup ->
    def preferredNormalization = foo.config.functionality.info.preferred_normalization
    tup.normalization_id == preferredNormalization
  })
  ```
## BUG FIXES

* `BashWrapper`: Don't overwrite meta values when trailing arguments are provided (PR #295).

## EXPERIMENTAL FEATURES

* Viash Project: Viash will automatically search for a `_viash.yaml` file in the directory of 
  a component and its parent directories (PR #294).

  Contents of `_viash.yaml`:
  ```yaml
  source: src
  target: target
  config_mods: |
    .platforms[.type == 'docker'].target_registry := 'ghcr.io'
    .platforms[.type == 'docker'].target_organization := 'viash-io'
    .platforms[.type == 'docker'].namespace_separator := '/'
    .platforms[.type == 'docker'].target_image_source := 'https://github.com/viash-io/viash'
  ```

* Config merging: Allow specifying the order in which Viash will merge configs (PR #289).
  If `.` is not in the list of inherited objects, it will be added at the end.

  Contents of `config.vsh.yaml`:
  ```yaml
  functionality:
    name: foo
    arguments:
      - __merge__: obj_input.yaml
        name: "--one"
      - __merge__: [., obj_input.yaml]
        name: "--two"
      - __merge__: [obj_input.yaml, .]
        name: "--three"
  ```

  Contents of `obj_input.yaml`:
  ```yaml
  type: file
  name: --input
  description: A h5ad file
  ```
  Output of `viash config view config.vsh.yaml` (stripped irrelevant bits):
  ```yaml
  functionality:
    arguments:
    - type: "file"
      name: "--one"
      description: "A h5ad file"
    - type: "file"
      name: "--input"
      description: "A h5ad file"
    - type: "file"
      name: "--three"
      description: "A h5ad file"
  ```
  

# Viash 0.6.3 (2022-11-09): Quality-of-life improvements in Viash.

This release features contains mostly quality of life improvements and some experimental functionality. Most notably:

* `viash ns list` now only returns a config just once instead of once per platform.

* A functionality's info field can contain any data structures. An `.info` field was added to arguments as well.

* Bug fixes for using Viash with podman, Nextflow>=22.10 and R<4.0.

* Experimental support for inheriting from config partials.

## MAJOR CHANGES

* `Config`: Made major internal changes w.r.t. how config files are read and at which point a platform (native, docker, nextflow)
  is applied to the functionality script. The only visible side effect is that 
  `viash ns list` will output each config only once instead of multiple times.

* `Functionality`: Structured annotation can be added to a functionality and its arguments using the `info` field. Example:
  ```yaml
  functionality:
    name: foo
    info:
      site: https://abc.xyz
      tags: [ one, two, three ]
    arguments:
      - name: --foo
        type: string
        info:
          foo: bar
          a:
            b:
              c
  ```

## MINOR CHANGES

* `BashWrapper`: Allow printing the executor command by adding `---verbose ---verbose` to a `viash run` or an executable.

* `Testbenches`: Rework `MainBuildAuxiliaryNativeParameterCheck` to create stimulus files and loop over the file from bash instead of looping natively.
  This prevents creating thousands of new processes which would only test a single parameter.
  Note this still calls the main script for each stimulus separately, but that was the case anyway, only much much worse.

* `Testbenches`: Split some grouped test benches into slightly smaller test benches that group tested functionality better.

* `Annotations`: Complete the config schema annotations.
  Make sure all arguments are documented.
  Added an annotation `internalFunctionality` and `undocumented` for arguments that should not be documented.
  Added a testbench that verifies that all arguments are in fact annotated, skipping those that are not in the class constructor.
  Adds a hierarchy field in the `__this__` member to list the relation of the own and parent classes.

* `Testbenches`: Add exit code to helper method `testMainWithStdErr`.

* `Testbenches`: Add testbench to verify viash underscore components (viash_build, viash_install, viash_push, viash_skeleton, viash_test).

* `Testbenches`: Update viash underscore component tests to use `$meta_executable`.

* `viash ns exec`: Allow choosing whether the `{platform}` field should be filled in, based on the `--apply_platform` parameter.

## BUG FIXES

* `DockerPlatform`: Remove duplicate auto-mounts (#257).

* `Underscore component tests`: Fix tests for `viash_skeleton` and `viash_test` components.

* `NextflowVDSL3Platform`: Fix 'Module scriptPath has not been defined yet' error when Nextflow>=22.10 (#269).

* `config inject`: Doesn't work when `must_exist == true` (#273).

* `RScript`: Fix compatibility issue where the new character escaping in `r_script` required R>=4.0 (#275). Escaping is now handled without
  using the new `r'(foo)'` notation.

## DEPRECATION

* `DockerRequirements`: The `resources:` setting has been deprecated and will be removed in Viash 0.7.0. Please use `copy:` instead.

* `DockerRequirements`: The `privileged:` setting has been deprecated and will be removed in Viash 0.7.0. Please use `run_args: "--privileged"` instead.

## EXPERIMENTAL FUNCTIONALITY

* `Config`: Any part of a Viash config can use inheritance to fill data (PR #271). For example:
  Contents of `src/test/config.vsh.yaml`:
  ```yaml
  __inherits__: ../api/base.yaml
  functionality:
    name: test
    resources:
      - type: bash_script
        path: script.sh
        text: |
          echo Copying $par_input to $par_output
          cp $par_input $par_output
  ```
  Contents of `src/api/base.yaml`:
  ```yaml
  functionality:
    arguments:
      - name: "--input"
        type: file
      - name: "--output"
        type: file
        direction: output
  ```
  The resulting yaml will be:
  ```yaml
  functionality:
    name: test
    arguments:
      - name: "--input"
        type: file
      - name: "--output"
        type: file
        direction: output
    resources:
      - type: bash_script
        path: script.sh
        text: |
          echo Copying $par_input to $par_output
          cp $par_input $par_output
  ```

# Viash 0.6.2 (2022-10-11): Two bug fixes

This is a quick release to push two bug fixes related to security and being able to run Nextflow with optional output files.

## BUG FIXES

* `Git`: Strip credentials from remote repositories when retrieving the path.

* `VDSL3`: Allow optional output files to be `null`.

# Viash 0.6.1 (2022-10-03): Minor improvements in functionality

This release contains mostly minor improvements of functionality released in Viash 0.6.0. Most notably:

* Support was added for `type: long` arguments

* `meta["n_proc"]` has been renamed to `meta["cpus"]`. `meta["cpus"]` is now an integer, whereas `meta["memory_*"]` are now longs.

* `viash ns exec` is able to recognise `{platform}` and `{namespace}` fields.

* And various bug fixes and improvements to documentation and unit testing.

## BREAKING CHANGES

* Deprecated usage `resources_dir` variable inside scripts, use `meta["resources_dir"]` instead (or `$meta_resources_dir` in Bash, or `meta$resources_dir` in R).

* Deprecated `meta["n_proc"]` in favour for `meta["cpus"]`.

## NEW FUNCTIONALITY

* `viash ns exec`: Added two more fields:

  - `{platform}`: the platform name (if applicable)
  - `{namespace}`: the namespace of the component

* `LongArgument`: Added support for 64-bit integers with `type: long` as opposed to `type: integer` which are 32-bit integers.

## MAJOR CHANGES

* Allow passing integers/doubles/booleans to string parameters (#225). Removed the 'Version' helper class.

## MINOR CHANGES

* `meta["cpus"]` is now an integer, `meta["memory_*"]` are now longs (#224).

* `DockerPlatform`: Only store author names in the authors metadata.

* `NextflowPlatform`: Only store author names in the authors metadata.

* `Argument[_]`: Turn `multiple_sep` from `Char` into `String`.

## INTERNAL CHANGES

* All `meta[...]` variables are now processed similar to `Argument[_]`s, instead of using custom code to convert object types and detect Docker mounts.

* `Escaper`: Make more generic Escaper helper class.

## DOCUMENTATION

* Hardcoded URLs pointing to viash.io in the documentation annotations were replaced with a new keyword system.

* Replaced references to "DSL" with "Dynamic Config Modding" in the `--help` output.

* Added an example for Ruby based Docker setups.

## BUG FIXES

* `viash ns`: Reverse exit code outputs, was returning 1 when everything was OK and 0 when errors were detected (PR #227).

* `viash config inject`: Fix processing of arguments when argument groups are defined (#231).

* Fixed a few typos in the CLI.

* Fixed the formatting of `ns exec` documentation.

* `VDSL3`: Fix stub functionality.

* `VDSL3`: Fix error during error message.

* `viash test`: Fix issue where `VIASH_TEMP` could not be a relative directory when running `viash test` (#242).

* `BashScript`, `CSharpScript`, `JavaScriptScript`, `PythonScript`, `RScript`, `ScalaScript`: Fix quoting issues of certain characters (#113).

## DEPRECATION

* `NextflowPlatform`: Deprecate `--param_list_format` parameter.

## TESTING

* `BashScript`, `CSharpScript`, `JavaScriptScript`, `PythonScript`, `RScript`, `ScalaScript`: Implement more rigorous testing of which characters are escaped.

* `BashWrapper`: Escape usage of `multiple_sep`. This fixes various checks and transformations not working when when `multiple_sep` is set to `";"` (#235).

# Viash 0.6.0 (2022-09-07): Nextflow VDSL3 is now the default, support for tracking memory and cpu requirements more elegantly

The first (major) release this year! The biggest changes are:

* Nextflow VDSL3 is now the default Nextflow platform, whereas the legacy Nextflow platform has been deprecated.

* Support for tracking memory and cpu requirements more elegantly.

* Grouping arguments in groups more concisely.

* The addition of a `viash ns exec` command, to be able to execute commands on Viash components more easily.

## BREAKING CHANGES

* `NextflowPlatform`: `variant: vdsl3` is now the default NextflowPlatform. `variant: legacy` has been deprecated.

* `Functionality`: Fields `.inputs` and `.outputs` has been deprecated. Please use `.argument_groups` instead (#186).
  Before:
  ```yaml
  functionality:
    inputs:
      - name: "--foo"
    outputs:
      - name: "--bar"
  ```
  Now:
  ```yaml
  functionality:
    argument_groups:
      - name: Inputs
        arguments:
          - name: "--foo"
            type: file
      - name: Outputs
        arguments:
          - name: "--bar"
            type: file
            direction: output
  ```

* Passing strings to an argument group's arguments has been deprecated. Please simply copy the argument itself into the argument group (#186).
  Before:
  ```yaml
  functionality:
    arguments:
      - name: "--foo"
        type: file
      - name: "--bar"
        type: file
        direction: output
    argument_groups:
      - name: Inputs
        arguments: [ foo ]
      - name: Outputs
        arguments: [ bar ]
  ```
  Now:
  ```yaml
  functionality:
    argument_groups:
      - name: Inputs
        arguments:
          - name: "--foo"
            type: file
      - name: Outputs
        arguments:
          - name: "--bar"
            type: file
            direction: output
  ```

## NEW FUNCTIONALITY

* Allow setting the number of processes and memory limit from within the Viash config, 
  as well as a list of required commands. Example:

  ```yaml
  functionality:
  name: foo
  requirements:
    cpus: 10
    memory: 10GB
    commands: [ bash, r, perl ]
  ```
  
  You can override the default requirements at runtime:

  - `./foo ---cpus 4 ---memory 100PB` (for NativePlatform or DockerPlatform)
  - By adding `process.cpus = 4` and `process.memory "100 PB"` to a nextflow.config (for NextflowPlatform)

  This results the following meta variables to be injected into a script:

  - `meta_cpus` (in Bash) or `meta["cpus"]` (in any other language): Number of processes the script is allowed to spawn.
  - `meta_memory_b` (in Bash) or `meta["memory_b"]` (in any other language): Amount of memory the script is allowed to allocate, in bytes.
  - `meta_memory_kb` (in Bash) or `meta["memory_kb"]` (in any other language): Same but in kilobytes, rounded up.
  - `meta_memory_mb` (in Bash) or `meta["memory_mb"]` (in any other language): Same but in megabytes, rounded up.
  - `meta_memory_gb` (in Bash) or `meta["memory_gb"]` (in any other language): Same but in gigabytes, rounded up.
  - `meta_memory_tb` (in Bash) or `meta["memory_tb"]` (in any other language): Same but in terabytes, rounded up.
  - `meta_memory_pb` (in Bash) or `meta["memory_pb"]` (in any other language): Same but in petabytes, rounded up.
  
* `viash ns exec`: Added a command for executing arbitrary commands for all found Viash components.
  The syntax of this command is inspired by `find . -exec echo {} \;`.
  
  The following fields are automatically replaced:
   * `{}` | `{path}`: path to the config file
   * `{abs-path}`: absolute path to the config file
   * `{dir}`: path to the parent directory of the config file
   * `{abs-dir}`: absolute path to the directory of the config file
   * `{main-script}`: path to the main script (if any)
   * `{abs-main-script}`: absolute path to the main script (if any)
   * `{functionality-name}`: name of the component
  
  A command suffixed by `\;` (or nothing) will execute one command for each
  of the Viash components, whereas a command suffixed by `+` will execute one
  command for all Viash components.

* `ConfigMod`: Added a `del(...)` config mod to be able to delete a value from the yaml. Example: `del(.functionality.version)`.

## MAJOR CHANGES

* `Folder structure`: Adjusted the folder structure to correctly reflect the the namespace change of viash from `com.dataintuitive.viash` to `io.viash`.

* `Functionality`: Reworked the `enabled` field from boolean to a `status` field which can have the following statusses: `enabled`, `disabled` and `deprecated`.
  When parsing a config file which has the `status` field set to `deprecated` a warning message is displayed on stderr.
  Backwards for `enabled` is provided where `enabled: true` => `status: enabled` and `enabled: false` => `status: false`. The `enabled` field is marked deprecated.

## MINOR CHANGES

* `Resources`: Handle edge case when no resources are specified in the `vsh.yaml` config file and display a warning message.

* `BashWrapper`: Add a warning when an argument containing flags (e.g. `--foo`) is not recognized and will be handled as a positional argument as this is likely a mistake.

* `Functionality`: Add check to verify there are no double argument names or short names in the config `vsh.yaml` declarations.

* `BashWrapper`: Add check to verify a parameter isn't declared twice on the CLI, except in the case `multiple: true` is declared as then it's a valid use case.

* `BashWrapper`: For int min/max checking: use native bash functionality so there is no dependency to `bc`.
  For double min/max checking: add fallback code to use `awk` in case `bc` is not present on the system (most likely to happen when running tests in a docker container).

* `viash ns list/viash config view`: Allow viewing the post-processed argument groups by passing the `--parse_argument_groups` parameter.

## TESTING

* `ConfigMod`: Added unit tests for condition config mods.

* `MainTestDockerSuite`: Derive config alternatives from the base `vsh.yaml` instead of adding the changes in separate files.
  This both reduces file clutter and prevents having to change several files when there are updates in the config format.

* `GitTest`: Added unit tests for Git helper (PR #216).

## BUG FIXES

* `csharp_script`, `javascript_script`, `python_script`, `r_script`, `scala_script`: Make meta fields for `memory` and `cpus` optional.

* `NextflowVdsl3Platform`: Don't generate an error when `--publish_dir` is not defined and `-profile no_publish` is used.

* `Viash run`: Viash now properly returns the exit code from the executed script.

* `Git`: Fix incorrect metadata when git repository is empty (PR #216).

# Viash 0.5.15 (2022-07-14): Added testbenches, default argument groups and bugfixes for VDSL3

This release introduces testbenches and new default argument groups: `Inputs`, `Outputs` and `Arguments`.

## BREAKING CHANGES

* `WorkflowHelper::helpMessage`: Now only takes one argument, namely the config.

## MAJOR CHANGES

* `Namespace`: Changed the namespace of viash from `com.dataintuitive.viash` to `io.viash`.

## MINOR CHANGES

* `Testbenches`: Add a testbench framework to test lots of character sequences, single or repeating to be tested in the yaml config. This can be used to later extend to other tests.

* `Testbenches::vdsl3`: Add testbenches to verify functionality:
  - Vdsl3's `param_list` (`yamlblob`, `yaml`, `json`, `csv`).
  - Nextflow's own `params-file`.
  - Vdsl3's recalculating resource file paths to be relative to the `param_list` file instead of the workflow file (only available for `yaml`, `json`, `csv`).
  - Vdsl3's wrapping of modules to run these as a separate workflow automagically out of the box.

* `Main`: Added `viash --schema_export` which outputs a schema of the Viash config file
  to console. This is to be used to automate populating the documentation website.

* `Helper`: Split help message by argument group.

* `Helper`: Remove unneeded arguments.

* `Functionality`: Add default groups `Inputs`, `Outputs` and `Arguments` for all arguments missing from user-defined `argument_groups`.

* `WorkflowHelper::helpMessage`: Rewrite to bring on par with Viash's help message.

* `BooleanArguments`: Renamed internal class names for BooleanArguments to be better in line with how they are named in the config yaml.
  `BooleanArgumentRegular` -> `BooleanArgument` (in line with `boolean`)
  `BooleanArgumentTrue` -> `BooleanTrueArgument` (in line with `boolean_true`)
  `BooleanArgumentFalse` -> `BooleanFalseArgument` (in line with `boolean_false`)

## BUG FIXES

* `NextflowVdsl3Platform`: Change how `--id` is processed when a VDSL3 module is called from the CLI.

* `NextflowVdsl3Platform`: Fix error when param_list is `null`.

* `NextflowVdsl3Platform`: Fix error when optional, multiple arguments are set to `null`.

* `Testbenches`: Better capture expected error messages while running testbenches again. Code changes right before previous release re-introduced some of the messages.

* `NextflowVdsl3Platform`: Fix issue where optional parameters aren't removed when `.run(args: [optarg: null])`.

* `WorkflowHelper::readCsv`: Treat empty values as undefined instead of throwing an error.

* `NextflowVdsl3Platform`: Use `$NXF_TEMP` or `$VIASH_TEMP` as temporary directory if the container engine is not set to `docker`, `podman` or `charlieengine`, else set to `/tmp`.

* `Resources`: When adding a resource folder, allow a trailing `/` at the end of the path.
  Previously this caused the target folder to be erased and the content of the resource folder to be written directly into the target folder.

# Viash 0.5.14 (2022-06-30): Argument groups can now be defined in the Viash config

Argument groups allow for grouping arguments together by function or category, making the `--help` output a lot more clear for components with a lot of arguments.

## NEW FUNCTIONALITY

* `Functionality`: Allow specifying argument groups. Example:
  ```yaml
  functionality:
    ...
    argument_groups:
      - name: First group
        arguments: [foo, bar]
        description: Description
  ```

* Addition of the `viash_nxf_schema` component for converting a Viash config (for a workflow) into a nextflow schema file.

* `NextflowVdsl3Platform`: Use `--param_list` to initialise a Nextflow channel with multiple parameter sets.
  Possible formats are csv, json, yaml, or simply a yaml_blob.
  A csv should have column names which correspond to the different arguments of this pipeline.
  A json or a yaml file should be a list of maps, each of which has keys corresponding to the arguments of the pipeline.
  A yaml blob can also be passed directly as a parameter.
  Inside the Nextflow pipeline code, params.param_list can also be used to directly a list of parameter sets.
  When passing a csv, json or yaml, relative path names are relativized to the location of the parameter file.
  
  Examples: 
  ```sh
  nextflow run "target/foo/bar/main.nf" --param_list '[{"id": "foo", "input": "/path/to/bar"}]'
  nextflow run "target/foo/bar/main.nf" --param_list "params.csv" --reference "/path/to/ref"
  ```

## MAJOR CHANGES

* `NextflowVdsl3Platform`: The functionality is now slurped from a json instead of manually
  taking care of the formatting in Groovy.

* `NextflowVdsl3Platform`: The `--help` is auto-generated from the config.

## MINOR CHANGES

* `NextflowVdsl3Platform`: Allow both `--publish_dir` and `--publishDir` when `auto.publish = true`.

* `NextflowVdsl3Platform`: Allow passing parameters with multiplicity > 1 from Nextflow CLI.

* `Main`: Added `viash --cli_export` which outputs the internal cli construction information 
  to console. This is to be used to automate populating the documentation website.

* `viash ns`: Display success and failure summary statistics, printed to stderr.

* `DataObject`: `.alternatives` is now a `OneOrMore[String]` instead of `List[String]`, meaning
  you can now specify `{ type: string, name: "--foo", alternatives: "-f" }` instead of 
  `{ type: string, name: "--foo", alternatives: [ "-f" ] }`

* `BashWrapper`: Added metadata field `meta_executable`, which is a shorthand notation for
  `meta_executable="$meta_resources_dir/$meta_functionality_name"`

## INTERNAL CHANGES

* `Arguments`: Internal naming of functionality.arguments is changed from DataObject to Arguments. Change is also applied to child classes, e.g. StringObject -> StringArgument.

* `Script`: Allow more control over where injected code ends up.

* Restructure type system to allow type-specific arguments.

## BUG FIXES

* `DockerPlatform`: Change `org.opencontainers.image.version` annotation to `functionality.version` when set.
  Additionally fixed retrieving the git tag possibly returning `fatal: No names found, cannot describe anything.` or similar.

* `viash config inject`: Fix config inject when `.functionality.inputs` or `.functionality.outputs` is used.

* `BashWrapper`: Don't add `bc` as dependency. Only perform integer/float min/max checks when bc is available, otherwise ignore.

* `DockerPlatform`: Fix inputs & outputs arguments being present twice.

* `viash ns test`: Silently skip Nextflow platforms as these don't support tests and will always fail.

* `Testbenches`: Better capture expected error messages while running testbenches. Having these show on the console could be confusing.

* `NextflowVdsl3Platform`: Fix issue when running multiple VDSL3 modules concurrently on the same channel.

# Viash 0.5.13 (2022-06-10): Added overriding of the container registry for the VDSL3 + VDSL3 bug fixes

VDSL3 gets even more improvements and bug fixes.

## NEW FUNCTIONALITY

* `NextflowVdsl3Platform`: Allow overriding the container registry of all Viash components by 
  setting the `params.override_container_registry` value. Only works for auto-derived image names.

## MAJOR CHANGES

* `Functionality`: renamed `tests` to `test_resources`.
  Backwards compatibility provided but a notification message is displayed on the console.

## MINOR CHANGES

* `Functionality` and `viash ns`: Added `.enabled` in functionality, set to `true` by default.
  Filter for disabled components in namespace commands.

* `DockerPlatform`: Add org.opencontainers.image annotations to built docker images.

* `Functionality`: when defining text resources, permit defining `path` instead of `dest`.
  If both `dest` and `path` are unset, use a default file name depending on the resource type, such as `script.sh` or `text.txt`.

* `viash build`: Errors are printed in red.

## BUG FIXES

* `NextflowVdsl3Platform`: Undefined input files should not inject a `VIASH_PAR_*` variable when `multiple: true`.

* `NextflowVdsl3Platform`: Make injected resources dir absolute.

* `NextflowVdsl3Platform`: Fix escaping of triple single quotes.

* `NextflowVdsl3Platform`: Also apply auto.simplifyInput to Lists.

* `DockerPlatform`: added a `test_setup` that allows adding apt/apk/... setup requirements.
  These are only executed when running tests.

# Viash 0.5.12 (2022-05-24): Improvements for VDSL3 and the Bash wrapper + several bug fixes

This release contains a bunch improvements for VDSL3 and adds some parameters to the `viash test` and `viash test ns` commands.

## MINOR CHANGES

* `--help`: Don't print "my_component <not versioned>" when no version is specified, 
  but instead simply "my_component".

* `NextflowVdsl3Platform`: Set `mode=copy` for `auto.publish` and `auto.transcript`.

* `NextflowVdsl3Platform`: When a module is used multiple times in the same workflow, 
  don't throw an error anymore, instead simply generate a warning.

* `NextflowVdsl3Platform`: Throw an error when an input file was not found.

* `viash build`: Indent auto-generated code according the indentation of `VIASH START` when found.
  
* `Main`: Handle not finding the config file or resources in a config file better.
  Display a more helpful message instead of a stack trace.

* `BashWrapper`: Add checks on parameters for valid integer, double and boolean values.

* `BashWrapper`: Add option to limit string and integer values to specific choice values.

* `BashWrapper`: Add option to set min and max values for integer and double values.

* Dependencies:
  - Scala was upgraded from 2.12.10 to 2.12.15
  - sbt was upgraded from 1.3.4 to 1.6.1
  - sbt-scoverage was upgraded from 1.5.1 to 1.9.3

## BUG FIXES

* `viash_test`: Add back `--no_cache` parameter to `viash_test`.

* `viash_test`: Fix `--append` parameter for `viash_test`, was not getting passed through.

* `viash ns test`: Fix `--append` parameter, actually start from a clean file if append is false.

* `viash_push`: Fix component not being built during a release of Viash.

* `PythonRequirements`: Fix packages being mentioned twice in a Dockerfile.

* `Main`: Added support spaces in filenames of config files and resources

* `BashWrapper`: Display a message when the last parsed argument would require more values than are still available.
  Now display a message that values are missing, used to silently crash the wrapper.

* `viash config inject`: Fix error when file argument is `must_exist: true`.
  

# Viash 0.5.11 (2022-05-09): Nextflow VDSL3 is here!

This release contains additional sugar syntax for specifying inputs and outputs in a Viash config, 
a beta implementation for the next-generation Viash platform, and several other minor improvements.

## MAJOR CHANGES

* `Functionality`: Now also accepts 'inputs' and 'outputs' in addition to 'arguments'. For inputs and outputs,
  any specified arguments will have default `type: file` and `direction: input` or `direction: output` respectively.

## MINOR CHANGES

* `DockerPlatform`: Move description labels to the end of the Dockerfile to improve cross-component caching.

* `Functionality`: Arguments where `.multiple` is `true` can now have lists as `default` and `example`.

* `viash_build`: Added unit test for this component.

* `viash_test`: Added unit test for this component.

* `PythonRequirements`: Allow upgrading dependencies. Example: `[ type: python. pypi: anndata, upgrade: true ]`.

* `NextflowLegacyPlatform`: Remove annoying messages when building Nxf modules.

* `ConfigMods`: Expanded the DSL to allow specifying at which point to apply a config mod.
  This functionality was necessary to allow for setting fields which alter the way configs are parsed.
  Example of when this is useful: `<preparse> .platforms[.type == "nextflow"].variant := "vdsl3"`.
  Updating workflow of parsing a config file is:
    - read Yaml from file
    - apply preparse config mods
    - parse resulting Json as Config, thereby instantiating default values etc.
    - convert Config back to Json
    - apply postparse config mods (original config mods)
    - convert final Json back to Config

## BETA FUNCTIONALITY

* `NextflowVdsl3Platform`: A beta implementation of the next-generation Viash+Nextflow platform.
  See https://github.com/viash-io/viash/issues/82 for more information. You can access the previous Nextflow
  platform by using the `variant` parameter:
  ```yaml
  - type: nextflow
    variant: legacy
    separate_multiple_outputs: false
  ```

## BUG FIXES

* `viash_build` and `viash_test`: The `query_name` and `query_namespace` arguments were switched around. These arguments are now passed correctly.

* `BashScript`, `JavaScriptScript`, `PythonScript`, `RScript`: Correctly escape `'` (#113). Update unit tests accordingly.

* `CSharpScript`, `ScalaScript`: Correctly escape `"` (#113). Update unit tests accordingly.

* `viash_build`, `viash_test`, `viash_push`: Don't try to remove log files if they don't exist.

## INTERNAL CHANGES

* `DataObject`: 
  - Renamed `otype` to `flags`.
  - Renamed `oType` to `type`
  - Deprecated `tag` (unused feature).

* All abstract / inherited classes: Renamed `oType` to `type`.

## DEPRECATION

* `Functionality`: Deprecated `function_type` and `add_resources_to_path`. These should be 
  unused features, by now.
  
# Viash 0.5.10.1 (2022-03-16): A quick bug fix

This quick release fixes a bug that prevented the correct passthrough of the new `organization` field.

## BUG FIX

* `NextflowPlatform`: Fix passthrough of `organization` field.

# Viash 0.5.10 (2022-03-15): Rework of the Viash helper components

The `viash_install`, `viash_build`, `viash_test` and `viash_push` components have been reworked.

## MAJOR CHANGES

* `viash_install`:
  - Added `--log_prefix`: This prefix is used to determine the path of the log files for `viash_build`, `viash_test` and `viash_push`.
  - Added `--organization`: Id of the organisation to be used in the Docker image name, i.e. `<registry>/<organization>/<namespace><namespace_sep><name>`.
  - Added `--target_image_source`: Url to the Git repo in which this project resides.
  - Removed `--log`.

* `viash_build`:
  - Reduce code duplication by contructing the command with Bash Arrays.
  - Renamed `--platforms` to `--platform`.
  - Added `--organization`: Id of the organisation to be used in the Docker image name, i.e. `<registry>/<organization>/<namespace><namespace_sep><name>`.
  - Added `--target_image_source`: Url to the Git repo in which this project resides.
  - Changed default of `--log` from `log.txt` to `.viash_build_log.txt`.
  - Added `--verbose`: Print out the underlying `viash ns build` command before running it.

* `viash_test`:
  - Reduce code duplication by contructing the command with Bash Arrays.
  - Renamed `--platforms` to `--platform`.
  - Added `--organization`: Id of the organisation to be used in the Docker image name, i.e. `<registry>/<organization>/<namespace><namespace_sep><name>`.
  - Added `--target_image_source`: Url to the Git repo in which this project resides.
  - Changed default of `--log` from `log.txt` to `.viash_test_log.txt`.
  - Changed default of `--tsv` from `log.tsv` to `.viash_test_log.tsv`.
  - Added `--verbose`: Print out the underlying `viash ns test` command before running it.

* `viash_push`:
  - Reduce code duplication by contructing the command with Bash Arrays.
  - Added `--organization`: Id of the organisation to be used in the Docker image name, i.e. `<registry>/<organization>/<namespace><namespace_sep><name>`.
  - Changed default of `--log` from `log.txt` to `.viash_push_log.txt`.
  - Added `--verbose`: Print out the underlying `viash ns build` command before running it.

## MINOR CHANGES

* `NextflowPlatform`: Added the `organization` field to the nextflow platform as well.

# Viash 0.5.9 (2022-03-12): Allow interrupting Viash components

The biggest change in this release is that long running Viash components (VS Code server or R Studio server for example) can now be interrupted by pressing CTRL-C or by sending it an `INT` or `SIGINT` signal. Before this release, you had to manually stop the Docker container to get the component to terminate.

## NEW FEATURES

* `viash run`: A long running Viash component can be interrupted by pressing 
  CTRL-C or by sending it an `INT` or `SIGINT` signal.

* `DockerPlatform`: Automatically add a few labels based on metadata to Dockerfile.

* `DockerPlatform`: Added value `target_image_source` for setting the source of 
  the target image. This is used for defining labels in the dockerfile.
  Example:
  ```yaml
  target_image_source: https://github.com/foo/bar
  ```

## MINOR CHANGES

* `viash ns list`: Added `--format yaml/json` argument to be able to return the
  output as a json as well. Useful for when `jq` is installed but `yq` is not. Example:
  ```
    viash ns list -p docker -f json | jq '.[] | .info.config'
  ```

* `viash config view`: Same as above.

## DEPRECATION

* `CLI`: Deprecated `-P` flag use `-p` intead.

* `DockerPlatform`: Deprecated `version` value.

# Viash 0.5.8 (2022-02-28): Allow defining a Docker image organization, and single values can be used in place of lists

## NEW FUNCTIONALITY

* `DockerPlatform`: Allow defining a container's organisation. Example:
  ```yaml
    - type: docker
      registry: ghcr.io
      organisation: viash-io
      image: viash
      tag: "1.0"
      target_registry: ghcr.io
      target_organization: viash-io
  ```

* `DockerRequirement`: Add label instructions. Example:
  `setup: [ [ type: docker, label: [ "foo BAR" ]]]`

* `Config`: In specific places, allow parsing a value as a list of values. Fixes #97.
  This mostly applies to list values in `DockerPlatform`, but also to author roles.
  Examples:
  ```yaml
  functionality:
    name: foo
    authors:
      - name: Alice
        role: author # can be a string or a list
  platforms:
    - type: docker
      port: "80:80" # can be a string or a list
      setup:
        - type: r
          packages: incgraph # can be a string or a list
  ```
  
## BREAKING CHANGES

* `viash test`: This command doesn't automatically add the resources dir to the path.

## BUG FIXES

* `Functionality`: Fix `.functionality.add_resources_to_path` not being picked up correctly.

* `AptRequirement`: Set `DEBIAN_FRONTEND=noninteractive` by default. This can be turned off by specifying:
  ```yaml
    - type: apt
      packages: [ foo, bar ]
      interactive: true
  ```

## MINOR CHANGES

* `Main`: Slightly better error messages when parsing of viash yaml file fails.
  Before:
  ```
  $ viash test src/test/resources/testbash/config_failed_build.vsh.yaml 
  Exception in thread "main" DecodingFailure(Unexpected field: [package]; valid fields: packages, interactive, type, List(DownField(apt), DownArray, DownField(platforms)))
  ```
  
  After:
  ```
  $ viash test src/test/resources/testbash/config_failed_build.vsh.yaml 
  Error parsing 'file:/path/to/viash/src/test/resources/testbash/config_failed_build.vsh.yaml'. Details:
  Unexpected field: [package]; valid fields: packages, interactive, type: DownField(apt),DownArray,DownField(platforms)
  ```

# Viash 0.5.7 (2022-02-16): Argument examples need to be of the same type as the argument itself

Examples for arguments now need to be of the same type as the argument itself. You can't provide an `integer` for a `string`-based argument for example.  
A handy new command has been added: `viash config inject`. This can be used to inject a Viash header into a script based on the arguments of the config file.

There have been some improvements to the Docker platform as well.  
You can now add yum packages as a requirement:

  ```yaml
  platforms:
    - type: docker
      image: bash:latest
      setup:
        - type: yum
          packages: [ wget ]
  ```

You can now include ADD and COPY instructions in the config file:

  ```yaml
  platforms:
    - type: docker
      image: bash:latest
      setup:
        - type: docker
          add: [ "http://foo.bar ." ]
  ```

## BREAKING CHANGES

* `viash config`: An argument's example now needs to be of the same type as the argument itself. 
  For example, `[ type: integer, name: foo, example: 10 ]` is valid, whereas 
  `[ type: integer, name: foo, example: bar ]` is not, as 'bar' cannot be cast to an integer.

## NEW FUNCTIONALITY

* `viash config inject`: A command for inserting a Viash header into your script.

* `YumRequirement`: Added a requirement setup for installing through yum. Example:
  `setup: [ [ type: yum, packages: [ wget] ] ]`

* `DockerRequirement`: Allow using copy and add instructions. Example:
  `setup: [ [ type: docker, add: [ "http://foo.bar ." ]]]`

## BUG FIXES

* `ViashTest`: Fix verbosity passthrough.

* `--help`: Fix repeated usage flag when printing the help.

# Viash 0.5.6 (2022-02-03): Forbidden Bash flags have been renamed

* Viash can now be installed without Docker needing to be installed on your system. You do need `unzip` and `wget` to complete the installation.
* The Docker related messages are more user friendly now.

## BREAKING CHANGES

* `BashWrapper`: Forbidden flags `-v`, `--verbose`, `--verbosity` have been renamed to `---v`, `---verbose`, `---verbosity`.

## MINOR CHANGES

* Set version of helper scripts to the same version as Viash.

* `DockerPlatform`: Produce helpful warning message when Docker image can't be found remotely (#94).

* `DockerPlatform`: Produce helpful error message when Docker isn't installed or the daemon is not running (#94 bis).

## BUG FIXES

* `viash_install`:
  - Passing Viash path as a string instead of as a file to ensure the path is not converted to an absolute path
  - Switch from Docker backend to a Native backend, 'unzip' and 'wget' are required.
  - Correctly set the log file for viash_test.
  
* `DockerPlatform`: Added sleep workaround to avoid concurrency issue where a file is executed to
  build docker containers but apparently still in the process of being written.
  
* `DockerPlatform`: Fix order issue of ---verbose flag in combination with ---setup, allowing to run 
  `viash run config.vsh.yaml -- ---setup cb ---verbose` and actually get output.
  

# Viash 0.5.5 (2021-12-17): Resources dir no longer added to PATH automatically and minor changes

The resources directory is no longer added to the PATH variable by default. You can re-enable this behaviour by setting add_resources_to_path to `true` in the functionality part of the config file.  
Here's a snippet of a config file to illustrate this:

  ```yaml
  functionality:
    name: example_component
    description: Serve as a simple example.
    add_resources_to_path: true
    ...
  ```

## BREAKING CHANGES

* `Functionality`: The resources dir no longer automatically added to the PATH variable. 
  To alter this behaviour, set `.functionality.add_resources_to_path` to `true`.

## MINOR CHANGES

* Bash Script: only define variables which have values.

* CSharp Test Component: Change Docker image to `dataintuitive/dotnet-script` to have more control over the lifecycle of 
  versioned tags.

* Updated Code of Conduct from v2.0 to v2.1.

## BUG FIXES

* Viash namespace: Fix incorrect output path when the parent directory of a Viash component is not equal to the value of
  `.functionality.name`.

# Viash 0.5.4 (2021-09-20): Added cache directive to specify the typing of caching to be performed for the Nextflow platform

A cache type can now be specified in the config file for the Nextflow platform. Previously this was hardcoded to be `deep`, but the default caching method is now `default`.  
To use deep caching again, add this to your config file:

  ```yaml
  cache: deep
  ```

## BREAKING CHANGES

* `NextflowPlatform`: The default caching mechanism is now what Nextflow uses as default. In order to replicate earlier
  caching, `cache: deep` should be specified in the Viash config file.

## NEW FEATURES

* `NextflowPlatform`: Added `cache` directive to specify the typing of caching to be performed.

# Viash 0.5.3 (2021-09-02): New meta data list for scripts, VIASH_TEMP environment variable for Nextflow, fixed output formatting with separate outputs

This release provides more information to scripts with the new `meta` list. This list contains two values for now:

  - `meta["resources_dir"]`: Path to the directory containing the resources
  - `meta["functionality_name"]`: Name of the component

A new environment variable is now available for export when working with the Nextflow platform: `VIASH_TEMP`.

## Resources directory

All resources defined in the config file are copied over to a temporary location right before a Viash component is executed. This location is can now be easily accessed in your scripts, allowing you to modify and copy the files as needed.  
Here are some examples in different scripting languages on how to access the meta data, it works similarly to the `par` list:

Bash:  

  ```bash
  echo $meta_resources_dir 
  ```

Python:  

  ```python
  print(meta["resources_dir"])
  ```

R:

  ```r
  cat(meta$resources_dir)
  ```

## Functionality name

The name of the component can now be accessed in the same way as the resources directory. This allows you to print the name of the component out to a console window for example.
Here's how to access this data in different scripting languages:

Bash:

  ```bash
  echo $meta_functionality_name
  ```

Python:  

  ```python
  print(meta["functionality_name"])
  ```

R:

  ```r
  cat(meta$functionality_name)
  ```

## NEW FEATURES

* Similar to `par`, each script now also has a `meta` list. `meta` contains meta information about the component
  or the execution thereof. It currently has the following fields:
  - `meta["resources_dir"]`: Path to the directory containing the resources
  - `meta["functionality_name"]`: Name of the component

* `NextflowPlatform`: Export `VIASH_TEMP` environment variable. 

## BUG FIXES

* `NextflowPlatform`: Fix output formatting when `separate_multiple_outputs` is `false`.

# Viash 0.5.2 (2021-08-13): More settings for Docker and Nextflow platform, and a bug fixes for components with resources

This is a small release containing two small features and a bug fix.
The new `run_args` field allows you to add [docker run](https://docs.docker.com/engine/reference/commandline/run/) arguments to the [Docker platform](/reference/config/platforms/docker/#) section of a [config file](/reference/config/index.html). For example:

  ```yaml
  platforms:
    - type: docker
      image: bash:4.0
      run_args: "--expose 127.0.0.1:80:8080/tcp --env MY_ENV_VAR=foo"
  ```

There's also a new field for the [Nextflow platform](/reference/config/platforms/nextflow/#): `separate_multiple_outputs`. By default, this is set to `true` and separates the outputs generated by a Nextflow component with multiple outputs as separate events on the channel. You can now choose to disable this behaviour:

  ```yaml
  platforms:
    - type: nextflow
      publish: true
      separate_multiple_outputs: false
  ```

## MINOR CHANGES

* `DockerPlatform`: Added `run_args` field to allow setting `docker run` arguments.

* `NextflowPlatform`: Added argument `separate_multiple_outputs` to allow not separating the outputs generated by a 
  component with multiple outputs as separate events on the channel.

## BUG FIX

* `IO`: Allow overwriting directory resources upon rebuild.

# Viash 0.5.1 (2021-07-14): Viash 0.5.1 adds support for C# scripts and fixes a few bugs

## C# script support

We've added C# scripts (.csx) as a supported language using **dotnet-script**.  
To run C# scripts natively, you'll need to install .NET Core and execute the following command in a terminal:

  ```bash
  dotnet tool install -g dotnet-script
  ```

You can now run C# scripts like this:

  ```bash
  dotnet script hello_viash.csx
  ```

To use C# scripts as components, use the new `csharp_script` type in the functionality section of your config file:

  ```yaml
    resources:
    - type: csharp_script
      path: script.csx
  ```

Here's an example of a simple C# script with Viash in mind:

  ```csharp
  // VIASH START
  var par = new {
    input = "Hello World",
    name = "Mike"
  };
  // VIASH END

  System.Console.WriteLine(input + ", " + name + "!");
  ```

The language-specific guide for creating C# script components will be added in the near future.

## Bug fixes

First off, these special characters  can now be used in the description, usage, default and example fields of components:

- "
- \`
- \\
- \n
- $

Nextflow output files with the same extension won't overwrite each other any more, like it was the case for arguments like this:

  ```yaml
  functionality:
    name: bar
    arguments:
      - name: "--input"
        type: file
        example: input.txt
      - name: "--output1"
        type: file
        direction: output
        required: true
        example: output.txt
      - name: "--output2"
        type: file
        direction: output
        required: true
        example: optional.txt
  ```

In this case, the two output files would have been identical in the past.
___

## NEW FEATURES

* `CSharpScript`: Added support for C# scripts (`type: "csharp_script"`) to viash.

## MINOR CHANGES

* `NextflowPlatform`: Added `directive_cpus`, `directive_max_forks`, `directive_memory` and `directive_time` parameters.

## BUG FIXES

* `BashWrapper`: Refactor escaping descriptions, usages, defaults, and examples (#34).

* `NextflowPlatform`: Refactor escaping descriptions, usages, defaults and examples (#75).

* `NextflowPlatform`: Add argument to output path to avoid naming conflicts for components with multiple output files (#76).

* `NextflowPlatform`, `renderCLI()`: Only add flag to rendered command when boolean_true is actually true (#78).

* `DockerPlatform`: Only chown when output file exists.

## TESTING

* `viash build`: Capture stdout messages when errors are expected, so that they don't clutter the expected output.

* `viash build`: Check `--help` description output on the whole text instead of per letter or word basis.

* `TestingAllComponentsSuite`: Only testing bash natively, because other dependencies might not be available.

# Viash 0.5.0 (2021-08-16): Improvements to running Docker executables, and Nextflow platform argument changes

Here are the most important changes:

* **Improvements to Docker backend**: In the past, you needed to perform `--setup` on your Docker-based components and executables in order for the image to be built before you could run the component or executable. Now you can simply run your component or executable and Viash will do the image building automatically by default if it detects an image isn't present yet. This behaviour can be changed by using a Docker setup strategy. For example:

  ```bash
  viash build config.vsh.yaml -p docker --setup alwayscachedbuild
  ```

* **Nextflow gets some argument changes**: Arguments for the Nextflow platform now have optional `required` and `default` values, just like their native and Docker counterparts. For example:

  ```yaml
    arguments:
      - name: --name
        type: string
        description: Input name
        required: true
      - name: --repeat
        type: integer
        description: Times to repeat the name
        default: 100
  ```

  Take a look at the Functionality page for more information on arguments and their properties.  
  As long as you use long-option arguments (e.g. `--my-option`) in the config file for required arguments, the way of specifying argument values for the Nextflow platform is identical to the Docker platform. You still access non-required arguments via this syntax: `--<component_name>__<argument_name> <value>`. For example:

  ```bash
  my_component -- --my_component__input Hello!
  ```

* **Verbosity levels for viash run**: Executables now have 8 levels of verbosity

  0. emergency
  1. alert
  2. critical
  3. error
  4. warning
  5. notice
  6. info
  7. debug

  The default verbosity level is **notice**.
  You can pass the `-v` or `--verbose` option to bump up the verbosity by one level. By passing `-vv` the verbosity goes up by two levels. You can manually set the verbosity by using the `--verbosity <int_level>` option. For example, if you wanted to only show errors or worse:

  ```bash
  viash run config.vsh.yaml -- --verbosity 3
  ```

## BREAKING CHANGES

* `DockerPlatform`: A Docker setup will be performed by default. Default strategy has been changed to `ifneedbepullelsecachedbuild` (#57).
  `---setup` strategy has been removed and `---docker_setup_strategy` has been renamed to `---setup`.
  This change allows running a component for the first time. During first time setup, the Docker container will be pulled or built automatically. 

* `NativePlatform`: Deprecated the native setup field.

## MAJOR CHANGES

* `NXF`: This version changes the handling logic for arguments. An argument can be either `required` or not and can have a `default: ...` value or not. Checks are implemented to verify that required arguments are effectively provided _during_ pipeline running.

* `NXF`: If one sticks to long-option argments in the viash config, for all arguments that are _required_, the way of specifying the arguments on the CLI is identical for the Docker and Nextflow platforms. Non-required arguments can still be accessed from CLI using `--<component_name>__<argument_name> ...`.

* `NXF`: Running a module as a standalone pipeline has become easier.

* `viash run`: Implement verbosity levels (#58). viash executables now have 7 levels of verbosity: emergency, alert, critical, error, warning, notice, info, debug.
  The default verbosity level is 'notice'. Passing `-v` or `--verbose` bumps up the verbosity level by one, `-vv` by two. The verbosity level can be set manually by passing `--verbosity x`.

## MINOR CHANGES

* `Docker Platform`: Added `privileged` argument, allowing to run docker with the `--privileged` flag.

* `Docker Requirements`: Allow specifying environment variables in the Dockerfile.

* Config modding: Added a `+0=` operator to prepend items to a list.

* `viash run`: Added a `--version` flag to viash executables for viewing the version of the component.

* `Functionality`: Added checks on the functionality and argument names.

* `viash run`: Added examples to functionality and arguments. Reworked `--help` formatting to include more information and be more consistent (#56).

## BUG FIXES

* `Docker R Requirements`: Install `remotes` when using `{ type: r, packages: [ foo ] }`.

* `config`: Throw error when user made a typo in the viash config (#62). 

## TESTING

* `NXF`: Add an end-to-end test for running a nextflow pipeline using viash components.

* `Docker`: Reorganized viash docker build testbench into a main testbench with smaller auxiliary testbenches to keep them more manageable and clear what happens where.

* `viash ns`: Added a basic testbench for namespace tests.

# Viash 0.4.0.1 (2021-05-12): Three small bug fixes.

## BUG FIX

* `NXF`: Return original_params instead of updated params for now.

* `NXF`: Reinstate function_type: asis in line with the refactored module generation code

* `viash ns test`: print header when `--tsv foo.tsv --append true` but foo.tsv doesn't exist yet. Fixes #45.

# Viash 0.4.0 (2021-04-14): Config mod DSL and renames to viash ns arguments

The viash ns command's --namespace argument has been renamed to --query_namespace, introduction of custom DSL for overriding config properties at runtime.

## NEW FEATURES

* Config modding: A custom viash DSL allows overriding viash config properties at runtime. See online documentation for more information. Example:

  ```
  viash ns test \
    -p docker \
    -c '.functionality.version := "1.0.0"' \
    -c '.platforms[.type == "docker"].target_registry := "my.docker-registry.com"' \
    -c '.platforms[.type == "docker"].setup_strategy := "pull"' \
    -l
  ```

* `viash build`: The image can be pushed with `--push`. The same can be done by passing `---push` to 
  a viash executable.

* `viash ns` can query the name, namespace, or both, with the following arguments:
  - `--query_namespace` or `-n`: filter the namespace with a regex.
  - `--query_name`: filter the name with a regex.
  - `--query` or `-q`: filter the namespace/name with a regex.

* Added the `project_build`, `project_clean`, `project_push` and `project_test` components to this repository.

* Added a field `.functionality.info` of type `Map[String, String]` in order to be able to specify custom annotations to the component.

## BREAKING CHANGES

* `viash ns`: Argument `--namespace` has been renamed to `--query_namespace`.

* `viash ns`: Argument `--namespace` does not implicitly change the namespace of the functionality anymore. You can use the command DSL to reproduce this effect; for example: `-c '.functionality.namespace := "foo"'`.
  
* `Docker` & `NXF`: Attribute `version` is deprecated. Instead, the default value will be `.functionality.version`, which can be overridden by using the `tag` attribute.

* `NXF`: When running a viash component as a Nextflow module on its own, you now need to specify all input files on the command line. For instance, if `--input` and `--reference` are input file arguments, you need to start the process by running `nextflow run main.nf --input <...> --reference <...> <other arguments>`. Previously only the input file needed to be specified.
  
* `Docker` & `NXF`: Default separator between namespace and image name has been changed from `"/"` to `"_"`.

## MINOR CHANGES

* `Docker` & `NXF`: Parsing of image attributes for both `Docker` and `Nextflow` platforms are better aligned. You can define an image by specifying either of the following:
  - `{ image: 'ubuntu:latest' }` 
  - `{ image: ubuntu, tag: latest }`
  
* `Docker` & `NXF`: Allow changing the separator between a namespace and the image name.

## NEXTFLOW REFACTORING

The generation of Nextflow modules has been refactored thoroughly.
  
* `NXF`: The implicitly generated names for output files/directories have been improved leading to less clashes.

* `NXF`: Allow for multiple output files/directories from a module while keeping compatibility for single output. Please [refer to the docs](/reference/config/platforms/nextflow/#multiple-outputs).

* `NXF`: Allow for zero input files by means of passing an empty list `[]` in the triplet

* `NXF`: Remove requirement for `function_type: todir`

* `NXF`: It is now possible to not only specify `label: ...` for a nextflow platform but also `labels: [ ...]`.
  
## BUG FIXES

* Allow quotes in functionality descriptions.

* `NXF`: Providing a `default: ...` value for output file arguments is no longer necessary.

# Viash 0.3.2 (2021-02-04): Don't auto-generate viash.yaml and add beta unit testing in Nextflow

The viash build command doesn't generate a viash.yaml automatically anymore, added beta functionality for running tests in Nextflow.

## BREAKING CHANGES

* `viash build`: Do not automatically generate a viash.yaml when creating an executable. 
  Instead, you need to add the `-w|--write_meta` flag in order to let viash know that it
  should generate a viash.yaml in the resources dir.

## MAJOR CHANGES

* `NXF`: Add beta functionality for running viash tests in Nextflow.

## MINOR CHANGES

* Resources: Rework the way resources paths are converted to absolute URIs, should not have any impact on UX.

## BUG FIXES

* `NXF`: Add temporary workaround for determining the used image name when running a component.

* Docker Platform: Set default setup strategy to "alwayscachedbuild" as this used to be the default viash behaviour.

* `NXF`: Fix issue where resource dir would not get mounted depending on which inputs are provided.

* `NXF`: Accept multiple inputs when component is running as standalone.

# Viash 0.3.1 (2021-01-26): Add fields for specifying authors and the Docker registry

Add authors field to config, added registry fields to Docker platform config.

## NEW FEATURES

* Functionality: Added list of authors field. Example:

  ```yaml
  functionality:
    authors:
      - name: Bob Cando
        roles: [maintainer, author]
        email: bob@cando.com
        props: {github: bobcando, orcid: XXXAAABBB}
  ```

* `Docker`: Allow specifying the registry with `target_registry`. Example:

  ```yaml
  - type: docker
    image: bash:4.0
    target_registry: foo.io
    target_image: bar
    target_tag: 0.1
  ```

* `Docker`: `version` is now a synonym for `target_tag`.
  If both `version` and `target_tag` are not defined, `functionality.version` will
  be used instead.
  
* `Docker`: Can change the Docker Setup Strategy by specifying
  - in the yaml: `setup_strategy: xxx`
  - on command-line: `---docker_setup_strategy xxx` or `---dss xxx`
  
  Supported values for the setup strategy are:
  - alwaysbuild / build: build the image from the dockerfile (DEFAULT)
  - alwayscachedbuild / cachedbuild: build the image from the dockerfile, with caching
  - alwayspull / pull: pull the image from a registry
  - alwayspullelsebuild / pullelsebuild: try to pull the image from a registry, else build it
  - alwayspullelsecachedbuild / pullelsecachedbuild: try to pull the image from a registry, else build it with caching
  - ifneedbebuild: if the image does not exist locally, build the image
  - ifneedbecachedbuild: if the image does not exist locally, build the image with caching
  - ifneedbepull: if the image does not exist locally, pull the image
  - ifneedbepullelsebuild: if the image does not exist locally, pull the image else build it
  - ifneedbepullelsecachedbuild: if the image does not exist locally, pull the image else build it with caching
  - donothing / meh: do not build or pull anything
  
## MAJOR CHANGES

* License: viash is now licensed under GPL-3.

## MINOR CHANGES

* CLI: Allow parameters before and after specifying a viash config yaml. For example, 
  both following commands now work. Up until now, only the latter would work.
  - `viash run config.vsh.yaml -p docker`
  - `viash run -p docker config.vsh.yaml`

* Functionality: Arguments field can now be omitted.

* Scripts: Wrapped scripts now contain a minimal header at the top.

## BUG FIXES

* `NXF viash build`: Do not assume each config yaml has at least one test.

* Scripts: Fix Docker `chown` failing when multiple outputs are defined (#21).

* JavaScriptRequirements: Fix type getting set to "python" when unparsing.

* `viash run . ---debug`: Debug session should now work again

* Native `---setup`: Fix missing newlines when running native ---setup commands.

* Main: Fix crashing when no arguments are supplied.

* Namespace: Show error message when the config file can't be parsed.

* Executable resource: Fix Docker automount handling for Executable resources.

## TESTING

* YAML: Test invertibility of parsing/unparsing config objects.

# Viash 0.3.0 (2020-11-24): Combine functionality and platform into one config, remove temporary files

`config.vsh.yaml` is the new standard format, temporary files are removed when using run and test commands.

## BREAKING CHANGES

* File format `functionality.yaml` is no longer supported. Use `config.vsh.yaml` or `script.vsh.R/py/...` instead.

* `viash run` and `viash test`: By default, temporary files are removed when the execution succeeded, otherwise they are kept. 
  This behaviour can be overridden by specifying `--keep true` to always keep the temporary files, and `--keep false` to always remove them.

* `NXF`: `function_type: todir` now returns the output directory on the `Channel` rather than its contents.

## NEW FEATURES

* Added `viash ns test`: Run all tests in a particular namespace. For each test, the exit code and duration is reported. Results can be written to a tsv file.
* Added support for JavaScript scripts.
* Added support for Scala scripts.
* `NXF`: publishing has a few more options:
  - `publish`: Publish or yes (default is false)
  - `per_id`: Publish results in directories containing the unique (sample) ID (default is true)
  - `path`: A prefix path for the results to be published (default is empty)
* Functionality resources and tests: Allow copying whole directories instead of only single files. Also allow to rename the destination folder by specifying a value for 'dest'.
* Platform R / Python dependencies: Allow running a simple command.

## MAJOR CHANGES

* The `-P <platform>` parameter will be deprecated. For now, all `-P` values are simply passed to `-p`.
* `viash ns build` and `viash ns test`: Now use all available platforms if `-p` is not specified.
* By default, python packages will not be installed as user. Use `user: true` to modify this behaviour.

## MINOR CHANGES

* Name of autogenerated Docker image is now `ns/tool`.
* Internal changes to make it easier to extend viash with more scripting languages.
* `NXF`: Default image is now `ns/tool` for consistency.
* `NXF`: Repurpose `asis` function type for having simple publishing steps (see docs).
* `NXF`: Add component name to main `process` name
* R dependencies: by default, do not reinstall Bioconductor packages. Set `bioc_force_install: true` to revert this behaviour.

## BUG FIXES

* `viash build`: Do not display error messages when pwd is not a git repository.

## TESTING

* `viash test`: Add tests for `viash test` functionality.

# Viash 0.2.2 (2020-09-22): Generation of placeholder code now possible without VIASH START and VIASH END

Allow generating placeholder without VIASH START/VIASH END blocks.

A script does not need to contain a `VIASH START`/`VIASH END` block in order to function.

Previously, each script had to contain a codeblock as follows:

  ```r
  ## VIASH START
  par <- list(
    input = "foo",
    output = "bar
  )
  ## VIASH END
  ```

## MINOR CHANGES

* Allow generating placeholder without VIASH START/VIASH END blocks.

## BUG FIXES

* `viash ns build`: Some platforms would sometimes not be detected.
* `viash run`: Avoid error when no arguments need to be chowned.

# Viash 0.2.1 (2020-09-11): Docker chown by default

## Docker chown by default

Running a script using a Docker platform will now chown output files by default, as well as any temporary files. You can turn off this feature by specifying `chown: false` in the yaml of a Docker platform.

## [NXF] Data references

Data references in Map form can now have values being lists. In other words, we can have multiple options which have one or more values.

## viash ns build -P docker --parallel --setup

`viash ns build` has been greatly improved! You can automatically build the docker container by adding `--setup` to the command, as well as make the whole thing run in parallel using the `--parallel` or `-l` flag.

To build a docker container, you can run either of the following:

  ```bash
  viash run -f path/to/config.yaml -P docker -- ---setup
  viash build -f path/to/functionality.yaml -P docker -o target/docker/path/to --setup
  ```

Note that the first will only build the docker container, whereas the second will build the executable and then build the docker container.

To build a lot of them all at once, run:

  ```bash
  viash ns build -P docker --parallel --setup
  ```

## Custom order of platform requirements

You can now choose the order in which platform requirements are installed!

Before:

  ```yaml
  type: docker
  image: rocker/tidyverse
  target_image: "viash_test/r"
  r:
    cran:
    - optparse
    github:
    - dynverse/dynutils@devel
    bioc:
    - limma
  apt:
    packages:
    - libhdf5-serial-dev
  docker:
    build_arg:
    - GITHUB_PAT="$GITHUB_PAT"
    run:
    - git clone --depth 1 https://github.com/data-intuitive/viash_docs.git && rm -r viash_docs/.git
  ↑ in which order will these three components be run? Who knows!
  ```

Now:

  ```yaml
  type: docker
  image: rocker/tidyverse
  target_image: "viash_test/r"
  setup:
  - type: docker
    build_arg:
    - GITHUB_PAT="$GITHUB_PAT"
  - type: apt
    packages:
    - libhdf5-serial-dev
  - type: r
    cran:
    - optparse
    - dynutils
    github:
    - rcannood/princurve@devel
    bioc:
    - limma
  - type: docker
    run:
    - git clone --depth 1 https://github.com/data-intuitive/viash_docs.git && rm -r viash_docs/.git
  ```

This will ensure that the setup instructions are installed in the given order.

## NEW FEATURES

* `NXF`: Data references in Map form can now have values being lists. In other words, we can have multiple options which have one or more values.
* `viash ns build`: Added --parallel and --setup flag.
* `viash build`: Added --setup flag.
* Allow changing the order of setup commands using the `setup:` variable.
* (HIDDEN) Do not escape `${VIASH_...}` elements in default values and descriptions!

## MINOR CHANGES

* Remove `---chown` flag, move to `platform.docker.chown`; is set to true by default.
* Perform chown during both run and test using a Docker platform.

## BUG FIXES

* Issue trying to parse positional arguments even when none is provided.

# Viash 0.2.0 (2020-09-01): Autoresolve docker paths

## Changes to functionality metadata

- Added version attribute

### Autoresolve docker paths

Arguments of type: file are processed to automatically create a mount in docker. More specifically, when you pass an argument value: `--input /path/to/file`, this will be processed such that the following parameters are passed to docker:

  ```bash
  docker run -v /path/to:/viash_automount/path/to ... --input /viash_automount/path/to/file
  ```

If, for some reason, you need to manually specify a mount, you can do this with `---mount /path/to/mount:/mymount`.

### Argument multiplicity

For all parameter types (except for `boolean_true` and `boolean_false`), you can specify `multiple: true` in order to turn this argument into an array-based argument. What this does is allow you to pass multiple values for this argument, e.g. `--input file1 --input file2 --input file3:file4:file5`.

The default separator is `:` but this can be overridden by changing the separator by setting it to `multiple_sep: ","` (for example).

### New format

Viash now supports placing the functionality.yaml, platform*.yaml(s) and script into a single file. For example, this could be a merged script.R:

  ```r
  #' functionality:
  #'   name: r-estimate
  #'   arguments: ...
  #' platforms:
  #' - type: native
  #' - type: docker
  #'   image: rocker/tidyverse
  library(tidyverse)
  cat("Hello world!\n")
  ```

Instead of running:

  ```bash
  viash run -f functionality.yaml -p platform_docker.yaml -- arg1
  ```

With this format, you can now run:

  ```bash
  viash run script.R                     # run script.R with the first platform
  viash run -P docker script.R           # run script.R with the platform called 'docker' with the large P argument
  # use small p to override the platform with a custom yaml:
  viash run -p common_resources/platform_docker.yaml script.R
  # note that any arguments for the run command (e.g. -p or -P) should come before the script.R, as script.R is considered a trailing argument.
  ```

## NEW FEATURES

* Allow (optional) version attributes in `functionality.yaml` and `platform.yaml`.
* Allow testing a component with the `viash test` functionality. Tests are executed in a temporary directory on the specified platform. The temporary directory contains all the resource and test files. 
* `viash --version`: Add flag for printing the version of viash.
* Allow fetching resources from URL (http:// and https://)
* Allow retrieving functionality and platform YAMLs from URL.
* For docker containers, autoresolve path names of files. Use `---v path:path` or `---volume path:path` to manually mount a specific folder.
* Implement parameter multiplicity. 
  Set `multiple: true` to denote an argument to have higher multiplicity. 
  Run `./cmd --foo one --foo two --foo three:four` in order for multiple values to be added to the same parameter list.
* Added a new format for defining functionality in which the user passes the script in which the functionality and platforms are listed as yaml headers.
* A `---chown` flag has been added to Docker executables to automatically change the ownership of output files to the current user.
* `viash ns build`: A command for building a whole namespace.
* `NXF`: Join operations are now fully supported by means of `multiple`.
* `NXF`: Modules that perform joins can take either arrays (multiple input files or the same type to be joined) or hashes (multiple input files passed using different options on the CLI). Please refer to the docs for more info.

## MAJOR CHANGES

* Remove passthrough parameters.
* Since CLI generation is now performed in the outer script, `viash pimp` has been deprecated.
* Write out meta.yaml containing viash run information as well as the original `functionality.yaml` and `platform.yaml` content.
* Renamed `viash export` to `viash build`.

## MINOR CHANGES

* `viash run` and `viash test`: Allow changing the temporary directory by defining `VIASH_TEMP` as a environment variable. Temporary directories are cleaned up after successful executions.
* `viash run` and `viash test`: Exit(1) when execution or test fails.
* `viash build`: Add -m flag for outputting metadata after build.
* `viash run`: Required parameters can have a default value now. Produce error when a required parameter is not passed, even when a default is provided.
* `NXF`: _Modules_ are now stored under `target/nextflow` by default

## BUG FIXES

* `NXF`: Correctly escape path variable when running NXF command.
* `NXF`: Surround parameters with quotes when running NXF command.

## INTERNAL CHANGES

* Move CLI from inner script to outer script.
* Renamed Target to Platform
* Renamed Environment to Requirements

# Viash 0.1.0 (2020-05-14): Changes to functionality and the native/docker platforms

## Changes to functionality.yaml

* ftype has been renamed to function_type. The value for this field is also being checked.
* platform has been removed.
* Instead, the first resource listed is expected to have `type: r_script`, `type: bash_script`, `type: python_script`, or `type: executable`. The other resources are expected to have `type: file` by default, and are left untouched by Viash.
* in the arguments, field `flagValue` has been removed. Instead, use `type: boolean_true` and `type: boolean_false` to achieve the same effect.

## Changes to platform_(docker/native).yaml

* The `r: packages:` field has been renamed to `r: cran:`.

## MAJOR CHANGES

* Refactoring of the Functionality class as discussed in VIP1 (#1). This has resulted in a lot of internal changes, but the changes with regard to the yaml definitions are relatively minor. See the section below for more info.

## MINOR CHANGES

* Updated the functionality.yamls under `atoms/` and `src/test/` to reflect these aforementioned changes.
* Allow for bioconductor and other repositories in the R environment.
* Add support for pip versioning syntax.

## BUG FIXES

* Do not quote passthrough flags.
* Allow for spaces inside of Docker volume paths.

## DOCUMENTATION

* Updated the README.md.
* Provide some small examples at `doc/examples`.

# Viash 0.0.1 (2020-05-05): Initial release

* Initial proof of concept.<|MERGE_RESOLUTION|>--- conflicted
+++ resolved
@@ -2,7 +2,6 @@
 
 TODO add summary
 
-<<<<<<< HEAD
 ## BREAKING CHANGES
 
 * `runners` and `engines`: The usage of `platforms` is deprecated and instead these are split into `runners` and `engines` (PR #510). 
@@ -32,11 +31,14 @@
 ## BUG FIXES
 
 * `__merge__`: Handle invalid yaml during merging (PR #570). There was not enough error handling during this operation. Switched to the more advanced `Convert.textToJson` helper method.
-=======
+
+# Viash 0.8.4 (yyyy-MM-dd): TODO Add title
+
+TODO add summary
+
 ## BUG FIXES
 
 * `dependencies`: Fix dependencies with paths using symlinks (PR #621). The resolution for the `.build.vsh` was changed to use the `toRealPath` previously, so dependency resolution must take account possible resolved symlinks too.
->>>>>>> 31840dd9
 
 # Viash 0.8.3 (2024-01-08): Bug fixes
 
