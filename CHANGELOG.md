--- conflicted
+++ resolved
@@ -58,17 +58,13 @@
 
 * `viash project file parsing`: Give a more informative message when the viash project file fails to parse correctly (PR #475).
 
-<<<<<<< HEAD
-* `docker platform`: Fix issue when mounting an input or output folder containing spaces (PR #484).
+* `DockerPlatform`: Fix issue when mounting an input or output folder containing spaces (PR #484).
 
 * `Config mod`: Fix a config mod where the filter should execute multiple deletes (PR #503).
-=======
-* `DockerPlatform`: Fix issue when mounting an input or output folder containing spaces (PR #484).
 
 ## DOCUMENTATION
 
 * `NextflowPlatform`: Add documentation for the usage and arguments of a VDSL3 module (PR #501).
->>>>>>> b3578cb6
 
 ## INTERNAL CHANGES
 
