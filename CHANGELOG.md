--- conflicted
+++ resolved
@@ -2,7 +2,6 @@
 
 TODO add summary
 
-<<<<<<< HEAD
 ## BREAKING CHANGES
 
 * `runners` and `engines`: The usage of `platforms` is deprecated and instead these are split into `runners` and `engines` (PR #510). 
@@ -10,7 +9,7 @@
   In brief, the `native platform` became a `native engine` and `docker platform` became a `docker engine`.
   Additionally, the `native platform` and `docker platform` became a `executable runner`, `nextflow platform` became a `nextflow runner`.
   The fields of `docker platform` is split between `docker engine` and `docker runner`: `port`, `workdir`, `setup_strategy`, and `run_args` are captured by the `runner` as they define how the component is run. The other fields are captured by the `engine` as they define the environment in which the component is run. One exception is `chown` which is rarely set to false and is now always enabled.
-=======
+  
 # Viash 0.8.0-RC5 (2023-10-11): Fix run workflow
 
 This part of the changelog will be removed.
@@ -64,7 +63,6 @@
 Some bugfixes related to the new dependencies and Nextflow code generation functionality.
 
 This part of the changelog will be removed.
->>>>>>> 65235af5
 
 # Viash 0.8.0-RC1 (2023-10-02): Nextflow workflows and dependencies
 
