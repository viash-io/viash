--- conflicted
+++ resolved
@@ -66,11 +66,9 @@
 
 * `Testbenches`: Simplify `testr` container.
 
-<<<<<<< HEAD
+* `Main`: Improve error reporting to the user in some cases where files or folders can't be found. Depending on the thrown exception, more or less context was given.
+
 * `VDSL3`: Create parent directory of output files before starting the script.
-=======
-* `Main`: Improve error reporting to the user in some cases where files or folders can't be found. Depending on the thrown exception, more or less context was given.
->>>>>>> 5c81637a
 
 # Viash 0.6.7 (2022-12-14): A minor release with several QoL improvements
 
