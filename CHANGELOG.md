# Viash 0.7.3 (yyyy-MM-dd): TODO Add title

TODO add summary

## BUG FIXES

<<<<<<< HEAD
* `viash config view`: Resource parent paths should be directories and not file (#398).
=======
* `DockerPlatform`: Fixed example in documentation for the `namespace_separator` parameter.
>>>>>>> 76579ded

# Viash 0.7.2 (2023-04-17): Project-relative paths and improved metadata handling

This update adds functionality to resolve paths starting with a slash as relative to the project directory, improves handling of info metadata in the config, and fixes to the operator precedence of config mods.

## NEW FUNCTIONALITY

* Resolve resource and merge paths starting with a slash (`/`) as relative to the project directory (#380). To define absolute paths (which is not recommended anyway), prefix the path with the `file://` protocol. Examples:

  - `/foo` is a file or directory called `foo` in the current project directory.
  - `file:/foo` is a file or directory called `foo` in the system root.

## MINOR CHANGES

* `viash config view`: Do not modify (e.g. strip empty fields) of the `.functionality.info` and `.functionality.arguments[].info` fields (#386).

## BUG FIXES

* `ConfigMods`: Fix operator precedence issues with conditions in the config mod parsers (#390).

## INTERNAL CHANGES

* Clean up unused code (#380).

* Move circe encoders/decoders for File and Path from `io.viash.functionality.arguments` to `io.viash.helpers.circe` (#380).

* Store the project root directory (that is, the directory of the `_viash.yaml`) in a ViashProject object (#380).

* Tests: Reworked language tests to be grouped in their own subfolder and split off the bash language test from the general `testbash` folder (#381).

* Tests: Add additional language tests for `viash config inject` (#381).

* Tests: Added test for `io.viash.helpers.IO` (#380).


# Viash 0.7.1 (2023-03-08): Minor improvements to VDSL3 and schema functionality.

This is a minor release which improves caching in VDSL3 components and changes the formats of the schema files for the Viash config and CLI.

## MINOR CHANGES

* `DataflowHelper`: Add assertions and `def`s.

## BUG FIXES

* `VDSL3`: Only the first two elements from an event in a channel are now passed to a process. This avoids calculating cache entries based on arguments that are not used by the process, causing false-negative cache misses.

* `config_schema`:
  - Correct some incorrect markdown tags.
  - Add project config.
  - Correct documentation/markdown tags to the correct order.
  - Add summary description and example for 'resource' and 'argument', to be used on the reference website.
  - Add documentation for the Nextflow directives.

* `cli_schema`: Correct documentation/markdown tags to the correct order.

# Viash 0.7.0 (2023-02-28): Major code cleanup and minor improvements to VDSL3

* Default namespace separator has been changed from `_` to `/`. This means 
  Docker images will be named `<Registry>/<Organization>/<Namespace>/<Name>`
  by default. For example, `ghcr.io/openpipelines-bio/mapping/cellranger_count`
  instead of `ghcr.io/openpipelines-bio/mapping_cellranger_count`.

* Removed deprecated code of unused functionality to simplify code.
  - Shorthand notation for specitying input/output arguments
  - Shorthand notation for specifying Docker requirements
  - Legacy Nextflow platform

* Improvements in VDSL3 and the Nextflow Workflow Helper to make behaviour
  more predictable and fixing some bugs in the meantime. Run the following
  to get access to the updated helpers:

  ```bash
  WF_DIR="src/wf_utils"
  [[ -d $WF_DIR ]] || mkdir -p $WF_DIR
  viash export resource platforms/nextflow/ProfilesHelper.config > $WF_DIR/ProfilesHelper.config
  viash export resource platforms/nextflow/WorkflowHelper.nf > $WF_DIR/WorkflowHelper.nf
  viash export resource platforms/nextflow/DataflowHelper.nf > $WF_DIR/DataflowHelper.nf
  ```

* Improvements to test benches and several bug fixes.

## BREAKING CHANGES

* Viash config: Previously deprecated fields are now removed.
  - `functionality.inputs`: Use `arguments` or `argument_groups` instead.
  - `functionality.outputs`: Use `arguments` or `argument_groups` instead.
  - `functionality.tests`: Use `test_resources` instead. No functional difference.
  - `functionality.enabled`: Use `status: enabled` instead.
  - `functionality.requirements.n_proc`: Use `cpus` instead.
  - `platforms.DockerPlatform.privileged`: Add a `--privileged` flag in `run_args` instead.
  - `platforms.DockerPlatform.apk`: Use `setup: [{ type: apk, packages: ... }]` instead.
  - `platforms.DockerPlatform.apt`: Use `setup: [{ type: apt, packages: ... }]` instead.
  - `platforms.DockerPlatform.yum`: Use `setup: [{ type: yum, packages: ... }]` instead.
  - `platforms.DockerPlatform.r`: Use `setup: [{ type: r, packages: ... }]` instead.
  - `platforms.DockerPlatform.python`: Use `setup: [{ type: python, packages: ... }]` instead.
  - `platforms.DockerPlatform.docker`: Use `setup: [{ type: docker, run: ... }]` instead.
  - `platforms.DockerPlatform.docker.setup.resources`: Use `setup: [{ type: docker, copy: ... }]` instead.
  - `platforms.NextflowLegacy`: Use the Nextflow VDSL3 platform instead.
  - `functionality.ArgumentGroups`: No longer supports strings referring to arguments in the `arguments:` section.
    Instead directly put the arguments inside the argument groups.

* `viash_install`: The bootstrap script has been reworked in line with the project config introduced in 0.6.4:

    * The default location for installing the Viash executable is now `./viash` (was: `bin/viash`).
    * The new `viash_install` support `--output` and `--tag`.
    * The various settings that existed in `viash_install` (organisation, tag, ...) are moved to the project config.

  Please note that this new `viash_install` bootstrap script can be run from the CLI using:

    ```
    curl -fsSL dl.viash.io | bash
    ```
  The old `get.viash.io` is still available but points to the version 0.6.7 version of this component and is deprecated.

* `WorkflowHelper`: `paramsToList`, `paramsToChannel` and `viashChannel` are now deprecated and will be removed in a future release.

* `viash (ns) build`: Change the default value of the namespace separator in a Docker platform from `_` to `/`. 
  Add `".platforms[.type == 'docker'].namespace_separator := '_'"` to the project config `_viash.yaml` to revert to the previous behaviour.

## MAJOR CHANGES

* `VDSL3`: now uses the newly implemented `channelFromParams` and `preprocessInputs` instead of `viashChannel`.

## NEW FEATURES

* `WorkflowHelper`: Added `preprocessInputs` and `channelFromParams` to replace `paramsToList`, `paramsToChannel` and `viashChannel`. This refactor allows processing parameters that are already in a Channel using `preprocessInputs`, which is necessary when passing parameters from a workflow to a subworkflow in a Nextflow pipeline.

## MINOR CHANGES

* `Main`: Capture build, setup and push errors and output an exit code.

* `File downloading`: Add check to pre-emptively catch file errors (e.g. 404).

* `Scala`: Updated to Scala 2.13 and updated several dependencies.

* `Main`: Improve `match` completeness in some edge cases and throw exceptions where needed.

* `Changelog`: Reformat the changelog to a more structured format.
  For every release, there is now a date, title, and summary.
  This both improves the changelog itself but can then also be used to postprocess the CHANGELOG programmatically.

* `VDSL3`: Add a default value for `id` when running a VDSL3 module as a standalone pipeline.

* `TestBenches`:
  - Verify switching of Viash versions
  - Prepare ConfigDeriver by copying base resources to the targetFolder. Use cases so far showed that it's always required and it simplifies the usage.
  - Remove some old & unmaintained IntelliJ Idea `editor-fold` tags. Given that the testbenches were split up, these were broken but also no longer needed.
  - Add 2 testbenches for computational requirements when running `viash run` or `viash test`.
  - Added tests for different values for the `--id` and `--param_list` parameters of VDSL3 modules.

* `viash test`: Use `test` as a random tag during testing, instead of `test` plus a random string.

## BUG FIXES

* `WorkflowHelper`: fixed where passing a relative path as `--param_list` would cause incorrect resolving of input files.

* `Testbenches`: Fix GitTest testbench to correctly increment temporary folder naming and dispose them after the test finishes.

* `viash xxx url`: Fix passing a url to viash as the config file to process. Add a short testbench to test principle functionality.

* `Testbenches`: Simplify `testr` container.

* `Main`: Improve error reporting to the user in some cases where files or folders can't be found. Depending on the thrown exception, more or less context was given.

* `VDSL3`: Create parent directory of output files before starting the script.

# Viash 0.6.7 (2022-12-14): A minor release with several QoL improvements

Another minor release which contains several quality of life improvements for the Nextflow VDSL3 platform, as well as automated warnings for deprecated functionality.

## MINOR CHANGES

* `NextflowPlatform`: Create directories during a stub run when output path is a nested directory (#314).

* Automatically generate a warning for deprecated parameters while parsing a .viash.yaml configuration file using the inline documentation deprecation annotations.

* Add a "planned removal" field in the deprecation annotations.

* Add testbenches to verify proper formatting of the deprecation versions and compare current version to the planned removal version so no deprecated parameters get to stick around beyond what was planned.

* `NextflowPlatform`: Nextflow processes are created lazily; that is, only when running
  a Nextflow workflow (#321).

## BUG FIXES

* `NextflowPlatform`: Automatically split Viash config strings into strings of 
  length 65000 since the JVM has a limit (65536) on the length of string constants (#323).

# Viash 0.6.6 (2022-12-06): A small bugfix release

This release fixes an issue where stderr was being redirected to stdout.

## BUG FIXES

* Don't redirect stderr to stdout when switching Viash versions (#312).

# Viash 0.6.5 (2022-12-02): A small bugfix release

A small update which fixes an issue with `viash ns list` that was
introduced in Viash 0.6.3.

## BUG FIXES

* `viash ns list`: When the `-p <platform>` is defined, filter the 
  output by that platform.

# Viash 0.6.4 (2022-11-30): Add backwards compability by supporting switching to older Viash versions

This release adds features related to managing Viash projects and 
allows for better runtime introspection of Nextflow VDSL3 modules.

The most notable changes are:

* You can switch versions of Viash using the `VIASH_VERSION` 
  environment variable! Example:
  
  ```bash
  VIASH_VERSION=0.6.0 viash --version
  ```

  More importantly, you can specify the version of Viash you want
  in a project config. See below for more info.

* Introducing Viash project config files as an experimental feature.
  It allows storing project-related settings in a `_viash.yaml` 
  config file which you should store at the root of your repository.
  Example:

  ```yaml
  viash_version: 0.6.4
  source: src
  target: target
  config_mods: |
    .platforms[.type == 'docker'].target_registry := 'ghcr.io'
    .platforms[.type == 'docker'].target_organization := 'viash-io'
    .platforms[.type == 'docker'].namespace_separator := '/'
    .platforms[.type == 'docker'].target_image_source := 'https://github.com/viash-io/viash'
  ```

* It's now possible to specify in which order Viash will merge
  Viash configs. Example:

  ```yaml
  functionality:
    name: foo
    arguments:
      - __merge__: obj_input.yaml
        name: "--one"
      - __merge__: [., obj_input.yaml]
        name: "--two"
      - __merge__: [obj_input.yaml, .]
       name: "--three"
  ```

Please take note of the following breaking changes:

* Passing non-existent paths to a Viash component will cause the 
  component to generate an error when no file or folder is found.
  Set `must_exist` to `false` to revert to the previous behaviour.

* The arguments `--write_meta/-w` and `--meta/-m` no longer exist,
  because every `viash build/run/test` run will generate a 
  `.config.vsh.yaml` meta file.

## BREAKING CHANGES

* Config: Viash configs whose filenames start with a `.` are ignored (#291).

* `viash build`: `--write_meta/-m` and `--meta/-m` arguments have been removed. 
  Instead, the `.config.vsh.yaml` file is always created when building Viash components (#293).

* `FileArgument`: Default setting of `must_exist` was changed from `false` to `true`. 
  As such, the component will throw an error by default if an input file or output file
  is missing (#295).

* Config merging: `__inherits__` has been renamed to `__merge__`.

## NEW FUNCTIONALITY

* You can switch versions of Viash using the `VIASH_VERSION` 
  environment variable (#304)! Example:
  
  ```bash
  VIASH_VERSION=0.6.0 viash --version
  ```

* Traceability: Running `viash build` and `viash test` creates a `.config.vsh.yaml` file 
  by default, which contains the processed config of the component. As a side effect, 
  this allows for reading in the `.config.vsh.yaml` from within the component to learn 
  more about the component being tested (#291 and #293).

* `FileArgument`: Added `create_parent` option, which will check if the directory of an output
file exists and create it if necessary (#295).

## MINOR CHANGES

* `viash run`, `viash test`: When running or testing a component, Viash will add an extension
  to the temporary file that is created. Before: `/tmp/viash-run-wdckjnce`, 
  now: `/tmp/viash-run-wdckjnce.py` (#302).

* NextflowPlatform: Add `DataflowHelper.nf` as a retrievable resource in Viash (#301).

* NextflowPlatform: During a stubrun, argument requirements are turned off and
  the `publishDir`, `cpus`, `memory`, and `label` directives are also removed 
  from the process (#301).

* `NextflowPlatform`: Added a `filter` processing argument to filter the incoming channel after 
  the `map`, `mapData`, `mapId` and `mapPassthrough` have been applied (#296).

* `NextflowPlatform`: Added the Viash config to the Nextflow module for later introspection (#296).
  For example:
  ```groovy
  include { foo } from "$targetDir/path/foo/main.nf"

  foo.run(filter: { tup ->
    def preferredNormalization = foo.config.functionality.info.preferred_normalization
    tup.normalization_id == preferredNormalization
  })
  ```
## BUG FIXES

* `BashWrapper`: Don't overwrite meta values when trailing arguments are provided (#295).

## EXPERIMENTAL FEATURES

* Viash Project: Viash will automatically search for a `_viash.yaml` file in the directory of 
  a component and its parent directories (#294).

  Contents of `_viash.yaml`:
  ```yaml
  source: src
  target: target
  config_mods: |
    .platforms[.type == 'docker'].target_registry := 'ghcr.io'
    .platforms[.type == 'docker'].target_organization := 'viash-io'
    .platforms[.type == 'docker'].namespace_separator := '/'
    .platforms[.type == 'docker'].target_image_source := 'https://github.com/viash-io/viash'
  ```

* Config merging: Allow specifying the order in which Viash will merge configs (#289).
  If `.` is not in the list of inherited objects, it will be added at the end.

  Contents of `config.vsh.yaml`:
  ```yaml
  functionality:
    name: foo
    arguments:
      - __merge__: obj_input.yaml
        name: "--one"
      - __merge__: [., obj_input.yaml]
        name: "--two"
      - __merge__: [obj_input.yaml, .]
        name: "--three"
  ```

  Contents of `obj_input.yaml`:
  ```yaml
  type: file
  name: --input
  description: A h5ad file
  ```
  Output of `viash config view config.vsh.yaml` (stripped irrelevant bits):
  ```yaml
  functionality:
    arguments:
    - type: "file"
      name: "--one"
      description: "A h5ad file"
    - type: "file"
      name: "--input"
      description: "A h5ad file"
    - type: "file"
      name: "--three"
      description: "A h5ad file"
  ```
  

# Viash 0.6.3 (2022-11-09): Quality-of-life improvements in Viash.

This release features contains mostly quality of life improvements and some experimental functionality. Most notably:

* `viash ns list` now only returns a config just once instead of once per platform.

* A functionality's info field can contain any data structures. An `.info` field was added to arguments as well.

* Bug fixes for using Viash with podman, Nextflow>=22.10 and R<4.0.

* Experimental support for inheriting from config partials.

## MAJOR CHANGES

* `Config`: Made major internal changes w.r.t. how config files are read and at which point a platform (native, docker, nextflow)
  is applied to the functionality script. The only visible side effect is that 
  `viash ns list` will output each config only once instead of multiple times.

* `Functionality`: Structured annotation can be added to a functionality and its arguments using the `info` field. Example:
  ```yaml
  functionality:
    name: foo
    info:
      site: https://abc.xyz
      tags: [ one, two, three ]
    arguments:
      - name: --foo
        type: string
        info:
          foo: bar
          a:
            b:
              c
  ```

## MINOR CHANGES

* `BashWrapper`: Allow printing the executor command by adding `---verbose ---verbose` to a `viash run` or an executable.

* `Testbenches`: Rework `MainBuildAuxiliaryNativeParameterCheck` to create stimulus files and loop over the file from bash instead of looping natively.
  This prevents creating thousands of new processes which would only test a single parameter.
  Note this still calls the main script for each stimulus separately, but that was the case anyway, only much much worse.

* `Testbenches`: Split some grouped test benches into slightly smaller test benches that group tested functionality better.

* `Annotations`: Complete the config schema annotations.
  Make sure all arguments are documented.
  Added an annotation `internalFunctionality` and `undocumented` for arguments that should not be documented.
  Added a testbench that verifies that all arguments are in fact annotated, skipping those that are not in the class constructor.
  Adds a hierarchy field in the `__this__` member to list the relation of the own and parent classes.

* `Testbenches`: Add exit code to helper method `testMainWithStdErr`.

* `Testbenches`: Add testbench to verify viash underscore components (viash_build, viash_install, viash_push, viash_skeleton, viash_test).

* `Testbenches`: Update viash underscore component tests to use `$meta_executable`.

* `viash ns exec`: Allow choosing whether the `{platform}` field should be filled in, based on the `--apply_platform` parameter.

## BUG FIXES

* `DockerPlatform`: Remove duplicate auto-mounts (#257).

* `Underscore component tests`: Fix tests for `viash_skeleton` and `viash_test` components.

* `NextflowVDSL3Platform`: Fix 'Module scriptPath has not been defined yet' error when Nextflow>=22.10 (#269).

* `config inject`: Doesn't work when `must_exist == true` (#273).

* `RScript`: Fix compatibility issue where the new character escaping in `r_script` required R>=4.0 (#275). Escaping is now handled without
  using the new `r'(foo)'` notation.

## DEPRECATION

* `DockerRequirements`: The `resources:` setting has been deprecated and will be removed in Viash 0.7.0. Please use `copy:` instead.

* `DockerRequirements`: The `privileged:` setting has been deprecated and will be removed in Viash 0.7.0. Please use `run_args: "--privileged"` instead.

## EXPERIMENTAL FUNCTIONALITY

* `Config`: Any part of a Viash config can use inheritance to fill data (#271). For example:
  Contents of `src/test/config.vsh.yaml`:
  ```yaml
  __inherits__: ../api/base.yaml
  functionality:
    name: test
    resources:
      - type: bash_script
        path: script.sh
        text: |
          echo Copying $par_input to $par_output
          cp $par_input $par_output
  ```
  Contents of `src/api/base.yaml`:
  ```yaml
  functionality:
    arguments:
      - name: "--input"
        type: file
      - name: "--output"
        type: file
        direction: output
  ```
  The resulting yaml will be:
  ```yaml
  functionality:
    name: test
    arguments:
      - name: "--input"
        type: file
      - name: "--output"
        type: file
        direction: output
    resources:
      - type: bash_script
        path: script.sh
        text: |
          echo Copying $par_input to $par_output
          cp $par_input $par_output
  ```

# Viash 0.6.2 (2022-10-11): Two bug fixes

This is a quick release to push two bug fixes related to security and being able to run Nextflow with optional output files.

## BUG FIXES

* `Git`: Strip credentials from remote repositories when retrieving the path.

* `VDSL3`: Allow optional output files to be `null`.

# Viash 0.6.1 (2022-10-03): Minor improvements in functionality

This release contains mostly minor improvements of functionality released in Viash 0.6.0. Most notably:

* Support was added for `type: long` arguments

* `meta["n_proc"]` has been renamed to `meta["cpus"]`. `meta["cpus"]` is now an integer, whereas `meta["memory_*"]` are now longs.

* `viash ns exec` is able to recognise `{platform}` and `{namespace}` fields.

* And various bug fixes and improvements to documentation and unit testing.

## BREAKING CHANGES

* Deprecated usage `resources_dir` variable inside scripts, use `meta["resources_dir"]` instead (or `$meta_resources_dir` in Bash, or `meta$resources_dir` in R).

* Deprecated `meta["n_proc"]` in favour for `meta["cpus"]`.

## NEW FUNCTIONALITY

* `viash ns exec`: Added two more fields:

  - `{platform}`: the platform name (if applicable)
  - `{namespace}`: the namespace of the component

* `LongArgument`: Added support for 64-bit integers with `type: long` as opposed to `type: integer` which are 32-bit integers.

## MAJOR CHANGES

* Allow passing integers/doubles/booleans to string parameters (#225). Removed the 'Version' helper class.

## MINOR CHANGES

* `meta["cpus"]` is now an integer, `meta["memory_*"]` are now longs (#224).

* `DockerPlatform`: Only store author names in the authors metadata.

* `NextflowPlatform`: Only store author names in the authors metadata.

* `Argument[_]`: Turn `multiple_sep` from `Char` into `String`.

## INTERNAL CHANGES

* All `meta[...]` variables are now processed similar to `Argument[_]`s, instead of using custom code to convert object types and detect Docker mounts.

* `Escaper`: Make more generic Escaper helper class.

## DOCUMENTATION

* Hardcoded URLs pointing to viash.io in the documentation annotations were replaced with a new keyword system.

* Replaced references to "DSL" with "Dynamic Config Modding" in the `--help` output.

* Added an example for Ruby based Docker setups.

## BUG FIXES

* `viash ns`: Reverse exit code outputs, was returning 1 when everything was OK and 0 when errors were detected (#227).

* `viash config inject`: Fix processing of arguments when argument groups are defined (#231).

* Fixed a few typos in the CLI.

* Fixed the formatting of `ns exec` documentation.

* `VDSL3`: Fix stub functionality.

* `VDSL3`: Fix error during error message.

* `viash test`: Fix issue where `VIASH_TEMP` could not be a relative directory when running `viash test` (#242).

* `BashScript`, `CSharpScript`, `JavaScriptScript`, `PythonScript`, `RScript`, `ScalaScript`: Fix quoting issues of certain characters (#113).

## DEPRECATION

* `NextflowPlatform`: Deprecate `--param_list_format` parameter.

## TESTING

* `BashScript`, `CSharpScript`, `JavaScriptScript`, `PythonScript`, `RScript`, `ScalaScript`: Implement more rigorous testing of which characters are escaped.

* `BashWrapper`: Escape usage of `multiple_sep`. This fixes various checks and transformations not working when when `multiple_sep` is set to `";"` (#235).

# Viash 0.6.0 (2022-09-07): Nextflow VDSL3 is now the default, support for tracking memory and cpu requirements more elegantly

The first (major) release this year! The biggest changes are:

* Nextflow VDSL3 is now the default Nextflow platform, whereas the legacy Nextflow platform has been deprecated.

* Support for tracking memory and cpu requirements more elegantly.

* Grouping arguments in groups more concisely.

* The addition of a `viash ns exec` command, to be able to execute commands on Viash components more easily.

## BREAKING CHANGES

* `NextflowPlatform`: `variant: vdsl3` is now the default NextflowPlatform. `variant: legacy` has been deprecated.

* `Functionality`: Fields `.inputs` and `.outputs` has been deprecated. Please use `.argument_groups` instead (#186).
  Before:
  ```yaml
  functionality:
    inputs:
      - name: "--foo"
    outputs:
      - name: "--bar"
  ```
  Now:
  ```yaml
  functionality:
    argument_groups:
      - name: Inputs
        arguments:
          - name: "--foo"
            type: file
      - name: Outputs
        arguments:
          - name: "--bar"
            type: file
            direction: output
  ```

* Passing strings to an argument group's arguments has been deprecated. Please simply copy the argument itself into the argument group (#186).
  Before:
  ```yaml
  functionality:
    arguments:
      - name: "--foo"
        type: file
      - name: "--bar"
        type: file
        direction: output
    argument_groups:
      - name: Inputs
        arguments: [ foo ]
      - name: Outputs
        arguments: [ bar ]
  ```
  Now:
  ```yaml
  functionality:
    argument_groups:
      - name: Inputs
        arguments:
          - name: "--foo"
            type: file
      - name: Outputs
        arguments:
          - name: "--bar"
            type: file
            direction: output
  ```

## NEW FUNCTIONALITY

* Allow setting the number of processes and memory limit from within the Viash config, 
  as well as a list of required commands. Example:

  ```yaml
  functionality:
  name: foo
  requirements:
    cpus: 10
    memory: 10GB
    commands: [ bash, r, perl ]
  ```
  
  You can override the default requirements at runtime:

  - `./foo ---cpus 4 ---memory 100PB` (for NativePlatform or DockerPlatform)
  - By adding `process.cpus = 4` and `process.memory "100 PB"` to a nextflow.config (for NextflowPlatform)

  This results the following meta variables to be injected into a script:

  - `meta_cpus` (in Bash) or `meta["cpus"]` (in any other language): Number of processes the script is allowed to spawn.
  - `meta_memory_b` (in Bash) or `meta["memory_b"]` (in any other language): Amount of memory the script is allowed to allocate, in bytes.
  - `meta_memory_kb` (in Bash) or `meta["memory_kb"]` (in any other language): Same but in kilobytes, rounded up.
  - `meta_memory_mb` (in Bash) or `meta["memory_mb"]` (in any other language): Same but in megabytes, rounded up.
  - `meta_memory_gb` (in Bash) or `meta["memory_gb"]` (in any other language): Same but in gigabytes, rounded up.
  - `meta_memory_tb` (in Bash) or `meta["memory_tb"]` (in any other language): Same but in terabytes, rounded up.
  - `meta_memory_pb` (in Bash) or `meta["memory_pb"]` (in any other language): Same but in petabytes, rounded up.
  
* `viash ns exec`: Added a command for executing arbitrary commands for all found Viash components.
  The syntax of this command is inspired by `find . -exec echo {} \;`.
  
  The following fields are automatically replaced:
   * `{}` | `{path}`: path to the config file
   * `{abs-path}`: absolute path to the config file
   * `{dir}`: path to the parent directory of the config file
   * `{abs-dir}`: absolute path to the directory of the config file
   * `{main-script}`: path to the main script (if any)
   * `{abs-main-script}`: absolute path to the main script (if any)
   * `{functionality-name}`: name of the component
  
  A command suffixed by `\;` (or nothing) will execute one command for each
  of the Viash components, whereas a command suffixed by `+` will execute one
  command for all Viash components.

* `ConfigMod`: Added a `del(...)` config mod to be able to delete a value from the yaml. Example: `del(.functionality.version)`.

## MAJOR CHANGES

* `Folder structure`: Adjusted the folder structure to correctly reflect the the namespace change of viash from `com.dataintuitive.viash` to `io.viash`.

* `Functionality`: Reworked the `enabled` field from boolean to a `status` field which can have the following statusses: `enabled`, `disabled` and `deprecated`.
  When parsing a config file which has the `status` field set to `deprecated` a warning message is displayed on stderr.
  Backwards for `enabled` is provided where `enabled: true` => `status: enabled` and `enabled: false` => `status: false`. The `enabled` field is marked deprecated.

## MINOR CHANGES

* `Resources`: Handle edge case when no resources are specified in the `vsh.yaml` config file and display a warning message.

* `BashWrapper`: Add a warning when an argument containing flags (e.g. `--foo`) is not recognized and will be handled as a positional argument as this is likely a mistake.

* `Functionality`: Add check to verify there are no double argument names or short names in the config `vsh.yaml` declarations.

* `BashWrapper`: Add check to verify a parameter isn't declared twice on the CLI, except in the case `multiple: true` is declared as then it's a valid use case.

* `BashWrapper`: For int min/max checking: use native bash functionality so there is no dependency to `bc`.
  For double min/max checking: add fallback code to use `awk` in case `bc` is not present on the system (most likely to happen when running tests in a docker container).

* `viash ns list/viash config view`: Allow viewing the post-processed argument groups by passing the `--parse_argument_groups` parameter.

## TESTING

* `ConfigMod`: Added unit tests for condition config mods.

* `MainTestDockerSuite`: Derive config alternatives from the base `vsh.yaml` instead of adding the changes in separate files.
  This both reduces file clutter and prevents having to change several files when there are updates in the config format.

* `GitTest`: Added unit tests for Git helper (#216).

## BUG FIXES

* `csharp_script`, `javascript_script`, `python_script`, `r_script`, `scala_script`: Make meta fields for `memory` and `cpus` optional.

* `NextflowVdsl3Platform`: Don't generate an error when `--publish_dir` is not defined and `-profile no_publish` is used.

* `Viash run`: Viash now properly returns the exit code from the executed script.

* `Git`: Fix incorrect metadata when git repository is empty (#216).

# Viash 0.5.15 (2022-07-14): Added testbenches, default argument groups and bugfixes for VDSL3

This release introduces testbenches and new default argument groups: `Inputs`, `Outputs` and `Arguments`.

## BREAKING CHANGES

* `WorkflowHelper::helpMessage`: Now only takes one argument, namely the config.

## MAJOR CHANGES

* `Namespace`: Changed the namespace of viash from `com.dataintuitive.viash` to `io.viash`.

## MINOR CHANGES

* `Testbenches`: Add a testbench framework to test lots of character sequences, single or repeating to be tested in the yaml config. This can be used to later extend to other tests.

* `Testbenches::vdsl3`: Add testbenches to verify functionality:
  - Vdsl3's `param_list` (`yamlblob`, `yaml`, `json`, `csv`).
  - Nextflow's own `params-file`.
  - Vdsl3's recalculating resource file paths to be relative to the `param_list` file instead of the workflow file (only available for `yaml`, `json`, `csv`).
  - Vdsl3's wrapping of modules to run these as a separate workflow automagically out of the box.

* `Main`: Added `viash --schema_export` which outputs a schema of the Viash config file
  to console. This is to be used to automate populating the documentation website.

* `Helper`: Split help message by argument group.

* `Helper`: Remove unneeded arguments.

* `Functionality`: Add default groups `Inputs`, `Outputs` and `Arguments` for all arguments missing from user-defined `argument_groups`.

* `WorkflowHelper::helpMessage`: Rewrite to bring on par with Viash's help message.

* `BooleanArguments`: Renamed internal class names for BooleanArguments to be better in line with how they are named in the config yaml.
  `BooleanArgumentRegular` -> `BooleanArgument` (in line with `boolean`)
  `BooleanArgumentTrue` -> `BooleanTrueArgument` (in line with `boolean_true`)
  `BooleanArgumentFalse` -> `BooleanFalseArgument` (in line with `boolean_false`)

## BUG FIXES

* `NextflowVdsl3Platform`: Change how `--id` is processed when a VDSL3 module is called from the CLI.

* `NextflowVdsl3Platform`: Fix error when param_list is `null`.

* `NextflowVdsl3Platform`: Fix error when optional, multiple arguments are set to `null`.

* `Testbenches`: Better capture expected error messages while running testbenches again. Code changes right before previous release re-introduced some of the messages.

* `NextflowVdsl3Platform`: Fix issue where optional parameters aren't removed when `.run(args: [optarg: null])`.

* `WorkflowHelper::readCsv`: Treat empty values as undefined instead of throwing an error.

* `NextflowVdsl3Platform`: Use `$NXF_TEMP` or `$VIASH_TEMP` as temporary directory if the container engine is not set to `docker`, `podman` or `charlieengine`, else set to `/tmp`.

* `Resources`: When adding a resource folder, allow a trailing `/` at the end of the path.
  Previously this caused the target folder to be erased and the content of the resource folder to be written directly into the target folder.

# Viash 0.5.14 (2022-06-30): Argument groups can now be defined in the Viash config

Argument groups allow for grouping arguments together by function or category, making the `--help` output a lot more clear for components with a lot of arguments.

## NEW FUNCTIONALITY

* `Functionality`: Allow specifying argument groups. Example:
  ```yaml
  functionality:
    ...
    argument_groups:
      - name: First group
        arguments: [foo, bar]
        description: Description
  ```

* Addition of the `viash_nxf_schema` component for converting a Viash config (for a workflow) into a nextflow schema file.

* `NextflowVdsl3Platform`: Use `--param_list` to initialise a Nextflow channel with multiple parameter sets.
  Possible formats are csv, json, yaml, or simply a yaml_blob.
  A csv should have column names which correspond to the different arguments of this pipeline.
  A json or a yaml file should be a list of maps, each of which has keys corresponding to the arguments of the pipeline.
  A yaml blob can also be passed directly as a parameter.
  Inside the Nextflow pipeline code, params.param_list can also be used to directly a list of parameter sets.
  When passing a csv, json or yaml, relative path names are relativized to the location of the parameter file.
  
  Examples: 
  ```sh
  nextflow run "target/foo/bar/main.nf" --param_list '[{"id": "foo", "input": "/path/to/bar"}]'
  nextflow run "target/foo/bar/main.nf" --param_list "params.csv" --reference "/path/to/ref"
  ```

## MAJOR CHANGES

* `NextflowVdsl3Platform`: The functionality is now slurped from a json instead of manually
  taking care of the formatting in Groovy.

* `NextflowVdsl3Platform`: The `--help` is auto-generated from the config.

## MINOR CHANGES

* `NextflowVdsl3Platform`: Allow both `--publish_dir` and `--publishDir` when `auto.publish = true`.

* `NextflowVdsl3Platform`: Allow passing parameters with multiplicity > 1 from Nextflow CLI.

* `Main`: Added `viash --cli_export` which outputs the internal cli construction information 
  to console. This is to be used to automate populating the documentation website.

* `viash ns`: Display success and failure summary statistics, printed to stderr.

* `DataObject`: `.alternatives` is now a `OneOrMore[String]` instead of `List[String]`, meaning
  you can now specify `{ type: string, name: "--foo", alternatives: "-f" }` instead of 
  `{ type: string, name: "--foo", alternatives: [ "-f" ] }`

* `BashWrapper`: Added metadata field `meta_executable`, which is a shorthand notation for
  `meta_executable="$meta_resources_dir/$meta_functionality_name"`

## INTERNAL CHANGES

* `Arguments`: Internal naming of functionality.arguments is changed from DataObject to Arguments. Change is also applied to child classes, e.g. StringObject -> StringArgument.

* `Script`: Allow more control over where injected code ends up.

* Restructure type system to allow type-specific arguments.

## BUG FIXES

* `DockerPlatform`: Change `org.opencontainers.image.version` annotation to `functionality.version` when set.
  Additionally fixed retrieving the git tag possibly returning `fatal: No names found, cannot describe anything.` or similar.

* `viash config inject`: Fix config inject when `.functionality.inputs` or `.functionality.outputs` is used.

* `BashWrapper`: Don't add `bc` as dependency. Only perform integer/float min/max checks when bc is available, otherwise ignore.

* `DockerPlatform`: Fix inputs & outputs arguments being present twice.

* `viash ns test`: Silently skip Nextflow platforms as these don't support tests and will always fail.

* `Testbenches`: Better capture expected error messages while running testbenches. Having these show on the console could be confusing.

* `NextflowVdsl3Platform`: Fix issue when running multiple VDSL3 modules concurrently on the same channel.

# Viash 0.5.13 (2022-06-10): Added overriding of the container registry for the VDSL3 + VDSL3 bug fixes

VDSL3 gets even more improvements and bug fixes.

## NEW FUNCTIONALITY

* `NextflowVdsl3Platform`: Allow overriding the container registry of all Viash components by 
  setting the `params.override_container_registry` value. Only works for auto-derived image names.

## MAJOR CHANGES

* `Functionality`: renamed `tests` to `test_resources`.
  Backwards compatibility provided but a notification message is displayed on the console.

## MINOR CHANGES

* `Functionality` and `viash ns`: Added `.enabled` in functionality, set to `true` by default.
  Filter for disabled components in namespace commands.

* `DockerPlatform`: Add org.opencontainers.image annotations to built docker images.

* `Functionality`: when defining text resources, permit defining `path` instead of `dest`.
  If both `dest` and `path` are unset, use a default file name depending on the resource type, such as `script.sh` or `text.txt`.

* `viash build`: Errors are printed in red.

## BUG FIXES

* `NextflowVdsl3Platform`: Undefined input files should not inject a `VIASH_PAR_*` variable when `multiple: true`.

* `NextflowVdsl3Platform`: Make injected resources dir absolute.

* `NextflowVdsl3Platform`: Fix escaping of triple single quotes.

* `NextflowVdsl3Platform`: Also apply auto.simplifyInput to Lists.

* `DockerPlatform`: added a `test_setup` that allows adding apt/apk/... setup requirements.
  These are only executed when running tests.

# Viash 0.5.12 (2022-05-24): Improvements for VDSL3 and the Bash wrapper + several bug fixes

This release contains a bunch improvements for VDSL3 and adds some parameters to the `viash test` and `viash test ns` commands.

## MINOR CHANGES

* `--help`: Don't print "my_component <not versioned>" when no version is specified, 
  but instead simply "my_component".

* `NextflowVdsl3Platform`: Set `mode=copy` for `auto.publish` and `auto.transcript`.

* `NextflowVdsl3Platform`: When a module is used multiple times in the same workflow, 
  don't throw an error anymore, instead simply generate a warning.

* `NextflowVdsl3Platform`: Throw an error when an input file was not found.

* `viash build`: Indent auto-generated code according the indentation of `VIASH START` when found.
  
* `Main`: Handle not finding the config file or resources in a config file better.
  Display a more helpful message instead of a stack trace.

* `BashWrapper`: Add checks on parameters for valid integer, double and boolean values.

* `BashWrapper`: Add option to limit string and integer values to specific choice values.

* `BashWrapper`: Add option to set min and max values for integer and double values.

* Dependencies:
  - Scala was upgraded from 2.12.10 to 2.12.15
  - sbt was upgraded from 1.3.4 to 1.6.1
  - sbt-scoverage was upgraded from 1.5.1 to 1.9.3

## BUG FIXES

* `viash_test`: Add back `--no_cache` parameter to `viash_test`.

* `viash_test`: Fix `--append` parameter for `viash_test`, was not getting passed through.

* `viash ns test`: Fix `--append` parameter, actually start from a clean file if append is false.

* `viash_push`: Fix component not being built during a release of Viash.

* `PythonRequirements`: Fix packages being mentioned twice in a Dockerfile.

* `Main`: Added support spaces in filenames of config files and resources

* `BashWrapper`: Display a message when the last parsed argument would require more values than are still available.
  Now display a message that values are missing, used to silently crash the wrapper.

* `viash config inject`: Fix error when file argument is `must_exist: true`.
  

# Viash 0.5.11 (2022-05-09): Nextflow VDSL3 is here!

This release contains additional sugar syntax for specifying inputs and outputs in a Viash config, 
a beta implementation for the next-generation Viash platform, and several other minor improvements.

## MAJOR CHANGES

* `Functionality`: Now also accepts 'inputs' and 'outputs' in addition to 'arguments'. For inputs and outputs,
  any specified arguments will have default `type: file` and `direction: input` or `direction: output` respectively.

## MINOR CHANGES

* `DockerPlatform`: Move description labels to the end of the Dockerfile to improve cross-component caching.

* `Functionality`: Arguments where `.multiple` is `true` can now have lists as `default` and `example`.

* `viash_build`: Added unit test for this component.

* `viash_test`: Added unit test for this component.

* `PythonRequirements`: Allow upgrading dependencies. Example: `[ type: python. pypi: anndata, upgrade: true ]`.

* `NextflowLegacyPlatform`: Remove annoying messages when building Nxf modules.

* `ConfigMods`: Expanded the DSL to allow specifying at which point to apply a config mod.
  This functionality was necessary to allow for setting fields which alter the way configs are parsed.
  Example of when this is useful: `<preparse> .platforms[.type == "nextflow"].variant := "vdsl3"`.
  Updating workflow of parsing a config file is:
    - read Yaml from file
    - apply preparse config mods
    - parse resulting Json as Config, thereby instantiating default values etc.
    - convert Config back to Json
    - apply postparse config mods (original config mods)
    - convert final Json back to Config

## BETA FUNCTIONALITY

* `NextflowVdsl3Platform`: A beta implementation of the next-generation Viash+Nextflow platform.
  See https://github.com/viash-io/viash/issues/82 for more information. You can access the previous Nextflow
  platform by using the `variant` parameter:
  ```yaml
  - type: nextflow
    variant: legacy
    separate_multiple_outputs: false
  ```

## BUG FIXES

* `viash_build` and `viash_test`: The `query_name` and `query_namespace` arguments were switched around. These arguments are now passed correctly.

* `BashScript`, `JavaScriptScript`, `PythonScript`, `RScript`: Correctly escape `'` (#113). Update unit tests accordingly.

* `CSharpScript`, `ScalaScript`: Correctly escape `"` (#113). Update unit tests accordingly.

* `viash_build`, `viash_test`, `viash_push`: Don't try to remove log files if they don't exist.

## INTERNAL CHANGES

* `DataObject`: 
  - Renamed `otype` to `flags`.
  - Renamed `oType` to `type`
  - Deprecated `tag` (unused feature).

* All abstract / inherited classes: Renamed `oType` to `type`.

## DEPRECATION

* `Functionality`: Deprecated `function_type` and `add_resources_to_path`. These should be 
  unused features, by now.
  
# Viash 0.5.10.1 (2022-03-16): A quick bug fix

This quick release fixes a bug that prevented the correct passthrough of the new `organization` field.

## BUG FIX

* `NextflowPlatform`: Fix passthrough of `organization` field.

# Viash 0.5.10 (2022-03-15): Rework of the Viash helper components

The `viash_install`, `viash_build`, `viash_test` and `viash_push` components have been reworked.

## MAJOR CHANGES

* `viash_install`:
  - Added `--log_prefix`: This prefix is used to determine the path of the log files for `viash_build`, `viash_test` and `viash_push`.
  - Added `--organization`: Id of the organisation to be used in the Docker image name, i.e. `<registry>/<organization>/<namespace><namespace_sep><name>`.
  - Added `--target_image_source`: Url to the Git repo in which this project resides.
  - Removed `--log`.

* `viash_build`:
  - Reduce code duplication by contructing the command with Bash Arrays.
  - Renamed `--platforms` to `--platform`.
  - Added `--organization`: Id of the organisation to be used in the Docker image name, i.e. `<registry>/<organization>/<namespace><namespace_sep><name>`.
  - Added `--target_image_source`: Url to the Git repo in which this project resides.
  - Changed default of `--log` from `log.txt` to `.viash_build_log.txt`.
  - Added `--verbose`: Print out the underlying `viash ns build` command before running it.

* `viash_test`:
  - Reduce code duplication by contructing the command with Bash Arrays.
  - Renamed `--platforms` to `--platform`.
  - Added `--organization`: Id of the organisation to be used in the Docker image name, i.e. `<registry>/<organization>/<namespace><namespace_sep><name>`.
  - Added `--target_image_source`: Url to the Git repo in which this project resides.
  - Changed default of `--log` from `log.txt` to `.viash_test_log.txt`.
  - Changed default of `--tsv` from `log.tsv` to `.viash_test_log.tsv`.
  - Added `--verbose`: Print out the underlying `viash ns test` command before running it.

* `viash_push`:
  - Reduce code duplication by contructing the command with Bash Arrays.
  - Added `--organization`: Id of the organisation to be used in the Docker image name, i.e. `<registry>/<organization>/<namespace><namespace_sep><name>`.
  - Changed default of `--log` from `log.txt` to `.viash_push_log.txt`.
  - Added `--verbose`: Print out the underlying `viash ns build` command before running it.

## MINOR CHANGES

* `NextflowPlatform`: Added the `organization` field to the nextflow platform as well.

# Viash 0.5.9 (2022-03-12): Allow interrupting Viash components

The biggest change in this release is that long running Viash components (VS Code server or R Studio server for example) can now be interrupted by pressing CTRL-C or by sending it an `INT` or `SIGINT` signal. Before this release, you had to manually stop the Docker container to get the component to terminate.

## NEW FEATURES

* `viash run`: A long running Viash component can be interrupted by pressing 
  CTRL-C or by sending it an `INT` or `SIGINT` signal.

* `DockerPlatform`: Automatically add a few labels based on metadata to Dockerfile.

* `DockerPlatform`: Added value `target_image_source` for setting the source of 
  the target image. This is used for defining labels in the dockerfile.
  Example:
  ```yaml
  target_image_source: https://github.com/foo/bar
  ```

## MINOR CHANGES

* `viash ns list`: Added `--format yaml/json` argument to be able to return the
  output as a json as well. Useful for when `jq` is installed but `yq` is not. Example:
  ```
    viash ns list -p docker -f json | jq '.[] | .info.config'
  ```

* `viash config view`: Same as above.

## DEPRECATION

* `CLI`: Deprecated `-P` flag use `-p` intead.

* `DockerPlatform`: Deprecated `version` value.

# Viash 0.5.8 (2022-02-28): Allow defining a Docker image organization, and single values can be used in place of lists

## NEW FUNCTIONALITY

* `DockerPlatform`: Allow defining a container's organisation. Example:
  ```yaml
    - type: docker
      registry: ghcr.io
      organisation: viash-io
      image: viash
      tag: "1.0"
      target_registry: ghcr.io
      target_organization: viash-io
  ```

* `DockerRequirement`: Add label instructions. Example:
  `setup: [ [ type: docker, label: [ "foo BAR" ]]]`

* `Config`: In specific places, allow parsing a value as a list of values. Fixes #97.
  This mostly applies to list values in `DockerPlatform`, but also to author roles.
  Examples:
  ```yaml
  functionality:
    name: foo
    authors:
      - name: Alice
        role: author # can be a string or a list
  platforms:
    - type: docker
      port: "80:80" # can be a string or a list
      setup:
        - type: r
          packages: incgraph # can be a string or a list
  ```
  
## BREAKING CHANGES

* `viash test`: This command doesn't automatically add the resources dir to the path.

## BUG FIXES

* `Functionality`: Fix `.functionality.add_resources_to_path` not being picked up correctly.

* `AptRequirement`: Set `DEBIAN_FRONTEND=noninteractive` by default. This can be turned off by specifying:
  ```yaml
    - type: apt
      packages: [ foo, bar ]
      interactive: true
  ```

## MINOR CHANGES

* `Main`: Slightly better error messages when parsing of viash yaml file fails.
  Before:
  ```
  $ viash test src/test/resources/testbash/config_failed_build.vsh.yaml 
  Exception in thread "main" DecodingFailure(Unexpected field: [package]; valid fields: packages, interactive, type, List(DownField(apt), DownArray, DownField(platforms)))
  ```
  
  After:
  ```
  $ viash test src/test/resources/testbash/config_failed_build.vsh.yaml 
  Error parsing 'file:/path/to/viash/src/test/resources/testbash/config_failed_build.vsh.yaml'. Details:
  Unexpected field: [package]; valid fields: packages, interactive, type: DownField(apt),DownArray,DownField(platforms)
  ```

# Viash 0.5.7 (2022-02-16): Argument examples need to be of the same type as the argument itself

Examples for arguments now need to be of the same type as the argument itself. You can't provide an `integer` for a `string`-based argument for example.  
A handy new command has been added: `viash config inject`. This can be used to inject a Viash header into a script based on the arguments of the config file.

There have been some improvements to the Docker platform as well.  
You can now add yum packages as a requirement:

  ```yaml
  platforms:
    - type: docker
      image: bash:latest
      setup:
        - type: yum
          packages: [ wget ]
  ```

You can now include ADD and COPY instructions in the config file:

  ```yaml
  platforms:
    - type: docker
      image: bash:latest
      setup:
        - type: docker
          add: [ "http://foo.bar ." ]
  ```

## BREAKING CHANGES

* `viash config`: An argument's example now needs to be of the same type as the argument itself. 
  For example, `[ type: integer, name: foo, example: 10 ]` is valid, whereas 
  `[ type: integer, name: foo, example: bar ]` is not, as 'bar' cannot be cast to an integer.

## NEW FUNCTIONALITY

* `viash config inject`: A command for inserting a Viash header into your script.

* `YumRequirement`: Added a requirement setup for installing through yum. Example:
  `setup: [ [ type: yum, packages: [ wget] ] ]`

* `DockerRequirement`: Allow using copy and add instructions. Example:
  `setup: [ [ type: docker, add: [ "http://foo.bar ." ]]]`

## BUG FIXES

* `ViashTest`: Fix verbosity passthrough.

* `--help`: Fix repeated usage flag when printing the help.

# Viash 0.5.6 (2022-02-03): Forbidden Bash flags have been renamed

* Viash can now be installed without Docker needing to be installed on your system. You do need `unzip` and `wget` to complete the installation.
* The Docker related messages are more user friendly now.

## BREAKING CHANGES

* `BashWrapper`: Forbidden flags `-v`, `--verbose`, `--verbosity` have been renamed to `---v`, `---verbose`, `---verbosity`.

## MINOR CHANGES

* Set version of helper scripts to the same version as Viash.

* `DockerPlatform`: Produce helpful warning message when Docker image can't be found remotely (#94).

* `DockerPlatform`: Produce helpful error message when Docker isn't installed or the daemon is not running (#94 bis).

## BUG FIXES

* `viash_install`:
  - Passing Viash path as a string instead of as a file to ensure the path is not converted to an absolute path
  - Switch from Docker backend to a Native backend, 'unzip' and 'wget' are required.
  - Correctly set the log file for viash_test.
  
* `DockerPlatform`: Added sleep workaround to avoid concurrency issue where a file is executed to
  build docker containers but apparently still in the process of being written.
  
* `DockerPlatform`: Fix order issue of ---verbose flag in combination with ---setup, allowing to run 
  `viash run config.vsh.yaml -- ---setup cb ---verbose` and actually get output.
  

# Viash 0.5.5 (2021-12-17): Resources dir no longer added to PATH automatically and minor changes

The resources directory is no longer added to the PATH variable by default. You can re-enable this behaviour by setting add_resources_to_path to `true` in the functionality part of the config file.  
Here's a snippet of a config file to illustrate this:

  ```yaml
  functionality:
    name: example_component
    description: Serve as a simple example.
    add_resources_to_path: true
    ...
  ```

## BREAKING CHANGES

* `Functionality`: The resources dir no longer automatically added to the PATH variable. 
  To alter this behaviour, set `.functionality.add_resources_to_path` to `true`.

## MINOR CHANGES

* Bash Script: only define variables which have values.

* CSharp Test Component: Change Docker image to `dataintuitive/dotnet-script` to have more control over the lifecycle of 
  versioned tags.

* Updated Code of Conduct from v2.0 to v2.1.

## BUG FIXES

* Viash namespace: Fix incorrect output path when the parent directory of a Viash component is not equal to the value of
  `.functionality.name`.

# Viash 0.5.4 (2021-09-20): Added cache directive to specify the typing of caching to be performed for the Nextflow platform

A cache type can now be specified in the config file for the Nextflow platform. Previously this was hardcoded to be `deep`, but the default caching method is now `default`.  
To use deep caching again, add this to your config file:

  ```yaml
  cache: deep
  ```

## BREAKING CHANGES

* `NextflowPlatform`: The default caching mechanism is now what Nextflow uses as default. In order to replicate earlier
  caching, `cache: deep` should be specified in the Viash config file.

## NEW FEATURES

* `NextflowPlatform`: Added `cache` directive to specify the typing of caching to be performed.

# Viash 0.5.3 (2021-09-02): New meta data list for scripts, VIASH_TEMP environment variable for Nextflow, fixed output formatting with separate outputs

This release provides more information to scripts with the new `meta` list. This list contains two values for now:

  - `meta["resources_dir"]`: Path to the directory containing the resources
  - `meta["functionality_name"]`: Name of the component

A new environment variable is now available for export when working with the Nextflow platform: `VIASH_TEMP`.

## Resources directory

All resources defined in the config file are copied over to a temporary location right before a Viash component is executed. This location is can now be easily accessed in your scripts, allowing you to modify and copy the files as needed.  
Here are some examples in different scripting languages on how to access the meta data, it works similarly to the `par` list:

Bash:  

  ```bash
  echo $meta_resources_dir 
  ```

Python:  

  ```python
  print(meta["resources_dir"])
  ```

R:

  ```r
  cat(meta$resources_dir)
  ```

## Functionality name

The name of the component can now be accessed in the same way as the resources directory. This allows you to print the name of the component out to a console window for example.
Here's how to access this data in different scripting languages:

Bash:

  ```bash
  echo $meta_functionality_name
  ```

Python:  

  ```python
  print(meta["functionality_name"])
  ```

R:

  ```r
  cat(meta$functionality_name)
  ```

## NEW FEATURES

* Similar to `par`, each script now also has a `meta` list. `meta` contains meta information about the component
  or the execution thereof. It currently has the following fields:
  - `meta["resources_dir"]`: Path to the directory containing the resources
  - `meta["functionality_name"]`: Name of the component

* `NextflowPlatform`: Export `VIASH_TEMP` environment variable. 

## BUG FIXES

* `NextflowPlatform`: Fix output formatting when `separate_multiple_outputs` is `false`.

# Viash 0.5.2 (2021-08-13): More settings for Docker and Nextflow platform, and a bug fixes for components with resources

This is a small release containing two small features and a bug fix.
The new `run_args` field allows you to add [docker run](https://docs.docker.com/engine/reference/commandline/run/) arguments to the [Docker platform](/reference/config/platforms/docker/#) section of a [config file](/reference/config/index.html). For example:

  ```yaml
  platforms:
    - type: docker
      image: bash:4.0
      run_args: "--expose 127.0.0.1:80:8080/tcp --env MY_ENV_VAR=foo"
  ```

There's also a new field for the [Nextflow platform](/reference/config/platforms/nextflow/#): `separate_multiple_outputs`. By default, this is set to `true` and separates the outputs generated by a Nextflow component with multiple outputs as separate events on the channel. You can now choose to disable this behaviour:

  ```yaml
  platforms:
    - type: nextflow
      publish: true
      separate_multiple_outputs: false
  ```

## MINOR CHANGES

* `DockerPlatform`: Added `run_args` field to allow setting `docker run` arguments.

* `NextflowPlatform`: Added argument `separate_multiple_outputs` to allow not separating the outputs generated by a 
  component with multiple outputs as separate events on the channel.

## BUG FIX

* `IO`: Allow overwriting directory resources upon rebuild.

# Viash 0.5.1 (2021-07-14): Viash 0.5.1 adds support for C# scripts and fixes a few bugs

## C# script support

We've added C# scripts (.csx) as a supported language using **dotnet-script**.  
To run C# scripts natively, you'll need to install .NET Core and execute the following command in a terminal:

  ```bash
  dotnet tool install -g dotnet-script
  ```

You can now run C# scripts like this:

  ```bash
  dotnet script hello_viash.csx
  ```

To use C# scripts as components, use the new `csharp_script` type in the functionality section of your config file:

  ```yaml
    resources:
    - type: csharp_script
      path: script.csx
  ```

Here's an example of a simple C# script with Viash in mind:

  ```csharp
  // VIASH START
  var par = new {
    input = "Hello World",
    name = "Mike"
  };
  // VIASH END

  System.Console.WriteLine(input + ", " + name + "!");
  ```

The language-specific guide for creating C# script components will be added in the near future.

## Bug fixes

First off, these special characters  can now be used in the description, usage, default and example fields of components:

- "
- \`
- \\
- \n
- $

Nextflow output files with the same extension won't overwrite each other any more, like it was the case for arguments like this:

  ```yaml
  functionality:
    name: bar
    arguments:
      - name: "--input"
        type: file
        example: input.txt
      - name: "--output1"
        type: file
        direction: output
        required: true
        example: output.txt
      - name: "--output2"
        type: file
        direction: output
        required: true
        example: optional.txt
  ```

In this case, the two output files would have been identical in the past.
___

## NEW FEATURES

* `CSharpScript`: Added support for C# scripts (`type: "csharp_script"`) to viash.

## MINOR CHANGES

* `NextflowPlatform`: Added `directive_cpus`, `directive_max_forks`, `directive_memory` and `directive_time` parameters.

## BUG FIXES

* `BashWrapper`: Refactor escaping descriptions, usages, defaults, and examples (#34).

* `NextflowPlatform`: Refactor escaping descriptions, usages, defaults and examples (#75).

* `NextflowPlatform`: Add argument to output path to avoid naming conflicts for components with multiple output files (#76).

* `NextflowPlatform`, `renderCLI()`: Only add flag to rendered command when boolean_true is actually true (#78).

* `DockerPlatform`: Only chown when output file exists.

## TESTING

* `viash build`: Capture stdout messages when errors are expected, so that they don't clutter the expected output.

* `viash build`: Check `--help` description output on the whole text instead of per letter or word basis.

* `TestingAllComponentsSuite`: Only testing bash natively, because other dependencies might not be available.

# Viash 0.5.0 (2021-08-16): Improvements to running Docker executables, and Nextflow platform argument changes

Here are the most important changes:

* **Improvements to Docker backend**: In the past, you needed to perform `--setup` on your Docker-based components and executables in order for the image to be built before you could run the component or executable. Now you can simply run your component or executable and Viash will do the image building automatically by default if it detects an image isn't present yet. This behaviour can be changed by using a Docker setup strategy. For example:

  ```bash
  viash build config.vsh.yaml -p docker --setup alwayscachedbuild
  ```

* **Nextflow gets some argument changes**: Arguments for the Nextflow platform now have optional `required` and `default` values, just like their native and Docker counterparts. For example:

  ```yaml
    arguments:
      - name: --name
        type: string
        description: Input name
        required: true
      - name: --repeat
        type: integer
        description: Times to repeat the name
        default: 100
  ```

  Take a look at the Functionality page for more information on arguments and their properties.  
  As long as you use long-option arguments (e.g. `--my-option`) in the config file for required arguments, the way of specifying argument values for the Nextflow platform is identical to the Docker platform. You still access non-required arguments via this syntax: `--<component_name>__<argument_name> <value>`. For example:

  ```bash
  my_component -- --my_component__input Hello!
  ```

* **Verbosity levels for viash run**: Executables now have 8 levels of verbosity

  0. emergency
  1. alert
  2. critical
  3. error
  4. warning
  5. notice
  6. info
  7. debug

  The default verbosity level is **notice**.
  You can pass the `-v` or `--verbose` option to bump up the verbosity by one level. By passing `-vv` the verbosity goes up by two levels. You can manually set the verbosity by using the `--verbosity <int_level>` option. For example, if you wanted to only show errors or worse:

  ```bash
  viash run config.vsh.yaml -- --verbosity 3
  ```

## BREAKING CHANGES

* `DockerPlatform`: A Docker setup will be performed by default. Default strategy has been changed to `ifneedbepullelsecachedbuild` (#57).
  `---setup` strategy has been removed and `---docker_setup_strategy` has been renamed to `---setup`.
  This change allows running a component for the first time. During first time setup, the Docker container will be pulled or built automatically. 

* `NativePlatform`: Deprecated the native setup field.

## MAJOR CHANGES

* `NXF`: This version changes the handling logic for arguments. An argument can be either `required` or not and can have a `default: ...` value or not. Checks are implemented to verify that required arguments are effectively provided _during_ pipeline running.

* `NXF`: If one sticks to long-option argments in the viash config, for all arguments that are _required_, the way of specifying the arguments on the CLI is identical for the Docker and Nextflow platforms. Non-required arguments can still be accessed from CLI using `--<component_name>__<argument_name> ...`.

* `NXF`: Running a module as a standalone pipeline has become easier.

* `viash run`: Implement verbosity levels (#58). viash executables now have 7 levels of verbosity: emergency, alert, critical, error, warning, notice, info, debug.
  The default verbosity level is 'notice'. Passing `-v` or `--verbose` bumps up the verbosity level by one, `-vv` by two. The verbosity level can be set manually by passing `--verbosity x`.

## MINOR CHANGES

* `Docker Platform`: Added `privileged` argument, allowing to run docker with the `--privileged` flag.

* `Docker Requirements`: Allow specifying environment variables in the Dockerfile.

* Config modding: Added a `+0=` operator to prepend items to a list.

* `viash run`: Added a `--version` flag to viash executables for viewing the version of the component.

* `Functionality`: Added checks on the functionality and argument names.

* `viash run`: Added examples to functionality and arguments. Reworked `--help` formatting to include more information and be more consistent (#56).

## BUG FIXES

* `Docker R Requirements`: Install `remotes` when using `{ type: r, packages: [ foo ] }`.

* `config`: Throw error when user made a typo in the viash config (#62). 

## TESTING

* `NXF`: Add an end-to-end test for running a nextflow pipeline using viash components.

* `Docker`: Reorganized viash docker build testbench into a main testbench with smaller auxiliary testbenches to keep them more manageable and clear what happens where.

* `viash ns`: Added a basic testbench for namespace tests.

# Viash 0.4.0.1 (2021-05-12): Three small bug fixes.

## BUG FIX

* `NXF`: Return original_params instead of updated params for now.

* `NXF`: Reinstate function_type: asis in line with the refactored module generation code

* `viash ns test`: print header when `--tsv foo.tsv --append true` but foo.tsv doesn't exist yet. Fixes #45.

# Viash 0.4.0 (2021-04-14): Config mod DSL and renames to viash ns arguments

The viash ns command's --namespace argument has been renamed to --query_namespace, introduction of custom DSL for overriding config properties at runtime.

## NEW FEATURES

* Config modding: A custom viash DSL allows overriding viash config properties at runtime. See online documentation for more information. Example:

  ```
  viash ns test \
    -p docker \
    -c '.functionality.version := "1.0.0"' \
    -c '.platforms[.type == "docker"].target_registry := "my.docker-registry.com"' \
    -c '.platforms[.type == "docker"].setup_strategy := "pull"' \
    -l
  ```

* `viash build`: The image can be pushed with `--push`. The same can be done by passing `---push` to 
  a viash executable.

* `viash ns` can query the name, namespace, or both, with the following arguments:
  - `--query_namespace` or `-n`: filter the namespace with a regex.
  - `--query_name`: filter the name with a regex.
  - `--query` or `-q`: filter the namespace/name with a regex.

* Added the `project_build`, `project_clean`, `project_push` and `project_test` components to this repository.

* Added a field `.functionality.info` of type `Map[String, String]` in order to be able to specify custom annotations to the component.

## BREAKING CHANGES

* `viash ns`: Argument `--namespace` has been renamed to `--query_namespace`.

* `viash ns`: Argument `--namespace` does not implicitly change the namespace of the functionality anymore. You can use the command DSL to reproduce this effect; for example: `-c '.functionality.namespace := "foo"'`.
  
* `Docker` & `NXF`: Attribute `version` is deprecated. Instead, the default value will be `.functionality.version`, which can be overridden by using the `tag` attribute.

* `NXF`: When running a viash component as a Nextflow module on its own, you now need to specify all input files on the command line. For instance, if `--input` and `--reference` are input file arguments, you need to start the process by running `nextflow run main.nf --input <...> --reference <...> <other arguments>`. Previously only the input file needed to be specified.
  
* `Docker` & `NXF`: Default separator between namespace and image name has been changed from `"/"` to `"_"`.

## MINOR CHANGES

* `Docker` & `NXF`: Parsing of image attributes for both `Docker` and `Nextflow` platforms are better aligned. You can define an image by specifying either of the following:
  - `{ image: 'ubuntu:latest' }` 
  - `{ image: ubuntu, tag: latest }`
  
* `Docker` & `NXF`: Allow changing the separator between a namespace and the image name.

## NEXTFLOW REFACTORING

The generation of Nextflow modules has been refactored thoroughly.
  
* `NXF`: The implicitly generated names for output files/directories have been improved leading to less clashes.

* `NXF`: Allow for multiple output files/directories from a module while keeping compatibility for single output. Please [refer to the docs](/reference/config/platforms/nextflow/#multiple-outputs).

* `NXF`: Allow for zero input files by means of passing an empty list `[]` in the triplet

* `NXF`: Remove requirement for `function_type: todir`

* `NXF`: It is now possible to not only specify `label: ...` for a nextflow platform but also `labels: [ ...]`.
  
## BUG FIXES

* Allow quotes in functionality descriptions.

* `NXF`: Providing a `default: ...` value for output file arguments is no longer necessary.

# Viash 0.3.2 (2021-02-04): Don't auto-generate viash.yaml and add beta unit testing in Nextflow

The viash build command doesn't generate a viash.yaml automatically anymore, added beta functionality for running tests in Nextflow.

## BREAKING CHANGES

* `viash build`: Do not automatically generate a viash.yaml when creating an executable. 
  Instead, you need to add the `-w|--write_meta` flag in order to let viash know that it
  should generate a viash.yaml in the resources dir.

## MAJOR CHANGES

* `NXF`: Add beta functionality for running viash tests in Nextflow.

## MINOR CHANGES

* Resources: Rework the way resources paths are converted to absolute URIs, should not have any impact on UX.

## BUG FIXES

* `NXF`: Add temporary workaround for determining the used image name when running a component.

* Docker Platform: Set default setup strategy to "alwayscachedbuild" as this used to be the default viash behaviour.

* `NXF`: Fix issue where resource dir would not get mounted depending on which inputs are provided.

* `NXF`: Accept multiple inputs when component is running as standalone.

# Viash 0.3.1 (2021-01-26): Add fields for specifying authors and the Docker registry

Add authors field to config, added registry fields to Docker platform config.

## NEW FEATURES

* Functionality: Added list of authors field. Example:

  ```yaml
  functionality:
    authors:
      - name: Bob Cando
        roles: [maintainer, author]
        email: bob@cando.com
        props: {github: bobcando, orcid: XXXAAABBB}
  ```

* `Docker`: Allow specifying the registry with `target_registry`. Example:

  ```yaml
  - type: docker
    image: bash:4.0
    target_registry: foo.io
    target_image: bar
    target_tag: 0.1
  ```

* `Docker`: `version` is now a synonym for `target_tag`.
  If both `version` and `target_tag` are not defined, `functionality.version` will
  be used instead.
  
* `Docker`: Can change the Docker Setup Strategy by specifying
  - in the yaml: `setup_strategy: xxx`
  - on command-line: `---docker_setup_strategy xxx` or `---dss xxx`
  
  Supported values for the setup strategy are:
  - alwaysbuild / build: build the image from the dockerfile (DEFAULT)
  - alwayscachedbuild / cachedbuild: build the image from the dockerfile, with caching
  - alwayspull / pull: pull the image from a registry
  - alwayspullelsebuild / pullelsebuild: try to pull the image from a registry, else build it
  - alwayspullelsecachedbuild / pullelsecachedbuild: try to pull the image from a registry, else build it with caching
  - ifneedbebuild: if the image does not exist locally, build the image
  - ifneedbecachedbuild: if the image does not exist locally, build the image with caching
  - ifneedbepull: if the image does not exist locally, pull the image
  - ifneedbepullelsebuild: if the image does not exist locally, pull the image else build it
  - ifneedbepullelsecachedbuild: if the image does not exist locally, pull the image else build it with caching
  - donothing / meh: do not build or pull anything
  
## MAJOR CHANGES

* License: viash is now licensed under GPL-3.

## MINOR CHANGES

* CLI: Allow parameters before and after specifying a viash config yaml. For example, 
  both following commands now work. Up until now, only the latter would work.
  - `viash run config.vsh.yaml -p docker`
  - `viash run -p docker config.vsh.yaml`

* Functionality: Arguments field can now be omitted.

* Scripts: Wrapped scripts now contain a minimal header at the top.

## BUG FIXES

* `NXF viash build`: Do not assume each config yaml has at least one test.

* Scripts: Fix Docker `chown` failing when multiple outputs are defined (#21).

* JavaScriptRequirements: Fix type getting set to "python" when unparsing.

* `viash run . ---debug`: Debug session should now work again

* Native `---setup`: Fix missing newlines when running native ---setup commands.

* Main: Fix crashing when no arguments are supplied.

* Namespace: Show error message when the config file can't be parsed.

* Executable resource: Fix Docker automount handling for Executable resources.

## TESTING

* YAML: Test invertibility of parsing/unparsing config objects.

# Viash 0.3.0 (2020-11-24): Combine functionality and platform into one config, remove temporary files

`config.vsh.yaml` is the new standard format, temporary files are removed when using run and test commands.

## BREAKING CHANGES

* File format `functionality.yaml` is no longer supported. Use `config.vsh.yaml` or `script.vsh.R/py/...` instead.

* `viash run` and `viash test`: By default, temporary files are removed when the execution succeeded, otherwise they are kept. 
  This behaviour can be overridden by specifying `--keep true` to always keep the temporary files, and `--keep false` to always remove them.

* `NXF`: `function_type: todir` now returns the output directory on the `Channel` rather than its contents.

## NEW FEATURES

* Added `viash ns test`: Run all tests in a particular namespace. For each test, the exit code and duration is reported. Results can be written to a tsv file.
* Added support for JavaScript scripts.
* Added support for Scala scripts.
* `NXF`: publishing has a few more options:
  - `publish`: Publish or yes (default is false)
  - `per_id`: Publish results in directories containing the unique (sample) ID (default is true)
  - `path`: A prefix path for the results to be published (default is empty)
* Functionality resources and tests: Allow copying whole directories instead of only single files. Also allow to rename the destination folder by specifying a value for 'dest'.
* Platform R / Python dependencies: Allow running a simple command.

## MAJOR CHANGES

* The `-P <platform>` parameter will be deprecated. For now, all `-P` values are simply passed to `-p`.
* `viash ns build` and `viash ns test`: Now use all available platforms if `-p` is not specified.
* By default, python packages will not be installed as user. Use `user: true` to modify this behaviour.

## MINOR CHANGES

* Name of autogenerated Docker image is now `ns/tool`.
* Internal changes to make it easier to extend viash with more scripting languages.
* `NXF`: Default image is now `ns/tool` for consistency.
* `NXF`: Repurpose `asis` function type for having simple publishing steps (see docs).
* `NXF`: Add component name to main `process` name
* R dependencies: by default, do not reinstall Bioconductor packages. Set `bioc_force_install: true` to revert this behaviour.

## BUG FIXES

* `viash build`: Do not display error messages when pwd is not a git repository.

## TESTING

* `viash test`: Add tests for `viash test` functionality.

# Viash 0.2.2 (2020-09-22): Generation of placeholder code now possible without VIASH START and VIASH END

Allow generating placeholder without VIASH START/VIASH END blocks.

A script does not need to contain a `VIASH START`/`VIASH END` block in order to function.

Previously, each script had to contain a codeblock as follows:

  ```r
  ## VIASH START
  par <- list(
    input = "foo",
    output = "bar
  )
  ## VIASH END
  ```

## MINOR CHANGES

* Allow generating placeholder without VIASH START/VIASH END blocks.

## BUG FIXES

* `viash ns build`: Some platforms would sometimes not be detected.
* `viash run`: Avoid error when no arguments need to be chowned.

# Viash 0.2.1 (2020-09-11): Docker chown by default

## Docker chown by default

Running a script using a Docker platform will now chown output files by default, as well as any temporary files. You can turn off this feature by specifying `chown: false` in the yaml of a Docker platform.

## [NXF] Data references

Data references in Map form can now have values being lists. In other words, we can have multiple options which have one or more values.

## viash ns build -P docker --parallel --setup

`viash ns build` has been greatly improved! You can automatically build the docker container by adding `--setup` to the command, as well as make the whole thing run in parallel using the `--parallel` or `-l` flag.

To build a docker container, you can run either of the following:

  ```bash
  viash run -f path/to/config.yaml -P docker -- ---setup
  viash build -f path/to/functionality.yaml -P docker -o target/docker/path/to --setup
  ```

Note that the first will only build the docker container, whereas the second will build the executable and then build the docker container.

To build a lot of them all at once, run:

  ```bash
  viash ns build -P docker --parallel --setup
  ```

## Custom order of platform requirements

You can now choose the order in which platform requirements are installed!

Before:

  ```yaml
  type: docker
  image: rocker/tidyverse
  target_image: "viash_test/r"
  r:
    cran:
    - optparse
    github:
    - dynverse/dynutils@devel
    bioc:
    - limma
  apt:
    packages:
    - libhdf5-serial-dev
  docker:
    build_arg:
    - GITHUB_PAT="$GITHUB_PAT"
    run:
    - git clone --depth 1 https://github.com/data-intuitive/viash_docs.git && rm -r viash_docs/.git
  ↑ in which order will these three components be run? Who knows!
  ```

Now:

  ```yaml
  type: docker
  image: rocker/tidyverse
  target_image: "viash_test/r"
  setup:
  - type: docker
    build_arg:
    - GITHUB_PAT="$GITHUB_PAT"
  - type: apt
    packages:
    - libhdf5-serial-dev
  - type: r
    cran:
    - optparse
    - dynutils
    github:
    - rcannood/princurve@devel
    bioc:
    - limma
  - type: docker
    run:
    - git clone --depth 1 https://github.com/data-intuitive/viash_docs.git && rm -r viash_docs/.git
  ```

This will ensure that the setup instructions are installed in the given order.

## NEW FEATURES

* `NXF`: Data references in Map form can now have values being lists. In other words, we can have multiple options which have one or more values.
* `viash ns build`: Added --parallel and --setup flag.
* `viash build`: Added --setup flag.
* Allow changing the order of setup commands using the `setup:` variable.
* (HIDDEN) Do not escape `${VIASH_...}` elements in default values and descriptions!

## MINOR CHANGES

* Remove `---chown` flag, move to `platform.docker.chown`; is set to true by default.
* Perform chown during both run and test using a Docker platform.

## BUG FIXES

* Issue trying to parse positional arguments even when none is provided.

# Viash 0.2.0 (2020-09-01): Autoresolve docker paths

## Changes to functionality metadata

- Added version attribute

### Autoresolve docker paths

Arguments of type: file are processed to automatically create a mount in docker. More specifically, when you pass an argument value: `--input /path/to/file`, this will be processed such that the following parameters are passed to docker:

  ```bash
  docker run -v /path/to:/viash_automount/path/to ... --input /viash_automount/path/to/file
  ```

If, for some reason, you need to manually specify a mount, you can do this with `---mount /path/to/mount:/mymount`.

### Argument multiplicity

For all parameter types (except for `boolean_true` and `boolean_false`), you can specify `multiple: true` in order to turn this argument into an array-based argument. What this does is allow you to pass multiple values for this argument, e.g. `--input file1 --input file2 --input file3:file4:file5`.

The default separator is `:` but this can be overridden by changing the separator by setting it to `multiple_sep: ","` (for example).

### New format

Viash now supports placing the functionality.yaml, platform*.yaml(s) and script into a single file. For example, this could be a merged script.R:

  ```r
  #' functionality:
  #'   name: r-estimate
  #'   arguments: ...
  #' platforms:
  #' - type: native
  #' - type: docker
  #'   image: rocker/tidyverse
  library(tidyverse)
  cat("Hello world!\n")
  ```

Instead of running:

  ```bash
  viash run -f functionality.yaml -p platform_docker.yaml -- arg1
  ```

With this format, you can now run:

  ```bash
  viash run script.R                     # run script.R with the first platform
  viash run -P docker script.R           # run script.R with the platform called 'docker' with the large P argument
  # use small p to override the platform with a custom yaml:
  viash run -p common_resources/platform_docker.yaml script.R
  # note that any arguments for the run command (e.g. -p or -P) should come before the script.R, as script.R is considered a trailing argument.
  ```

## NEW FEATURES

* Allow (optional) version attributes in `functionality.yaml` and `platform.yaml`.
* Allow testing a component with the `viash test` functionality. Tests are executed in a temporary directory on the specified platform. The temporary directory contains all the resource and test files. 
* `viash --version`: Add flag for printing the version of viash.
* Allow fetching resources from URL (http:// and https://)
* Allow retrieving functionality and platform YAMLs from URL.
* For docker containers, autoresolve path names of files. Use `---v path:path` or `---volume path:path` to manually mount a specific folder.
* Implement parameter multiplicity. 
  Set `multiple: true` to denote an argument to have higher multiplicity. 
  Run `./cmd --foo one --foo two --foo three:four` in order for multiple values to be added to the same parameter list.
* Added a new format for defining functionality in which the user passes the script in which the functionality and platforms are listed as yaml headers.
* A `---chown` flag has been added to Docker executables to automatically change the ownership of output files to the current user.
* `viash ns build`: A command for building a whole namespace.
* `NXF`: Join operations are now fully supported by means of `multiple`.
* `NXF`: Modules that perform joins can take either arrays (multiple input files or the same type to be joined) or hashes (multiple input files passed using different options on the CLI). Please refer to the docs for more info.

## MAJOR CHANGES

* Remove passthrough parameters.
* Since CLI generation is now performed in the outer script, `viash pimp` has been deprecated.
* Write out meta.yaml containing viash run information as well as the original `functionality.yaml` and `platform.yaml` content.
* Renamed `viash export` to `viash build`.

## MINOR CHANGES

* `viash run` and `viash test`: Allow changing the temporary directory by defining `VIASH_TEMP` as a environment variable. Temporary directories are cleaned up after successful executions.
* `viash run` and `viash test`: Exit(1) when execution or test fails.
* `viash build`: Add -m flag for outputting metadata after build.
* `viash run`: Required parameters can have a default value now. Produce error when a required parameter is not passed, even when a default is provided.
* `NXF`: _Modules_ are now stored under `target/nextflow` by default

## BUG FIXES

* `NXF`: Correctly escape path variable when running NXF command.
* `NXF`: Surround parameters with quotes when running NXF command.

## INTERNAL CHANGES

* Move CLI from inner script to outer script.
* Renamed Target to Platform
* Renamed Environment to Requirements

# Viash 0.1.0 (2020-05-14): Changes to functionality and the native/docker platforms

## Changes to functionality.yaml

* ftype has been renamed to function_type. The value for this field is also being checked.
* platform has been removed.
* Instead, the first resource listed is expected to have `type: r_script`, `type: bash_script`, `type: python_script`, or `type: executable`. The other resources are expected to have `type: file` by default, and are left untouched by Viash.
* in the arguments, field `flagValue` has been removed. Instead, use `type: boolean_true` and `type: boolean_false` to achieve the same effect.

## Changes to platform_(docker/native).yaml

* The `r: packages:` field has been renamed to `r: cran:`.

## MAJOR CHANGES

* Refactoring of the Functionality class as discussed in VIP1 (#1). This has resulted in a lot of internal changes, but the changes with regard to the yaml definitions are relatively minor. See the section below for more info.

## MINOR CHANGES

* Updated the functionality.yamls under `atoms/` and `src/test/` to reflect these aforementioned changes.
* Allow for bioconductor and other repositories in the R environment.
* Add support for pip versioning syntax.

## BUG FIXES

* Do not quote passthrough flags.
* Allow for spaces inside of Docker volume paths.

## DOCUMENTATION

* Updated the README.md.
* Provide some small examples at `doc/examples`.

# Viash 0.0.1 (2020-05-05): Initial release

* Initial proof of concept.<|MERGE_RESOLUTION|>--- conflicted
+++ resolved
@@ -4,11 +4,9 @@
 
 ## BUG FIXES
 
-<<<<<<< HEAD
+* `DockerPlatform`: Fixed example in documentation for the `namespace_separator` parameter (#396).
+
 * `viash config view`: Resource parent paths should be directories and not file (#398).
-=======
-* `DockerPlatform`: Fixed example in documentation for the `namespace_separator` parameter.
->>>>>>> 76579ded
 
 # Viash 0.7.2 (2023-04-17): Project-relative paths and improved metadata handling
 
