# Viash 0.x.x (yyyy-MM-dd): TODO Add title

## DOCUMENTATION

* `docker setup strategy`: Fix inconsistencies in the documentation (PR #657).

## NEW FUNCTIONALITY

* `viash test` and `viash ns test`: Add a hidden `--dry_run` option to build the tests without executing them (PR #676).

## BUG FIXES

* `NextflowPlatform`: Fix publishing state for output arguments with `multiple: true` (#638, PR #639). 

* `Executable`: Check whether a multiple output file argument contains a wildcard (PR #639).

<<<<<<< HEAD
* `NextflowPlatform`: Fix a possible cause of concurrency issues (PR #669).
=======
* `Resources`: Fix an issue where if the first resource is not a script, the resource is silently dropped (PR #670).

* `Docker automount`: Prevent adding a trailing slash to an automounted folder (PR #673).
>>>>>>> 211c3832

# Viash 0.8.5 (2024-02-21): Bug fixes and documentation improvements

Fix a bug when building a test docker container which requires a test resource. Additional improvements for the website documentation and support for the latest version of Nextflow are added.

## BUG FIXES

* `NextflowPlatform`: Fix an issue with current nextflow-latest (24.01.0-edge) where our supporting library passes a GString instead of a String and results in a type mismatch (PR #640).

* `test resources`: Make non-script test resources available during building of a docker container for `viash test` (PR #652).

## DOCUMENTATION

* `repositories`: Improve the repository documentation with links and a overview table with links (PR #643).

# Viash 0.8.4 (2024-01-15): Bug fix

Fix building components with dependencies that have symlinks in their paths.

## BUG FIXES

* `dependencies`: Fix dependencies with paths using symlinks (PR #621). The resolution for the `.build.vsh` was changed to use the `toRealPath` previously, so dependency resolution must take account possible resolved symlinks too.

# Viash 0.8.3 (2024-01-08): Bug fixes

Fix some edge cases and improve usability.

## BUG FIXES

* `NextflowPlatform`: properly resolve paths when a nextflow workflow has another nextflow
  workflow as dependency and the worktree contains a directory that is a symlink (PR #614).

* `Main`: Fixes a bug added by #294 which causes Viash to print a stacktrace instead of a helpful error message when `viash` is run without any arguments (#617, PR #618).
  Thanks @mberacochea for pointing out this oversight!
  
* `Dependency`: When an alias is defined, pass the alias as a key to the `.run()` function (#601, PR #606).

# Viash 0.8.2 (2023-12-14): Minor changes and bug fixes

This release fixes a few bugs regarding dependencies and how the Nextflow platform handles Paths.

## MINOR CHANGES

* `NextflowTestHelper`: Do not hardcode a version of Nextflow in the testbench, 
  but use the version of Nextflow that is installed on the system (PR #593).

* GitHub Actions: Test different versions of Nextflow (22.04.5, latest, and latest-edge) (PR #593).
  Testing the latest Edge version of Nextflow will allow us to catch notice changes in Nextflow earlier.

* Updates to the documentation and templates in the Git repo (#598, PR #600):

  - Add contributing guidelines.

  - Add issue templates.

  - Reworked the pull request template.

## BUG FIXES

* `config`: Fix the main level of a component config not enforcing strict mode and instead allowing any field to be specified (PR #585).

* `dependencies`: Allow the user to define a local dependency with specifying `repository: local` as sugar syntax (PR #609). A local repository is the default value so it's not required to be filled in, but allowing it with a sensible sugar syntax makes sense.

* `Repositories`: Fix a structural issue where a repository defined directly in a `dependency` would require the `name` field to be set (PR #607). Repository variants are created with and without the `name` field. Repositories under `.functionality.dependencies[]` use repositories without the `name` field, while repositories under `.functionality.repositories[]` use repositories with the `name` field.

* `NextflowPlatform`: Do not resolve remote paths relative to the --param_list file (PR #592).

* `NextflowPlatform`: Allow finding `.build.yaml` file when worktree contains a directory that is a symlink (PR #611). 

# Viash 0.8.1 (2023-11-20): Minor bug fix to Nextflow workflows

This release fixes a bug in the Nextflow platform where calling a workflow with the `.run()` function without specifying the `fromState` argument would result in an error when the input channel contained tuples with more than two elements.

## BUG FIXES

 `NextflowPlatform`: Fix error when using `.run()` without using `fromState` and the input channel holds tuples with more than two elements (PR #587).

# Viash 0.8.0 (2023-10-23): Nextflow workflows and dependencies

Nextflow workflows definitions are picked up by Viash and assembled into a functional Nextflow workflow, reducing the amount of boilerplate code needed to be written by the user.
It also adds a new `runIf` argument to the `NextflowPlatform` which allows for conditional execution of modules.
We added new 'dependencies' functionality to allow for more advanced functionality to be offloaded and re-used in components and workflows.

## BREAKING CHANGES

* `NextflowPlatform`: Changed the default value of `auto.simplifyOutput` from `true` to `false` (#522, PR #518). With `simplifyOutput` set to `true`, the resulting Map could be simplified into a `File` or a `List[File]` depending on the number of outputs. To replicate the previous behaviour, add the following config mod to `_viash.yaml`:

  ```yaml
  config_mods: |
    .platforms[.type == 'nextflow'].auto.simplifyOutput := true
  ```

* `VDSL3Helper.nf`: Removed from the Viash jar file (PR #518). Its functions have been moved to `WorkflowHelper.nf`.

* `DataflowHelper.nf`: Added deprecation warning to functions from this file (PR #518).

* `preprocessInputs()` in `WorkflowHelper.nf`: Added deprecation warning to `preprocessInputs()` because this function causes a synchronisation event (PR #518).

* `author.props`: Removed deprecated `props` field (PR #536). Deprecated since 0.7.4.

## NEW FUNCTIONALITY

* `dependencies`: Add `dependencies` and `repositories` to `functionality` (PR #509). 
  The new functionality allows specifying dependencies and where to retrieve (repositories) them in a component, and subsequentially allows advanced functionality to be offloaded and re-used in scripts and projects. This is alike e.g. `npm`, `pip` and many others. A big difference is that we aim to provide the needed boilerplate code to ease the usage of the dependencies in scripts, workflows and pipelines.
  Note that the dependency is required to be a built Viash component or project and not a random file or code project found externally. This is needed to provide the necessary background information to correctly link dependencies into a component.

* `NextflowScript` & `NextflowPlatform`: Merged code for merging the `main.nf` files for VDSL3 components and wrapped Nextflow workflows (PR #518).
  By aligning the codebase for these two, wrapped Nextflow workflows are more similar to VDSL3 components. For example, you can override the behaviour of a
  wrapped Nextflow workflow using the `.run()` method. Status of a workflows `.run()` arguments:

  - Works as intended: `auto.simplifyInput`, `auto.simplifyOutput`, `fromState`, `toState`, `map`, `mapData`, `mapPassthrough`, `filter`, `auto.publish = "state"`
  - Does not work (yet): `auto.transcript`, `auto.publish = true`, `directives`, `debug`.

  In a next PR, each of the dependencies will have their values overridden by the arguments of the `.run`.

* `NextflowPlatform`: The data passed to the input of a component and produced as output by the component are now validated against the arguments defined in the Viash config (PR #518).

* `NextflowPlatform`: Use `stageAs` to allow duplicate filenames to be used automatigically (PR #518).

* `NextflowPlatform`: When wrapping Nextflow workflows, throw an error if the IDs of the output channel doesn't match the IDs of the input channel (PR #518).
  If they don't, the workflow should store the original ID of the input tuple in the in the `_meta.join_id` field inside the state as follows:
  Example input event: `["id", [input: file(...)]]`,
  Example output event: `["newid", [output: file(...), _meta: [join_id: "id"]]]`

* `NextflowPlatform`: Added new `.run()` argument `runIf` - a function that determines whether the module should be run or not (PR #553).
  If the `runIf` closure evaluates to `true`, then the module will be run. Otherwise it will be passed through without running.

## MAJOR CHANGES

* `WorkflowHelper.nf`: The workflow helper was split into different helper files for each of the helper functions (PR #518).
  For now, these helper files are pasted together to recreate the `WorkflowHelper.nf`.
  In Viash development environments, don't forget to run `./configure` to start using the updated Makefile.

* `NextflowPlatform`: Set default tag to `"$id"` (#521, PR #518).

* `NextflowPlatform`: Refactoring of helper functions (PR #557).
  - Cleaned up `processConfig()`: Removed support for `functionality.inputs` and `functionality.outputs`
  - Cleaned up `processConfig()`: Removed support for `.functionality.argument_groups[].argument` containing a list of argument ids as opposed to the arguments themselves.
  - Rewrote `--param_list` parser.
  - Removed unused function `applyConfig()` and `applyConfigToOneParamSet()`.
  - Refactored `channelFromParams()` to make use of new helper functions.
  - Removed deprecated `paramsToChannel()`, `paramsToList()`, `viashChannel()`.
  - Deprecated `preprocessInputs()` -- use the wrapped Viash Nextflow functionality instead.
  - Refactored `preprocessInputs()` to make use of new helper functions.
  - Deprecated run arguments `map`, `mapData`, `mapPassthrough`, `renameKeys`.

## MINOR CHANGES

* `NextflowPlatform`: Throw error when unexpected keys are passed to the `.run()` method (#512, PR #518).

* `NextflowPlatform`: Use `moduleDir` instead of `projectDir` to determine the resource directory.

* `NextflowPlatform`: Rename internal VDSL3 variables to be more consistent with regular Viash component variables and avoid naming clashes (PR #553).

## DOCUMENTATION

* Minor fixes to VDSL3 reference documentation (PR #508).

## BUG FIXES

* `WorkflowHelper.nf`: Only set default values of output files which are **not already set**, and if the output file argument is **not required** (PR #514).

* `NextflowPlatform`: When using `fromState` and `toState`, do not throw an error when the state or output is missing an optional argument (PR #515).

* `export cli_autocomplete`: Fix output script format and hide `--loglevel` and `--colorize` (PR #544). Masked arguments are usable but might not be very useful to always display in help messages.

# Viash 0.7.5 (2023-08-11): Minor breaking changes and new features

This release contains minor breaking change due to deprecated or outdated functionality being removed.

New functionality includes:

  - Export a JSON schema for the Viash config with `viash export json_schema`

  - Export a Bash or Zsh autocomplete script with `viash export cli_autocomplete`

  - Nextflow VDSL3 modules now have a `fromState` and `toState` argument to allow for better control of the data that gets passed to the module and how the state is managed in a Nextflow workflow.

## BREAKING CHANGES

* `viash export cli_schema`: Added `--format yaml/json` argument, default format is now a YAML (PR #448).

* `viash export config_schema`: Added `--format yaml/json` argument, default format is now a YAML (PR #448).

* `NextflowLegacyPlatform`: Removed deprecated code (PR #469).

* `viash_*`: Remove legacy viash_build, viash_test and viash_push components (PR #470).

* `ComputationalRequirements`, `Functionality`, `DockerPlatform`, `DockerRequirements`: Remove documentation of removed fields (PR #477).

## NEW FUNCTIONALITY

* `viash export json_schema`: Export a json schema derived from the class reflections and annotations already used by the `config_schema` (PR #446).

* `viash export config_schema`: Output `default` values of member fields (PR #446).

* `CI`: Test support for different Java versions on GitHub Actions (PR #456). Focussing on LTS releases starting from 11, so this is 11 and 17. Also test latest Java version, currently 20.

* `viash test` and `viash ns test`: add `--setup` argument to determine the docker build strategy before a component is tested (PR #451).

* `viash export cli_autocomplete`: Export a Bash or Zsh autocomplete script (PR #465 & #482).

* `help message`: Print the relevant help message of (sub-)command when `--help` is given as an argument instead of only printing the help message when it is the leading argument and otherwise silently disregarding it (initially added in PR #472, replaced by PR #496). This is a new feature implemented in Scallop 5.0.0.

* `Logging`: Add a Logger helper class (PR #485 & #490). Allows manually enabling or disabling colorizing TTY output by using `--colorize`. Add provisions for adding debugging or trace code which is not outputted by default. Changing logging level can be changed with `--loglevel`. These CLI arguments are currently hidden.

* `NextflowPlatform`: Nextflow VDSL3 modules now have a `fromState` and `toState` argument to allow for better control of the data that gets passed to the module and how the state is managed in a Nextflow workflow (#479, PR #501).

## MINOR CHANGES

* `PythonScript`: Pass `-B` to Python to avoid creating `*.pyc` and `*.pyo` files on importing helper functions (PR #442).

* `viash config`: Special double values now support `+.inf`, `-.inf` or `.nan` values (PR #446 and PR #450). The stringified versions `"+.inf"`, `"-.inf"` or `".nan"` are supported as well. This is in line with the yaml spec.

* `system environment variables`: Add wrapper around `sys.env` and provide access to specific variables (PR #457). Has advantages for documentation output and testbenches.

* `testbench`: Added some minor testbenches to tackle missing coverage (PR #459, #486, #488, #489, #492 & #494).

* `viash export config_schema`: Simplify file structure (PR #464).

* `helpers.Format`: Add a helper for the Format helper object (PR #466).

* `testbench`: Use config deriver to create config variants for testing (PR #498). This reduces the amount of config files that need to be maintained.

## BUG FIXES

* `viash config`: Validate Viash config Yaml files better and try to give a more informative error message back to the user instead of a stack trace (PR #443).

* `viash ns build`: Fix the error summary when a setup or push failure occurs. These conditions were not displayed and could cause confusion (PR #447).

* `testbench`: Fix the viash version switch test bench not working for newer Java versions (PR #452).

* `malformed input exception`: Capture MalformedInputExceptions when thrown by reading files with invalid Ascii characters when unsupported by Java (PR #458).

* `viash project file parsing`: Give a more informative message when the viash project file fails to parse correctly (PR #475).

* `DockerPlatform`: Fix issue when mounting an input or output folder containing spaces (PR #484).

* `Config mod`: Fix a config mod where the filter should execute multiple deletes (PR #503).

## DOCUMENTATION

* `NextflowPlatform`: Add documentation for the usage and arguments of a VDSL3 module (PR #501).

## INTERNAL CHANGES

* `NextflowVDSL3Platform`: Renamed to `NextflowPlatform` (PR #469).

* Rename mentions of `NextFlow` to `Nextflow` (PR #476).

* `Reference static pages`: Move `.qmd` files from the website to a local folder here; `docs/reference` (PR #504). This way we can track behaviour changes that need to be documented locally.

# Viash 0.7.4 (2023-05-31): Minor bug fixes and minor improvements to VDSL3

Some small fixes and consistency improvements.
A few Quality of Life improvements were made e.g. to override the Docker `entrypoint` when working with Nextflow and providing default labels when building a Nextflow workflow.

## NEW FUNCTIONALITY

* Add default labels in Nextflow config files that set default values for cpu and memory settings (PR #412). Values are more or less logarithmically spaced (1, 2, 5, 10, ...).

* `Author`: Added `info` field to authors. Deprecated `props` field (PR #423).

* `viash config view` and `viash ns list`: Set the `.info.output` path when a platform argument is provided.

* `viash ns exec`: Added two more fields:

  - `{output}`: path to the destination directory when building the component
  - `{abs-output}`: absolute path to the destination directory when building the component

* `DockerPlatform`: Add `entrypoint` and `cmd` parameters to the docker platform config that allows overriding the default docker container settings (PR #432).

## MINOR CHANGES

* `Nextflow VDSL3`:
  - Add profiles to the Nextflow Config file when the main script is a `NextflowScript` (#408).
  - Add a `script` parameter in Nextflow Config file to add a single string or list of strings to the `nextflow.config` (PR #430).

* `Scripts`: Remove the `entrypoint` parameter for all script types except `NextflowScript` (#409). All these scripts had to check individually whether the parameter was unset, now it can be done in the `Script` apply method.

* `schema export`:
  - Restructure Nextflow-Directives, -Auto and -Config into a `nextflowParameters` group (PR #412). Previously only NextflowDirectives was exposed.
  - Restructure the format to group authors & computational requirements together with functionality (PR #426).
  - Restructure the Viash Config and Project Config pages under a `config` category (PR #426).
  - Add references in Functionality and Nextflow VDSL3 to the new documentation pages (PR #426).
  - Add description and/or examples for platforms and requirements (PR #428).

## BUG FIXES

* `viash config inject`: Fix an empty line being added at the script start for each time `viash config inject` was run (#377).

* `WorkflowHelper`: Fixed an issue where passing a remote file URI (for example `http://` or `s3://`) as `param_list` caused `No such file` errors.

* `BashWrapper`: Fix escaping of the included script where a line starting with a pipe character with optional leading spaces is stripped of the leading spaces and pipe character.
  This was quite unlikely to happen except when `viash config inject` was called on a Nextflow Script, which lead to no real config code being injected however workflows were getting corrupted. (#421)

* `Deprecation testbench`: Add missing classes to be checked (PR #426).

# Viash 0.7.3 (2023-04-19): Minor bug fixes in documentation and config view

Fix minor issues in the documentation and with the way parent paths of resources are printed a config view.

## BUG FIXES

* `DockerPlatform`: Fixed example in documentation for the `namespace_separator` parameter (PR #396).

* `viash config view`: Resource parent paths should be directories and not file (PR #398).


# Viash 0.7.2 (2023-04-17): Project-relative paths and improved metadata handling

This update adds functionality to resolve paths starting with a slash as relative to the project directory, improves handling of info metadata in the config, and fixes to the operator precedence of config mods.

## NEW FUNCTIONALITY

* Resolve resource and merge paths starting with a slash (`/`) as relative to the project directory (PR #380). To define absolute paths (which is not recommended anyway), prefix the path with the `file://` protocol. Examples:

  - `/foo` is a file or directory called `foo` in the current project directory.
  - `file:/foo` is a file or directory called `foo` in the system root.

## MINOR CHANGES

* `viash config view`: Do not modify (e.g. strip empty fields) of the `.functionality.info` and `.functionality.arguments[].info` fields (#386).

## BUG FIXES

* `ConfigMods`: Fix operator precedence issues with conditions in the config mod parsers (PR #390).

## INTERNAL CHANGES

* Clean up unused code (PR #380).

* Move circe encoders/decoders for File and Path from `io.viash.functionality.arguments` to `io.viash.helpers.circe` (PR #380).

* Store the project root directory (that is, the directory of the `_viash.yaml`) in a ViashProject object (PR #380).

* Tests: Reworked language tests to be grouped in their own subfolder and split off the bash language test from the general `testbash` folder (PR #381).

* Tests: Add additional language tests for `viash config inject` (PR #381).

* Tests: Added test for `io.viash.helpers.IO` (PR #380).


# Viash 0.7.1 (2023-03-08): Minor improvements to VDSL3 and schema functionality.

This is a minor release which improves caching in VDSL3 components and changes the formats of the schema files for the Viash config and CLI.

## MINOR CHANGES

* `DataflowHelper`: Add assertions and `def`s.

## BUG FIXES

* `VDSL3`: Only the first two elements from an event in a channel are now passed to a process. This avoids calculating cache entries based on arguments that are not used by the process, causing false-negative cache misses.

* `config_schema`:
  - Correct some incorrect markdown tags.
  - Add project config.
  - Correct documentation/markdown tags to the correct order.
  - Add summary description and example for 'resource' and 'argument', to be used on the reference website.
  - Add documentation for the Nextflow directives.

* `cli_schema`: Correct documentation/markdown tags to the correct order.

# Viash 0.7.0 (2023-02-28): Major code cleanup and minor improvements to VDSL3

* Default namespace separator has been changed from `_` to `/`. This means 
  Docker images will be named `<Registry>/<Organization>/<Namespace>/<Name>`
  by default. For example, `ghcr.io/openpipelines-bio/mapping/cellranger_count`
  instead of `ghcr.io/openpipelines-bio/mapping_cellranger_count`.

* Removed deprecated code of unused functionality to simplify code.
  - Shorthand notation for specitying input/output arguments
  - Shorthand notation for specifying Docker requirements
  - Legacy Nextflow platform

* Improvements in VDSL3 and the Nextflow Workflow Helper to make behaviour
  more predictable and fixing some bugs in the meantime. Run the following
  to get access to the updated helpers:

  ```bash
  WF_DIR="src/wf_utils"
  [[ -d $WF_DIR ]] || mkdir -p $WF_DIR
  viash export resource platforms/nextflow/ProfilesHelper.config > $WF_DIR/ProfilesHelper.config
  viash export resource platforms/nextflow/WorkflowHelper.nf > $WF_DIR/WorkflowHelper.nf
  viash export resource platforms/nextflow/DataflowHelper.nf > $WF_DIR/DataflowHelper.nf
  ```

* Improvements to test benches and several bug fixes.

## BREAKING CHANGES

* Viash config: Previously deprecated fields are now removed.
  - `functionality.inputs`: Use `arguments` or `argument_groups` instead.
  - `functionality.outputs`: Use `arguments` or `argument_groups` instead.
  - `functionality.tests`: Use `test_resources` instead. No functional difference.
  - `functionality.enabled`: Use `status: enabled` instead.
  - `functionality.requirements.n_proc`: Use `cpus` instead.
  - `platforms.DockerPlatform.privileged`: Add a `--privileged` flag in `run_args` instead.
  - `platforms.DockerPlatform.apk`: Use `setup: [{ type: apk, packages: ... }]` instead.
  - `platforms.DockerPlatform.apt`: Use `setup: [{ type: apt, packages: ... }]` instead.
  - `platforms.DockerPlatform.yum`: Use `setup: [{ type: yum, packages: ... }]` instead.
  - `platforms.DockerPlatform.r`: Use `setup: [{ type: r, packages: ... }]` instead.
  - `platforms.DockerPlatform.python`: Use `setup: [{ type: python, packages: ... }]` instead.
  - `platforms.DockerPlatform.docker`: Use `setup: [{ type: docker, run: ... }]` instead.
  - `platforms.DockerPlatform.docker.setup.resources`: Use `setup: [{ type: docker, copy: ... }]` instead.
  - `platforms.NextflowLegacy`: Use the Nextflow VDSL3 platform instead.
  - `functionality.ArgumentGroups`: No longer supports strings referring to arguments in the `arguments:` section.
    Instead directly put the arguments inside the argument groups.

* `viash_install`: The bootstrap script has been reworked in line with the project config introduced in 0.6.4:

    * The default location for installing the Viash executable is now `./viash` (was: `bin/viash`).
    * The new `viash_install` support `--output` and `--tag`.
    * The various settings that existed in `viash_install` (organisation, tag, ...) are moved to the project config.

  Please note that this new `viash_install` bootstrap script can be run from the CLI using:

    ```
    curl -fsSL dl.viash.io | bash
    ```
  The old `get.viash.io` is still available but points to the version 0.6.7 version of this component and is deprecated.

* `WorkflowHelper`: `paramsToList`, `paramsToChannel` and `viashChannel` are now deprecated and will be removed in a future release.

* `viash (ns) build`: Change the default value of the namespace separator in a Docker platform from `_` to `/`. 
  Add `".platforms[.type == 'docker'].namespace_separator := '_'"` to the project config `_viash.yaml` to revert to the previous behaviour.

## MAJOR CHANGES

* `VDSL3`: now uses the newly implemented `channelFromParams` and `preprocessInputs` instead of `viashChannel`.

## NEW FEATURES

* `WorkflowHelper`: Added `preprocessInputs` and `channelFromParams` to replace `paramsToList`, `paramsToChannel` and `viashChannel`. This refactor allows processing parameters that are already in a Channel using `preprocessInputs`, which is necessary when passing parameters from a workflow to a subworkflow in a Nextflow pipeline.

## MINOR CHANGES

* `Main`: Capture build, setup and push errors and output an exit code.

* `File downloading`: Add check to pre-emptively catch file errors (e.g. 404).

* `Scala`: Updated to Scala 2.13 and updated several dependencies.

* `Main`: Improve `match` completeness in some edge cases and throw exceptions where needed.

* `Changelog`: Reformat the changelog to a more structured format.
  For every release, there is now a date, title, and summary.
  This both improves the changelog itself but can then also be used to postprocess the CHANGELOG programmatically.

* `VDSL3`: Add a default value for `id` when running a VDSL3 module as a standalone pipeline.

* `TestBenches`:
  - Verify switching of Viash versions
  - Prepare ConfigDeriver by copying base resources to the targetFolder. Use cases so far showed that it's always required and it simplifies the usage.
  - Remove some old & unmaintained IntelliJ Idea `editor-fold` tags. Given that the testbenches were split up, these were broken but also no longer needed.
  - Add 2 testbenches for computational requirements when running `viash run` or `viash test`.
  - Added tests for different values for the `--id` and `--param_list` parameters of VDSL3 modules.

* `viash test`: Use `test` as a random tag during testing, instead of `test` plus a random string.

## BUG FIXES

* `WorkflowHelper`: fixed where passing a relative path as `--param_list` would cause incorrect resolving of input files.

* `Testbenches`: Fix GitTest testbench to correctly increment temporary folder naming and dispose them after the test finishes.

* `viash xxx url`: Fix passing a url to viash as the config file to process. Add a short testbench to test principle functionality.

* `Testbenches`: Simplify `testr` container.

* `Main`: Improve error reporting to the user in some cases where files or folders can't be found. Depending on the thrown exception, more or less context was given.

* `VDSL3`: Create parent directory of output files before starting the script.

# Viash 0.6.7 (2022-12-14): A minor release with several QoL improvements

Another minor release which contains several quality of life improvements for the Nextflow VDSL3 platform, as well as automated warnings for deprecated functionality.

## MINOR CHANGES

* `NextflowPlatform`: Create directories during a stub run when output path is a nested directory (PR #314).

* Automatically generate a warning for deprecated parameters while parsing a .viash.yaml configuration file using the inline documentation deprecation annotations.

* Add a "planned removal" field in the deprecation annotations.

* Add testbenches to verify proper formatting of the deprecation versions and compare current version to the planned removal version so no deprecated parameters get to stick around beyond what was planned.

* `NextflowPlatform`: Nextflow processes are created lazily; that is, only when running
  a Nextflow workflow (PR #321).

## BUG FIXES

* `NextflowPlatform`: Automatically split Viash config strings into strings of 
  length 65000 since the JVM has a limit (65536) on the length of string constants (PR #323).

# Viash 0.6.6 (2022-12-06): A small bugfix release

This release fixes an issue where stderr was being redirected to stdout.

## BUG FIXES

* Don't redirect stderr to stdout when switching Viash versions (#312).

# Viash 0.6.5 (2022-12-02): A small bugfix release

A small update which fixes an issue with `viash ns list` that was
introduced in Viash 0.6.3.

## BUG FIXES

* `viash ns list`: When the `-p <platform>` is defined, filter the 
  output by that platform.

# Viash 0.6.4 (2022-11-30): Add backwards compability by supporting switching to older Viash versions

This release adds features related to managing Viash projects and 
allows for better runtime introspection of Nextflow VDSL3 modules.

The most notable changes are:

* You can switch versions of Viash using the `VIASH_VERSION` 
  environment variable! Example:
  
  ```bash
  VIASH_VERSION=0.6.0 viash --version
  ```

  More importantly, you can specify the version of Viash you want
  in a project config. See below for more info.

* Introducing Viash project config files as an experimental feature.
  It allows storing project-related settings in a `_viash.yaml` 
  config file which you should store at the root of your repository.
  Example:

  ```yaml
  viash_version: 0.6.4
  source: src
  target: target
  config_mods: |
    .platforms[.type == 'docker'].target_registry := 'ghcr.io'
    .platforms[.type == 'docker'].target_organization := 'viash-io'
    .platforms[.type == 'docker'].namespace_separator := '/'
    .platforms[.type == 'docker'].target_image_source := 'https://github.com/viash-io/viash'
  ```

* It's now possible to specify in which order Viash will merge
  Viash configs. Example:

  ```yaml
  functionality:
    name: foo
    arguments:
      - __merge__: obj_input.yaml
        name: "--one"
      - __merge__: [., obj_input.yaml]
        name: "--two"
      - __merge__: [obj_input.yaml, .]
       name: "--three"
  ```

Please take note of the following breaking changes:

* Passing non-existent paths to a Viash component will cause the 
  component to generate an error when no file or folder is found.
  Set `must_exist` to `false` to revert to the previous behaviour.

* The arguments `--write_meta/-w` and `--meta/-m` no longer exist,
  because every `viash build/run/test` run will generate a 
  `.config.vsh.yaml` meta file.

## BREAKING CHANGES

* Config: Viash configs whose filenames start with a `.` are ignored (PR #291).

* `viash build`: `--write_meta/-m` and `--meta/-m` arguments have been removed. 
  Instead, the `.config.vsh.yaml` file is always created when building Viash components (PR #293).

* `FileArgument`: Default setting of `must_exist` was changed from `false` to `true`. 
  As such, the component will throw an error by default if an input file or output file
  is missing (PR #295).

* Config merging: `__inherits__` has been renamed to `__merge__`.

## NEW FUNCTIONALITY

* You can switch versions of Viash using the `VIASH_VERSION` 
  environment variable (PR #304)! Example:
  
  ```bash
  VIASH_VERSION=0.6.0 viash --version
  ```

* Traceability: Running `viash build` and `viash test` creates a `.config.vsh.yaml` file 
  by default, which contains the processed config of the component. As a side effect, 
  this allows for reading in the `.config.vsh.yaml` from within the component to learn 
  more about the component being tested (PR #291 and PR #293).

* `FileArgument`: Added `create_parent` option, which will check if the directory of an output
file exists and create it if necessary (PR #295).

## MINOR CHANGES

* `viash run`, `viash test`: When running or testing a component, Viash will add an extension
  to the temporary file that is created. Before: `/tmp/viash-run-wdckjnce`, 
  now: `/tmp/viash-run-wdckjnce.py` (PR #302).

* NextflowPlatform: Add `DataflowHelper.nf` as a retrievable resource in Viash (PR #301).

* NextflowPlatform: During a stubrun, argument requirements are turned off and
  the `publishDir`, `cpus`, `memory`, and `label` directives are also removed 
  from the process (PR #301).

* `NextflowPlatform`: Added a `filter` processing argument to filter the incoming channel after 
  the `map`, `mapData`, `mapId` and `mapPassthrough` have been applied (PR #296).

* `NextflowPlatform`: Added the Viash config to the Nextflow module for later introspection (PR #296).
  For example:
  ```groovy
  include { foo } from "$targetDir/path/foo/main.nf"

  foo.run(filter: { tup ->
    def preferredNormalization = foo.config.functionality.info.preferred_normalization
    tup.normalization_id == preferredNormalization
  })
  ```
## BUG FIXES

* `BashWrapper`: Don't overwrite meta values when trailing arguments are provided (PR #295).

## EXPERIMENTAL FEATURES

* Viash Project: Viash will automatically search for a `_viash.yaml` file in the directory of 
  a component and its parent directories (PR #294).

  Contents of `_viash.yaml`:
  ```yaml
  source: src
  target: target
  config_mods: |
    .platforms[.type == 'docker'].target_registry := 'ghcr.io'
    .platforms[.type == 'docker'].target_organization := 'viash-io'
    .platforms[.type == 'docker'].namespace_separator := '/'
    .platforms[.type == 'docker'].target_image_source := 'https://github.com/viash-io/viash'
  ```

* Config merging: Allow specifying the order in which Viash will merge configs (PR #289).
  If `.` is not in the list of inherited objects, it will be added at the end.

  Contents of `config.vsh.yaml`:
  ```yaml
  functionality:
    name: foo
    arguments:
      - __merge__: obj_input.yaml
        name: "--one"
      - __merge__: [., obj_input.yaml]
        name: "--two"
      - __merge__: [obj_input.yaml, .]
        name: "--three"
  ```

  Contents of `obj_input.yaml`:
  ```yaml
  type: file
  name: --input
  description: A h5ad file
  ```
  Output of `viash config view config.vsh.yaml` (stripped irrelevant bits):
  ```yaml
  functionality:
    arguments:
    - type: "file"
      name: "--one"
      description: "A h5ad file"
    - type: "file"
      name: "--input"
      description: "A h5ad file"
    - type: "file"
      name: "--three"
      description: "A h5ad file"
  ```
  

# Viash 0.6.3 (2022-11-09): Quality-of-life improvements in Viash.

This release features contains mostly quality of life improvements and some experimental functionality. Most notably:

* `viash ns list` now only returns a config just once instead of once per platform.

* A functionality's info field can contain any data structures. An `.info` field was added to arguments as well.

* Bug fixes for using Viash with podman, Nextflow>=22.10 and R<4.0.

* Experimental support for inheriting from config partials.

## MAJOR CHANGES

* `Config`: Made major internal changes w.r.t. how config files are read and at which point a platform (native, docker, nextflow)
  is applied to the functionality script. The only visible side effect is that 
  `viash ns list` will output each config only once instead of multiple times.

* `Functionality`: Structured annotation can be added to a functionality and its arguments using the `info` field. Example:
  ```yaml
  functionality:
    name: foo
    info:
      site: https://abc.xyz
      tags: [ one, two, three ]
    arguments:
      - name: --foo
        type: string
        info:
          foo: bar
          a:
            b:
              c
  ```

## MINOR CHANGES

* `BashWrapper`: Allow printing the executor command by adding `---verbose ---verbose` to a `viash run` or an executable.

* `Testbenches`: Rework `MainBuildAuxiliaryNativeParameterCheck` to create stimulus files and loop over the file from bash instead of looping natively.
  This prevents creating thousands of new processes which would only test a single parameter.
  Note this still calls the main script for each stimulus separately, but that was the case anyway, only much much worse.

* `Testbenches`: Split some grouped test benches into slightly smaller test benches that group tested functionality better.

* `Annotations`: Complete the config schema annotations.
  Make sure all arguments are documented.
  Added an annotation `internalFunctionality` and `undocumented` for arguments that should not be documented.
  Added a testbench that verifies that all arguments are in fact annotated, skipping those that are not in the class constructor.
  Adds a hierarchy field in the `__this__` member to list the relation of the own and parent classes.

* `Testbenches`: Add exit code to helper method `testMainWithStdErr`.

* `Testbenches`: Add testbench to verify viash underscore components (viash_build, viash_install, viash_push, viash_skeleton, viash_test).

* `Testbenches`: Update viash underscore component tests to use `$meta_executable`.

* `viash ns exec`: Allow choosing whether the `{platform}` field should be filled in, based on the `--apply_platform` parameter.

## BUG FIXES

* `DockerPlatform`: Remove duplicate auto-mounts (#257).

* `Underscore component tests`: Fix tests for `viash_skeleton` and `viash_test` components.

* `NextflowVDSL3Platform`: Fix 'Module scriptPath has not been defined yet' error when Nextflow>=22.10 (#269).

* `config inject`: Doesn't work when `must_exist == true` (#273).

* `RScript`: Fix compatibility issue where the new character escaping in `r_script` required R>=4.0 (#275). Escaping is now handled without
  using the new `r'(foo)'` notation.

## DEPRECATION

* `DockerRequirements`: The `resources:` setting has been deprecated and will be removed in Viash 0.7.0. Please use `copy:` instead.

* `DockerRequirements`: The `privileged:` setting has been deprecated and will be removed in Viash 0.7.0. Please use `run_args: "--privileged"` instead.

## EXPERIMENTAL FUNCTIONALITY

* `Config`: Any part of a Viash config can use inheritance to fill data (PR #271). For example:
  Contents of `src/test/config.vsh.yaml`:
  ```yaml
  __inherits__: ../api/base.yaml
  functionality:
    name: test
    resources:
      - type: bash_script
        path: script.sh
        text: |
          echo Copying $par_input to $par_output
          cp $par_input $par_output
  ```
  Contents of `src/api/base.yaml`:
  ```yaml
  functionality:
    arguments:
      - name: "--input"
        type: file
      - name: "--output"
        type: file
        direction: output
  ```
  The resulting yaml will be:
  ```yaml
  functionality:
    name: test
    arguments:
      - name: "--input"
        type: file
      - name: "--output"
        type: file
        direction: output
    resources:
      - type: bash_script
        path: script.sh
        text: |
          echo Copying $par_input to $par_output
          cp $par_input $par_output
  ```

# Viash 0.6.2 (2022-10-11): Two bug fixes

This is a quick release to push two bug fixes related to security and being able to run Nextflow with optional output files.

## BUG FIXES

* `Git`: Strip credentials from remote repositories when retrieving the path.

* `VDSL3`: Allow optional output files to be `null`.

# Viash 0.6.1 (2022-10-03): Minor improvements in functionality

This release contains mostly minor improvements of functionality released in Viash 0.6.0. Most notably:

* Support was added for `type: long` arguments

* `meta["n_proc"]` has been renamed to `meta["cpus"]`. `meta["cpus"]` is now an integer, whereas `meta["memory_*"]` are now longs.

* `viash ns exec` is able to recognise `{platform}` and `{namespace}` fields.

* And various bug fixes and improvements to documentation and unit testing.

## BREAKING CHANGES

* Deprecated usage `resources_dir` variable inside scripts, use `meta["resources_dir"]` instead (or `$meta_resources_dir` in Bash, or `meta$resources_dir` in R).

* Deprecated `meta["n_proc"]` in favour for `meta["cpus"]`.

## NEW FUNCTIONALITY

* `viash ns exec`: Added two more fields:

  - `{platform}`: the platform name (if applicable)
  - `{namespace}`: the namespace of the component

* `LongArgument`: Added support for 64-bit integers with `type: long` as opposed to `type: integer` which are 32-bit integers.

## MAJOR CHANGES

* Allow passing integers/doubles/booleans to string parameters (#225). Removed the 'Version' helper class.

## MINOR CHANGES

* `meta["cpus"]` is now an integer, `meta["memory_*"]` are now longs (#224).

* `DockerPlatform`: Only store author names in the authors metadata.

* `NextflowPlatform`: Only store author names in the authors metadata.

* `Argument[_]`: Turn `multiple_sep` from `Char` into `String`.

## INTERNAL CHANGES

* All `meta[...]` variables are now processed similar to `Argument[_]`s, instead of using custom code to convert object types and detect Docker mounts.

* `Escaper`: Make more generic Escaper helper class.

## DOCUMENTATION

* Hardcoded URLs pointing to viash.io in the documentation annotations were replaced with a new keyword system.

* Replaced references to "DSL" with "Dynamic Config Modding" in the `--help` output.

* Added an example for Ruby based Docker setups.

## BUG FIXES

* `viash ns`: Reverse exit code outputs, was returning 1 when everything was OK and 0 when errors were detected (PR #227).

* `viash config inject`: Fix processing of arguments when argument groups are defined (#231).

* Fixed a few typos in the CLI.

* Fixed the formatting of `ns exec` documentation.

* `VDSL3`: Fix stub functionality.

* `VDSL3`: Fix error during error message.

* `viash test`: Fix issue where `VIASH_TEMP` could not be a relative directory when running `viash test` (#242).

* `BashScript`, `CSharpScript`, `JavaScriptScript`, `PythonScript`, `RScript`, `ScalaScript`: Fix quoting issues of certain characters (#113).

## DEPRECATION

* `NextflowPlatform`: Deprecate `--param_list_format` parameter.

## TESTING

* `BashScript`, `CSharpScript`, `JavaScriptScript`, `PythonScript`, `RScript`, `ScalaScript`: Implement more rigorous testing of which characters are escaped.

* `BashWrapper`: Escape usage of `multiple_sep`. This fixes various checks and transformations not working when when `multiple_sep` is set to `";"` (#235).

# Viash 0.6.0 (2022-09-07): Nextflow VDSL3 is now the default, support for tracking memory and cpu requirements more elegantly

The first (major) release this year! The biggest changes are:

* Nextflow VDSL3 is now the default Nextflow platform, whereas the legacy Nextflow platform has been deprecated.

* Support for tracking memory and cpu requirements more elegantly.

* Grouping arguments in groups more concisely.

* The addition of a `viash ns exec` command, to be able to execute commands on Viash components more easily.

## BREAKING CHANGES

* `NextflowPlatform`: `variant: vdsl3` is now the default NextflowPlatform. `variant: legacy` has been deprecated.

* `Functionality`: Fields `.inputs` and `.outputs` has been deprecated. Please use `.argument_groups` instead (#186).
  Before:
  ```yaml
  functionality:
    inputs:
      - name: "--foo"
    outputs:
      - name: "--bar"
  ```
  Now:
  ```yaml
  functionality:
    argument_groups:
      - name: Inputs
        arguments:
          - name: "--foo"
            type: file
      - name: Outputs
        arguments:
          - name: "--bar"
            type: file
            direction: output
  ```

* Passing strings to an argument group's arguments has been deprecated. Please simply copy the argument itself into the argument group (#186).
  Before:
  ```yaml
  functionality:
    arguments:
      - name: "--foo"
        type: file
      - name: "--bar"
        type: file
        direction: output
    argument_groups:
      - name: Inputs
        arguments: [ foo ]
      - name: Outputs
        arguments: [ bar ]
  ```
  Now:
  ```yaml
  functionality:
    argument_groups:
      - name: Inputs
        arguments:
          - name: "--foo"
            type: file
      - name: Outputs
        arguments:
          - name: "--bar"
            type: file
            direction: output
  ```

## NEW FUNCTIONALITY

* Allow setting the number of processes and memory limit from within the Viash config, 
  as well as a list of required commands. Example:

  ```yaml
  functionality:
  name: foo
  requirements:
    cpus: 10
    memory: 10GB
    commands: [ bash, r, perl ]
  ```
  
  You can override the default requirements at runtime:

  - `./foo ---cpus 4 ---memory 100PB` (for NativePlatform or DockerPlatform)
  - By adding `process.cpus = 4` and `process.memory "100 PB"` to a nextflow.config (for NextflowPlatform)

  This results the following meta variables to be injected into a script:

  - `meta_cpus` (in Bash) or `meta["cpus"]` (in any other language): Number of processes the script is allowed to spawn.
  - `meta_memory_b` (in Bash) or `meta["memory_b"]` (in any other language): Amount of memory the script is allowed to allocate, in bytes.
  - `meta_memory_kb` (in Bash) or `meta["memory_kb"]` (in any other language): Same but in kilobytes, rounded up.
  - `meta_memory_mb` (in Bash) or `meta["memory_mb"]` (in any other language): Same but in megabytes, rounded up.
  - `meta_memory_gb` (in Bash) or `meta["memory_gb"]` (in any other language): Same but in gigabytes, rounded up.
  - `meta_memory_tb` (in Bash) or `meta["memory_tb"]` (in any other language): Same but in terabytes, rounded up.
  - `meta_memory_pb` (in Bash) or `meta["memory_pb"]` (in any other language): Same but in petabytes, rounded up.
  
* `viash ns exec`: Added a command for executing arbitrary commands for all found Viash components.
  The syntax of this command is inspired by `find . -exec echo {} \;`.
  
  The following fields are automatically replaced:
   * `{}` | `{path}`: path to the config file
   * `{abs-path}`: absolute path to the config file
   * `{dir}`: path to the parent directory of the config file
   * `{abs-dir}`: absolute path to the directory of the config file
   * `{main-script}`: path to the main script (if any)
   * `{abs-main-script}`: absolute path to the main script (if any)
   * `{functionality-name}`: name of the component
  
  A command suffixed by `\;` (or nothing) will execute one command for each
  of the Viash components, whereas a command suffixed by `+` will execute one
  command for all Viash components.

* `ConfigMod`: Added a `del(...)` config mod to be able to delete a value from the yaml. Example: `del(.functionality.version)`.

## MAJOR CHANGES

* `Folder structure`: Adjusted the folder structure to correctly reflect the the namespace change of viash from `com.dataintuitive.viash` to `io.viash`.

* `Functionality`: Reworked the `enabled` field from boolean to a `status` field which can have the following statusses: `enabled`, `disabled` and `deprecated`.
  When parsing a config file which has the `status` field set to `deprecated` a warning message is displayed on stderr.
  Backwards for `enabled` is provided where `enabled: true` => `status: enabled` and `enabled: false` => `status: false`. The `enabled` field is marked deprecated.

## MINOR CHANGES

* `Resources`: Handle edge case when no resources are specified in the `vsh.yaml` config file and display a warning message.

* `BashWrapper`: Add a warning when an argument containing flags (e.g. `--foo`) is not recognized and will be handled as a positional argument as this is likely a mistake.

* `Functionality`: Add check to verify there are no double argument names or short names in the config `vsh.yaml` declarations.

* `BashWrapper`: Add check to verify a parameter isn't declared twice on the CLI, except in the case `multiple: true` is declared as then it's a valid use case.

* `BashWrapper`: For int min/max checking: use native bash functionality so there is no dependency to `bc`.
  For double min/max checking: add fallback code to use `awk` in case `bc` is not present on the system (most likely to happen when running tests in a docker container).

* `viash ns list/viash config view`: Allow viewing the post-processed argument groups by passing the `--parse_argument_groups` parameter.

## TESTING

* `ConfigMod`: Added unit tests for condition config mods.

* `MainTestDockerSuite`: Derive config alternatives from the base `vsh.yaml` instead of adding the changes in separate files.
  This both reduces file clutter and prevents having to change several files when there are updates in the config format.

* `GitTest`: Added unit tests for Git helper (PR #216).

## BUG FIXES

* `csharp_script`, `javascript_script`, `python_script`, `r_script`, `scala_script`: Make meta fields for `memory` and `cpus` optional.

* `NextflowVdsl3Platform`: Don't generate an error when `--publish_dir` is not defined and `-profile no_publish` is used.

* `Viash run`: Viash now properly returns the exit code from the executed script.

* `Git`: Fix incorrect metadata when git repository is empty (PR #216).

# Viash 0.5.15 (2022-07-14): Added testbenches, default argument groups and bugfixes for VDSL3

This release introduces testbenches and new default argument groups: `Inputs`, `Outputs` and `Arguments`.

## BREAKING CHANGES

* `WorkflowHelper::helpMessage`: Now only takes one argument, namely the config.

## MAJOR CHANGES

* `Namespace`: Changed the namespace of viash from `com.dataintuitive.viash` to `io.viash`.

## MINOR CHANGES

* `Testbenches`: Add a testbench framework to test lots of character sequences, single or repeating to be tested in the yaml config. This can be used to later extend to other tests.

* `Testbenches::vdsl3`: Add testbenches to verify functionality:
  - Vdsl3's `param_list` (`yamlblob`, `yaml`, `json`, `csv`).
  - Nextflow's own `params-file`.
  - Vdsl3's recalculating resource file paths to be relative to the `param_list` file instead of the workflow file (only available for `yaml`, `json`, `csv`).
  - Vdsl3's wrapping of modules to run these as a separate workflow automagically out of the box.

* `Main`: Added `viash --schema_export` which outputs a schema of the Viash config file
  to console. This is to be used to automate populating the documentation website.

* `Helper`: Split help message by argument group.

* `Helper`: Remove unneeded arguments.

* `Functionality`: Add default groups `Inputs`, `Outputs` and `Arguments` for all arguments missing from user-defined `argument_groups`.

* `WorkflowHelper::helpMessage`: Rewrite to bring on par with Viash's help message.

* `BooleanArguments`: Renamed internal class names for BooleanArguments to be better in line with how they are named in the config yaml.
  `BooleanArgumentRegular` -> `BooleanArgument` (in line with `boolean`)
  `BooleanArgumentTrue` -> `BooleanTrueArgument` (in line with `boolean_true`)
  `BooleanArgumentFalse` -> `BooleanFalseArgument` (in line with `boolean_false`)

## BUG FIXES

* `NextflowVdsl3Platform`: Change how `--id` is processed when a VDSL3 module is called from the CLI.

* `NextflowVdsl3Platform`: Fix error when param_list is `null`.

* `NextflowVdsl3Platform`: Fix error when optional, multiple arguments are set to `null`.

* `Testbenches`: Better capture expected error messages while running testbenches again. Code changes right before previous release re-introduced some of the messages.

* `NextflowVdsl3Platform`: Fix issue where optional parameters aren't removed when `.run(args: [optarg: null])`.

* `WorkflowHelper::readCsv`: Treat empty values as undefined instead of throwing an error.

* `NextflowVdsl3Platform`: Use `$NXF_TEMP` or `$VIASH_TEMP` as temporary directory if the container engine is not set to `docker`, `podman` or `charlieengine`, else set to `/tmp`.

* `Resources`: When adding a resource folder, allow a trailing `/` at the end of the path.
  Previously this caused the target folder to be erased and the content of the resource folder to be written directly into the target folder.

# Viash 0.5.14 (2022-06-30): Argument groups can now be defined in the Viash config

Argument groups allow for grouping arguments together by function or category, making the `--help` output a lot more clear for components with a lot of arguments.

## NEW FUNCTIONALITY

* `Functionality`: Allow specifying argument groups. Example:
  ```yaml
  functionality:
    ...
    argument_groups:
      - name: First group
        arguments: [foo, bar]
        description: Description
  ```

* Addition of the `viash_nxf_schema` component for converting a Viash config (for a workflow) into a nextflow schema file.

* `NextflowVdsl3Platform`: Use `--param_list` to initialise a Nextflow channel with multiple parameter sets.
  Possible formats are csv, json, yaml, or simply a yaml_blob.
  A csv should have column names which correspond to the different arguments of this pipeline.
  A json or a yaml file should be a list of maps, each of which has keys corresponding to the arguments of the pipeline.
  A yaml blob can also be passed directly as a parameter.
  Inside the Nextflow pipeline code, params.param_list can also be used to directly a list of parameter sets.
  When passing a csv, json or yaml, relative path names are relativized to the location of the parameter file.
  
  Examples: 
  ```sh
  nextflow run "target/foo/bar/main.nf" --param_list '[{"id": "foo", "input": "/path/to/bar"}]'
  nextflow run "target/foo/bar/main.nf" --param_list "params.csv" --reference "/path/to/ref"
  ```

## MAJOR CHANGES

* `NextflowVdsl3Platform`: The functionality is now slurped from a json instead of manually
  taking care of the formatting in Groovy.

* `NextflowVdsl3Platform`: The `--help` is auto-generated from the config.

## MINOR CHANGES

* `NextflowVdsl3Platform`: Allow both `--publish_dir` and `--publishDir` when `auto.publish = true`.

* `NextflowVdsl3Platform`: Allow passing parameters with multiplicity > 1 from Nextflow CLI.

* `Main`: Added `viash --cli_export` which outputs the internal cli construction information 
  to console. This is to be used to automate populating the documentation website.

* `viash ns`: Display success and failure summary statistics, printed to stderr.

* `DataObject`: `.alternatives` is now a `OneOrMore[String]` instead of `List[String]`, meaning
  you can now specify `{ type: string, name: "--foo", alternatives: "-f" }` instead of 
  `{ type: string, name: "--foo", alternatives: [ "-f" ] }`

* `BashWrapper`: Added metadata field `meta_executable`, which is a shorthand notation for
  `meta_executable="$meta_resources_dir/$meta_functionality_name"`

## INTERNAL CHANGES

* `Arguments`: Internal naming of functionality.arguments is changed from DataObject to Arguments. Change is also applied to child classes, e.g. StringObject -> StringArgument.

* `Script`: Allow more control over where injected code ends up.

* Restructure type system to allow type-specific arguments.

## BUG FIXES

* `DockerPlatform`: Change `org.opencontainers.image.version` annotation to `functionality.version` when set.
  Additionally fixed retrieving the git tag possibly returning `fatal: No names found, cannot describe anything.` or similar.

* `viash config inject`: Fix config inject when `.functionality.inputs` or `.functionality.outputs` is used.

* `BashWrapper`: Don't add `bc` as dependency. Only perform integer/float min/max checks when bc is available, otherwise ignore.

* `DockerPlatform`: Fix inputs & outputs arguments being present twice.

* `viash ns test`: Silently skip Nextflow platforms as these don't support tests and will always fail.

* `Testbenches`: Better capture expected error messages while running testbenches. Having these show on the console could be confusing.

* `NextflowVdsl3Platform`: Fix issue when running multiple VDSL3 modules concurrently on the same channel.

# Viash 0.5.13 (2022-06-10): Added overriding of the container registry for the VDSL3 + VDSL3 bug fixes

VDSL3 gets even more improvements and bug fixes.

## NEW FUNCTIONALITY

* `NextflowVdsl3Platform`: Allow overriding the container registry of all Viash components by 
  setting the `params.override_container_registry` value. Only works for auto-derived image names.

## MAJOR CHANGES

* `Functionality`: renamed `tests` to `test_resources`.
  Backwards compatibility provided but a notification message is displayed on the console.

## MINOR CHANGES

* `Functionality` and `viash ns`: Added `.enabled` in functionality, set to `true` by default.
  Filter for disabled components in namespace commands.

* `DockerPlatform`: Add org.opencontainers.image annotations to built docker images.

* `Functionality`: when defining text resources, permit defining `path` instead of `dest`.
  If both `dest` and `path` are unset, use a default file name depending on the resource type, such as `script.sh` or `text.txt`.

* `viash build`: Errors are printed in red.

## BUG FIXES

* `NextflowVdsl3Platform`: Undefined input files should not inject a `VIASH_PAR_*` variable when `multiple: true`.

* `NextflowVdsl3Platform`: Make injected resources dir absolute.

* `NextflowVdsl3Platform`: Fix escaping of triple single quotes.

* `NextflowVdsl3Platform`: Also apply auto.simplifyInput to Lists.

* `DockerPlatform`: added a `test_setup` that allows adding apt/apk/... setup requirements.
  These are only executed when running tests.

# Viash 0.5.12 (2022-05-24): Improvements for VDSL3 and the Bash wrapper + several bug fixes

This release contains a bunch improvements for VDSL3 and adds some parameters to the `viash test` and `viash test ns` commands.

## MINOR CHANGES

* `--help`: Don't print "my_component <not versioned>" when no version is specified, 
  but instead simply "my_component".

* `NextflowVdsl3Platform`: Set `mode=copy` for `auto.publish` and `auto.transcript`.

* `NextflowVdsl3Platform`: When a module is used multiple times in the same workflow, 
  don't throw an error anymore, instead simply generate a warning.

* `NextflowVdsl3Platform`: Throw an error when an input file was not found.

* `viash build`: Indent auto-generated code according the indentation of `VIASH START` when found.
  
* `Main`: Handle not finding the config file or resources in a config file better.
  Display a more helpful message instead of a stack trace.

* `BashWrapper`: Add checks on parameters for valid integer, double and boolean values.

* `BashWrapper`: Add option to limit string and integer values to specific choice values.

* `BashWrapper`: Add option to set min and max values for integer and double values.

* Dependencies:
  - Scala was upgraded from 2.12.10 to 2.12.15
  - sbt was upgraded from 1.3.4 to 1.6.1
  - sbt-scoverage was upgraded from 1.5.1 to 1.9.3

## BUG FIXES

* `viash_test`: Add back `--no_cache` parameter to `viash_test`.

* `viash_test`: Fix `--append` parameter for `viash_test`, was not getting passed through.

* `viash ns test`: Fix `--append` parameter, actually start from a clean file if append is false.

* `viash_push`: Fix component not being built during a release of Viash.

* `PythonRequirements`: Fix packages being mentioned twice in a Dockerfile.

* `Main`: Added support spaces in filenames of config files and resources

* `BashWrapper`: Display a message when the last parsed argument would require more values than are still available.
  Now display a message that values are missing, used to silently crash the wrapper.

* `viash config inject`: Fix error when file argument is `must_exist: true`.
  

# Viash 0.5.11 (2022-05-09): Nextflow VDSL3 is here!

This release contains additional sugar syntax for specifying inputs and outputs in a Viash config, 
a beta implementation for the next-generation Viash platform, and several other minor improvements.

## MAJOR CHANGES

* `Functionality`: Now also accepts 'inputs' and 'outputs' in addition to 'arguments'. For inputs and outputs,
  any specified arguments will have default `type: file` and `direction: input` or `direction: output` respectively.

## MINOR CHANGES

* `DockerPlatform`: Move description labels to the end of the Dockerfile to improve cross-component caching.

* `Functionality`: Arguments where `.multiple` is `true` can now have lists as `default` and `example`.

* `viash_build`: Added unit test for this component.

* `viash_test`: Added unit test for this component.

* `PythonRequirements`: Allow upgrading dependencies. Example: `[ type: python. pypi: anndata, upgrade: true ]`.

* `NextflowLegacyPlatform`: Remove annoying messages when building Nxf modules.

* `ConfigMods`: Expanded the DSL to allow specifying at which point to apply a config mod.
  This functionality was necessary to allow for setting fields which alter the way configs are parsed.
  Example of when this is useful: `<preparse> .platforms[.type == "nextflow"].variant := "vdsl3"`.
  Updating workflow of parsing a config file is:
    - read Yaml from file
    - apply preparse config mods
    - parse resulting Json as Config, thereby instantiating default values etc.
    - convert Config back to Json
    - apply postparse config mods (original config mods)
    - convert final Json back to Config

## BETA FUNCTIONALITY

* `NextflowVdsl3Platform`: A beta implementation of the next-generation Viash+Nextflow platform.
  See https://github.com/viash-io/viash/issues/82 for more information. You can access the previous Nextflow
  platform by using the `variant` parameter:
  ```yaml
  - type: nextflow
    variant: legacy
    separate_multiple_outputs: false
  ```

## BUG FIXES

* `viash_build` and `viash_test`: The `query_name` and `query_namespace` arguments were switched around. These arguments are now passed correctly.

* `BashScript`, `JavaScriptScript`, `PythonScript`, `RScript`: Correctly escape `'` (#113). Update unit tests accordingly.

* `CSharpScript`, `ScalaScript`: Correctly escape `"` (#113). Update unit tests accordingly.

* `viash_build`, `viash_test`, `viash_push`: Don't try to remove log files if they don't exist.

## INTERNAL CHANGES

* `DataObject`: 
  - Renamed `otype` to `flags`.
  - Renamed `oType` to `type`
  - Deprecated `tag` (unused feature).

* All abstract / inherited classes: Renamed `oType` to `type`.

## DEPRECATION

* `Functionality`: Deprecated `function_type` and `add_resources_to_path`. These should be 
  unused features, by now.
  
# Viash 0.5.10.1 (2022-03-16): A quick bug fix

This quick release fixes a bug that prevented the correct passthrough of the new `organization` field.

## BUG FIX

* `NextflowPlatform`: Fix passthrough of `organization` field.

# Viash 0.5.10 (2022-03-15): Rework of the Viash helper components

The `viash_install`, `viash_build`, `viash_test` and `viash_push` components have been reworked.

## MAJOR CHANGES

* `viash_install`:
  - Added `--log_prefix`: This prefix is used to determine the path of the log files for `viash_build`, `viash_test` and `viash_push`.
  - Added `--organization`: Id of the organisation to be used in the Docker image name, i.e. `<registry>/<organization>/<namespace><namespace_sep><name>`.
  - Added `--target_image_source`: Url to the Git repo in which this project resides.
  - Removed `--log`.

* `viash_build`:
  - Reduce code duplication by contructing the command with Bash Arrays.
  - Renamed `--platforms` to `--platform`.
  - Added `--organization`: Id of the organisation to be used in the Docker image name, i.e. `<registry>/<organization>/<namespace><namespace_sep><name>`.
  - Added `--target_image_source`: Url to the Git repo in which this project resides.
  - Changed default of `--log` from `log.txt` to `.viash_build_log.txt`.
  - Added `--verbose`: Print out the underlying `viash ns build` command before running it.

* `viash_test`:
  - Reduce code duplication by contructing the command with Bash Arrays.
  - Renamed `--platforms` to `--platform`.
  - Added `--organization`: Id of the organisation to be used in the Docker image name, i.e. `<registry>/<organization>/<namespace><namespace_sep><name>`.
  - Added `--target_image_source`: Url to the Git repo in which this project resides.
  - Changed default of `--log` from `log.txt` to `.viash_test_log.txt`.
  - Changed default of `--tsv` from `log.tsv` to `.viash_test_log.tsv`.
  - Added `--verbose`: Print out the underlying `viash ns test` command before running it.

* `viash_push`:
  - Reduce code duplication by contructing the command with Bash Arrays.
  - Added `--organization`: Id of the organisation to be used in the Docker image name, i.e. `<registry>/<organization>/<namespace><namespace_sep><name>`.
  - Changed default of `--log` from `log.txt` to `.viash_push_log.txt`.
  - Added `--verbose`: Print out the underlying `viash ns build` command before running it.

## MINOR CHANGES

* `NextflowPlatform`: Added the `organization` field to the nextflow platform as well.

# Viash 0.5.9 (2022-03-12): Allow interrupting Viash components

The biggest change in this release is that long running Viash components (VS Code server or R Studio server for example) can now be interrupted by pressing CTRL-C or by sending it an `INT` or `SIGINT` signal. Before this release, you had to manually stop the Docker container to get the component to terminate.

## NEW FEATURES

* `viash run`: A long running Viash component can be interrupted by pressing 
  CTRL-C or by sending it an `INT` or `SIGINT` signal.

* `DockerPlatform`: Automatically add a few labels based on metadata to Dockerfile.

* `DockerPlatform`: Added value `target_image_source` for setting the source of 
  the target image. This is used for defining labels in the dockerfile.
  Example:
  ```yaml
  target_image_source: https://github.com/foo/bar
  ```

## MINOR CHANGES

* `viash ns list`: Added `--format yaml/json` argument to be able to return the
  output as a json as well. Useful for when `jq` is installed but `yq` is not. Example:
  ```
    viash ns list -p docker -f json | jq '.[] | .info.config'
  ```

* `viash config view`: Same as above.

## DEPRECATION

* `CLI`: Deprecated `-P` flag use `-p` intead.

* `DockerPlatform`: Deprecated `version` value.

# Viash 0.5.8 (2022-02-28): Allow defining a Docker image organization, and single values can be used in place of lists

## NEW FUNCTIONALITY

* `DockerPlatform`: Allow defining a container's organisation. Example:
  ```yaml
    - type: docker
      registry: ghcr.io
      organisation: viash-io
      image: viash
      tag: "1.0"
      target_registry: ghcr.io
      target_organization: viash-io
  ```

* `DockerRequirement`: Add label instructions. Example:
  `setup: [ [ type: docker, label: [ "foo BAR" ]]]`

* `Config`: In specific places, allow parsing a value as a list of values. Fixes #97.
  This mostly applies to list values in `DockerPlatform`, but also to author roles.
  Examples:
  ```yaml
  functionality:
    name: foo
    authors:
      - name: Alice
        role: author # can be a string or a list
  platforms:
    - type: docker
      port: "80:80" # can be a string or a list
      setup:
        - type: r
          packages: incgraph # can be a string or a list
  ```
  
## BREAKING CHANGES

* `viash test`: This command doesn't automatically add the resources dir to the path.

## BUG FIXES

* `Functionality`: Fix `.functionality.add_resources_to_path` not being picked up correctly.

* `AptRequirement`: Set `DEBIAN_FRONTEND=noninteractive` by default. This can be turned off by specifying:
  ```yaml
    - type: apt
      packages: [ foo, bar ]
      interactive: true
  ```

## MINOR CHANGES

* `Main`: Slightly better error messages when parsing of viash yaml file fails.
  Before:
  ```
  $ viash test src/test/resources/testbash/config_failed_build.vsh.yaml 
  Exception in thread "main" DecodingFailure(Unexpected field: [package]; valid fields: packages, interactive, type, List(DownField(apt), DownArray, DownField(platforms)))
  ```
  
  After:
  ```
  $ viash test src/test/resources/testbash/config_failed_build.vsh.yaml 
  Error parsing 'file:/path/to/viash/src/test/resources/testbash/config_failed_build.vsh.yaml'. Details:
  Unexpected field: [package]; valid fields: packages, interactive, type: DownField(apt),DownArray,DownField(platforms)
  ```

# Viash 0.5.7 (2022-02-16): Argument examples need to be of the same type as the argument itself

Examples for arguments now need to be of the same type as the argument itself. You can't provide an `integer` for a `string`-based argument for example.  
A handy new command has been added: `viash config inject`. This can be used to inject a Viash header into a script based on the arguments of the config file.

There have been some improvements to the Docker platform as well.  
You can now add yum packages as a requirement:

  ```yaml
  platforms:
    - type: docker
      image: bash:latest
      setup:
        - type: yum
          packages: [ wget ]
  ```

You can now include ADD and COPY instructions in the config file:

  ```yaml
  platforms:
    - type: docker
      image: bash:latest
      setup:
        - type: docker
          add: [ "http://foo.bar ." ]
  ```

## BREAKING CHANGES

* `viash config`: An argument's example now needs to be of the same type as the argument itself. 
  For example, `[ type: integer, name: foo, example: 10 ]` is valid, whereas 
  `[ type: integer, name: foo, example: bar ]` is not, as 'bar' cannot be cast to an integer.

## NEW FUNCTIONALITY

* `viash config inject`: A command for inserting a Viash header into your script.

* `YumRequirement`: Added a requirement setup for installing through yum. Example:
  `setup: [ [ type: yum, packages: [ wget] ] ]`

* `DockerRequirement`: Allow using copy and add instructions. Example:
  `setup: [ [ type: docker, add: [ "http://foo.bar ." ]]]`

## BUG FIXES

* `ViashTest`: Fix verbosity passthrough.

* `--help`: Fix repeated usage flag when printing the help.

# Viash 0.5.6 (2022-02-03): Forbidden Bash flags have been renamed

* Viash can now be installed without Docker needing to be installed on your system. You do need `unzip` and `wget` to complete the installation.
* The Docker related messages are more user friendly now.

## BREAKING CHANGES

* `BashWrapper`: Forbidden flags `-v`, `--verbose`, `--verbosity` have been renamed to `---v`, `---verbose`, `---verbosity`.

## MINOR CHANGES

* Set version of helper scripts to the same version as Viash.

* `DockerPlatform`: Produce helpful warning message when Docker image can't be found remotely (#94).

* `DockerPlatform`: Produce helpful error message when Docker isn't installed or the daemon is not running (#94 bis).

## BUG FIXES

* `viash_install`:
  - Passing Viash path as a string instead of as a file to ensure the path is not converted to an absolute path
  - Switch from Docker backend to a Native backend, 'unzip' and 'wget' are required.
  - Correctly set the log file for viash_test.
  
* `DockerPlatform`: Added sleep workaround to avoid concurrency issue where a file is executed to
  build docker containers but apparently still in the process of being written.
  
* `DockerPlatform`: Fix order issue of ---verbose flag in combination with ---setup, allowing to run 
  `viash run config.vsh.yaml -- ---setup cb ---verbose` and actually get output.
  

# Viash 0.5.5 (2021-12-17): Resources dir no longer added to PATH automatically and minor changes

The resources directory is no longer added to the PATH variable by default. You can re-enable this behaviour by setting add_resources_to_path to `true` in the functionality part of the config file.  
Here's a snippet of a config file to illustrate this:

  ```yaml
  functionality:
    name: example_component
    description: Serve as a simple example.
    add_resources_to_path: true
    ...
  ```

## BREAKING CHANGES

* `Functionality`: The resources dir no longer automatically added to the PATH variable. 
  To alter this behaviour, set `.functionality.add_resources_to_path` to `true`.

## MINOR CHANGES

* Bash Script: only define variables which have values.

* CSharp Test Component: Change Docker image to `dataintuitive/dotnet-script` to have more control over the lifecycle of 
  versioned tags.

* Updated Code of Conduct from v2.0 to v2.1.

## BUG FIXES

* Viash namespace: Fix incorrect output path when the parent directory of a Viash component is not equal to the value of
  `.functionality.name`.

# Viash 0.5.4 (2021-09-20): Added cache directive to specify the typing of caching to be performed for the Nextflow platform

A cache type can now be specified in the config file for the Nextflow platform. Previously this was hardcoded to be `deep`, but the default caching method is now `default`.  
To use deep caching again, add this to your config file:

  ```yaml
  cache: deep
  ```

## BREAKING CHANGES

* `NextflowPlatform`: The default caching mechanism is now what Nextflow uses as default. In order to replicate earlier
  caching, `cache: deep` should be specified in the Viash config file.

## NEW FEATURES

* `NextflowPlatform`: Added `cache` directive to specify the typing of caching to be performed.

# Viash 0.5.3 (2021-09-02): New meta data list for scripts, VIASH_TEMP environment variable for Nextflow, fixed output formatting with separate outputs

This release provides more information to scripts with the new `meta` list. This list contains two values for now:

  - `meta["resources_dir"]`: Path to the directory containing the resources
  - `meta["functionality_name"]`: Name of the component

A new environment variable is now available for export when working with the Nextflow platform: `VIASH_TEMP`.

## Resources directory

All resources defined in the config file are copied over to a temporary location right before a Viash component is executed. This location is can now be easily accessed in your scripts, allowing you to modify and copy the files as needed.  
Here are some examples in different scripting languages on how to access the meta data, it works similarly to the `par` list:

Bash:  

  ```bash
  echo $meta_resources_dir 
  ```

Python:  

  ```python
  print(meta["resources_dir"])
  ```

R:

  ```r
  cat(meta$resources_dir)
  ```

## Functionality name

The name of the component can now be accessed in the same way as the resources directory. This allows you to print the name of the component out to a console window for example.
Here's how to access this data in different scripting languages:

Bash:

  ```bash
  echo $meta_functionality_name
  ```

Python:  

  ```python
  print(meta["functionality_name"])
  ```

R:

  ```r
  cat(meta$functionality_name)
  ```

## NEW FEATURES

* Similar to `par`, each script now also has a `meta` list. `meta` contains meta information about the component
  or the execution thereof. It currently has the following fields:
  - `meta["resources_dir"]`: Path to the directory containing the resources
  - `meta["functionality_name"]`: Name of the component

* `NextflowPlatform`: Export `VIASH_TEMP` environment variable. 

## BUG FIXES

* `NextflowPlatform`: Fix output formatting when `separate_multiple_outputs` is `false`.

# Viash 0.5.2 (2021-08-13): More settings for Docker and Nextflow platform, and a bug fixes for components with resources

This is a small release containing two small features and a bug fix.
The new `run_args` field allows you to add [docker run](https://docs.docker.com/engine/reference/commandline/run/) arguments to the [Docker platform](/reference/config/platforms/docker/#) section of a [config file](/reference/config/index.html). For example:

  ```yaml
  platforms:
    - type: docker
      image: bash:4.0
      run_args: "--expose 127.0.0.1:80:8080/tcp --env MY_ENV_VAR=foo"
  ```

There's also a new field for the [Nextflow platform](/reference/config/platforms/nextflow/#): `separate_multiple_outputs`. By default, this is set to `true` and separates the outputs generated by a Nextflow component with multiple outputs as separate events on the channel. You can now choose to disable this behaviour:

  ```yaml
  platforms:
    - type: nextflow
      publish: true
      separate_multiple_outputs: false
  ```

## MINOR CHANGES

* `DockerPlatform`: Added `run_args` field to allow setting `docker run` arguments.

* `NextflowPlatform`: Added argument `separate_multiple_outputs` to allow not separating the outputs generated by a 
  component with multiple outputs as separate events on the channel.

## BUG FIX

* `IO`: Allow overwriting directory resources upon rebuild.

# Viash 0.5.1 (2021-07-14): Viash 0.5.1 adds support for C# scripts and fixes a few bugs

## C# script support

We've added C# scripts (.csx) as a supported language using **dotnet-script**.  
To run C# scripts natively, you'll need to install .NET Core and execute the following command in a terminal:

  ```bash
  dotnet tool install -g dotnet-script
  ```

You can now run C# scripts like this:

  ```bash
  dotnet script hello_viash.csx
  ```

To use C# scripts as components, use the new `csharp_script` type in the functionality section of your config file:

  ```yaml
    resources:
    - type: csharp_script
      path: script.csx
  ```

Here's an example of a simple C# script with Viash in mind:

  ```csharp
  // VIASH START
  var par = new {
    input = "Hello World",
    name = "Mike"
  };
  // VIASH END

  System.Console.WriteLine(input + ", " + name + "!");
  ```

The language-specific guide for creating C# script components will be added in the near future.

## Bug fixes

First off, these special characters  can now be used in the description, usage, default and example fields of components:

- "
- \`
- \\
- \n
- $

Nextflow output files with the same extension won't overwrite each other any more, like it was the case for arguments like this:

  ```yaml
  functionality:
    name: bar
    arguments:
      - name: "--input"
        type: file
        example: input.txt
      - name: "--output1"
        type: file
        direction: output
        required: true
        example: output.txt
      - name: "--output2"
        type: file
        direction: output
        required: true
        example: optional.txt
  ```

In this case, the two output files would have been identical in the past.
___

## NEW FEATURES

* `CSharpScript`: Added support for C# scripts (`type: "csharp_script"`) to viash.

## MINOR CHANGES

* `NextflowPlatform`: Added `directive_cpus`, `directive_max_forks`, `directive_memory` and `directive_time` parameters.

## BUG FIXES

* `BashWrapper`: Refactor escaping descriptions, usages, defaults, and examples (#34).

* `NextflowPlatform`: Refactor escaping descriptions, usages, defaults and examples (#75).

* `NextflowPlatform`: Add argument to output path to avoid naming conflicts for components with multiple output files (#76).

* `NextflowPlatform`, `renderCLI()`: Only add flag to rendered command when boolean_true is actually true (#78).

* `DockerPlatform`: Only chown when output file exists.

## TESTING

* `viash build`: Capture stdout messages when errors are expected, so that they don't clutter the expected output.

* `viash build`: Check `--help` description output on the whole text instead of per letter or word basis.

* `TestingAllComponentsSuite`: Only testing bash natively, because other dependencies might not be available.

# Viash 0.5.0 (2021-08-16): Improvements to running Docker executables, and Nextflow platform argument changes

Here are the most important changes:

* **Improvements to Docker backend**: In the past, you needed to perform `--setup` on your Docker-based components and executables in order for the image to be built before you could run the component or executable. Now you can simply run your component or executable and Viash will do the image building automatically by default if it detects an image isn't present yet. This behaviour can be changed by using a Docker setup strategy. For example:

  ```bash
  viash build config.vsh.yaml -p docker --setup alwayscachedbuild
  ```

* **Nextflow gets some argument changes**: Arguments for the Nextflow platform now have optional `required` and `default` values, just like their native and Docker counterparts. For example:

  ```yaml
    arguments:
      - name: --name
        type: string
        description: Input name
        required: true
      - name: --repeat
        type: integer
        description: Times to repeat the name
        default: 100
  ```

  Take a look at the Functionality page for more information on arguments and their properties.  
  As long as you use long-option arguments (e.g. `--my-option`) in the config file for required arguments, the way of specifying argument values for the Nextflow platform is identical to the Docker platform. You still access non-required arguments via this syntax: `--<component_name>__<argument_name> <value>`. For example:

  ```bash
  my_component -- --my_component__input Hello!
  ```

* **Verbosity levels for viash run**: Executables now have 8 levels of verbosity

  0. emergency
  1. alert
  2. critical
  3. error
  4. warning
  5. notice
  6. info
  7. debug

  The default verbosity level is **notice**.
  You can pass the `-v` or `--verbose` option to bump up the verbosity by one level. By passing `-vv` the verbosity goes up by two levels. You can manually set the verbosity by using the `--verbosity <int_level>` option. For example, if you wanted to only show errors or worse:

  ```bash
  viash run config.vsh.yaml -- --verbosity 3
  ```

## BREAKING CHANGES

* `DockerPlatform`: A Docker setup will be performed by default. Default strategy has been changed to `ifneedbepullelsecachedbuild` (#57).
  `---setup` strategy has been removed and `---docker_setup_strategy` has been renamed to `---setup`.
  This change allows running a component for the first time. During first time setup, the Docker container will be pulled or built automatically. 

* `NativePlatform`: Deprecated the native setup field.

## MAJOR CHANGES

* `NXF`: This version changes the handling logic for arguments. An argument can be either `required` or not and can have a `default: ...` value or not. Checks are implemented to verify that required arguments are effectively provided _during_ pipeline running.

* `NXF`: If one sticks to long-option argments in the viash config, for all arguments that are _required_, the way of specifying the arguments on the CLI is identical for the Docker and Nextflow platforms. Non-required arguments can still be accessed from CLI using `--<component_name>__<argument_name> ...`.

* `NXF`: Running a module as a standalone pipeline has become easier.

* `viash run`: Implement verbosity levels (#58). viash executables now have 7 levels of verbosity: emergency, alert, critical, error, warning, notice, info, debug.
  The default verbosity level is 'notice'. Passing `-v` or `--verbose` bumps up the verbosity level by one, `-vv` by two. The verbosity level can be set manually by passing `--verbosity x`.

## MINOR CHANGES

* `Docker Platform`: Added `privileged` argument, allowing to run docker with the `--privileged` flag.

* `Docker Requirements`: Allow specifying environment variables in the Dockerfile.

* Config modding: Added a `+0=` operator to prepend items to a list.

* `viash run`: Added a `--version` flag to viash executables for viewing the version of the component.

* `Functionality`: Added checks on the functionality and argument names.

* `viash run`: Added examples to functionality and arguments. Reworked `--help` formatting to include more information and be more consistent (#56).

## BUG FIXES

* `Docker R Requirements`: Install `remotes` when using `{ type: r, packages: [ foo ] }`.

* `config`: Throw error when user made a typo in the viash config (#62). 

## TESTING

* `NXF`: Add an end-to-end test for running a nextflow pipeline using viash components.

* `Docker`: Reorganized viash docker build testbench into a main testbench with smaller auxiliary testbenches to keep them more manageable and clear what happens where.

* `viash ns`: Added a basic testbench for namespace tests.

# Viash 0.4.0.1 (2021-05-12): Three small bug fixes.

## BUG FIX

* `NXF`: Return original_params instead of updated params for now.

* `NXF`: Reinstate function_type: asis in line with the refactored module generation code

* `viash ns test`: print header when `--tsv foo.tsv --append true` but foo.tsv doesn't exist yet. Fixes #45.

# Viash 0.4.0 (2021-04-14): Config mod DSL and renames to viash ns arguments

The viash ns command's --namespace argument has been renamed to --query_namespace, introduction of custom DSL for overriding config properties at runtime.

## NEW FEATURES

* Config modding: A custom viash DSL allows overriding viash config properties at runtime. See online documentation for more information. Example:

  ```
  viash ns test \
    -p docker \
    -c '.functionality.version := "1.0.0"' \
    -c '.platforms[.type == "docker"].target_registry := "my.docker-registry.com"' \
    -c '.platforms[.type == "docker"].setup_strategy := "pull"' \
    -l
  ```

* `viash build`: The image can be pushed with `--push`. The same can be done by passing `---push` to 
  a viash executable.

* `viash ns` can query the name, namespace, or both, with the following arguments:
  - `--query_namespace` or `-n`: filter the namespace with a regex.
  - `--query_name`: filter the name with a regex.
  - `--query` or `-q`: filter the namespace/name with a regex.

* Added the `project_build`, `project_clean`, `project_push` and `project_test` components to this repository.

* Added a field `.functionality.info` of type `Map[String, String]` in order to be able to specify custom annotations to the component.

## BREAKING CHANGES

* `viash ns`: Argument `--namespace` has been renamed to `--query_namespace`.

* `viash ns`: Argument `--namespace` does not implicitly change the namespace of the functionality anymore. You can use the command DSL to reproduce this effect; for example: `-c '.functionality.namespace := "foo"'`.
  
* `Docker` & `NXF`: Attribute `version` is deprecated. Instead, the default value will be `.functionality.version`, which can be overridden by using the `tag` attribute.

* `NXF`: When running a viash component as a Nextflow module on its own, you now need to specify all input files on the command line. For instance, if `--input` and `--reference` are input file arguments, you need to start the process by running `nextflow run main.nf --input <...> --reference <...> <other arguments>`. Previously only the input file needed to be specified.
  
* `Docker` & `NXF`: Default separator between namespace and image name has been changed from `"/"` to `"_"`.

## MINOR CHANGES

* `Docker` & `NXF`: Parsing of image attributes for both `Docker` and `Nextflow` platforms are better aligned. You can define an image by specifying either of the following:
  - `{ image: 'ubuntu:latest' }` 
  - `{ image: ubuntu, tag: latest }`
  
* `Docker` & `NXF`: Allow changing the separator between a namespace and the image name.

## NEXTFLOW REFACTORING

The generation of Nextflow modules has been refactored thoroughly.
  
* `NXF`: The implicitly generated names for output files/directories have been improved leading to less clashes.

* `NXF`: Allow for multiple output files/directories from a module while keeping compatibility for single output. Please [refer to the docs](/reference/config/platforms/nextflow/#multiple-outputs).

* `NXF`: Allow for zero input files by means of passing an empty list `[]` in the triplet

* `NXF`: Remove requirement for `function_type: todir`

* `NXF`: It is now possible to not only specify `label: ...` for a nextflow platform but also `labels: [ ...]`.
  
## BUG FIXES

* Allow quotes in functionality descriptions.

* `NXF`: Providing a `default: ...` value for output file arguments is no longer necessary.

# Viash 0.3.2 (2021-02-04): Don't auto-generate viash.yaml and add beta unit testing in Nextflow

The viash build command doesn't generate a viash.yaml automatically anymore, added beta functionality for running tests in Nextflow.

## BREAKING CHANGES

* `viash build`: Do not automatically generate a viash.yaml when creating an executable. 
  Instead, you need to add the `-w|--write_meta` flag in order to let viash know that it
  should generate a viash.yaml in the resources dir.

## MAJOR CHANGES

* `NXF`: Add beta functionality for running viash tests in Nextflow.

## MINOR CHANGES

* Resources: Rework the way resources paths are converted to absolute URIs, should not have any impact on UX.

## BUG FIXES

* `NXF`: Add temporary workaround for determining the used image name when running a component.

* Docker Platform: Set default setup strategy to "alwayscachedbuild" as this used to be the default viash behaviour.

* `NXF`: Fix issue where resource dir would not get mounted depending on which inputs are provided.

* `NXF`: Accept multiple inputs when component is running as standalone.

# Viash 0.3.1 (2021-01-26): Add fields for specifying authors and the Docker registry

Add authors field to config, added registry fields to Docker platform config.

## NEW FEATURES

* Functionality: Added list of authors field. Example:

  ```yaml
  functionality:
    authors:
      - name: Bob Cando
        roles: [maintainer, author]
        email: bob@cando.com
        props: {github: bobcando, orcid: XXXAAABBB}
  ```

* `Docker`: Allow specifying the registry with `target_registry`. Example:

  ```yaml
  - type: docker
    image: bash:4.0
    target_registry: foo.io
    target_image: bar
    target_tag: 0.1
  ```

* `Docker`: `version` is now a synonym for `target_tag`.
  If both `version` and `target_tag` are not defined, `functionality.version` will
  be used instead.
  
* `Docker`: Can change the Docker Setup Strategy by specifying
  - in the yaml: `setup_strategy: xxx`
  - on command-line: `---docker_setup_strategy xxx` or `---dss xxx`
  
  Supported values for the setup strategy are:
  - alwaysbuild / build: build the image from the dockerfile (DEFAULT)
  - alwayscachedbuild / cachedbuild: build the image from the dockerfile, with caching
  - alwayspull / pull: pull the image from a registry
  - alwayspullelsebuild / pullelsebuild: try to pull the image from a registry, else build it
  - alwayspullelsecachedbuild / pullelsecachedbuild: try to pull the image from a registry, else build it with caching
  - ifneedbebuild: if the image does not exist locally, build the image
  - ifneedbecachedbuild: if the image does not exist locally, build the image with caching
  - ifneedbepull: if the image does not exist locally, pull the image
  - ifneedbepullelsebuild: if the image does not exist locally, pull the image else build it
  - ifneedbepullelsecachedbuild: if the image does not exist locally, pull the image else build it with caching
  - donothing / meh: do not build or pull anything
  
## MAJOR CHANGES

* License: viash is now licensed under GPL-3.

## MINOR CHANGES

* CLI: Allow parameters before and after specifying a viash config yaml. For example, 
  both following commands now work. Up until now, only the latter would work.
  - `viash run config.vsh.yaml -p docker`
  - `viash run -p docker config.vsh.yaml`

* Functionality: Arguments field can now be omitted.

* Scripts: Wrapped scripts now contain a minimal header at the top.

## BUG FIXES

* `NXF viash build`: Do not assume each config yaml has at least one test.

* Scripts: Fix Docker `chown` failing when multiple outputs are defined (#21).

* JavaScriptRequirements: Fix type getting set to "python" when unparsing.

* `viash run . ---debug`: Debug session should now work again

* Native `---setup`: Fix missing newlines when running native ---setup commands.

* Main: Fix crashing when no arguments are supplied.

* Namespace: Show error message when the config file can't be parsed.

* Executable resource: Fix Docker automount handling for Executable resources.

## TESTING

* YAML: Test invertibility of parsing/unparsing config objects.

# Viash 0.3.0 (2020-11-24): Combine functionality and platform into one config, remove temporary files

`config.vsh.yaml` is the new standard format, temporary files are removed when using run and test commands.

## BREAKING CHANGES

* File format `functionality.yaml` is no longer supported. Use `config.vsh.yaml` or `script.vsh.R/py/...` instead.

* `viash run` and `viash test`: By default, temporary files are removed when the execution succeeded, otherwise they are kept. 
  This behaviour can be overridden by specifying `--keep true` to always keep the temporary files, and `--keep false` to always remove them.

* `NXF`: `function_type: todir` now returns the output directory on the `Channel` rather than its contents.

## NEW FEATURES

* Added `viash ns test`: Run all tests in a particular namespace. For each test, the exit code and duration is reported. Results can be written to a tsv file.
* Added support for JavaScript scripts.
* Added support for Scala scripts.
* `NXF`: publishing has a few more options:
  - `publish`: Publish or yes (default is false)
  - `per_id`: Publish results in directories containing the unique (sample) ID (default is true)
  - `path`: A prefix path for the results to be published (default is empty)
* Functionality resources and tests: Allow copying whole directories instead of only single files. Also allow to rename the destination folder by specifying a value for 'dest'.
* Platform R / Python dependencies: Allow running a simple command.

## MAJOR CHANGES

* The `-P <platform>` parameter will be deprecated. For now, all `-P` values are simply passed to `-p`.
* `viash ns build` and `viash ns test`: Now use all available platforms if `-p` is not specified.
* By default, python packages will not be installed as user. Use `user: true` to modify this behaviour.

## MINOR CHANGES

* Name of autogenerated Docker image is now `ns/tool`.
* Internal changes to make it easier to extend viash with more scripting languages.
* `NXF`: Default image is now `ns/tool` for consistency.
* `NXF`: Repurpose `asis` function type for having simple publishing steps (see docs).
* `NXF`: Add component name to main `process` name
* R dependencies: by default, do not reinstall Bioconductor packages. Set `bioc_force_install: true` to revert this behaviour.

## BUG FIXES

* `viash build`: Do not display error messages when pwd is not a git repository.

## TESTING

* `viash test`: Add tests for `viash test` functionality.

# Viash 0.2.2 (2020-09-22): Generation of placeholder code now possible without VIASH START and VIASH END

Allow generating placeholder without VIASH START/VIASH END blocks.

A script does not need to contain a `VIASH START`/`VIASH END` block in order to function.

Previously, each script had to contain a codeblock as follows:

  ```r
  ## VIASH START
  par <- list(
    input = "foo",
    output = "bar
  )
  ## VIASH END
  ```

## MINOR CHANGES

* Allow generating placeholder without VIASH START/VIASH END blocks.

## BUG FIXES

* `viash ns build`: Some platforms would sometimes not be detected.
* `viash run`: Avoid error when no arguments need to be chowned.

# Viash 0.2.1 (2020-09-11): Docker chown by default

## Docker chown by default

Running a script using a Docker platform will now chown output files by default, as well as any temporary files. You can turn off this feature by specifying `chown: false` in the yaml of a Docker platform.

## [NXF] Data references

Data references in Map form can now have values being lists. In other words, we can have multiple options which have one or more values.

## viash ns build -P docker --parallel --setup

`viash ns build` has been greatly improved! You can automatically build the docker container by adding `--setup` to the command, as well as make the whole thing run in parallel using the `--parallel` or `-l` flag.

To build a docker container, you can run either of the following:

  ```bash
  viash run -f path/to/config.yaml -P docker -- ---setup
  viash build -f path/to/functionality.yaml -P docker -o target/docker/path/to --setup
  ```

Note that the first will only build the docker container, whereas the second will build the executable and then build the docker container.

To build a lot of them all at once, run:

  ```bash
  viash ns build -P docker --parallel --setup
  ```

## Custom order of platform requirements

You can now choose the order in which platform requirements are installed!

Before:

  ```yaml
  type: docker
  image: rocker/tidyverse
  target_image: "viash_test/r"
  r:
    cran:
    - optparse
    github:
    - dynverse/dynutils@devel
    bioc:
    - limma
  apt:
    packages:
    - libhdf5-serial-dev
  docker:
    build_arg:
    - GITHUB_PAT="$GITHUB_PAT"
    run:
    - git clone --depth 1 https://github.com/data-intuitive/viash_docs.git && rm -r viash_docs/.git
  ↑ in which order will these three components be run? Who knows!
  ```

Now:

  ```yaml
  type: docker
  image: rocker/tidyverse
  target_image: "viash_test/r"
  setup:
  - type: docker
    build_arg:
    - GITHUB_PAT="$GITHUB_PAT"
  - type: apt
    packages:
    - libhdf5-serial-dev
  - type: r
    cran:
    - optparse
    - dynutils
    github:
    - rcannood/princurve@devel
    bioc:
    - limma
  - type: docker
    run:
    - git clone --depth 1 https://github.com/data-intuitive/viash_docs.git && rm -r viash_docs/.git
  ```

This will ensure that the setup instructions are installed in the given order.

## NEW FEATURES

* `NXF`: Data references in Map form can now have values being lists. In other words, we can have multiple options which have one or more values.
* `viash ns build`: Added --parallel and --setup flag.
* `viash build`: Added --setup flag.
* Allow changing the order of setup commands using the `setup:` variable.
* (HIDDEN) Do not escape `${VIASH_...}` elements in default values and descriptions!

## MINOR CHANGES

* Remove `---chown` flag, move to `platform.docker.chown`; is set to true by default.
* Perform chown during both run and test using a Docker platform.

## BUG FIXES

* Issue trying to parse positional arguments even when none is provided.

# Viash 0.2.0 (2020-09-01): Autoresolve docker paths

## Changes to functionality metadata

- Added version attribute

### Autoresolve docker paths

Arguments of type: file are processed to automatically create a mount in docker. More specifically, when you pass an argument value: `--input /path/to/file`, this will be processed such that the following parameters are passed to docker:

  ```bash
  docker run -v /path/to:/viash_automount/path/to ... --input /viash_automount/path/to/file
  ```

If, for some reason, you need to manually specify a mount, you can do this with `---mount /path/to/mount:/mymount`.

### Argument multiplicity

For all parameter types (except for `boolean_true` and `boolean_false`), you can specify `multiple: true` in order to turn this argument into an array-based argument. What this does is allow you to pass multiple values for this argument, e.g. `--input file1 --input file2 --input file3:file4:file5`.

The default separator is `:` but this can be overridden by changing the separator by setting it to `multiple_sep: ","` (for example).

### New format

Viash now supports placing the functionality.yaml, platform*.yaml(s) and script into a single file. For example, this could be a merged script.R:

  ```r
  #' functionality:
  #'   name: r-estimate
  #'   arguments: ...
  #' platforms:
  #' - type: native
  #' - type: docker
  #'   image: rocker/tidyverse
  library(tidyverse)
  cat("Hello world!\n")
  ```

Instead of running:

  ```bash
  viash run -f functionality.yaml -p platform_docker.yaml -- arg1
  ```

With this format, you can now run:

  ```bash
  viash run script.R                     # run script.R with the first platform
  viash run -P docker script.R           # run script.R with the platform called 'docker' with the large P argument
  # use small p to override the platform with a custom yaml:
  viash run -p common_resources/platform_docker.yaml script.R
  # note that any arguments for the run command (e.g. -p or -P) should come before the script.R, as script.R is considered a trailing argument.
  ```

## NEW FEATURES

* Allow (optional) version attributes in `functionality.yaml` and `platform.yaml`.
* Allow testing a component with the `viash test` functionality. Tests are executed in a temporary directory on the specified platform. The temporary directory contains all the resource and test files. 
* `viash --version`: Add flag for printing the version of viash.
* Allow fetching resources from URL (http:// and https://)
* Allow retrieving functionality and platform YAMLs from URL.
* For docker containers, autoresolve path names of files. Use `---v path:path` or `---volume path:path` to manually mount a specific folder.
* Implement parameter multiplicity. 
  Set `multiple: true` to denote an argument to have higher multiplicity. 
  Run `./cmd --foo one --foo two --foo three:four` in order for multiple values to be added to the same parameter list.
* Added a new format for defining functionality in which the user passes the script in which the functionality and platforms are listed as yaml headers.
* A `---chown` flag has been added to Docker executables to automatically change the ownership of output files to the current user.
* `viash ns build`: A command for building a whole namespace.
* `NXF`: Join operations are now fully supported by means of `multiple`.
* `NXF`: Modules that perform joins can take either arrays (multiple input files or the same type to be joined) or hashes (multiple input files passed using different options on the CLI). Please refer to the docs for more info.

## MAJOR CHANGES

* Remove passthrough parameters.
* Since CLI generation is now performed in the outer script, `viash pimp` has been deprecated.
* Write out meta.yaml containing viash run information as well as the original `functionality.yaml` and `platform.yaml` content.
* Renamed `viash export` to `viash build`.

## MINOR CHANGES

* `viash run` and `viash test`: Allow changing the temporary directory by defining `VIASH_TEMP` as a environment variable. Temporary directories are cleaned up after successful executions.
* `viash run` and `viash test`: Exit(1) when execution or test fails.
* `viash build`: Add -m flag for outputting metadata after build.
* `viash run`: Required parameters can have a default value now. Produce error when a required parameter is not passed, even when a default is provided.
* `NXF`: _Modules_ are now stored under `target/nextflow` by default

## BUG FIXES

* `NXF`: Correctly escape path variable when running NXF command.
* `NXF`: Surround parameters with quotes when running NXF command.

## INTERNAL CHANGES

* Move CLI from inner script to outer script.
* Renamed Target to Platform
* Renamed Environment to Requirements

# Viash 0.1.0 (2020-05-14): Changes to functionality and the native/docker platforms

## Changes to functionality.yaml

* ftype has been renamed to function_type. The value for this field is also being checked.
* platform has been removed.
* Instead, the first resource listed is expected to have `type: r_script`, `type: bash_script`, `type: python_script`, or `type: executable`. The other resources are expected to have `type: file` by default, and are left untouched by Viash.
* in the arguments, field `flagValue` has been removed. Instead, use `type: boolean_true` and `type: boolean_false` to achieve the same effect.

## Changes to platform_(docker/native).yaml

* The `r: packages:` field has been renamed to `r: cran:`.

## MAJOR CHANGES

* Refactoring of the Functionality class as discussed in VIP1 (#1). This has resulted in a lot of internal changes, but the changes with regard to the yaml definitions are relatively minor. See the section below for more info.

## MINOR CHANGES

* Updated the functionality.yamls under `atoms/` and `src/test/` to reflect these aforementioned changes.
* Allow for bioconductor and other repositories in the R environment.
* Add support for pip versioning syntax.

## BUG FIXES

* Do not quote passthrough flags.
* Allow for spaces inside of Docker volume paths.

## DOCUMENTATION

* Updated the README.md.
* Provide some small examples at `doc/examples`.

# Viash 0.0.1 (2020-05-05): Initial release

* Initial proof of concept.<|MERGE_RESOLUTION|>--- conflicted
+++ resolved
@@ -14,13 +14,11 @@
 
 * `Executable`: Check whether a multiple output file argument contains a wildcard (PR #639).
 
-<<<<<<< HEAD
 * `NextflowPlatform`: Fix a possible cause of concurrency issues (PR #669).
-=======
+
 * `Resources`: Fix an issue where if the first resource is not a script, the resource is silently dropped (PR #670).
 
 * `Docker automount`: Prevent adding a trailing slash to an automounted folder (PR #673).
->>>>>>> 211c3832
 
 # Viash 0.8.5 (2024-02-21): Bug fixes and documentation improvements
 
