# Viash 0.5.16

## NEW FUNCTIONALITY

* Allow setting the number of processes and memory limit from within the Viash config, 
  as well as a list of required commands. Example:

  ```yaml
  functionality:
  name: foo
  requirements:
    n_proc: 10
    memory: 10G
    commands: [ bash, r, perl ]
  ```
  
  You can override the default requirements at runtime:

  - `./foo ---n_proc 4 ---memory 100pb` (for NativePlatform or DockerPlatform)
  - By adding `process.cpus = 4` and `process.memory "100 PB"` to a nextflow.config (for NextflowPlatform)

  This results the following meta variables to be injected into a script:

  - `meta_n_proc` (in Bash) or `meta["n_proc"]` (in any other language): Number of processes the script is allowed to spawn.
  - `meta_memory_b` (in Bash) or `meta["memory_b"]` (in any other language): Amount of memory the script is allowed to allocate, in bytes.
  - `meta_memory_kb` (in Bash) or `meta["memory_kb"]` (in any other language): Same but in kilobytes, rounded up.
  - `meta_memory_mb` (in Bash) or `meta["memory_mb"]` (in any other language): Same but in megabytes, rounded up.
  - `meta_memory_gb` (in Bash) or `meta["memory_gb"]` (in any other language): Same but in gigabytes, rounded up.
  - `meta_memory_tb` (in Bash) or `meta["memory_tb"]` (in any other language): Same but in terabytes, rounded up.
  - `meta_memory_pb` (in Bash) or `meta["memory_pb"]` (in any other language): Same but in petabytes, rounded up.
<<<<<<< HEAD
  
* `viash ns exec`: Added a command for executing arbitrary commands for all found Viash components.
  The syntax of this command is inspired by `find . -exec echo {} \;`.
  
  The following fields are automatically replaced:
   * `{}` | `{path}`: path to the config file
   * `{abs-path}`: absolute path to the config file
   * `{dir}`: path to the parent directory of the config file
   * `{abs-dir}`: absolute path to the directory of the config file
   * `{main-script}`: path to the main script (if any)
   * `{abs-main-script}`: absolute path to the main script (if any)
   * `{functionality-name}`: name of the component
  
  A command suffixed by `\;` (or nothing) will execute one command for each
  of the Viash components, whereas a command suffixed by `+` will execute one
  command for all Viash components.
=======
>>>>>>> 01c688e9

* `ConfigMod`: Added a `del(...)` config mod to be able to delete a value from the yaml. Example: `del(.functionality.version)`.

## MAJOR CHANGES

* `Folder structure`: Adjusted the folder structure to correctly reflect the the namespace change of viash from `com.dataintuitive.viash` to `io.viash`.

## MINOR CHANGES

* `Resources`: Handle edge case when no resources are specified in the `vsh.yaml` config file and display a warning message.

* `BashWrapper`: Add a warning when an argument containing flags (e.g. `--foo`) is not recognized and will be handled as a positional argument as this is likely a mistake.

* `Functionality`: Add check to verify there are no double argument names or short names in the config `vsh.yaml` declarations.

* `BashWrapper`: Add check to verify a parameter isn't declared twice on the CLI, except in the case `multiple: true` is declared as then it's a valid use case.

* `BashWrapper`: For int min/max checking: use native bash functionality so there is no dependency to `bc`.
  For double min/max checking: add fallback code to use `awk` in case `bc` is not present on the system (most likely to happen when running tests in a docker container).

# TESTING

* `ConfigMod`: Added unit tests for config mod functionality (WIP).

* `MainTestDockerSuite`: Derive config alternatives from the base `vsh.yaml` instead of adding the changes in separate files.
  This both reduces file clutter and prevents having to change several files when there are updates in the config format.

# BUG FIXES

* `NextflowVdsl3Platform`: Don't generate an error when `--publish_dir` is not defined and `-profile no_publish` is used.

# Viash 0.5.15

## BREAKING CHANGES

* `WorkflowHelper::helpMessage`: Now only takes one argument, namely the config.

## MAJOR CHANGES

* `Namespace`: Changed the namespace of viash from `com.dataintuitive.viash` to `io.viash`.

## MINOR CHANGES

* `Testbenches`: Add a testbench framework to test lots of character sequences, single or repeating to be tested in the yaml config. This can be used to later extend to other tests.

* `Testbenches::vdsl3`: Add testbenches to verify functionality:
  - Vdsl3's `param_list` (`yamlblob`, `yaml`, `json`, `csv`).
  - NextFlow's own `params-file`.
  - Vdsl3's recalculating resource file paths to be relative to the `param_list` file instead of the workflow file (only available for `yaml`, `json`, `csv`).
  - Vdsl3's wrapping of modules to run these as a separate workflow automagically out of the box.

* `Main`: Added `viash --schema_export` which outputs a schema of the Viash config file
  to console. This is to be used to automate populating the documentation website.

* `Helper`: Split help message by argument group.

* `Helper`: Remove unneeded arguments.

* `Functionality`: Add default groups `Inputs`, `Outputs` and `Arguments` for all arguments missing from user-defined `argument_groups`.

* `WorkflowHelper::helpMessage`: Rewrite to bring on par with Viash's help message.

* `BooleanArguments`: Renamed internal class names for BooleanArguments to be better in line with how they are named in the config yaml.
  `BooleanArgumentRegular` -> `BooleanArgument` (in line with `boolean`)
  `BooleanArgumentTrue` -> `BooleanTrueArgument` (in line with `boolean_true`)
  `BooleanArgumentFalse` -> `BooleanFalseArgument` (in line with `boolean_false`)

## BUG FIXES

* `NextflowVdsl3Platform`: Change how `--id` is processed when a VDSL3 module is called from the CLI.

* `NextflowVdsl3Platform`: Fix error when param_list is `null`.

* `NextflowVdsl3Platform`: Fix error when optional, multiple arguments are set to `null`.

* `Testbenches`: Better capture expected error messages while running testbenches again. Code changes right before previous release re-introduced some of the messages.

* `NextflowVdsl3Platform`: Fix issue where optional parameters aren't removed when `.run(args: [optarg: null])`.

* `WorkflowHelper::readCsv`: Treat empty values as undefined instead of throwing an error.

* `NextflowVdsl3Platform`: Use `$NXF_TEMP` or `$VIASH_TEMP` as temporary directory if the container engine is not set to `docker`, `podman` or `charlieengine`, else set to `/tmp`.

* `Resources`: When adding a resource folder, allow a trailing `/` at the end of the path.
  Previously this caused the target folder to be erased and the content of the resource folder to be written directly into the target folder.

# Viash 0.5.14

## NEW FUNCTIONALITY

* `Functionality`: Allow specifying argument groups. Example:
  ```yaml
  functionality:
    ...
    argument_groups:
      - name: First group
        arguments: [foo, bar]
        description: Description
  ```


* Addition of the `viash_nxf_schema` component for converting a Viash config (for a workflow) into a nextflow schema file.

* `NextflowVdsl3Platform`: Use `--param_list` to initialise a Nextflow channel with multiple parameter sets.
  Possible formats are csv, json, yaml, or simply a yaml_blob.
  A csv should have column names which correspond to the different arguments of this pipeline.
  A json or a yaml file should be a list of maps, each of which has keys corresponding to the arguments of the pipeline.
  A yaml blob can also be passed directly as a parameter.
  Inside the Nextflow pipeline code, params.params_list can also be used to directly a list of parameter sets.
  When passing a csv, json or yaml, relative path names are relativized to the location of the parameter file.
  
  Examples: 
  ```sh
  nextflow run "target/foo/bar/main.nf" --param_list '[{"id": "foo", "input": "/path/to/bar"}]'
  nextflow run "target/foo/bar/main.nf" --param_list "params.csv" --reference "/path/to/ref"
  ```

## MAJOR CHANGES

* `NextflowVdsl3Platform`: The functionality is now slurped from a json instead of manually
  taking care of the formatting in Groovy.

* `NextflowVdsl3Platform`: The `--help` is auto-generated from the config.


## MINOR CHANGES

* `NextflowVdsl3Platform`: Allow both `--publish_dir` and `--publishDir` when `auto.publish = true`.

* `NextflowVdsl3Platform`: Allow passing parameters with multiplicity > 1 from Nextflow CLI.

* `Main`: Added `viash --cli_export` which outputs the internal cli construction information 
  to console. This is to be used to automate populating the documentation website.

* `viash ns`: Display success and failure summary statistics, printed to stderr.

* `DataObject`: `.alternatives` is now a `OneOrMore[String]` instead of `List[String]`, meaning
  you can now specify `{ type: string, name: "--foo", alternatives: "-f" }` instead of 
  `{ type: string, name: "--foo", alternatives: [ "-f" ] }`

* `BashWrapper`: Added metadata field `meta_executable`, which is a shorthand notation for
  `meta_executable="$meta_resources_dir/$meta_functionality_name"`

## INTERNAL CHANGES

* `Arguments`: Internal naming of functionality.arguments is changed from DataObject to Arguments. Change is also applied to child classes, e.g. StringObject -> StringArgument.

* `Script`: Allow more control over where injected code ends up.

* Restructure type system to allow type-specific arguments.

## BUG FIXES

* `DockerPlatform`: Change `org.opencontainers.image.version` annotation to `functionality.version` when set.
  Additionally fixed retrieving the git tag possibly returning `fatal: No names found, cannot describe anything.` or similar.

* `viash config inject`: Fix config inject when `.functionality.inputs` or `.functionality.outputs` is used.

* `BashWrapper`: Don't add `bc` as dependency. Only perform integer/float min/max checks when bc is available, otherwise ignore.

* `DockerPlatform`: Fix inputs & outputs arguments being present twice.

* `viash ns test`: Silently skip Nextflow platforms as these don't support tests and will always fail.

* `Testbenches`: Better capture expected error messages while running testbenches. Having these show on the console could be confusing.

* `NextflowVdsl3Platform`: Fix issue when running multiple VDSL3 modules concurrently on the same channel.


# Viash 0.5.13

## NEW FUNCTIONALITY

* `NextflowVdsl3Platform`: Allow overriding the container registry of all Viash components by 
  setting the `params.override_container_registry` value. Only works for auto-derived image names.

## MAJOR CHANGES

* `Functionality`: renamed `tests` to `test_resources`.
  Backwards compatibility provided but a notification message is displayed on the console.

## MINOR CHANGES

* `Functionality` and `viash ns`: Added `.enabled` in functionality, set to `true` by default.
  Filter for disabled components in namespace commands.

* `DockerPlatform`: Add org.opencontainers.image annotations to built docker images.

* `Functionality`: when defining text resources, permit defining `path` instead of `dest`.
  If both `dest` and `path` are unset, use a default file name depending on the resource type, such as `script.sh` or `text.txt`.

* `viash build`: Errors are printed in red.

## BUG FIXES

* `NextflowVdsl3Platform`: Undefined input files should not inject a `VIASH_PAR_*` variable when `multiple: true`.

* `NextflowVdsl3Platform`: Make injected resources dir absolute.

* `NextflowVdsl3Platform`: Fix escaping of triple single quotes.

* `NextflowVdsl3Platform`: Also apply auto.simplifyInput to Lists.

* `DockerPlatform`: added a `test_setup` that allows adding apt/apk/... setup requirements.
  These are only executed when running tests.

# Viash 0.5.12

## MINOR CHANGES

* `--help`: Don't print "my_component <not versioned>" when no version is specified, 
  but instead simply "my_component".

* `NextflowVdsl3Platform`: Set `mode=copy` for `auto.publish` and `auto.transcript`.

* `NextflowVdsl3Platform`: When a module is used multiple times in the same workflow, 
  don't throw an error anymore, instead simply generate a warning.

* `NextflowVdsl3Platform`: Throw an error when an input file was not found.

* `viash build`: Indent auto-generated code according the indentation of `VIASH START` when found.
  
* `Main`: Handle not finding the config file or resources in a config file better.
  Display a more helpful message instead of a stack trace.

* `BashWrapper`: Add checks on parameters for valid integer, double and boolean values.

* `BashWrapper`: Add option to limit string and integer values to specific choice values.

* `BashWrapper`: Add option to set min and max values for integer and double values.

* Dependencies:
  - Scala was upgraded from 2.12.10 to 2.12.15
  - sbt was upgraded from 1.3.4 to 1.6.1
  - sbt-scoverage was upgraded from 1.5.1 to 1.9.3

## BUG FIXES

* `viash_test`: Add back `--no_cache` parameter to `viash_test`.

* `viash_test`: Fix `--append` parameter for `viash_test`, was not getting passed through.

* `viash ns test`: Fix `--append` parameter, actually start from a clean file if append is false.

* `viash_push`: Fix component not being built during a release of Viash.

* `PythonRequirements`: Fix packages being mentioned twice in a Dockerfile.

* `Main`: Added support spaces in filenames of config files and resources

* `BashWrapper`: Display a message when the last parsed argument would require more values than are still available.
  Now display a message that values are missing, used to silently crash the wrapper.

* `viash config inject`: Fix error when file argument is `must_exist: true`.
  

# Viash 0.5.11

## MAJOR CHANGES

* `Functionality`: Now also accepts 'inputs' and 'outputs' in addition to 'arguments'. For inputs and outputs,
  any specified arguments will have default `type: file` and `direction: input` or `direction: output` respectively.

## MINOR CHANGES

* `DockerPlatform`: Move description labels to the end of the Dockerfile to improve cross-component caching.

* `Functionality`: Arguments where `.multiple` is `true` can now have lists as `default` and `example`.

* `viash_build`: Added unit test for this component.

* `viash_test`: Added unit test for this component.

* `PythonRequirements`: Allow upgrading dependencies. Example: `[ type: python. pypi: anndata, upgrade: true ]`.

* `NextflowLegacyPlatform`: Remove annoying messages when building Nxf modules.

* `ConfigMods`: Expanded the DSL to allow specifying at which point to apply a config mod.
  This functionality was necessary to allow for setting fields which alter the way configs are parsed.
  Example of when this is useful: `<preparse> .platforms[.type == "nextflow"].variant := "vdsl3"`.
  Updating workflow of parsing a config file is:
    - read Yaml from file
    - apply preparse config mods
    - parse resulting Json as Config, thereby instantiating default values etc.
    - convert Config back to Json
    - apply postparse config mods (original config mods)
    - convert final Json back to Config

## BETA FUNCTIONALITY

* `NextflowVdsl3Platform`: A beta implementation of the next-generation Viash+Nextflow platform.
  See https://github.com/viash-io/viash/issues/82 for more information. You can access the previous Nextflow
  platform by using the `variant` parameter:
  ```yaml
  - type: nextflow
    variant: legacy
    separate_multiple_outputs: false
  ```

## BUG FIXES

* `viash_build` and `viash_test`: The `query_name` and `query_namespace` arguments were switched around. These arguments are now passed correctly.

* `BashScript`, `JavaScriptScript`, `PythonScript`, `RScript`: Correctly escape `'` (#113). Update unit tests accordingly.

* `CSharpScript`, `ScalaScript`: Correctly escape `"` (#113). Update unit tests accordingly.

* `viash_build`, `viash_test`, `viash_push`: Don't try to remove log files if they don't exist.

## INTERNAL CHANGES

* `DataObject`: 
  - Renamed `otype` to `flags`.
  - Renamed `oType` to `type`
  - Deprecated `tag` (unused feature).

* All abstract / inherited classes: Renamed `oType` to `type`.

## DEPRECATION

* `Functionality`: Deprecated `function_type` and `add_resources_to_path`. These should be 
  unused features, by now.
  
# Viash 0.5.10.1

## BUG FIX

* `NextflowPlatform`: Fix passthrough of `organization` field.

# Viash 0.5.10

## MAJOR CHANGES

* `viash_install`:
  - Added `--log_prefix`: This prefix is used to determine the path of the log files for `viash_build`, `viash_test` and `viash_push`.
  - Added `--organization`: Id of the organisation to be used in the Docker image name, i.e. `<registry>/<organization>/<namespace><namespace_sep><name>`.
  - Added `--target_image_source`: Url to the Git repo in which this project resides.
  - Removed `--log`.

* `viash_build`:
  - Reduce code duplication by contructing the command with Bash Arrays.
  - Renamed `--platforms` to `--platform`.
  - Added `--organization`: Id of the organisation to be used in the Docker image name, i.e. `<registry>/<organization>/<namespace><namespace_sep><name>`.
  - Added `--target_image_source`: Url to the Git repo in which this project resides.
  - Changed default of `--log` from `log.txt` to `.viash_build_log.txt`.
  - Added `--verbose`: Print out the underlying `viash ns build` command before running it.

* `viash_test`:
  - Reduce code duplication by contructing the command with Bash Arrays.
  - Renamed `--platforms` to `--platform`.
  - Added `--organization`: Id of the organisation to be used in the Docker image name, i.e. `<registry>/<organization>/<namespace><namespace_sep><name>`.
  - Added `--target_image_source`: Url to the Git repo in which this project resides.
  - Changed default of `--log` from `log.txt` to `.viash_test_log.txt`.
  - Changed default of `--tsv` from `log.tsv` to `.viash_test_log.tsv`.
  - Added `--verbose`: Print out the underlying `viash ns test` command before running it.

* `viash_push`:
  - Reduce code duplication by contructing the command with Bash Arrays.
  - Added `--organization`: Id of the organisation to be used in the Docker image name, i.e. `<registry>/<organization>/<namespace><namespace_sep><name>`.
  - Changed default of `--log` from `log.txt` to `.viash_push_log.txt`.
  - Added `--verbose`: Print out the underlying `viash ns build` command before running it.

## MINOR CHANGES

* `NextflowPlatform`: Added the `organization` field to the nextflow platform as well.

# Viash 0.5.9

## NEW FEATURES

* `viash run`: A long running Viash component can be interrupted by pressing 
  CTRL-C or by sending it an `INT` or `SIGINT` signal.

* `DockerPlatform`: Automatically add a few labels based on metadata to Dockerfile.

* `DockerPlatform`: Added value `target_image_source` for setting the source of 
  the target image. This is used for defining labels in the dockerfile.
  Example:
  ```yaml
  target_image_source: https://github.com/foo/bar
  ```

## MINOR CHANGES

* `viash ns list`: Added `--format yaml/json` argument to be able to return the
  output as a json as well. Useful for when `jq` is installed but `yq` is not. Example:
  ```
    viash ns list -p docker -f json | jq '.[] | .info.config'
  ```

* `viash config view`: Same as above.

## DEPRECATION

* `CLI`: Deprecated `-P` flag use `-p` intead.

* `DockerPlatform`: Deprecated `version` value.

# Viash 0.5.8

## NEW FUNCTIONALITY

* `DockerPlatform`: Allow defining a container's organisation. Example:
  ```yaml
    - type: docker
      registry: ghcr.io
      organisation: viash-io
      image: viash
      tag: "1.0"
      target_registry: ghcr.io
      target_organization: viash-io
  ```

* `DockerRequirement`: Add label instructions. Example:
  `setup: [ [ type: docker, label: [ "foo BAR" ]]]`

* `Config`: In specific places, allow parsing a value as a list of values. Fixes #97.
  This mostly applies to list values in `DockerPlatform`, but also to author roles.
  Examples:
  ```yaml
  functionality:
    name: foo
    authors:
      - name: Alice
        role: author # can be a string or a list
  platforms:
    - type: docker
      port: "80:80" # can be a string or a list
      setup:
        - type: r
          packages: incgraph # can be a string or a list
  ```
  
## BREAKING CHANGES

* `viash test`: This command doesn't automatically add the resources dir to the path.

## BUG FIXES

* `Functionality`: Fix `.functionality.add_resources_to_path` not being picked up correctly.

* `AptRequirement`: Set `DEBIAN_FRONTEND=noninteractive` by default. This can be turned off by specifying:
  ```yaml
    - type: apt
      packages: [ foo, bar ]
      interactive: true
  ```

## MINOR CHANGES

* `Main`: Slightly better error messages when parsing of viash yaml file fails.
  Before:
  ```
  $ viash test src/test/resources/testbash/config_failed_build.vsh.yaml 
  Exception in thread "main" DecodingFailure(Unexpected field: [package]; valid fields: packages, interactive, type, List(DownField(apt), DownArray, DownField(platforms)))
  ```
  
  After:
  ```
  $ viash test src/test/resources/testbash/config_failed_build.vsh.yaml 
  Error parsing 'file:///path/to/viash/src/test/resources/testbash/config_failed_build.vsh.yaml'. Details:
  Unexpected field: [package]; valid fields: packages, interactive, type: DownField(apt),DownArray,DownField(platforms)
  ```


# Viash 0.5.7

## BREAKING CHANGES

* `viash config`: An argument's example now needs to be of the same type as the argument itself. 
  For example, `[ type: integer, name: foo, example: 10 ]` is valid, whereas 
  `[ type: integer, name: foo, example: bar ]` is not, as 'bar' cannot be cast to an integer.

## NEW FUNCTIONALITY

* `viash config inject`: A command for inserting a Viash header into your script.

* `YumRequirement`: Added a requirement setup for installing through yum. Example:
  `setup: [ [ type: yum, packages: [ wget] ] ]`

* `DockerRequirement`: Allow using copy and add instructions. Example:
  `setup: [ [ type: docker, add: [ "http://foo.bar ." ]]]`

## BUG FIXES

* `ViashTest`: Fix verbosity passthrough.

* `--help`: Fix repeated usage flag when printing the help.

# Viash 0.5.6

## BREAKING CHANGES

* `BashWrapper`: Forbidden flags `-v`, `--verbose`, `--verbosity` have been renamed to `---v`, `---verbose`, `---verbosity`.

## MINOR CHANGES

* Set version of helper scripts to the same version as Viash.

* `DockerPlatform`: Produce helpful warning message when Docker image can't be found remotely (#94).

* `DockerPlatform`: Produce helpful error message when Docker isn't installed or the daemon is not running (#94 bis).

## BUG FIXES

* `viash_install`:
  - Passing Viash path as a string instead of as a file to ensure the path is not converted to an absolute path
  - Switch from Docker backend to a Native backend, 'unzip' and 'wget' are required.
  - Correctly set the log file for viash_test.
  
* `DockerPlatform`: Added sleep workaround to avoid concurrency issue where a file is executed to
  build docker containers but apparently still in the process of being written.
  
* `DockerPlatform`: Fix order issue of ---verbose flag in combination with ---setup, allowing to run 
  `viash run config.vsh.yaml -- ---setup cb ---verbose` and actually get output.
  

# Viash 0.5.5

## BREAKING CHANGES

* `Functionality`: The resources dir no longer automatically added to the PATH variable. 
  To alter this behaviour, set `.functionality.add_resources_to_path` to `true`.

## MINOR CHANGES

* Bash Script: only define variables which have values.

* CSharp Test Component: Change Docker image to `dataintuitive/dotnet-script` to have more control over the lifecycle of 
  versioned tags.

* Updated Code of Conduct from v2.0 to v2.1.

## BUG FIXES

* Viash namespace: Fix incorrect output path when the parent directory of a Viash component is not equal to the value of
  `.functionality.name`.

# Viash 0.5.4

## BREAKING CHANGES

* `NextFlowPlatform`: The default caching mechanism is now what NextFlow uses as default. In order to replicate earlier
  caching, `cache: deep` should be specified in the Viash config file.

## NEW FEATURES

* `NextFlowPlatform`: Added `cache` directive to specify the typing of caching to be performed.

# Viash 0.5.3

## NEW FEATURES

* Similar to `par`, each script now also has a `meta` list. `meta` contains meta information about the component
  or the execution thereof. It currently has the following fields:
  - `meta["resources_dir"]`: Path to the directory containing the resources
  - `meta["functionality_name"]`: Name of the component

* `NextFlowPlatform`: Export `VIASH_TEMP` environment variable. 

## BUG FIXES

* `NextFlowPlatform`: Fix output formatting when `separate_multiple_outputs` is `false`.

# Viash 0.5.2

## MINOR CHANGES

* `DockerPlatform`: Added `run_args` field to allow setting `docker run` arguments.

* `NextFlowPlatform`: Added argument `separate_multiple_outputs` to allow not separating the outputs generated by a 
  component with multiple outputs as separate events on the channel.

## BUG FIX

* `IO`: Allow overwriting directory resources upon rebuild.

# Viash 0.5.1

## NEW FEATURES

* `CSharpScript`: Added support for C# scripts (`type: "csharp_script"`) to viash.

## MINOR CHANGES

* `NextFlowPlatform`: Added `directive_cpus`, `directive_max_forks`, `directive_memory` and `directive_time` parameters.

## BUG FIXES

* `BashWrapper`: Refactor escaping descriptions, usages, defaults, and examples (#34).

* `NextFlowPlatform`: Refactor escaping descriptions, usages, defaults and examples (#75).

* `NextFlowPlatform`: Add argument to output path to avoid naming conflicts for components with multiple output files (#76).

* `NextFlowPlatform`, `renderCLI()`: Only add flag to rendered command when boolean_true is actually true (#78).

* `DockerPlatform`: Only chown when output file exists.

## TESTING

* `viash build`: Capture stdout messages when errors are expected, so that they don't clutter the expected output.

* `viash build`: Check `--help` description output on the whole text instead of per letter or word basis.

* `TestingAllComponentsSuite`: Only testing bash natively, because other dependencies might not be available.

# Viash 0.5.0

## BREAKING CHANGES

* `DockerPlatform`: A Docker setup will be performed by default. Default strategy has been changed to `ifneedbepullelsecachedbuild` (#57).
  `---setup` strategy has been removed and `---docker_setup_strategy` has been renamed to `---setup`.
  This change allows running a component for the first time. During first time setup, the Docker container will be pulled or built automatically. 

* `NativePlatform`: Deprecated the native setup field.

## MAJOR CHANGES

* `NXF`: This version changes the handling logic for arguments. An argument can be either `required` or not and can have a `default: ...` value or not. Checks are implemented to verify that required arguments are effectively provided _during_ pipeline running.

* `NXF`: If one sticks to long-option argments in the viash config, for all arguments that are _required_, the way of specifying the arguments on the CLI is identical for the Docker and NextFlow platforms. Non-required arguments can still be accessed from CLI using `--<component_name>__<argument_name> ...`.

* `NXF`: Running a module as a standalone pipeline has become easier.

* `viash run`: Implement verbosity levels (#58). viash executables now have 7 levels of verbosity: emergency, alert, critical, error, warning, notice, info, debug.
  The default verbosity level is 'notice'. Passing `-v` or `--verbose` bumps up the verbosity level by one, `-vv` by two. The verbosity level can be set manually by passing `--verbosity x`.

## MINOR CHANGES

* `Docker Platform`: Added `privileged` argument, allowing to run docker with the `--privileged` flag.

* `Docker Requirements`: Allow specifying environment variables in the Dockerfile.

* Config modding: Added a `+0=` operator to prepend items to a list.

* `viash run`: Added a `--version` flag to viash executables for viewing the version of the component.

* `Functionality`: Added checks on the functionality and argument names.

* `viash run`: Added examples to functionality and arguments. Reworked `--help` formatting to include more information and be more consistent (#56).

## BUG FIXES

* `Docker R Requirements`: Install `remotes` when using `{ type: r, packages: [ foo ] }`.

* `config`: Throw error when user made a typo in the viash config (#62). 

## TESTING

* `NXF`: Add an end-to-end test for running a nextflow pipeline using viash components.

* `Docker`: Reorganized viash docker build testbench into a main testbench with smaller auxiliary testbenches to keep them more manageable and clear what happens where.

* `viash ns`: Added a basic testbench for namespace tests.


# Viash 0.4.0.1 (2021-05-12)

## BUG FIX

* `NXF`: Return original_params instead of updated params for now.

* `NXF`: Reinstate function_type: asis in line with the refactored module generation code

* `viash ns test`: print header when `--tsv foo.tsv --append true` but foo.tsv doesn't exist yet. Fixes #45.

# Viash 0.4.0 (2021-04-14)

## NEW FEATURES

* Config modding: A custom viash DSL allows overriding viash config properties at runtime. See online documentation for more information. Example:

```
 viash ns test \
  -p docker \
  -c '.functionality.version := "1.0.0"' \
  -c '.platforms[.type == "docker"].target_registry := "my.docker-registry.com"' \
  -c '.platforms[.type == "docker"].setup_strategy := "pull"' \
  -l
```

* `viash build`: The image can be pushed with `--push`. The same can be done by passing `---push` to 
  a viash executable.

* `viash ns` can query the name, namespace, or both, with the following arguments:
  - `--query_namespace` or `-n`: filter the namespace with a regex.
  - `--query_name`: filter the name with a regex.
  - `--query` or `-q`: filter the namespace/name with a regex.

* Added the `project_build`, `project_clean`, `project_push` and `project_test` components to this repository.

* Added a field `.functionality.info` of type `Map[String, String]` in order to be able to specify custom annotations to the component.

## BREAKING CHANGES

* `viash ns`: Argument `--namespace` has been renamed to `--query_namespace`.

* `viash ns`: Argument `--namespace` does not implicitly change the namespace of the functionality anymore. You can use the command DSL to reproduce this effect; for example: `-c '.functionality.namespace := "foo"'`.
  
* `Docker` & `NXF`: Attribute `version` is deprecated. Instead, the default value will be `.functionality.version`, which can be overridden by using the `tag` attribute.

* `NXF`: When running a viash component as a Nextflow module on its own, you now need to specify all input files on the command line. For instance, if `--input` and `--reference` are input file arguments, you need to start the process by running `nextflow run main.nf --input <...> --reference <...> <other arguments>`. Previously only the input file needed to be specified.
  
* `Docker` & `NXF`: Default separator between namespace and image name has been changed from `"/"` to `"_"`.

## MINOR CHANGES

* `Docker` & `NXF`: Parsing of image attributes for both `Docker` and `Nextflow` platforms are better aligned. You can define an image by specifying either of the following:
  - `{ image: 'ubuntu:latest' }` 
  - `{ image: ubuntu, tag: latest }`
  
* `Docker` & `NXF`: Allow changing the separator between a namespace and the image name.

## NEXTFLOW REFACTORING

The generation of Nextflow modules has been refactored thoroughly.
  
* `NXF`: The implicitly generated names for output files/directories have been improved leading to less clashes.

* `NXF`: Allow for multiple output files/directories from a module while keeping compatibility for single output. Please [refer to the docs](http://www.data-intuitive.com/viash_docs/config/platform-nextflow/#multiple-outputs).

* `NXF`: Allow for zero input files by means of passing an empty list `[]` in the triplet

* `NXF`: Remove requirement for `function_type: todir`

* `NXF`: It is now possible to not only specify `label: ...` for a nextflow platform but also `labels: [ ...]`.
  
## BUG FIXES

* Allow quotes in functionality descriptions.

* `NXF`: Providing a `default: ...` value for output file arguments is no longer necessary.


# Viash 0.3.2 (2021-02-04)

## BREAKING CHANGES

* `viash build`: Do not automatically generate a viash.yaml when creating an executable. 
  Instead, you need to add the `-w|--write_meta` flag in order to let viash know that it
  should generate a viash.yaml in the resources dir.

## MAJOR CHANGES

* `NXF`: Add beta functionality for running viash tests in Nextflow.

## MINOR CHANGES

* Resources: Rework the way resources paths are converted to absolute URIs, should not have any impact on UX.

## BUG FIXES

* `NXF`: Add temporary workaround for determining the used image name when running a component.

* Docker Platform: Set default setup strategy to "alwayscachedbuild" as this used to be the default viash behaviour.

* `NXF`: Fix issue where resource dir would not get mounted depending on which inputs are provided.

* `NXF`: Accept multiple inputs when component is running as standalone.

# Viash 0.3.1 (2021-01-26)

## NEW FEATURES

* Functionality: Added list of authors field. Example:

```yaml
functionality:
  authors:
    - name: Bob Cando
      roles: [maintainer, author]
      email: bob@cando.com
      props: {github: bobcando, orcid: XXXAAABBB}
```

* `Docker`: Allow specifying the registry with `target_registry`. Example:

```yaml
- type: docker
  image: bash:4.0
  target_registry: foo.io
  target_image: bar
  target_tag: 0.1
```

* `Docker`: `version` is now a synonym for `target_tag`.
  If both `version` and `target_tag` are not defined, `functionality.version` will
  be used instead.
  
* `Docker`: Can change the Docker Setup Strategy by specifying
  - in the yaml: `setup_strategy: xxx`
  - on command-line: `---docker_setup_strategy xxx` or `---dss xxx`
  
  Supported values for the setup strategy are:
  - alwaysbuild / build: build the image from the dockerfile (DEFAULT)
  - alwayscachedbuild / cachedbuild: build the image from the dockerfile, with caching
  - alwayspull / pull: pull the image from a registry
  - alwayspullelsebuild / pullelsebuild: try to pull the image from a registry, else build it
  - alwayspullelsecachedbuild / pullelsecachedbuild: try to pull the image from a registry, else build it with caching
  - ifneedbebuild: if the image does not exist locally, build the image
  - ifneedbecachedbuild: if the image does not exist locally, build the image with caching
  - ifneedbepull: if the image does not exist locally, pull the image
  - ifneedbepullelsebuild: if the image does not exist locally, pull the image else build it
  - ifneedbepullelsecachedbuild: if the image does not exist locally, pull the image else build it with caching
  - donothing / meh: do not build or pull anything
  
## MAJOR CHANGES

* License: viash is now licensed under GPL-3.

## MINOR CHANGES

* CLI: Allow parameters before and after specifying a viash config yaml. For example, 
  both following commands now work. Up until now, only the latter would work.
  - `viash run config.vsh.yaml -p docker`
  - `viash run -p docker config.vsh.yaml`

* Functionality: Arguments field can now be omitted.

* Scripts: Wrapped scripts now contain a minimal header at the top.

## BUG FIXES

* `NXF viash build`: Do not assume each config yaml has at least one test.

* Scripts: Fix Docker `chown` failing when multiple outputs are defined (#21).

* JavaScriptRequirements: Fix type getting set to "python" when unparsing.

* `viash run . ---debug`: Debug session should now work again

* Native `---setup`: Fix missing newlines when running native ---setup commands.

* Main: Fix crashing when no arguments are supplied.

* Namespace: Show error message when the config file can't be parsed.

* Executable resource: Fix Docker automount handling for Executable resources.

## TESTING

* YAML: Test invertibility of parsing/unparsing config objects.


# Viash 0.3.0 (2020-11-24)

## BREAKING CHANGES

* File format `functionality.yaml` is no longer supported. Use `config.vsh.yaml` or `script.vsh.R/py/...` instead.

* `viash run` and `viash test`: By default, temporary files are removed when the execution succeeded, otherwise they are kept. 
  This behaviour can be overridden by specifying `--keep true` to always keep the temporary files, and `--keep false` to always remove them.

* `NXF`: `function_type: todir` now returns the output directory on the `Channel` rather than its contents.

## NEW FEATURES

* Added `viash ns test`: Run all tests in a particular namespace. For each test, the exit code and duration is reported. Results can be written to a tsv file.
* Added support for JavaScript scripts.
* Added support for Scala scripts.
* `NXF`: publishing has a few more options:
  - `publish`: Publish or yes (default is false)
  - `per_id`: Publish results in directories containing the unique (sample) ID (default is true)
  - `path`: A prefix path for the results to be published (default is empty)
* Functionality resources and tests: Allow copying whole directories instead of only single files. Also allow to rename the destination folder by specifying a value for 'dest'.
* Platform R / Python dependencies: Allow running a simple command.

## MAJOR CHANGES

* The `-P <platform>` parameter will be deprecated. For now, all `-P` values are simply passed to `-p`.
* `viash ns build` and `viash ns test`: Now use all available platforms if `-p` is not specified.
* By default, python packages will not be installed as user. Use `user: true` to modify this behaviour.

## MINOR CHANGES

* Name of autogenerated Docker image is now `ns/tool`.
* Internal changes to make it easier to extend viash with more scripting languages.
* `NXF`: Default image is now `ns/tool` for consistency.
* `NXF`: Repurpose `asis` function type for having simple publishing steps (see docs).
* `NXF`: Add component name to main `process` name
* R dependencies: by default, do not reinstall Bioconductor packages. Set `bioc_force_install: true` to revert this behaviour.

## BUG FIXES

* `viash build`: Do not display error messages when pwd is not a git repository.

## TESTING

* `viash test`: Add tests for `viash test` functionality.


# Viash 0.2.2 (2020-09-22)

* MINOR CHANGE: Allow generating placeholder without VIASH START/VIASH END blocks.
* BUG FIX `viash ns build`: Some platforms would sometimes not be detected.
* BUG FIX `viash run`: Avoid error when no arguments need to be chowned.

# Viash 0.2.1 (2020-09-11)

* NEW FEATURE `NXF`: Data references in Map form can now have values being lists. In other words, we can have multiple options which have one or more values.
* NEW FEATURE `viash ns build`: Added --parallel and --setup flag.
* NEW FEATURE `viash build`: Added --setup flag.
* NEW FEATURE: Allow changing the order of setup commands using the `setup:` variable.
* NEW (HIDDEN) FEATURE: Do not escape `${VIASH_...}` elements in default values and descriptions!
* MINOR CHANGE: Remove `---chown` flag, move to `platform.docker.chown`; is set to true by default.
* MINOR CHANGE: Perform chown during both run and test using a Docker platform.
* BUG FIX: Issue trying to parse positional arguments even when none is provided.

# Viash 0.2.0 (2020-09-01)

## NEW FEATURES

* Allow (optional) version attributes in `functionality.yaml` and `platform.yaml`.
* Allow testing a component with the `viash test` functionality. Tests are executed in a temporary directory on the specified platform. The temporary directory contains all the resource and test files. 
* `viash --version`: Add flag for printing the version of viash.
* Allow fetching resources from URL (http:// and https://)
* Allow retrieving functionality and platform YAMLs from URL.
* For docker containers, autoresolve path names of files. Use `---v path:path` or `---volume path:path` to manually mount a specific folder.
* Implement parameter multiplicity. 
  Set `multiple: true` to denote an argument to have higher multiplicity. 
  Run `./cmd --foo one --foo two --foo three:four` in order for multiple values to be added to the same parameter list.
* Added a new format for defining functionality in which the user passes the script in which the functionality and platforms are listed as yaml headers.
* A `---chown` flag has been added to Docker executables to automatically change the ownership of output files to the current user.
* `viash ns build`: A command for building a whole namespace.
* `NXF`: Join operations are now fully supported by means of `multiple`.
* `NXF`: Modules that perform joins can take either arrays (multiple input files or the same type to be joined) or hashes (multiple input files passed using different options on the CLI). Please refer to the docs for more info.

## MAJOR CHANGES
* Remove passthrough parameters.
* Since CLI generation is now performed in the outer script, `viash pimp` has been deprecated.
* Write out meta.yaml containing viash run information as well as the original `functionality.yaml` and `platform.yaml` content.
* Renamed `viash export` to `viash build`.

## MINOR CHANGES
* `viash run` and `viash test`: Allow changing the temporary directory by defining `VIASH_TEMP` as a environment variable. Temporary directories are cleaned up after successful executions.
* `viash run` and `viash test`: Exit(1) when execution or test fails.
* `viash build`: Add -m flag for outputting metadata after build.
* `viash run`: Required parameters can have a default value now. Produce error when a required parameter is not passed, even when a default is provided.
* `NXF`: _Modules_ are now stored under `target/nextflow` by default

## BUG FIXES
* `NXF`: Correctly escape path variable when running NXF command.
* `NXF`: Surround parameters with quotes when running NXF command.

## INTERNAL CHANGES
* Move CLI from inner script to outer script.
* Renamed Target to Platform
* Renamed Environment to Requirements

# Viash 0.1.0 (2020-05-14)
* MAJOR CHANGES: Refactoring of the Functionality class as discussed in VIP1 (#1). This has resulted in a lot of internal changes, but the changes with regard to the yaml definitions are relatively minor. See the section below for more info.
* MINOR CHANGES: Updated the functionality.yamls under `atoms/` and `src/test/` to reflect these aforementioned changes.
* BUG FIX: Do not quote passthrough flags.
* BUG FIX: Allow for spaces inside of Docker volume paths.
* DOCUMENTATION: Updated the README.md.
* DOCUMENTATION: Provide some small examples at `doc/examples`.
* MINOR CHANGES: Allow for bioconductor and other repositories in the R environment.
* MINOR CHANGES: Add support for pip versioning syntax.

## Changes to functionality.yaml
* ftype has been renamed to function_type. The value for this field is also being checked.
* platform has been removed.
* Instead, the first resource listed is expected to have `type: r_script`, `type: bash_script`, `type: python_script`, or `type: executable`. The other resources are expected to have `type: file` by default, and are left untouched by Viash.
* in the arguments, field `flagValue` has been removed. Instead, use `type: boolean_true` and `type: boolean_false` to achieve the same effect.

## Changes to platform_(docker/native).yaml
* The `r: packages:` field has been renamed to `r: cran:`.

# Viash 0.0.1 (2020-05-05)
* Initial proof of concept.<|MERGE_RESOLUTION|>--- conflicted
+++ resolved
@@ -28,7 +28,6 @@
   - `meta_memory_gb` (in Bash) or `meta["memory_gb"]` (in any other language): Same but in gigabytes, rounded up.
   - `meta_memory_tb` (in Bash) or `meta["memory_tb"]` (in any other language): Same but in terabytes, rounded up.
   - `meta_memory_pb` (in Bash) or `meta["memory_pb"]` (in any other language): Same but in petabytes, rounded up.
-<<<<<<< HEAD
   
 * `viash ns exec`: Added a command for executing arbitrary commands for all found Viash components.
   The syntax of this command is inspired by `find . -exec echo {} \;`.
@@ -45,8 +44,6 @@
   A command suffixed by `\;` (or nothing) will execute one command for each
   of the Viash components, whereas a command suffixed by `+` will execute one
   command for all Viash components.
-=======
->>>>>>> 01c688e9
 
 * `ConfigMod`: Added a `del(...)` config mod to be able to delete a value from the yaml. Example: `del(.functionality.version)`.
 
