--- conflicted
+++ resolved
@@ -17,13 +17,11 @@
 
 * `meta["n_proc"]` is now an integer, `meta["memory_*"]` are now longs (#224).
 
-<<<<<<< HEAD
 * `DockerPlatform`: Only store author names in the authors metadata.
 
 * `NextflowPlatform`: Only store author names in the authors metadata.
-=======
+
 * `Argument[_]`: Turn `multiple_sep` from `Char` into `String`.
->>>>>>> ac229181
 
 ## INTERNAL CHANGES
 
@@ -57,15 +55,13 @@
 
 * `NextflowPlatform`: Deprecate `--param_list_format` parameter.
 
-<<<<<<< HEAD
 * `BashScript`, `CSharpScript`, `JavaScriptScript`, `PythonScript`, `RScript`, `ScalaScript`: Fix quoting issues of certain characters (#113).
 
 ## TESTING
 
 * `BashScript`, `CSharpScript`, `JavaScriptScript`, `PythonScript`, `RScript`, `ScalaScript`: Implement more rigorous testing of which characters are escaped.
-=======
+
 * `BashWrapper`: Escape usage of `multiple_sep`. This fixes various checks and transformations not working when when `multiple_sep` is set to `";"` (#235).
->>>>>>> ac229181
 
 # Viash 0.6.0
 
