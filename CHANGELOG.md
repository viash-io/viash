# Viash 0.x.x (yyyy-MM-dd): TODO Add title

<<<<<<< HEAD
## NEW FUNCTIONALITY

* `viash test` and `viash ns test`: add `--setup` argument to determine the docker build strategy before a component is tested (PR #451).
=======

## BREAKING CHANGES

* `viash export cli_schema`: Added `--format yaml/json` argument, default format is now a YAML (PR #448).
* `viash export config_schema`: Added `--format yaml/json` argument, default format is now a YAML (PR #448).

## NEW FUNCTIONALITY

* `viash export json_schema`: Export a json schema derived from the class reflections and annotations already used by the `config_schema` (PR #446).

* `viash export config_schema`: Output `default` values of member fields (PR #446).
>>>>>>> 9448b63d

## MINOR CHANGES

* `PythonScript`: Pass `-B` to Python to avoid creating `*.pyc` and `*.pyo` files on importing helper functions (PR #442).

* `viash config`: Special double values now support `+.inf`, `-.inf` or `.nan` values (PR #446 and PR #450). The stringified versions `"+.inf"`, `"-.inf"` or `".nan"` are supported as well. This is in line with the yaml spec.

## BUG FIXES

* `viash config`: Validate Viash config Yaml files better and try to give a more informative error message back to the user instead of a stack trace (PR #443).

* `viash ns build`: Fix the error summary when a setup or push failure occurs. These conditions were not displayed and could cause confusion (PR #447).

* `testbench`: Fix the viash version switch test bench not working for newer Java versions (PR #452).

# Viash 0.7.4 (2023-05-31): Minor bug fixes and minor improvements to VDSL3

Some small fixes and consistency improvements.
A few Quality of Life improvements were made e.g. to override the Docker `entrypoint` when working with Nextflow and providing default labels when building a Nextflow workflow.

## NEW FUNCTIONALITY

* Add default labels in Nextflow config files that set default values for cpu and memory settings (PR #412). Values are more or less logarithmically spaced (1, 2, 5, 10, ...).

* `Author`: Added `info` field to authors. Deprecated `props` field (PR #423).

* `viash config view` and `viash ns list`: Set the `.info.output` path when a platform argument is provided.

* `viash ns exec`: Added two more fields:

  - `{output}`: path to the destination directory when building the component
  - `{abs-output}`: absolute path to the destination directory when building the component

* `DockerPlatform`: Add `entrypoint` and `cmd` parameters to the docker platform config that allows overriding the default docker container settings (PR #432).

## MINOR CHANGES

* `Nextflow VDSL3`:
  - Add profiles to the Nextflow Config file when the main script is a `NextflowScript` (#408).
  - Add a `script` parameter in Nextflow Config file to add a single string or list of strings to the `nextflow.config` (PR #430).

* `Scripts`: Remove the `entrypoint` parameter for all script types except `NextflowScript` (#409). All these scripts had to check individually whether the parameter was unset, now it can be done in the `Script` apply method.

* `schema export`:
  - Restructure Nextflow-Directives, -Auto and -Config into a `nextflowParameters` group (PR #412). Previously only NextflowDirectives was exposed.
  - Restructure the format to group authors & computational requirements together with functionality (PR #426).
  - Restructure the Viash Config and Project Config pages under a `config` category (PR #426).
  - Add references in Functionality and Nextflow VDSL3 to the new documentation pages (PR #426).
  - Add description and/or examples for platforms and requirements (PR #428).

## BUG FIXES

* `viash config inject`: Fix an empty line being added at the script start for each time `viash config inject` was run (#377).

* `WorkflowHelper`: Fixed an issue where passing a remote file URI (for example `http://` or `s3://`) as `param_list` caused `No such file` errors.

* `BashWrapper`: Fix escaping of the included script where a line starting with a pipe character with optional leading spaces is stripped of the leading spaces and pipe character.
  This was quite unlikely to happen except when `viash config inject` was called on a Nextflow Script, which lead to no real config code being injected however workflows were getting corrupted. (#421)

* `Deprecation testbench`: Add missing classes to be checked (PR #426).

# Viash 0.7.3 (2023-04-19): Minor bug fixes in documentation and config view

Fix minor issues in the documentation and with the way parent paths of resources are printed a config view.

## BUG FIXES

* `DockerPlatform`: Fixed example in documentation for the `namespace_separator` parameter (PR #396).

* `viash config view`: Resource parent paths should be directories and not file (PR #398).


# Viash 0.7.2 (2023-04-17): Project-relative paths and improved metadata handling

This update adds functionality to resolve paths starting with a slash as relative to the project directory, improves handling of info metadata in the config, and fixes to the operator precedence of config mods.

## NEW FUNCTIONALITY

* Resolve resource and merge paths starting with a slash (`/`) as relative to the project directory (PR #380). To define absolute paths (which is not recommended anyway), prefix the path with the `file://` protocol. Examples:

  - `/foo` is a file or directory called `foo` in the current project directory.
  - `file:/foo` is a file or directory called `foo` in the system root.

## MINOR CHANGES

* `viash config view`: Do not modify (e.g. strip empty fields) of the `.functionality.info` and `.functionality.arguments[].info` fields (#386).

## BUG FIXES

* `ConfigMods`: Fix operator precedence issues with conditions in the config mod parsers (PR #390).

## INTERNAL CHANGES

* Clean up unused code (PR #380).

* Move circe encoders/decoders for File and Path from `io.viash.functionality.arguments` to `io.viash.helpers.circe` (PR #380).

* Store the project root directory (that is, the directory of the `_viash.yaml`) in a ViashProject object (PR #380).

* Tests: Reworked language tests to be grouped in their own subfolder and split off the bash language test from the general `testbash` folder (PR #381).

* Tests: Add additional language tests for `viash config inject` (PR #381).

* Tests: Added test for `io.viash.helpers.IO` (PR #380).


# Viash 0.7.1 (2023-03-08): Minor improvements to VDSL3 and schema functionality.

This is a minor release which improves caching in VDSL3 components and changes the formats of the schema files for the Viash config and CLI.

## MINOR CHANGES

* `DataflowHelper`: Add assertions and `def`s.

## BUG FIXES

* `VDSL3`: Only the first two elements from an event in a channel are now passed to a process. This avoids calculating cache entries based on arguments that are not used by the process, causing false-negative cache misses.

* `config_schema`:
  - Correct some incorrect markdown tags.
  - Add project config.
  - Correct documentation/markdown tags to the correct order.
  - Add summary description and example for 'resource' and 'argument', to be used on the reference website.
  - Add documentation for the Nextflow directives.

* `cli_schema`: Correct documentation/markdown tags to the correct order.

# Viash 0.7.0 (2023-02-28): Major code cleanup and minor improvements to VDSL3

* Default namespace separator has been changed from `_` to `/`. This means 
  Docker images will be named `<Registry>/<Organization>/<Namespace>/<Name>`
  by default. For example, `ghcr.io/openpipelines-bio/mapping/cellranger_count`
  instead of `ghcr.io/openpipelines-bio/mapping_cellranger_count`.

* Removed deprecated code of unused functionality to simplify code.
  - Shorthand notation for specitying input/output arguments
  - Shorthand notation for specifying Docker requirements
  - Legacy Nextflow platform

* Improvements in VDSL3 and the Nextflow Workflow Helper to make behaviour
  more predictable and fixing some bugs in the meantime. Run the following
  to get access to the updated helpers:

  ```bash
  WF_DIR="src/wf_utils"
  [[ -d $WF_DIR ]] || mkdir -p $WF_DIR
  viash export resource platforms/nextflow/ProfilesHelper.config > $WF_DIR/ProfilesHelper.config
  viash export resource platforms/nextflow/WorkflowHelper.nf > $WF_DIR/WorkflowHelper.nf
  viash export resource platforms/nextflow/DataflowHelper.nf > $WF_DIR/DataflowHelper.nf
  ```

* Improvements to test benches and several bug fixes.

## BREAKING CHANGES

* Viash config: Previously deprecated fields are now removed.
  - `functionality.inputs`: Use `arguments` or `argument_groups` instead.
  - `functionality.outputs`: Use `arguments` or `argument_groups` instead.
  - `functionality.tests`: Use `test_resources` instead. No functional difference.
  - `functionality.enabled`: Use `status: enabled` instead.
  - `functionality.requirements.n_proc`: Use `cpus` instead.
  - `platforms.DockerPlatform.privileged`: Add a `--privileged` flag in `run_args` instead.
  - `platforms.DockerPlatform.apk`: Use `setup: [{ type: apk, packages: ... }]` instead.
  - `platforms.DockerPlatform.apt`: Use `setup: [{ type: apt, packages: ... }]` instead.
  - `platforms.DockerPlatform.yum`: Use `setup: [{ type: yum, packages: ... }]` instead.
  - `platforms.DockerPlatform.r`: Use `setup: [{ type: r, packages: ... }]` instead.
  - `platforms.DockerPlatform.python`: Use `setup: [{ type: python, packages: ... }]` instead.
  - `platforms.DockerPlatform.docker`: Use `setup: [{ type: docker, run: ... }]` instead.
  - `platforms.DockerPlatform.docker.setup.resources`: Use `setup: [{ type: docker, copy: ... }]` instead.
  - `platforms.NextflowLegacy`: Use the Nextflow VDSL3 platform instead.
  - `functionality.ArgumentGroups`: No longer supports strings referring to arguments in the `arguments:` section.
    Instead directly put the arguments inside the argument groups.

* `viash_install`: The bootstrap script has been reworked in line with the project config introduced in 0.6.4:

    * The default location for installing the Viash executable is now `./viash` (was: `bin/viash`).
    * The new `viash_install` support `--output` and `--tag`.
    * The various settings that existed in `viash_install` (organisation, tag, ...) are moved to the project config.

  Please note that this new `viash_install` bootstrap script can be run from the CLI using:

    ```
    curl -fsSL dl.viash.io | bash
    ```
  The old `get.viash.io` is still available but points to the version 0.6.7 version of this component and is deprecated.

* `WorkflowHelper`: `paramsToList`, `paramsToChannel` and `viashChannel` are now deprecated and will be removed in a future release.

* `viash (ns) build`: Change the default value of the namespace separator in a Docker platform from `_` to `/`. 
  Add `".platforms[.type == 'docker'].namespace_separator := '_'"` to the project config `_viash.yaml` to revert to the previous behaviour.

## MAJOR CHANGES

* `VDSL3`: now uses the newly implemented `channelFromParams` and `preprocessInputs` instead of `viashChannel`.

## NEW FEATURES

* `WorkflowHelper`: Added `preprocessInputs` and `channelFromParams` to replace `paramsToList`, `paramsToChannel` and `viashChannel`. This refactor allows processing parameters that are already in a Channel using `preprocessInputs`, which is necessary when passing parameters from a workflow to a subworkflow in a Nextflow pipeline.

## MINOR CHANGES

* `Main`: Capture build, setup and push errors and output an exit code.

* `File downloading`: Add check to pre-emptively catch file errors (e.g. 404).

* `Scala`: Updated to Scala 2.13 and updated several dependencies.

* `Main`: Improve `match` completeness in some edge cases and throw exceptions where needed.

* `Changelog`: Reformat the changelog to a more structured format.
  For every release, there is now a date, title, and summary.
  This both improves the changelog itself but can then also be used to postprocess the CHANGELOG programmatically.

* `VDSL3`: Add a default value for `id` when running a VDSL3 module as a standalone pipeline.

* `TestBenches`:
  - Verify switching of Viash versions
  - Prepare ConfigDeriver by copying base resources to the targetFolder. Use cases so far showed that it's always required and it simplifies the usage.
  - Remove some old & unmaintained IntelliJ Idea `editor-fold` tags. Given that the testbenches were split up, these were broken but also no longer needed.
  - Add 2 testbenches for computational requirements when running `viash run` or `viash test`.
  - Added tests for different values for the `--id` and `--param_list` parameters of VDSL3 modules.

* `viash test`: Use `test` as a random tag during testing, instead of `test` plus a random string.

## BUG FIXES

* `WorkflowHelper`: fixed where passing a relative path as `--param_list` would cause incorrect resolving of input files.

* `Testbenches`: Fix GitTest testbench to correctly increment temporary folder naming and dispose them after the test finishes.

* `viash xxx url`: Fix passing a url to viash as the config file to process. Add a short testbench to test principle functionality.

* `Testbenches`: Simplify `testr` container.

* `Main`: Improve error reporting to the user in some cases where files or folders can't be found. Depending on the thrown exception, more or less context was given.

* `VDSL3`: Create parent directory of output files before starting the script.

# Viash 0.6.7 (2022-12-14): A minor release with several QoL improvements

Another minor release which contains several quality of life improvements for the Nextflow VDSL3 platform, as well as automated warnings for deprecated functionality.

## MINOR CHANGES

* `NextflowPlatform`: Create directories during a stub run when output path is a nested directory (PR #314).

* Automatically generate a warning for deprecated parameters while parsing a .viash.yaml configuration file using the inline documentation deprecation annotations.

* Add a "planned removal" field in the deprecation annotations.

* Add testbenches to verify proper formatting of the deprecation versions and compare current version to the planned removal version so no deprecated parameters get to stick around beyond what was planned.

* `NextflowPlatform`: Nextflow processes are created lazily; that is, only when running
  a Nextflow workflow (PR #321).

## BUG FIXES

* `NextflowPlatform`: Automatically split Viash config strings into strings of 
  length 65000 since the JVM has a limit (65536) on the length of string constants (PR #323).

# Viash 0.6.6 (2022-12-06): A small bugfix release

This release fixes an issue where stderr was being redirected to stdout.

## BUG FIXES

* Don't redirect stderr to stdout when switching Viash versions (#312).

# Viash 0.6.5 (2022-12-02): A small bugfix release

A small update which fixes an issue with `viash ns list` that was
introduced in Viash 0.6.3.

## BUG FIXES

* `viash ns list`: When the `-p <platform>` is defined, filter the 
  output by that platform.

# Viash 0.6.4 (2022-11-30): Add backwards compability by supporting switching to older Viash versions

This release adds features related to managing Viash projects and 
allows for better runtime introspection of Nextflow VDSL3 modules.

The most notable changes are:

* You can switch versions of Viash using the `VIASH_VERSION` 
  environment variable! Example:
  
  ```bash
  VIASH_VERSION=0.6.0 viash --version
  ```

  More importantly, you can specify the version of Viash you want
  in a project config. See below for more info.

* Introducing Viash project config files as an experimental feature.
  It allows storing project-related settings in a `_viash.yaml` 
  config file which you should store at the root of your repository.
  Example:

  ```yaml
  viash_version: 0.6.4
  source: src
  target: target
  config_mods: |
    .platforms[.type == 'docker'].target_registry := 'ghcr.io'
    .platforms[.type == 'docker'].target_organization := 'viash-io'
    .platforms[.type == 'docker'].namespace_separator := '/'
    .platforms[.type == 'docker'].target_image_source := 'https://github.com/viash-io/viash'
  ```

* It's now possible to specify in which order Viash will merge
  Viash configs. Example:

  ```yaml
  functionality:
    name: foo
    arguments:
      - __merge__: obj_input.yaml
        name: "--one"
      - __merge__: [., obj_input.yaml]
        name: "--two"
      - __merge__: [obj_input.yaml, .]
       name: "--three"
  ```

Please take note of the following breaking changes:

* Passing non-existent paths to a Viash component will cause the 
  component to generate an error when no file or folder is found.
  Set `must_exist` to `false` to revert to the previous behaviour.

* The arguments `--write_meta/-w` and `--meta/-m` no longer exist,
  because every `viash build/run/test` run will generate a 
  `.config.vsh.yaml` meta file.

## BREAKING CHANGES

* Config: Viash configs whose filenames start with a `.` are ignored (PR #291).

* `viash build`: `--write_meta/-m` and `--meta/-m` arguments have been removed. 
  Instead, the `.config.vsh.yaml` file is always created when building Viash components (PR #293).

* `FileArgument`: Default setting of `must_exist` was changed from `false` to `true`. 
  As such, the component will throw an error by default if an input file or output file
  is missing (PR #295).

* Config merging: `__inherits__` has been renamed to `__merge__`.

## NEW FUNCTIONALITY

* You can switch versions of Viash using the `VIASH_VERSION` 
  environment variable (PR #304)! Example:
  
  ```bash
  VIASH_VERSION=0.6.0 viash --version
  ```

* Traceability: Running `viash build` and `viash test` creates a `.config.vsh.yaml` file 
  by default, which contains the processed config of the component. As a side effect, 
  this allows for reading in the `.config.vsh.yaml` from within the component to learn 
  more about the component being tested (PR #291 and PR #293).

* `FileArgument`: Added `create_parent` option, which will check if the directory of an output
file exists and create it if necessary (PR #295).

## MINOR CHANGES

* `viash run`, `viash test`: When running or testing a component, Viash will add an extension
  to the temporary file that is created. Before: `/tmp/viash-run-wdckjnce`, 
  now: `/tmp/viash-run-wdckjnce.py` (PR #302).

* NextflowPlatform: Add `DataflowHelper.nf` as a retrievable resource in Viash (PR #301).

* NextflowPlatform: During a stubrun, argument requirements are turned off and
  the `publishDir`, `cpus`, `memory`, and `label` directives are also removed 
  from the process (PR #301).

* `NextflowPlatform`: Added a `filter` processing argument to filter the incoming channel after 
  the `map`, `mapData`, `mapId` and `mapPassthrough` have been applied (PR #296).

* `NextflowPlatform`: Added the Viash config to the Nextflow module for later introspection (PR #296).
  For example:
  ```groovy
  include { foo } from "$targetDir/path/foo/main.nf"

  foo.run(filter: { tup ->
    def preferredNormalization = foo.config.functionality.info.preferred_normalization
    tup.normalization_id == preferredNormalization
  })
  ```
## BUG FIXES

* `BashWrapper`: Don't overwrite meta values when trailing arguments are provided (PR #295).

## EXPERIMENTAL FEATURES

* Viash Project: Viash will automatically search for a `_viash.yaml` file in the directory of 
  a component and its parent directories (PR #294).

  Contents of `_viash.yaml`:
  ```yaml
  source: src
  target: target
  config_mods: |
    .platforms[.type == 'docker'].target_registry := 'ghcr.io'
    .platforms[.type == 'docker'].target_organization := 'viash-io'
    .platforms[.type == 'docker'].namespace_separator := '/'
    .platforms[.type == 'docker'].target_image_source := 'https://github.com/viash-io/viash'
  ```

* Config merging: Allow specifying the order in which Viash will merge configs (PR #289).
  If `.` is not in the list of inherited objects, it will be added at the end.

  Contents of `config.vsh.yaml`:
  ```yaml
  functionality:
    name: foo
    arguments:
      - __merge__: obj_input.yaml
        name: "--one"
      - __merge__: [., obj_input.yaml]
        name: "--two"
      - __merge__: [obj_input.yaml, .]
        name: "--three"
  ```

  Contents of `obj_input.yaml`:
  ```yaml
  type: file
  name: --input
  description: A h5ad file
  ```
  Output of `viash config view config.vsh.yaml` (stripped irrelevant bits):
  ```yaml
  functionality:
    arguments:
    - type: "file"
      name: "--one"
      description: "A h5ad file"
    - type: "file"
      name: "--input"
      description: "A h5ad file"
    - type: "file"
      name: "--three"
      description: "A h5ad file"
  ```
  

# Viash 0.6.3 (2022-11-09): Quality-of-life improvements in Viash.

This release features contains mostly quality of life improvements and some experimental functionality. Most notably:

* `viash ns list` now only returns a config just once instead of once per platform.

* A functionality's info field can contain any data structures. An `.info` field was added to arguments as well.

* Bug fixes for using Viash with podman, Nextflow>=22.10 and R<4.0.

* Experimental support for inheriting from config partials.

## MAJOR CHANGES

* `Config`: Made major internal changes w.r.t. how config files are read and at which point a platform (native, docker, nextflow)
  is applied to the functionality script. The only visible side effect is that 
  `viash ns list` will output each config only once instead of multiple times.

* `Functionality`: Structured annotation can be added to a functionality and its arguments using the `info` field. Example:
  ```yaml
  functionality:
    name: foo
    info:
      site: https://abc.xyz
      tags: [ one, two, three ]
    arguments:
      - name: --foo
        type: string
        info:
          foo: bar
          a:
            b:
              c
  ```

## MINOR CHANGES

* `BashWrapper`: Allow printing the executor command by adding `---verbose ---verbose` to a `viash run` or an executable.

* `Testbenches`: Rework `MainBuildAuxiliaryNativeParameterCheck` to create stimulus files and loop over the file from bash instead of looping natively.
  This prevents creating thousands of new processes which would only test a single parameter.
  Note this still calls the main script for each stimulus separately, but that was the case anyway, only much much worse.

* `Testbenches`: Split some grouped test benches into slightly smaller test benches that group tested functionality better.

* `Annotations`: Complete the config schema annotations.
  Make sure all arguments are documented.
  Added an annotation `internalFunctionality` and `undocumented` for arguments that should not be documented.
  Added a testbench that verifies that all arguments are in fact annotated, skipping those that are not in the class constructor.
  Adds a hierarchy field in the `__this__` member to list the relation of the own and parent classes.

* `Testbenches`: Add exit code to helper method `testMainWithStdErr`.

* `Testbenches`: Add testbench to verify viash underscore components (viash_build, viash_install, viash_push, viash_skeleton, viash_test).

* `Testbenches`: Update viash underscore component tests to use `$meta_executable`.

* `viash ns exec`: Allow choosing whether the `{platform}` field should be filled in, based on the `--apply_platform` parameter.

## BUG FIXES

* `DockerPlatform`: Remove duplicate auto-mounts (#257).

* `Underscore component tests`: Fix tests for `viash_skeleton` and `viash_test` components.

* `NextflowVDSL3Platform`: Fix 'Module scriptPath has not been defined yet' error when Nextflow>=22.10 (#269).

* `config inject`: Doesn't work when `must_exist == true` (#273).

* `RScript`: Fix compatibility issue where the new character escaping in `r_script` required R>=4.0 (#275). Escaping is now handled without
  using the new `r'(foo)'` notation.

## DEPRECATION

* `DockerRequirements`: The `resources:` setting has been deprecated and will be removed in Viash 0.7.0. Please use `copy:` instead.

* `DockerRequirements`: The `privileged:` setting has been deprecated and will be removed in Viash 0.7.0. Please use `run_args: "--privileged"` instead.

## EXPERIMENTAL FUNCTIONALITY

* `Config`: Any part of a Viash config can use inheritance to fill data (PR #271). For example:
  Contents of `src/test/config.vsh.yaml`:
  ```yaml
  __inherits__: ../api/base.yaml
  functionality:
    name: test
    resources:
      - type: bash_script
        path: script.sh
        text: |
          echo Copying $par_input to $par_output
          cp $par_input $par_output
  ```
  Contents of `src/api/base.yaml`:
  ```yaml
  functionality:
    arguments:
      - name: "--input"
        type: file
      - name: "--output"
        type: file
        direction: output
  ```
  The resulting yaml will be:
  ```yaml
  functionality:
    name: test
    arguments:
      - name: "--input"
        type: file
      - name: "--output"
        type: file
        direction: output
    resources:
      - type: bash_script
        path: script.sh
        text: |
          echo Copying $par_input to $par_output
          cp $par_input $par_output
  ```

# Viash 0.6.2 (2022-10-11): Two bug fixes

This is a quick release to push two bug fixes related to security and being able to run Nextflow with optional output files.

## BUG FIXES

* `Git`: Strip credentials from remote repositories when retrieving the path.

* `VDSL3`: Allow optional output files to be `null`.

# Viash 0.6.1 (2022-10-03): Minor improvements in functionality

This release contains mostly minor improvements of functionality released in Viash 0.6.0. Most notably:

* Support was added for `type: long` arguments

* `meta["n_proc"]` has been renamed to `meta["cpus"]`. `meta["cpus"]` is now an integer, whereas `meta["memory_*"]` are now longs.

* `viash ns exec` is able to recognise `{platform}` and `{namespace}` fields.

* And various bug fixes and improvements to documentation and unit testing.

## BREAKING CHANGES

* Deprecated usage `resources_dir` variable inside scripts, use `meta["resources_dir"]` instead (or `$meta_resources_dir` in Bash, or `meta$resources_dir` in R).

* Deprecated `meta["n_proc"]` in favour for `meta["cpus"]`.

## NEW FUNCTIONALITY

* `viash ns exec`: Added two more fields:

  - `{platform}`: the platform name (if applicable)
  - `{namespace}`: the namespace of the component

* `LongArgument`: Added support for 64-bit integers with `type: long` as opposed to `type: integer` which are 32-bit integers.

## MAJOR CHANGES

* Allow passing integers/doubles/booleans to string parameters (#225). Removed the 'Version' helper class.

## MINOR CHANGES

* `meta["cpus"]` is now an integer, `meta["memory_*"]` are now longs (#224).

* `DockerPlatform`: Only store author names in the authors metadata.

* `NextflowPlatform`: Only store author names in the authors metadata.

* `Argument[_]`: Turn `multiple_sep` from `Char` into `String`.

## INTERNAL CHANGES

* All `meta[...]` variables are now processed similar to `Argument[_]`s, instead of using custom code to convert object types and detect Docker mounts.

* `Escaper`: Make more generic Escaper helper class.

## DOCUMENTATION

* Hardcoded URLs pointing to viash.io in the documentation annotations were replaced with a new keyword system.

* Replaced references to "DSL" with "Dynamic Config Modding" in the `--help` output.

* Added an example for Ruby based Docker setups.

## BUG FIXES

* `viash ns`: Reverse exit code outputs, was returning 1 when everything was OK and 0 when errors were detected (PR #227).

* `viash config inject`: Fix processing of arguments when argument groups are defined (#231).

* Fixed a few typos in the CLI.

* Fixed the formatting of `ns exec` documentation.

* `VDSL3`: Fix stub functionality.

* `VDSL3`: Fix error during error message.

* `viash test`: Fix issue where `VIASH_TEMP` could not be a relative directory when running `viash test` (#242).

* `BashScript`, `CSharpScript`, `JavaScriptScript`, `PythonScript`, `RScript`, `ScalaScript`: Fix quoting issues of certain characters (#113).

## DEPRECATION

* `NextflowPlatform`: Deprecate `--param_list_format` parameter.

## TESTING

* `BashScript`, `CSharpScript`, `JavaScriptScript`, `PythonScript`, `RScript`, `ScalaScript`: Implement more rigorous testing of which characters are escaped.

* `BashWrapper`: Escape usage of `multiple_sep`. This fixes various checks and transformations not working when when `multiple_sep` is set to `";"` (#235).

# Viash 0.6.0 (2022-09-07): Nextflow VDSL3 is now the default, support for tracking memory and cpu requirements more elegantly

The first (major) release this year! The biggest changes are:

* Nextflow VDSL3 is now the default Nextflow platform, whereas the legacy Nextflow platform has been deprecated.

* Support for tracking memory and cpu requirements more elegantly.

* Grouping arguments in groups more concisely.

* The addition of a `viash ns exec` command, to be able to execute commands on Viash components more easily.

## BREAKING CHANGES

* `NextflowPlatform`: `variant: vdsl3` is now the default NextflowPlatform. `variant: legacy` has been deprecated.

* `Functionality`: Fields `.inputs` and `.outputs` has been deprecated. Please use `.argument_groups` instead (#186).
  Before:
  ```yaml
  functionality:
    inputs:
      - name: "--foo"
    outputs:
      - name: "--bar"
  ```
  Now:
  ```yaml
  functionality:
    argument_groups:
      - name: Inputs
        arguments:
          - name: "--foo"
            type: file
      - name: Outputs
        arguments:
          - name: "--bar"
            type: file
            direction: output
  ```

* Passing strings to an argument group's arguments has been deprecated. Please simply copy the argument itself into the argument group (#186).
  Before:
  ```yaml
  functionality:
    arguments:
      - name: "--foo"
        type: file
      - name: "--bar"
        type: file
        direction: output
    argument_groups:
      - name: Inputs
        arguments: [ foo ]
      - name: Outputs
        arguments: [ bar ]
  ```
  Now:
  ```yaml
  functionality:
    argument_groups:
      - name: Inputs
        arguments:
          - name: "--foo"
            type: file
      - name: Outputs
        arguments:
          - name: "--bar"
            type: file
            direction: output
  ```

## NEW FUNCTIONALITY

* Allow setting the number of processes and memory limit from within the Viash config, 
  as well as a list of required commands. Example:

  ```yaml
  functionality:
  name: foo
  requirements:
    cpus: 10
    memory: 10GB
    commands: [ bash, r, perl ]
  ```
  
  You can override the default requirements at runtime:

  - `./foo ---cpus 4 ---memory 100PB` (for NativePlatform or DockerPlatform)
  - By adding `process.cpus = 4` and `process.memory "100 PB"` to a nextflow.config (for NextflowPlatform)

  This results the following meta variables to be injected into a script:

  - `meta_cpus` (in Bash) or `meta["cpus"]` (in any other language): Number of processes the script is allowed to spawn.
  - `meta_memory_b` (in Bash) or `meta["memory_b"]` (in any other language): Amount of memory the script is allowed to allocate, in bytes.
  - `meta_memory_kb` (in Bash) or `meta["memory_kb"]` (in any other language): Same but in kilobytes, rounded up.
  - `meta_memory_mb` (in Bash) or `meta["memory_mb"]` (in any other language): Same but in megabytes, rounded up.
  - `meta_memory_gb` (in Bash) or `meta["memory_gb"]` (in any other language): Same but in gigabytes, rounded up.
  - `meta_memory_tb` (in Bash) or `meta["memory_tb"]` (in any other language): Same but in terabytes, rounded up.
  - `meta_memory_pb` (in Bash) or `meta["memory_pb"]` (in any other language): Same but in petabytes, rounded up.
  
* `viash ns exec`: Added a command for executing arbitrary commands for all found Viash components.
  The syntax of this command is inspired by `find . -exec echo {} \;`.
  
  The following fields are automatically replaced:
   * `{}` | `{path}`: path to the config file
   * `{abs-path}`: absolute path to the config file
   * `{dir}`: path to the parent directory of the config file
   * `{abs-dir}`: absolute path to the directory of the config file
   * `{main-script}`: path to the main script (if any)
   * `{abs-main-script}`: absolute path to the main script (if any)
   * `{functionality-name}`: name of the component
  
  A command suffixed by `\;` (or nothing) will execute one command for each
  of the Viash components, whereas a command suffixed by `+` will execute one
  command for all Viash components.

* `ConfigMod`: Added a `del(...)` config mod to be able to delete a value from the yaml. Example: `del(.functionality.version)`.

## MAJOR CHANGES

* `Folder structure`: Adjusted the folder structure to correctly reflect the the namespace change of viash from `com.dataintuitive.viash` to `io.viash`.

* `Functionality`: Reworked the `enabled` field from boolean to a `status` field which can have the following statusses: `enabled`, `disabled` and `deprecated`.
  When parsing a config file which has the `status` field set to `deprecated` a warning message is displayed on stderr.
  Backwards for `enabled` is provided where `enabled: true` => `status: enabled` and `enabled: false` => `status: false`. The `enabled` field is marked deprecated.

## MINOR CHANGES

* `Resources`: Handle edge case when no resources are specified in the `vsh.yaml` config file and display a warning message.

* `BashWrapper`: Add a warning when an argument containing flags (e.g. `--foo`) is not recognized and will be handled as a positional argument as this is likely a mistake.

* `Functionality`: Add check to verify there are no double argument names or short names in the config `vsh.yaml` declarations.

* `BashWrapper`: Add check to verify a parameter isn't declared twice on the CLI, except in the case `multiple: true` is declared as then it's a valid use case.

* `BashWrapper`: For int min/max checking: use native bash functionality so there is no dependency to `bc`.
  For double min/max checking: add fallback code to use `awk` in case `bc` is not present on the system (most likely to happen when running tests in a docker container).

* `viash ns list/viash config view`: Allow viewing the post-processed argument groups by passing the `--parse_argument_groups` parameter.

## TESTING

* `ConfigMod`: Added unit tests for condition config mods.

* `MainTestDockerSuite`: Derive config alternatives from the base `vsh.yaml` instead of adding the changes in separate files.
  This both reduces file clutter and prevents having to change several files when there are updates in the config format.

* `GitTest`: Added unit tests for Git helper (PR #216).

## BUG FIXES

* `csharp_script`, `javascript_script`, `python_script`, `r_script`, `scala_script`: Make meta fields for `memory` and `cpus` optional.

* `NextflowVdsl3Platform`: Don't generate an error when `--publish_dir` is not defined and `-profile no_publish` is used.

* `Viash run`: Viash now properly returns the exit code from the executed script.

* `Git`: Fix incorrect metadata when git repository is empty (PR #216).

# Viash 0.5.15 (2022-07-14): Added testbenches, default argument groups and bugfixes for VDSL3

This release introduces testbenches and new default argument groups: `Inputs`, `Outputs` and `Arguments`.

## BREAKING CHANGES

* `WorkflowHelper::helpMessage`: Now only takes one argument, namely the config.

## MAJOR CHANGES

* `Namespace`: Changed the namespace of viash from `com.dataintuitive.viash` to `io.viash`.

## MINOR CHANGES

* `Testbenches`: Add a testbench framework to test lots of character sequences, single or repeating to be tested in the yaml config. This can be used to later extend to other tests.

* `Testbenches::vdsl3`: Add testbenches to verify functionality:
  - Vdsl3's `param_list` (`yamlblob`, `yaml`, `json`, `csv`).
  - Nextflow's own `params-file`.
  - Vdsl3's recalculating resource file paths to be relative to the `param_list` file instead of the workflow file (only available for `yaml`, `json`, `csv`).
  - Vdsl3's wrapping of modules to run these as a separate workflow automagically out of the box.

* `Main`: Added `viash --schema_export` which outputs a schema of the Viash config file
  to console. This is to be used to automate populating the documentation website.

* `Helper`: Split help message by argument group.

* `Helper`: Remove unneeded arguments.

* `Functionality`: Add default groups `Inputs`, `Outputs` and `Arguments` for all arguments missing from user-defined `argument_groups`.

* `WorkflowHelper::helpMessage`: Rewrite to bring on par with Viash's help message.

* `BooleanArguments`: Renamed internal class names for BooleanArguments to be better in line with how they are named in the config yaml.
  `BooleanArgumentRegular` -> `BooleanArgument` (in line with `boolean`)
  `BooleanArgumentTrue` -> `BooleanTrueArgument` (in line with `boolean_true`)
  `BooleanArgumentFalse` -> `BooleanFalseArgument` (in line with `boolean_false`)

## BUG FIXES

* `NextflowVdsl3Platform`: Change how `--id` is processed when a VDSL3 module is called from the CLI.

* `NextflowVdsl3Platform`: Fix error when param_list is `null`.

* `NextflowVdsl3Platform`: Fix error when optional, multiple arguments are set to `null`.

* `Testbenches`: Better capture expected error messages while running testbenches again. Code changes right before previous release re-introduced some of the messages.

* `NextflowVdsl3Platform`: Fix issue where optional parameters aren't removed when `.run(args: [optarg: null])`.

* `WorkflowHelper::readCsv`: Treat empty values as undefined instead of throwing an error.

* `NextflowVdsl3Platform`: Use `$NXF_TEMP` or `$VIASH_TEMP` as temporary directory if the container engine is not set to `docker`, `podman` or `charlieengine`, else set to `/tmp`.

* `Resources`: When adding a resource folder, allow a trailing `/` at the end of the path.
  Previously this caused the target folder to be erased and the content of the resource folder to be written directly into the target folder.

# Viash 0.5.14 (2022-06-30): Argument groups can now be defined in the Viash config

Argument groups allow for grouping arguments together by function or category, making the `--help` output a lot more clear for components with a lot of arguments.

## NEW FUNCTIONALITY

* `Functionality`: Allow specifying argument groups. Example:
  ```yaml
  functionality:
    ...
    argument_groups:
      - name: First group
        arguments: [foo, bar]
        description: Description
  ```

* Addition of the `viash_nxf_schema` component for converting a Viash config (for a workflow) into a nextflow schema file.

* `NextflowVdsl3Platform`: Use `--param_list` to initialise a Nextflow channel with multiple parameter sets.
  Possible formats are csv, json, yaml, or simply a yaml_blob.
  A csv should have column names which correspond to the different arguments of this pipeline.
  A json or a yaml file should be a list of maps, each of which has keys corresponding to the arguments of the pipeline.
  A yaml blob can also be passed directly as a parameter.
  Inside the Nextflow pipeline code, params.param_list can also be used to directly a list of parameter sets.
  When passing a csv, json or yaml, relative path names are relativized to the location of the parameter file.
  
  Examples: 
  ```sh
  nextflow run "target/foo/bar/main.nf" --param_list '[{"id": "foo", "input": "/path/to/bar"}]'
  nextflow run "target/foo/bar/main.nf" --param_list "params.csv" --reference "/path/to/ref"
  ```

## MAJOR CHANGES

* `NextflowVdsl3Platform`: The functionality is now slurped from a json instead of manually
  taking care of the formatting in Groovy.

* `NextflowVdsl3Platform`: The `--help` is auto-generated from the config.

## MINOR CHANGES

* `NextflowVdsl3Platform`: Allow both `--publish_dir` and `--publishDir` when `auto.publish = true`.

* `NextflowVdsl3Platform`: Allow passing parameters with multiplicity > 1 from Nextflow CLI.

* `Main`: Added `viash --cli_export` which outputs the internal cli construction information 
  to console. This is to be used to automate populating the documentation website.

* `viash ns`: Display success and failure summary statistics, printed to stderr.

* `DataObject`: `.alternatives` is now a `OneOrMore[String]` instead of `List[String]`, meaning
  you can now specify `{ type: string, name: "--foo", alternatives: "-f" }` instead of 
  `{ type: string, name: "--foo", alternatives: [ "-f" ] }`

* `BashWrapper`: Added metadata field `meta_executable`, which is a shorthand notation for
  `meta_executable="$meta_resources_dir/$meta_functionality_name"`

## INTERNAL CHANGES

* `Arguments`: Internal naming of functionality.arguments is changed from DataObject to Arguments. Change is also applied to child classes, e.g. StringObject -> StringArgument.

* `Script`: Allow more control over where injected code ends up.

* Restructure type system to allow type-specific arguments.

## BUG FIXES

* `DockerPlatform`: Change `org.opencontainers.image.version` annotation to `functionality.version` when set.
  Additionally fixed retrieving the git tag possibly returning `fatal: No names found, cannot describe anything.` or similar.

* `viash config inject`: Fix config inject when `.functionality.inputs` or `.functionality.outputs` is used.

* `BashWrapper`: Don't add `bc` as dependency. Only perform integer/float min/max checks when bc is available, otherwise ignore.

* `DockerPlatform`: Fix inputs & outputs arguments being present twice.

* `viash ns test`: Silently skip Nextflow platforms as these don't support tests and will always fail.

* `Testbenches`: Better capture expected error messages while running testbenches. Having these show on the console could be confusing.

* `NextflowVdsl3Platform`: Fix issue when running multiple VDSL3 modules concurrently on the same channel.

# Viash 0.5.13 (2022-06-10): Added overriding of the container registry for the VDSL3 + VDSL3 bug fixes

VDSL3 gets even more improvements and bug fixes.

## NEW FUNCTIONALITY

* `NextflowVdsl3Platform`: Allow overriding the container registry of all Viash components by 
  setting the `params.override_container_registry` value. Only works for auto-derived image names.

## MAJOR CHANGES

* `Functionality`: renamed `tests` to `test_resources`.
  Backwards compatibility provided but a notification message is displayed on the console.

## MINOR CHANGES

* `Functionality` and `viash ns`: Added `.enabled` in functionality, set to `true` by default.
  Filter for disabled components in namespace commands.

* `DockerPlatform`: Add org.opencontainers.image annotations to built docker images.

* `Functionality`: when defining text resources, permit defining `path` instead of `dest`.
  If both `dest` and `path` are unset, use a default file name depending on the resource type, such as `script.sh` or `text.txt`.

* `viash build`: Errors are printed in red.

## BUG FIXES

* `NextflowVdsl3Platform`: Undefined input files should not inject a `VIASH_PAR_*` variable when `multiple: true`.

* `NextflowVdsl3Platform`: Make injected resources dir absolute.

* `NextflowVdsl3Platform`: Fix escaping of triple single quotes.

* `NextflowVdsl3Platform`: Also apply auto.simplifyInput to Lists.

* `DockerPlatform`: added a `test_setup` that allows adding apt/apk/... setup requirements.
  These are only executed when running tests.

# Viash 0.5.12 (2022-05-24): Improvements for VDSL3 and the Bash wrapper + several bug fixes

This release contains a bunch improvements for VDSL3 and adds some parameters to the `viash test` and `viash test ns` commands.

## MINOR CHANGES

* `--help`: Don't print "my_component <not versioned>" when no version is specified, 
  but instead simply "my_component".

* `NextflowVdsl3Platform`: Set `mode=copy` for `auto.publish` and `auto.transcript`.

* `NextflowVdsl3Platform`: When a module is used multiple times in the same workflow, 
  don't throw an error anymore, instead simply generate a warning.

* `NextflowVdsl3Platform`: Throw an error when an input file was not found.

* `viash build`: Indent auto-generated code according the indentation of `VIASH START` when found.
  
* `Main`: Handle not finding the config file or resources in a config file better.
  Display a more helpful message instead of a stack trace.

* `BashWrapper`: Add checks on parameters for valid integer, double and boolean values.

* `BashWrapper`: Add option to limit string and integer values to specific choice values.

* `BashWrapper`: Add option to set min and max values for integer and double values.

* Dependencies:
  - Scala was upgraded from 2.12.10 to 2.12.15
  - sbt was upgraded from 1.3.4 to 1.6.1
  - sbt-scoverage was upgraded from 1.5.1 to 1.9.3

## BUG FIXES

* `viash_test`: Add back `--no_cache` parameter to `viash_test`.

* `viash_test`: Fix `--append` parameter for `viash_test`, was not getting passed through.

* `viash ns test`: Fix `--append` parameter, actually start from a clean file if append is false.

* `viash_push`: Fix component not being built during a release of Viash.

* `PythonRequirements`: Fix packages being mentioned twice in a Dockerfile.

* `Main`: Added support spaces in filenames of config files and resources

* `BashWrapper`: Display a message when the last parsed argument would require more values than are still available.
  Now display a message that values are missing, used to silently crash the wrapper.

* `viash config inject`: Fix error when file argument is `must_exist: true`.
  

# Viash 0.5.11 (2022-05-09): Nextflow VDSL3 is here!

This release contains additional sugar syntax for specifying inputs and outputs in a Viash config, 
a beta implementation for the next-generation Viash platform, and several other minor improvements.

## MAJOR CHANGES

* `Functionality`: Now also accepts 'inputs' and 'outputs' in addition to 'arguments'. For inputs and outputs,
  any specified arguments will have default `type: file` and `direction: input` or `direction: output` respectively.

## MINOR CHANGES

* `DockerPlatform`: Move description labels to the end of the Dockerfile to improve cross-component caching.

* `Functionality`: Arguments where `.multiple` is `true` can now have lists as `default` and `example`.

* `viash_build`: Added unit test for this component.

* `viash_test`: Added unit test for this component.

* `PythonRequirements`: Allow upgrading dependencies. Example: `[ type: python. pypi: anndata, upgrade: true ]`.

* `NextflowLegacyPlatform`: Remove annoying messages when building Nxf modules.

* `ConfigMods`: Expanded the DSL to allow specifying at which point to apply a config mod.
  This functionality was necessary to allow for setting fields which alter the way configs are parsed.
  Example of when this is useful: `<preparse> .platforms[.type == "nextflow"].variant := "vdsl3"`.
  Updating workflow of parsing a config file is:
    - read Yaml from file
    - apply preparse config mods
    - parse resulting Json as Config, thereby instantiating default values etc.
    - convert Config back to Json
    - apply postparse config mods (original config mods)
    - convert final Json back to Config

## BETA FUNCTIONALITY

* `NextflowVdsl3Platform`: A beta implementation of the next-generation Viash+Nextflow platform.
  See https://github.com/viash-io/viash/issues/82 for more information. You can access the previous Nextflow
  platform by using the `variant` parameter:
  ```yaml
  - type: nextflow
    variant: legacy
    separate_multiple_outputs: false
  ```

## BUG FIXES

* `viash_build` and `viash_test`: The `query_name` and `query_namespace` arguments were switched around. These arguments are now passed correctly.

* `BashScript`, `JavaScriptScript`, `PythonScript`, `RScript`: Correctly escape `'` (#113). Update unit tests accordingly.

* `CSharpScript`, `ScalaScript`: Correctly escape `"` (#113). Update unit tests accordingly.

* `viash_build`, `viash_test`, `viash_push`: Don't try to remove log files if they don't exist.

## INTERNAL CHANGES

* `DataObject`: 
  - Renamed `otype` to `flags`.
  - Renamed `oType` to `type`
  - Deprecated `tag` (unused feature).

* All abstract / inherited classes: Renamed `oType` to `type`.

## DEPRECATION

* `Functionality`: Deprecated `function_type` and `add_resources_to_path`. These should be 
  unused features, by now.
  
# Viash 0.5.10.1 (2022-03-16): A quick bug fix

This quick release fixes a bug that prevented the correct passthrough of the new `organization` field.

## BUG FIX

* `NextflowPlatform`: Fix passthrough of `organization` field.

# Viash 0.5.10 (2022-03-15): Rework of the Viash helper components

The `viash_install`, `viash_build`, `viash_test` and `viash_push` components have been reworked.

## MAJOR CHANGES

* `viash_install`:
  - Added `--log_prefix`: This prefix is used to determine the path of the log files for `viash_build`, `viash_test` and `viash_push`.
  - Added `--organization`: Id of the organisation to be used in the Docker image name, i.e. `<registry>/<organization>/<namespace><namespace_sep><name>`.
  - Added `--target_image_source`: Url to the Git repo in which this project resides.
  - Removed `--log`.

* `viash_build`:
  - Reduce code duplication by contructing the command with Bash Arrays.
  - Renamed `--platforms` to `--platform`.
  - Added `--organization`: Id of the organisation to be used in the Docker image name, i.e. `<registry>/<organization>/<namespace><namespace_sep><name>`.
  - Added `--target_image_source`: Url to the Git repo in which this project resides.
  - Changed default of `--log` from `log.txt` to `.viash_build_log.txt`.
  - Added `--verbose`: Print out the underlying `viash ns build` command before running it.

* `viash_test`:
  - Reduce code duplication by contructing the command with Bash Arrays.
  - Renamed `--platforms` to `--platform`.
  - Added `--organization`: Id of the organisation to be used in the Docker image name, i.e. `<registry>/<organization>/<namespace><namespace_sep><name>`.
  - Added `--target_image_source`: Url to the Git repo in which this project resides.
  - Changed default of `--log` from `log.txt` to `.viash_test_log.txt`.
  - Changed default of `--tsv` from `log.tsv` to `.viash_test_log.tsv`.
  - Added `--verbose`: Print out the underlying `viash ns test` command before running it.

* `viash_push`:
  - Reduce code duplication by contructing the command with Bash Arrays.
  - Added `--organization`: Id of the organisation to be used in the Docker image name, i.e. `<registry>/<organization>/<namespace><namespace_sep><name>`.
  - Changed default of `--log` from `log.txt` to `.viash_push_log.txt`.
  - Added `--verbose`: Print out the underlying `viash ns build` command before running it.

## MINOR CHANGES

* `NextflowPlatform`: Added the `organization` field to the nextflow platform as well.

# Viash 0.5.9 (2022-03-12): Allow interrupting Viash components

The biggest change in this release is that long running Viash components (VS Code server or R Studio server for example) can now be interrupted by pressing CTRL-C or by sending it an `INT` or `SIGINT` signal. Before this release, you had to manually stop the Docker container to get the component to terminate.

## NEW FEATURES

* `viash run`: A long running Viash component can be interrupted by pressing 
  CTRL-C or by sending it an `INT` or `SIGINT` signal.

* `DockerPlatform`: Automatically add a few labels based on metadata to Dockerfile.

* `DockerPlatform`: Added value `target_image_source` for setting the source of 
  the target image. This is used for defining labels in the dockerfile.
  Example:
  ```yaml
  target_image_source: https://github.com/foo/bar
  ```

## MINOR CHANGES

* `viash ns list`: Added `--format yaml/json` argument to be able to return the
  output as a json as well. Useful for when `jq` is installed but `yq` is not. Example:
  ```
    viash ns list -p docker -f json | jq '.[] | .info.config'
  ```

* `viash config view`: Same as above.

## DEPRECATION

* `CLI`: Deprecated `-P` flag use `-p` intead.

* `DockerPlatform`: Deprecated `version` value.

# Viash 0.5.8 (2022-02-28): Allow defining a Docker image organization, and single values can be used in place of lists

## NEW FUNCTIONALITY

* `DockerPlatform`: Allow defining a container's organisation. Example:
  ```yaml
    - type: docker
      registry: ghcr.io
      organisation: viash-io
      image: viash
      tag: "1.0"
      target_registry: ghcr.io
      target_organization: viash-io
  ```

* `DockerRequirement`: Add label instructions. Example:
  `setup: [ [ type: docker, label: [ "foo BAR" ]]]`

* `Config`: In specific places, allow parsing a value as a list of values. Fixes #97.
  This mostly applies to list values in `DockerPlatform`, but also to author roles.
  Examples:
  ```yaml
  functionality:
    name: foo
    authors:
      - name: Alice
        role: author # can be a string or a list
  platforms:
    - type: docker
      port: "80:80" # can be a string or a list
      setup:
        - type: r
          packages: incgraph # can be a string or a list
  ```
  
## BREAKING CHANGES

* `viash test`: This command doesn't automatically add the resources dir to the path.

## BUG FIXES

* `Functionality`: Fix `.functionality.add_resources_to_path` not being picked up correctly.

* `AptRequirement`: Set `DEBIAN_FRONTEND=noninteractive` by default. This can be turned off by specifying:
  ```yaml
    - type: apt
      packages: [ foo, bar ]
      interactive: true
  ```

## MINOR CHANGES

* `Main`: Slightly better error messages when parsing of viash yaml file fails.
  Before:
  ```
  $ viash test src/test/resources/testbash/config_failed_build.vsh.yaml 
  Exception in thread "main" DecodingFailure(Unexpected field: [package]; valid fields: packages, interactive, type, List(DownField(apt), DownArray, DownField(platforms)))
  ```
  
  After:
  ```
  $ viash test src/test/resources/testbash/config_failed_build.vsh.yaml 
  Error parsing 'file:/path/to/viash/src/test/resources/testbash/config_failed_build.vsh.yaml'. Details:
  Unexpected field: [package]; valid fields: packages, interactive, type: DownField(apt),DownArray,DownField(platforms)
  ```

# Viash 0.5.7 (2022-02-16): Argument examples need to be of the same type as the argument itself

Examples for arguments now need to be of the same type as the argument itself. You can't provide an `integer` for a `string`-based argument for example.  
A handy new command has been added: `viash config inject`. This can be used to inject a Viash header into a script based on the arguments of the config file.

There have been some improvements to the Docker platform as well.  
You can now add yum packages as a requirement:

  ```yaml
  platforms:
    - type: docker
      image: bash:latest
      setup:
        - type: yum
          packages: [ wget ]
  ```

You can now include ADD and COPY instructions in the config file:

  ```yaml
  platforms:
    - type: docker
      image: bash:latest
      setup:
        - type: docker
          add: [ "http://foo.bar ." ]
  ```

## BREAKING CHANGES

* `viash config`: An argument's example now needs to be of the same type as the argument itself. 
  For example, `[ type: integer, name: foo, example: 10 ]` is valid, whereas 
  `[ type: integer, name: foo, example: bar ]` is not, as 'bar' cannot be cast to an integer.

## NEW FUNCTIONALITY

* `viash config inject`: A command for inserting a Viash header into your script.

* `YumRequirement`: Added a requirement setup for installing through yum. Example:
  `setup: [ [ type: yum, packages: [ wget] ] ]`

* `DockerRequirement`: Allow using copy and add instructions. Example:
  `setup: [ [ type: docker, add: [ "http://foo.bar ." ]]]`

## BUG FIXES

* `ViashTest`: Fix verbosity passthrough.

* `--help`: Fix repeated usage flag when printing the help.

# Viash 0.5.6 (2022-02-03): Forbidden Bash flags have been renamed

* Viash can now be installed without Docker needing to be installed on your system. You do need `unzip` and `wget` to complete the installation.
* The Docker related messages are more user friendly now.

## BREAKING CHANGES

* `BashWrapper`: Forbidden flags `-v`, `--verbose`, `--verbosity` have been renamed to `---v`, `---verbose`, `---verbosity`.

## MINOR CHANGES

* Set version of helper scripts to the same version as Viash.

* `DockerPlatform`: Produce helpful warning message when Docker image can't be found remotely (#94).

* `DockerPlatform`: Produce helpful error message when Docker isn't installed or the daemon is not running (#94 bis).

## BUG FIXES

* `viash_install`:
  - Passing Viash path as a string instead of as a file to ensure the path is not converted to an absolute path
  - Switch from Docker backend to a Native backend, 'unzip' and 'wget' are required.
  - Correctly set the log file for viash_test.
  
* `DockerPlatform`: Added sleep workaround to avoid concurrency issue where a file is executed to
  build docker containers but apparently still in the process of being written.
  
* `DockerPlatform`: Fix order issue of ---verbose flag in combination with ---setup, allowing to run 
  `viash run config.vsh.yaml -- ---setup cb ---verbose` and actually get output.
  

# Viash 0.5.5 (2021-12-17): Resources dir no longer added to PATH automatically and minor changes

The resources directory is no longer added to the PATH variable by default. You can re-enable this behaviour by setting add_resources_to_path to `true` in the functionality part of the config file.  
Here's a snippet of a config file to illustrate this:

  ```yaml
  functionality:
    name: example_component
    description: Serve as a simple example.
    add_resources_to_path: true
    ...
  ```

## BREAKING CHANGES

* `Functionality`: The resources dir no longer automatically added to the PATH variable. 
  To alter this behaviour, set `.functionality.add_resources_to_path` to `true`.

## MINOR CHANGES

* Bash Script: only define variables which have values.

* CSharp Test Component: Change Docker image to `dataintuitive/dotnet-script` to have more control over the lifecycle of 
  versioned tags.

* Updated Code of Conduct from v2.0 to v2.1.

## BUG FIXES

* Viash namespace: Fix incorrect output path when the parent directory of a Viash component is not equal to the value of
  `.functionality.name`.

# Viash 0.5.4 (2021-09-20): Added cache directive to specify the typing of caching to be performed for the Nextflow platform

A cache type can now be specified in the config file for the Nextflow platform. Previously this was hardcoded to be `deep`, but the default caching method is now `default`.  
To use deep caching again, add this to your config file:

  ```yaml
  cache: deep
  ```

## BREAKING CHANGES

* `NextflowPlatform`: The default caching mechanism is now what Nextflow uses as default. In order to replicate earlier
  caching, `cache: deep` should be specified in the Viash config file.

## NEW FEATURES

* `NextflowPlatform`: Added `cache` directive to specify the typing of caching to be performed.

# Viash 0.5.3 (2021-09-02): New meta data list for scripts, VIASH_TEMP environment variable for Nextflow, fixed output formatting with separate outputs

This release provides more information to scripts with the new `meta` list. This list contains two values for now:

  - `meta["resources_dir"]`: Path to the directory containing the resources
  - `meta["functionality_name"]`: Name of the component

A new environment variable is now available for export when working with the Nextflow platform: `VIASH_TEMP`.

## Resources directory

All resources defined in the config file are copied over to a temporary location right before a Viash component is executed. This location is can now be easily accessed in your scripts, allowing you to modify and copy the files as needed.  
Here are some examples in different scripting languages on how to access the meta data, it works similarly to the `par` list:

Bash:  

  ```bash
  echo $meta_resources_dir 
  ```

Python:  

  ```python
  print(meta["resources_dir"])
  ```

R:

  ```r
  cat(meta$resources_dir)
  ```

## Functionality name

The name of the component can now be accessed in the same way as the resources directory. This allows you to print the name of the component out to a console window for example.
Here's how to access this data in different scripting languages:

Bash:

  ```bash
  echo $meta_functionality_name
  ```

Python:  

  ```python
  print(meta["functionality_name"])
  ```

R:

  ```r
  cat(meta$functionality_name)
  ```

## NEW FEATURES

* Similar to `par`, each script now also has a `meta` list. `meta` contains meta information about the component
  or the execution thereof. It currently has the following fields:
  - `meta["resources_dir"]`: Path to the directory containing the resources
  - `meta["functionality_name"]`: Name of the component

* `NextflowPlatform`: Export `VIASH_TEMP` environment variable. 

## BUG FIXES

* `NextflowPlatform`: Fix output formatting when `separate_multiple_outputs` is `false`.

# Viash 0.5.2 (2021-08-13): More settings for Docker and Nextflow platform, and a bug fixes for components with resources

This is a small release containing two small features and a bug fix.
The new `run_args` field allows you to add [docker run](https://docs.docker.com/engine/reference/commandline/run/) arguments to the [Docker platform](/reference/config/platforms/docker/#) section of a [config file](/reference/config/index.html). For example:

  ```yaml
  platforms:
    - type: docker
      image: bash:4.0
      run_args: "--expose 127.0.0.1:80:8080/tcp --env MY_ENV_VAR=foo"
  ```

There's also a new field for the [Nextflow platform](/reference/config/platforms/nextflow/#): `separate_multiple_outputs`. By default, this is set to `true` and separates the outputs generated by a Nextflow component with multiple outputs as separate events on the channel. You can now choose to disable this behaviour:

  ```yaml
  platforms:
    - type: nextflow
      publish: true
      separate_multiple_outputs: false
  ```

## MINOR CHANGES

* `DockerPlatform`: Added `run_args` field to allow setting `docker run` arguments.

* `NextflowPlatform`: Added argument `separate_multiple_outputs` to allow not separating the outputs generated by a 
  component with multiple outputs as separate events on the channel.

## BUG FIX

* `IO`: Allow overwriting directory resources upon rebuild.

# Viash 0.5.1 (2021-07-14): Viash 0.5.1 adds support for C# scripts and fixes a few bugs

## C# script support

We've added C# scripts (.csx) as a supported language using **dotnet-script**.  
To run C# scripts natively, you'll need to install .NET Core and execute the following command in a terminal:

  ```bash
  dotnet tool install -g dotnet-script
  ```

You can now run C# scripts like this:

  ```bash
  dotnet script hello_viash.csx
  ```

To use C# scripts as components, use the new `csharp_script` type in the functionality section of your config file:

  ```yaml
    resources:
    - type: csharp_script
      path: script.csx
  ```

Here's an example of a simple C# script with Viash in mind:

  ```csharp
  // VIASH START
  var par = new {
    input = "Hello World",
    name = "Mike"
  };
  // VIASH END

  System.Console.WriteLine(input + ", " + name + "!");
  ```

The language-specific guide for creating C# script components will be added in the near future.

## Bug fixes

First off, these special characters  can now be used in the description, usage, default and example fields of components:

- "
- \`
- \\
- \n
- $

Nextflow output files with the same extension won't overwrite each other any more, like it was the case for arguments like this:

  ```yaml
  functionality:
    name: bar
    arguments:
      - name: "--input"
        type: file
        example: input.txt
      - name: "--output1"
        type: file
        direction: output
        required: true
        example: output.txt
      - name: "--output2"
        type: file
        direction: output
        required: true
        example: optional.txt
  ```

In this case, the two output files would have been identical in the past.
___

## NEW FEATURES

* `CSharpScript`: Added support for C# scripts (`type: "csharp_script"`) to viash.

## MINOR CHANGES

* `NextflowPlatform`: Added `directive_cpus`, `directive_max_forks`, `directive_memory` and `directive_time` parameters.

## BUG FIXES

* `BashWrapper`: Refactor escaping descriptions, usages, defaults, and examples (#34).

* `NextflowPlatform`: Refactor escaping descriptions, usages, defaults and examples (#75).

* `NextflowPlatform`: Add argument to output path to avoid naming conflicts for components with multiple output files (#76).

* `NextflowPlatform`, `renderCLI()`: Only add flag to rendered command when boolean_true is actually true (#78).

* `DockerPlatform`: Only chown when output file exists.

## TESTING

* `viash build`: Capture stdout messages when errors are expected, so that they don't clutter the expected output.

* `viash build`: Check `--help` description output on the whole text instead of per letter or word basis.

* `TestingAllComponentsSuite`: Only testing bash natively, because other dependencies might not be available.

# Viash 0.5.0 (2021-08-16): Improvements to running Docker executables, and Nextflow platform argument changes

Here are the most important changes:

* **Improvements to Docker backend**: In the past, you needed to perform `--setup` on your Docker-based components and executables in order for the image to be built before you could run the component or executable. Now you can simply run your component or executable and Viash will do the image building automatically by default if it detects an image isn't present yet. This behaviour can be changed by using a Docker setup strategy. For example:

  ```bash
  viash build config.vsh.yaml -p docker --setup alwayscachedbuild
  ```

* **Nextflow gets some argument changes**: Arguments for the Nextflow platform now have optional `required` and `default` values, just like their native and Docker counterparts. For example:

  ```yaml
    arguments:
      - name: --name
        type: string
        description: Input name
        required: true
      - name: --repeat
        type: integer
        description: Times to repeat the name
        default: 100
  ```

  Take a look at the Functionality page for more information on arguments and their properties.  
  As long as you use long-option arguments (e.g. `--my-option`) in the config file for required arguments, the way of specifying argument values for the Nextflow platform is identical to the Docker platform. You still access non-required arguments via this syntax: `--<component_name>__<argument_name> <value>`. For example:

  ```bash
  my_component -- --my_component__input Hello!
  ```

* **Verbosity levels for viash run**: Executables now have 8 levels of verbosity

  0. emergency
  1. alert
  2. critical
  3. error
  4. warning
  5. notice
  6. info
  7. debug

  The default verbosity level is **notice**.
  You can pass the `-v` or `--verbose` option to bump up the verbosity by one level. By passing `-vv` the verbosity goes up by two levels. You can manually set the verbosity by using the `--verbosity <int_level>` option. For example, if you wanted to only show errors or worse:

  ```bash
  viash run config.vsh.yaml -- --verbosity 3
  ```

## BREAKING CHANGES

* `DockerPlatform`: A Docker setup will be performed by default. Default strategy has been changed to `ifneedbepullelsecachedbuild` (#57).
  `---setup` strategy has been removed and `---docker_setup_strategy` has been renamed to `---setup`.
  This change allows running a component for the first time. During first time setup, the Docker container will be pulled or built automatically. 

* `NativePlatform`: Deprecated the native setup field.

## MAJOR CHANGES

* `NXF`: This version changes the handling logic for arguments. An argument can be either `required` or not and can have a `default: ...` value or not. Checks are implemented to verify that required arguments are effectively provided _during_ pipeline running.

* `NXF`: If one sticks to long-option argments in the viash config, for all arguments that are _required_, the way of specifying the arguments on the CLI is identical for the Docker and Nextflow platforms. Non-required arguments can still be accessed from CLI using `--<component_name>__<argument_name> ...`.

* `NXF`: Running a module as a standalone pipeline has become easier.

* `viash run`: Implement verbosity levels (#58). viash executables now have 7 levels of verbosity: emergency, alert, critical, error, warning, notice, info, debug.
  The default verbosity level is 'notice'. Passing `-v` or `--verbose` bumps up the verbosity level by one, `-vv` by two. The verbosity level can be set manually by passing `--verbosity x`.

## MINOR CHANGES

* `Docker Platform`: Added `privileged` argument, allowing to run docker with the `--privileged` flag.

* `Docker Requirements`: Allow specifying environment variables in the Dockerfile.

* Config modding: Added a `+0=` operator to prepend items to a list.

* `viash run`: Added a `--version` flag to viash executables for viewing the version of the component.

* `Functionality`: Added checks on the functionality and argument names.

* `viash run`: Added examples to functionality and arguments. Reworked `--help` formatting to include more information and be more consistent (#56).

## BUG FIXES

* `Docker R Requirements`: Install `remotes` when using `{ type: r, packages: [ foo ] }`.

* `config`: Throw error when user made a typo in the viash config (#62). 

## TESTING

* `NXF`: Add an end-to-end test for running a nextflow pipeline using viash components.

* `Docker`: Reorganized viash docker build testbench into a main testbench with smaller auxiliary testbenches to keep them more manageable and clear what happens where.

* `viash ns`: Added a basic testbench for namespace tests.

# Viash 0.4.0.1 (2021-05-12): Three small bug fixes.

## BUG FIX

* `NXF`: Return original_params instead of updated params for now.

* `NXF`: Reinstate function_type: asis in line with the refactored module generation code

* `viash ns test`: print header when `--tsv foo.tsv --append true` but foo.tsv doesn't exist yet. Fixes #45.

# Viash 0.4.0 (2021-04-14): Config mod DSL and renames to viash ns arguments

The viash ns command's --namespace argument has been renamed to --query_namespace, introduction of custom DSL for overriding config properties at runtime.

## NEW FEATURES

* Config modding: A custom viash DSL allows overriding viash config properties at runtime. See online documentation for more information. Example:

  ```
  viash ns test \
    -p docker \
    -c '.functionality.version := "1.0.0"' \
    -c '.platforms[.type == "docker"].target_registry := "my.docker-registry.com"' \
    -c '.platforms[.type == "docker"].setup_strategy := "pull"' \
    -l
  ```

* `viash build`: The image can be pushed with `--push`. The same can be done by passing `---push` to 
  a viash executable.

* `viash ns` can query the name, namespace, or both, with the following arguments:
  - `--query_namespace` or `-n`: filter the namespace with a regex.
  - `--query_name`: filter the name with a regex.
  - `--query` or `-q`: filter the namespace/name with a regex.

* Added the `project_build`, `project_clean`, `project_push` and `project_test` components to this repository.

* Added a field `.functionality.info` of type `Map[String, String]` in order to be able to specify custom annotations to the component.

## BREAKING CHANGES

* `viash ns`: Argument `--namespace` has been renamed to `--query_namespace`.

* `viash ns`: Argument `--namespace` does not implicitly change the namespace of the functionality anymore. You can use the command DSL to reproduce this effect; for example: `-c '.functionality.namespace := "foo"'`.
  
* `Docker` & `NXF`: Attribute `version` is deprecated. Instead, the default value will be `.functionality.version`, which can be overridden by using the `tag` attribute.

* `NXF`: When running a viash component as a Nextflow module on its own, you now need to specify all input files on the command line. For instance, if `--input` and `--reference` are input file arguments, you need to start the process by running `nextflow run main.nf --input <...> --reference <...> <other arguments>`. Previously only the input file needed to be specified.
  
* `Docker` & `NXF`: Default separator between namespace and image name has been changed from `"/"` to `"_"`.

## MINOR CHANGES

* `Docker` & `NXF`: Parsing of image attributes for both `Docker` and `Nextflow` platforms are better aligned. You can define an image by specifying either of the following:
  - `{ image: 'ubuntu:latest' }` 
  - `{ image: ubuntu, tag: latest }`
  
* `Docker` & `NXF`: Allow changing the separator between a namespace and the image name.

## NEXTFLOW REFACTORING

The generation of Nextflow modules has been refactored thoroughly.
  
* `NXF`: The implicitly generated names for output files/directories have been improved leading to less clashes.

* `NXF`: Allow for multiple output files/directories from a module while keeping compatibility for single output. Please [refer to the docs](/reference/config/platforms/nextflow/#multiple-outputs).

* `NXF`: Allow for zero input files by means of passing an empty list `[]` in the triplet

* `NXF`: Remove requirement for `function_type: todir`

* `NXF`: It is now possible to not only specify `label: ...` for a nextflow platform but also `labels: [ ...]`.
  
## BUG FIXES

* Allow quotes in functionality descriptions.

* `NXF`: Providing a `default: ...` value for output file arguments is no longer necessary.

# Viash 0.3.2 (2021-02-04): Don't auto-generate viash.yaml and add beta unit testing in Nextflow

The viash build command doesn't generate a viash.yaml automatically anymore, added beta functionality for running tests in Nextflow.

## BREAKING CHANGES

* `viash build`: Do not automatically generate a viash.yaml when creating an executable. 
  Instead, you need to add the `-w|--write_meta` flag in order to let viash know that it
  should generate a viash.yaml in the resources dir.

## MAJOR CHANGES

* `NXF`: Add beta functionality for running viash tests in Nextflow.

## MINOR CHANGES

* Resources: Rework the way resources paths are converted to absolute URIs, should not have any impact on UX.

## BUG FIXES

* `NXF`: Add temporary workaround for determining the used image name when running a component.

* Docker Platform: Set default setup strategy to "alwayscachedbuild" as this used to be the default viash behaviour.

* `NXF`: Fix issue where resource dir would not get mounted depending on which inputs are provided.

* `NXF`: Accept multiple inputs when component is running as standalone.

# Viash 0.3.1 (2021-01-26): Add fields for specifying authors and the Docker registry

Add authors field to config, added registry fields to Docker platform config.

## NEW FEATURES

* Functionality: Added list of authors field. Example:

  ```yaml
  functionality:
    authors:
      - name: Bob Cando
        roles: [maintainer, author]
        email: bob@cando.com
        props: {github: bobcando, orcid: XXXAAABBB}
  ```

* `Docker`: Allow specifying the registry with `target_registry`. Example:

  ```yaml
  - type: docker
    image: bash:4.0
    target_registry: foo.io
    target_image: bar
    target_tag: 0.1
  ```

* `Docker`: `version` is now a synonym for `target_tag`.
  If both `version` and `target_tag` are not defined, `functionality.version` will
  be used instead.
  
* `Docker`: Can change the Docker Setup Strategy by specifying
  - in the yaml: `setup_strategy: xxx`
  - on command-line: `---docker_setup_strategy xxx` or `---dss xxx`
  
  Supported values for the setup strategy are:
  - alwaysbuild / build: build the image from the dockerfile (DEFAULT)
  - alwayscachedbuild / cachedbuild: build the image from the dockerfile, with caching
  - alwayspull / pull: pull the image from a registry
  - alwayspullelsebuild / pullelsebuild: try to pull the image from a registry, else build it
  - alwayspullelsecachedbuild / pullelsecachedbuild: try to pull the image from a registry, else build it with caching
  - ifneedbebuild: if the image does not exist locally, build the image
  - ifneedbecachedbuild: if the image does not exist locally, build the image with caching
  - ifneedbepull: if the image does not exist locally, pull the image
  - ifneedbepullelsebuild: if the image does not exist locally, pull the image else build it
  - ifneedbepullelsecachedbuild: if the image does not exist locally, pull the image else build it with caching
  - donothing / meh: do not build or pull anything
  
## MAJOR CHANGES

* License: viash is now licensed under GPL-3.

## MINOR CHANGES

* CLI: Allow parameters before and after specifying a viash config yaml. For example, 
  both following commands now work. Up until now, only the latter would work.
  - `viash run config.vsh.yaml -p docker`
  - `viash run -p docker config.vsh.yaml`

* Functionality: Arguments field can now be omitted.

* Scripts: Wrapped scripts now contain a minimal header at the top.

## BUG FIXES

* `NXF viash build`: Do not assume each config yaml has at least one test.

* Scripts: Fix Docker `chown` failing when multiple outputs are defined (#21).

* JavaScriptRequirements: Fix type getting set to "python" when unparsing.

* `viash run . ---debug`: Debug session should now work again

* Native `---setup`: Fix missing newlines when running native ---setup commands.

* Main: Fix crashing when no arguments are supplied.

* Namespace: Show error message when the config file can't be parsed.

* Executable resource: Fix Docker automount handling for Executable resources.

## TESTING

* YAML: Test invertibility of parsing/unparsing config objects.

# Viash 0.3.0 (2020-11-24): Combine functionality and platform into one config, remove temporary files

`config.vsh.yaml` is the new standard format, temporary files are removed when using run and test commands.

## BREAKING CHANGES

* File format `functionality.yaml` is no longer supported. Use `config.vsh.yaml` or `script.vsh.R/py/...` instead.

* `viash run` and `viash test`: By default, temporary files are removed when the execution succeeded, otherwise they are kept. 
  This behaviour can be overridden by specifying `--keep true` to always keep the temporary files, and `--keep false` to always remove them.

* `NXF`: `function_type: todir` now returns the output directory on the `Channel` rather than its contents.

## NEW FEATURES

* Added `viash ns test`: Run all tests in a particular namespace. For each test, the exit code and duration is reported. Results can be written to a tsv file.
* Added support for JavaScript scripts.
* Added support for Scala scripts.
* `NXF`: publishing has a few more options:
  - `publish`: Publish or yes (default is false)
  - `per_id`: Publish results in directories containing the unique (sample) ID (default is true)
  - `path`: A prefix path for the results to be published (default is empty)
* Functionality resources and tests: Allow copying whole directories instead of only single files. Also allow to rename the destination folder by specifying a value for 'dest'.
* Platform R / Python dependencies: Allow running a simple command.

## MAJOR CHANGES

* The `-P <platform>` parameter will be deprecated. For now, all `-P` values are simply passed to `-p`.
* `viash ns build` and `viash ns test`: Now use all available platforms if `-p` is not specified.
* By default, python packages will not be installed as user. Use `user: true` to modify this behaviour.

## MINOR CHANGES

* Name of autogenerated Docker image is now `ns/tool`.
* Internal changes to make it easier to extend viash with more scripting languages.
* `NXF`: Default image is now `ns/tool` for consistency.
* `NXF`: Repurpose `asis` function type for having simple publishing steps (see docs).
* `NXF`: Add component name to main `process` name
* R dependencies: by default, do not reinstall Bioconductor packages. Set `bioc_force_install: true` to revert this behaviour.

## BUG FIXES

* `viash build`: Do not display error messages when pwd is not a git repository.

## TESTING

* `viash test`: Add tests for `viash test` functionality.

# Viash 0.2.2 (2020-09-22): Generation of placeholder code now possible without VIASH START and VIASH END

Allow generating placeholder without VIASH START/VIASH END blocks.

A script does not need to contain a `VIASH START`/`VIASH END` block in order to function.

Previously, each script had to contain a codeblock as follows:

  ```r
  ## VIASH START
  par <- list(
    input = "foo",
    output = "bar
  )
  ## VIASH END
  ```

## MINOR CHANGES

* Allow generating placeholder without VIASH START/VIASH END blocks.

## BUG FIXES

* `viash ns build`: Some platforms would sometimes not be detected.
* `viash run`: Avoid error when no arguments need to be chowned.

# Viash 0.2.1 (2020-09-11): Docker chown by default

## Docker chown by default

Running a script using a Docker platform will now chown output files by default, as well as any temporary files. You can turn off this feature by specifying `chown: false` in the yaml of a Docker platform.

## [NXF] Data references

Data references in Map form can now have values being lists. In other words, we can have multiple options which have one or more values.

## viash ns build -P docker --parallel --setup

`viash ns build` has been greatly improved! You can automatically build the docker container by adding `--setup` to the command, as well as make the whole thing run in parallel using the `--parallel` or `-l` flag.

To build a docker container, you can run either of the following:

  ```bash
  viash run -f path/to/config.yaml -P docker -- ---setup
  viash build -f path/to/functionality.yaml -P docker -o target/docker/path/to --setup
  ```

Note that the first will only build the docker container, whereas the second will build the executable and then build the docker container.

To build a lot of them all at once, run:

  ```bash
  viash ns build -P docker --parallel --setup
  ```

## Custom order of platform requirements

You can now choose the order in which platform requirements are installed!

Before:

  ```yaml
  type: docker
  image: rocker/tidyverse
  target_image: "viash_test/r"
  r:
    cran:
    - optparse
    github:
    - dynverse/dynutils@devel
    bioc:
    - limma
  apt:
    packages:
    - libhdf5-serial-dev
  docker:
    build_arg:
    - GITHUB_PAT="$GITHUB_PAT"
    run:
    - git clone --depth 1 https://github.com/data-intuitive/viash_docs.git && rm -r viash_docs/.git
  ↑ in which order will these three components be run? Who knows!
  ```

Now:

  ```yaml
  type: docker
  image: rocker/tidyverse
  target_image: "viash_test/r"
  setup:
  - type: docker
    build_arg:
    - GITHUB_PAT="$GITHUB_PAT"
  - type: apt
    packages:
    - libhdf5-serial-dev
  - type: r
    cran:
    - optparse
    - dynutils
    github:
    - rcannood/princurve@devel
    bioc:
    - limma
  - type: docker
    run:
    - git clone --depth 1 https://github.com/data-intuitive/viash_docs.git && rm -r viash_docs/.git
  ```

This will ensure that the setup instructions are installed in the given order.

## NEW FEATURES

* `NXF`: Data references in Map form can now have values being lists. In other words, we can have multiple options which have one or more values.
* `viash ns build`: Added --parallel and --setup flag.
* `viash build`: Added --setup flag.
* Allow changing the order of setup commands using the `setup:` variable.
* (HIDDEN) Do not escape `${VIASH_...}` elements in default values and descriptions!

## MINOR CHANGES

* Remove `---chown` flag, move to `platform.docker.chown`; is set to true by default.
* Perform chown during both run and test using a Docker platform.

## BUG FIXES

* Issue trying to parse positional arguments even when none is provided.

# Viash 0.2.0 (2020-09-01): Autoresolve docker paths

## Changes to functionality metadata

- Added version attribute

### Autoresolve docker paths

Arguments of type: file are processed to automatically create a mount in docker. More specifically, when you pass an argument value: `--input /path/to/file`, this will be processed such that the following parameters are passed to docker:

  ```bash
  docker run -v /path/to:/viash_automount/path/to ... --input /viash_automount/path/to/file
  ```

If, for some reason, you need to manually specify a mount, you can do this with `---mount /path/to/mount:/mymount`.

### Argument multiplicity

For all parameter types (except for `boolean_true` and `boolean_false`), you can specify `multiple: true` in order to turn this argument into an array-based argument. What this does is allow you to pass multiple values for this argument, e.g. `--input file1 --input file2 --input file3:file4:file5`.

The default separator is `:` but this can be overridden by changing the separator by setting it to `multiple_sep: ","` (for example).

### New format

Viash now supports placing the functionality.yaml, platform*.yaml(s) and script into a single file. For example, this could be a merged script.R:

  ```r
  #' functionality:
  #'   name: r-estimate
  #'   arguments: ...
  #' platforms:
  #' - type: native
  #' - type: docker
  #'   image: rocker/tidyverse
  library(tidyverse)
  cat("Hello world!\n")
  ```

Instead of running:

  ```bash
  viash run -f functionality.yaml -p platform_docker.yaml -- arg1
  ```

With this format, you can now run:

  ```bash
  viash run script.R                     # run script.R with the first platform
  viash run -P docker script.R           # run script.R with the platform called 'docker' with the large P argument
  # use small p to override the platform with a custom yaml:
  viash run -p common_resources/platform_docker.yaml script.R
  # note that any arguments for the run command (e.g. -p or -P) should come before the script.R, as script.R is considered a trailing argument.
  ```

## NEW FEATURES

* Allow (optional) version attributes in `functionality.yaml` and `platform.yaml`.
* Allow testing a component with the `viash test` functionality. Tests are executed in a temporary directory on the specified platform. The temporary directory contains all the resource and test files. 
* `viash --version`: Add flag for printing the version of viash.
* Allow fetching resources from URL (http:// and https://)
* Allow retrieving functionality and platform YAMLs from URL.
* For docker containers, autoresolve path names of files. Use `---v path:path` or `---volume path:path` to manually mount a specific folder.
* Implement parameter multiplicity. 
  Set `multiple: true` to denote an argument to have higher multiplicity. 
  Run `./cmd --foo one --foo two --foo three:four` in order for multiple values to be added to the same parameter list.
* Added a new format for defining functionality in which the user passes the script in which the functionality and platforms are listed as yaml headers.
* A `---chown` flag has been added to Docker executables to automatically change the ownership of output files to the current user.
* `viash ns build`: A command for building a whole namespace.
* `NXF`: Join operations are now fully supported by means of `multiple`.
* `NXF`: Modules that perform joins can take either arrays (multiple input files or the same type to be joined) or hashes (multiple input files passed using different options on the CLI). Please refer to the docs for more info.

## MAJOR CHANGES

* Remove passthrough parameters.
* Since CLI generation is now performed in the outer script, `viash pimp` has been deprecated.
* Write out meta.yaml containing viash run information as well as the original `functionality.yaml` and `platform.yaml` content.
* Renamed `viash export` to `viash build`.

## MINOR CHANGES

* `viash run` and `viash test`: Allow changing the temporary directory by defining `VIASH_TEMP` as a environment variable. Temporary directories are cleaned up after successful executions.
* `viash run` and `viash test`: Exit(1) when execution or test fails.
* `viash build`: Add -m flag for outputting metadata after build.
* `viash run`: Required parameters can have a default value now. Produce error when a required parameter is not passed, even when a default is provided.
* `NXF`: _Modules_ are now stored under `target/nextflow` by default

## BUG FIXES

* `NXF`: Correctly escape path variable when running NXF command.
* `NXF`: Surround parameters with quotes when running NXF command.

## INTERNAL CHANGES

* Move CLI from inner script to outer script.
* Renamed Target to Platform
* Renamed Environment to Requirements

# Viash 0.1.0 (2020-05-14): Changes to functionality and the native/docker platforms

## Changes to functionality.yaml

* ftype has been renamed to function_type. The value for this field is also being checked.
* platform has been removed.
* Instead, the first resource listed is expected to have `type: r_script`, `type: bash_script`, `type: python_script`, or `type: executable`. The other resources are expected to have `type: file` by default, and are left untouched by Viash.
* in the arguments, field `flagValue` has been removed. Instead, use `type: boolean_true` and `type: boolean_false` to achieve the same effect.

## Changes to platform_(docker/native).yaml

* The `r: packages:` field has been renamed to `r: cran:`.

## MAJOR CHANGES

* Refactoring of the Functionality class as discussed in VIP1 (#1). This has resulted in a lot of internal changes, but the changes with regard to the yaml definitions are relatively minor. See the section below for more info.

## MINOR CHANGES

* Updated the functionality.yamls under `atoms/` and `src/test/` to reflect these aforementioned changes.
* Allow for bioconductor and other repositories in the R environment.
* Add support for pip versioning syntax.

## BUG FIXES

* Do not quote passthrough flags.
* Allow for spaces inside of Docker volume paths.

## DOCUMENTATION

* Updated the README.md.
* Provide some small examples at `doc/examples`.

# Viash 0.0.1 (2020-05-05): Initial release

* Initial proof of concept.<|MERGE_RESOLUTION|>--- conflicted
+++ resolved
@@ -1,10 +1,4 @@
 # Viash 0.x.x (yyyy-MM-dd): TODO Add title
-
-<<<<<<< HEAD
-## NEW FUNCTIONALITY
-
-* `viash test` and `viash ns test`: add `--setup` argument to determine the docker build strategy before a component is tested (PR #451).
-=======
 
 ## BREAKING CHANGES
 
@@ -16,7 +10,8 @@
 * `viash export json_schema`: Export a json schema derived from the class reflections and annotations already used by the `config_schema` (PR #446).
 
 * `viash export config_schema`: Output `default` values of member fields (PR #446).
->>>>>>> 9448b63d
+
+* `viash test` and `viash ns test`: add `--setup` argument to determine the docker build strategy before a component is tested (PR #451).
 
 ## MINOR CHANGES
 
