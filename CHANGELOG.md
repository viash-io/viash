--- conflicted
+++ resolved
@@ -35,11 +35,8 @@
 
 * `Script`: Allow more control over where injected code ends up.
 
-<<<<<<< HEAD
-=======
 * Restructure type system to allow type-specific arguments.
 
->>>>>>> c549da2a
 ## BUG FIXES
 
 * `DockerPlatform`: Change `org.opencontainers.image.version` annotation to `functionality.version` when set.
