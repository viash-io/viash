--- conflicted
+++ resolved
@@ -11,7 +11,6 @@
   - `{platform}`: the platform name (if applicable)
   - `{namespace}`: the namespace of the component
 
-<<<<<<< HEAD
 * `LongArgument`: Added support for 64-bit integers with `type: long` as opposed to `type: integer` which are 32-bit integers.
 
 ## MINOR CHANGES
@@ -21,13 +20,14 @@
 ## INTERNAL CHANGES
 
 * All `meta[...]` variables are now processed similar to `Argument[_]`s, instead of using custom code to convert object types and detect Docker mounts.
-=======
-## MINOR CHANGES
-
-* Hardcoded URLs pointing to viash.io in the documentation annotations were replaced with a new keyword system
-* Replaced references to "DSL" with "Dynamic Config Modding" in the `--help` output
-* Added an example for Ruby based Docker setups
->>>>>>> cda847cf
+
+## DOCUMENTATION
+
+* Hardcoded URLs pointing to viash.io in the documentation annotations were replaced with a new keyword system.
+
+* Replaced references to "DSL" with "Dynamic Config Modding" in the `--help` output.
+
+* Added an example for Ruby based Docker setups.
 
 ## BUG FIXES
 
