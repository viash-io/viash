--- conflicted
+++ resolved
@@ -1,10 +1,6 @@
 name := "viash"
 
-<<<<<<< HEAD
-version := "0.6.3"
-=======
 version := "0.6.4"
->>>>>>> b635ea4a
 
 scalaVersion := "2.12.15"
 
