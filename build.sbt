name := "viash"

<<<<<<< HEAD
version := "0.6.0-sandbox"
=======
version := "0.6.2"
>>>>>>> 8837caea

scalaVersion := "2.13.10"

libraryDependencies ++= Seq(
  "org.scalactic" %% "scalactic" % "3.2.14" % "test",
  "org.scalatest" %% "scalatest" % "3.2.14" % "test",
  "org.rogach" %% "scallop" % "4.0.1",
  "io.circe" %% "circe-yaml" % "0.12.0",
  "org.scala-lang" % "scala-reflect" % scalaVersion.value,
  "org.scala-lang.modules" %% "scala-parser-combinators" % "1.1.2",
  "org.scala-lang.modules" %% "scala-parallel-collections" % "1.0.4",
  "com.github.julien-truffaut" %% "monocle-core"  % "2.1.0",
  "com.github.julien-truffaut" %% "monocle-macro" % "2.1.0"
)

val circeVersion = "0.14.1"

libraryDependencies ++= Seq(
  "io.circe" %% "circe-core",
  "io.circe" %% "circe-generic",
  "io.circe" %% "circe-parser",
  "io.circe" %% "circe-generic-extras",
  "io.circe" %% "circe-optics"
).map(_ % circeVersion)

scalacOptions ++= Seq("-unchecked", "-deprecation")

organization := "Data Intuitive"
startYear := Some(2020)
licenses += "GPL-3.0-or-later" -> url("https://www.gnu.org/licenses/gpl-3.0.html")

// Test / parallelExecution := false<|MERGE_RESOLUTION|>--- conflicted
+++ resolved
@@ -1,10 +1,6 @@
 name := "viash"
 
-<<<<<<< HEAD
-version := "0.6.0-sandbox"
-=======
-version := "0.6.2"
->>>>>>> 8837caea
+version := "0.6.2-sandbox"
 
 scalaVersion := "2.13.10"
 
