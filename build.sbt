--- conflicted
+++ resolved
@@ -44,12 +44,8 @@
   import sbt._
   import java.nio.file._
 
-<<<<<<< HEAD
+  val rootDir = (Compile / baseDirectory).value
   val basePath = (Compile / resourceDirectory).value / "io" / "viash" / "runners" / "nextflow"
-=======
-  val rootDir = (Compile / baseDirectory).value
-  val basePath = (Compile / resourceDirectory).value / "io" / "viash" / "platforms" / "nextflow"
->>>>>>> 65235af5
   val wfHelper = Paths.get(basePath.toString, "WorkflowHelper.nf")
 
   // brute force recursive file listing instead of using a glob that skips files in the root directory
