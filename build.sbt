name := "viash"

<<<<<<< HEAD
version := "0.9.0dev"
=======
version := "0.8.6-dev"
>>>>>>> 90b57433

scalaVersion := "2.13.12"

libraryDependencies ++= Seq(
  "org.scalactic" %% "scalactic" % "3.2.15" % "test",
  "org.scalatest" %% "scalatest" % "3.2.15" % "test",
  "org.rogach" %% "scallop" % "5.0.0",
  "org.scala-lang" % "scala-reflect" % scalaVersion.value,
  "org.scala-lang.modules" %% "scala-parser-combinators" % "2.1.1",
  "org.scala-lang.modules" %% "scala-parallel-collections" % "1.0.4",
  "com.github.julien-truffaut" %% "monocle-core"  % "2.1.0",
  "com.github.julien-truffaut" %% "monocle-macro" % "2.1.0"
)

val circeVersion = "0.14.1"

libraryDependencies ++= Seq(
  "io.circe" %% "circe-core",
  "io.circe" %% "circe-generic",
  "io.circe" %% "circe-parser",
  "io.circe" %% "circe-generic-extras",
  "io.circe" %% "circe-optics",
  "io.circe" %% "circe-yaml"
).map(_ % circeVersion)

scalacOptions ++= Seq("-unchecked", "-deprecation")

organization := "Data Intuitive"
startYear := Some(2020)
licenses += "GPL-3.0-or-later" -> url("https://www.gnu.org/licenses/gpl-3.0.html")

// tried adding viash components to path for testing
// unmanagedClasspath in Test += baseDirectory.value / "src" / "viash"


// Test / parallelExecution := false

lazy val generateWorkflowHelper = taskKey[Unit]("Generates WorkflowHelper.nf")

generateWorkflowHelper := {
  import sbt._
  import java.nio.file._

  val rootDir = (Compile / baseDirectory).value
  val basePath = (Compile / resourceDirectory).value / "io" / "viash" / "runners" / "nextflow"
  val wfHelper = Paths.get(basePath.toString, "WorkflowHelper.nf")

  // brute force recursive file listing instead of using a glob that skips files in the root directory
  def recursiveListFiles(f: File): Array[File] = {
    val these = f.listFiles
    these.filter(_.isFile()) ++ these.filter(_.isDirectory).flatMap(recursiveListFiles)
  }
  // skip files in the root directory
  val files = basePath.listFiles().filter(p => p.isDirectory()).map(f => recursiveListFiles(f)).flatten
  
  Files.deleteIfExists(wfHelper)
  Files.write(wfHelper, 
    """////////////////////////////
      |// VDSL3 helper functions //
      |////////////////////////////
      |""".stripMargin.getBytes(),
    StandardOpenOption.CREATE)

  files.sorted.foreach { path =>
    val relativePath = rootDir.relativize(path)
    Files.write(wfHelper, s"\n// helper file: '${relativePath.get}'\n".getBytes(), StandardOpenOption.APPEND)
    Files.write(wfHelper, Files.readAllBytes(path.toPath()), StandardOpenOption.APPEND)
  }

  streams.value.log.info(s"Generated WorkflowHelper.nf at ${wfHelper.toAbsolutePath}")
}

assembly := ((assembly) dependsOn generateWorkflowHelper).value
Test / testOptions := ((Test / testOptions) dependsOn generateWorkflowHelper).value<|MERGE_RESOLUTION|>--- conflicted
+++ resolved
@@ -1,10 +1,6 @@
 name := "viash"
 
-<<<<<<< HEAD
-version := "0.9.0dev"
-=======
-version := "0.8.6-dev"
->>>>>>> 90b57433
+version := "0.9.0-dev"
 
 scalaVersion := "2.13.12"
 
