name := "viash"

<<<<<<< HEAD
version := "0.6.7-sandbox"
=======
version := "0.7.1"
>>>>>>> 6dc246c4

scalaVersion := "2.13.10"

libraryDependencies ++= Seq(
  "org.scalactic" %% "scalactic" % "3.2.15" % "test",
  "org.scalatest" %% "scalatest" % "3.2.15" % "test",
  "org.rogach" %% "scallop" % "4.1.0",
  "org.scala-lang" % "scala-reflect" % scalaVersion.value,
  "org.scala-lang.modules" %% "scala-parser-combinators" % "2.1.1",
  "org.scala-lang.modules" %% "scala-parallel-collections" % "1.0.4",
  "com.github.julien-truffaut" %% "monocle-core"  % "2.1.0",
  "com.github.julien-truffaut" %% "monocle-macro" % "2.1.0"
)

val circeVersion = "0.14.1"

libraryDependencies ++= Seq(
  "io.circe" %% "circe-core",
  "io.circe" %% "circe-generic",
  "io.circe" %% "circe-parser",
  "io.circe" %% "circe-generic-extras",
  "io.circe" %% "circe-optics",
  "io.circe" %% "circe-yaml"
).map(_ % circeVersion)

scalacOptions ++= Seq("-unchecked", "-deprecation")

organization := "Data Intuitive"
startYear := Some(2020)
licenses += "GPL-3.0-or-later" -> url("https://www.gnu.org/licenses/gpl-3.0.html")

// tried adding viash components to path for testing
// unmanagedClasspath in Test += baseDirectory.value / "src" / "viash"


// Test / parallelExecution := false<|MERGE_RESOLUTION|>--- conflicted
+++ resolved
@@ -1,10 +1,6 @@
 name := "viash"
 
-<<<<<<< HEAD
-version := "0.6.7-sandbox"
-=======
 version := "0.7.1"
->>>>>>> 6dc246c4
 
 scalaVersion := "2.13.10"
 
