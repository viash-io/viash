obj = bin/viash
VERSION = $(shell awk -F'\"' '/version :=/ { print $$2 }' build.sbt)
<<<<<<< HEAD
WF_HELPER_NF = src/main/resources/io/viash/runners/nextflow/WorkflowHelper.nf
NF_FILES := $(shell find src/main/resources/io/viash/runners/nextflow/*/ -name "*.nf" | sort)
=======
>>>>>>> e9d71c6a

$(obj): $(shell find src/ -name "*.scala")
	sbt headerCreate \
	  'set assembly / test := {}' \
	  'set assembly / assemblyOutputPath := new File("target/viash.jar")' \
	  assembly
	mkdir -p bin
	cat src/stub.sh target/viash.jar > $(obj)
	chmod +x $(obj)
	@echo "==================================> $(obj)"
	
tools: $(obj) $(shell find src/viash)
	bin/viash ns build -s src/viash -t bin --flatten -c ".functionality.version := '$(VERSION)'"
	@echo "==================================> tools"

.PHONY: with-docker
with-docker:
	mkdir -p bin
	docker build -t viash .
	docker create -it --name viash-cp viash bash
	docker cp viash-cp:"/app/viash/target/viash.jar" /tmp/viash.jar
	docker rm -f viash-cp
	cat src/stub.sh /tmp/viash.jar > $(obj)
	chmod +x $(obj)

.PHONY: docker
docker:
	docker build -t dataintuitive/viash:$(VERSION) .

.PHONY: test
test:
	sbt 'testOnly -- -l io.viash.NativeTest'

.PHONY: clean
clean:
	sbt clean
	if [[ -d bin/ ]]; then rm -r bin/; fi

.PHONY: install
install: $(obj)
	mkdir -p $(DESTDIR)$(PREFIX)/bin
	cp $< $(DESTDIR)$(PREFIX)/bin/viash

.PHONY: uninstall
uninstall:
	rm -f $(DESTDIR)$(PREFIX)/bin/viash<|MERGE_RESOLUTION|>--- conflicted
+++ resolved
@@ -1,10 +1,5 @@
 obj = bin/viash
 VERSION = $(shell awk -F'\"' '/version :=/ { print $$2 }' build.sbt)
-<<<<<<< HEAD
-WF_HELPER_NF = src/main/resources/io/viash/runners/nextflow/WorkflowHelper.nf
-NF_FILES := $(shell find src/main/resources/io/viash/runners/nextflow/*/ -name "*.nf" | sort)
-=======
->>>>>>> e9d71c6a
 
 $(obj): $(shell find src/ -name "*.scala")
 	sbt headerCreate \
