/*
 * Copyright (C) 2020  Data Intuitive
 *
 * This program is free software: you can redistribute it and/or modify
 * it under the terms of the GNU General Public License as published by
 * the Free Software Foundation, either version 3 of the License, or
 * (at your option) any later version.
 *
 * This program is distributed in the hope that it will be useful,
 * but WITHOUT ANY WARRANTY; without even the implied warranty of
 * MERCHANTABILITY or FITNESS FOR A PARTICULAR PURPOSE.  See the
 * GNU General Public License for more details.
 *
 * You should have received a copy of the GNU General Public License
 * along with this program.  If not, see <http://www.gnu.org/licenses/>.
 */

package com.dataintuitive.viash

import java.nio.file.{Files, Path, Paths}
import java.nio.file.attribute.BasicFileAttributes
import config.Config
import helpers.Scala._

import scala.collection.JavaConverters
import java.io.File

object Main {
  private val pkg = getClass.getPackage
  val name: String = if (pkg.getImplementationTitle != null) pkg.getImplementationTitle else "viash"
  val version: String = if (pkg.getImplementationVersion != null) pkg.getImplementationVersion else "test"

<<<<<<< HEAD
  def main(args: Array[String]) {
=======
  def main(args: Array[String]): Unit = {
>>>>>>> 62a9154f
    try {
      internalMain(args)
    } catch {
      case e: Exception => 
<<<<<<< HEAD
        println(e.getMessage())
        System.exit(1)
    }
  }
  def internalMain(args: Array[String]) {
=======
        System.err.println(e.getMessage())
        System.exit(1)
    }
  }
  def internalMain(args: Array[String]): Unit = {
>>>>>>> 62a9154f
    val (viashArgs, runArgs) = {
        if (args.length > 0 && args(0) == "run") {
          args.span(_ != "--")
        } else {
          (args, Array[String]())
        }
    }

    val cli = new CLIConf(viashArgs)

    cli.subcommands match {
      case List(cli.run) =>
        val config = readConfig(cli.run)
        ViashRun(config, args = runArgs.dropWhile(_ == "--"), keepFiles = cli.run.keep.toOption.map(_.toBoolean))
      case List(cli.build) =>
        val config = readConfig(cli.build)
        ViashBuild(
          config,
          output = cli.build.output(),
          printMeta = cli.build.printMeta(),
          writeMeta = cli.build.writeMeta(),
          setup = cli.build.setup.toOption,
          push = cli.build.push()
        )
      case List(cli.test) =>
        val config = readConfig(cli.test, modifyFun = false)
        ViashTest(config, keepFiles = cli.test.keep.toOption.map(_.toBoolean))
      case List(cli.namespace, cli.namespace.build) =>
        val configs = readConfigs(cli.namespace.build)
        ViashNamespace.build(
          configs = configs,
          target = cli.namespace.build.target(),
          setup = cli.namespace.build.setup.toOption,
          push = cli.namespace.build.push(),
          parallel = cli.namespace.build.parallel(),
          writeMeta = cli.namespace.build.writeMeta(),
          flatten = cli.namespace.build.flatten()
        )
      case List(cli.namespace, cli.namespace.test) =>
        val configs = readConfigs(cli.namespace.test, modifyFun = false)
        ViashNamespace.test(
          configs = configs,
          parallel = cli.namespace.test.parallel(),
          keepFiles = cli.namespace.test.keep.toOption.map(_.toBoolean),
          tsv = cli.namespace.test.tsv.toOption,
          append = cli.namespace.test.append()
        )
      case List(cli.namespace, cli.namespace.list) =>
        val configs = readConfigs(cli.namespace.test, modifyFun = false)
        ViashNamespace.list(
          configs = configs
        )
      case List(cli.config, cli.config.view) =>
        val config = Config.readOnly(
          configPath = cli.config.view.config(),
          configMods = cli.config.view.config_mods()
        )
        ViashConfig.view(config)
      case List(cli.config, cli.config.inject) =>
        val config = Config.readOnly(
          configPath = cli.config.inject.config(),
          configMods = cli.config.inject.config_mods()
        )
        ViashConfig.inject(config)
      case _ =>
        Console.err.println("No subcommand was specified. See `viash --help` for more information.")
    }
  }

  def readConfig(
    subcommand: ViashCommand,
    modifyFun: Boolean = true
  ): Config = {
    Config.read(
      configPath = subcommand.config(),
      platform = subcommand.platform.toOption | subcommand.platformid.toOption,
      modifyFun = modifyFun,
      configMods = subcommand.config_mods()
    )
  }

  def readConfigs(
    subcommand: ViashNs,
    modifyFun: Boolean = true,
  ): List[Config] = {
    val source = subcommand.src()
    val query = subcommand.query.toOption
    val queryNamespace = subcommand.query_namespace.toOption
    val queryName = subcommand.query_name.toOption
    val sourceDir = Paths.get(source)

    // create regex for filtering platform ids
    val platformStr = (subcommand.platform.toOption | subcommand.platformid.toOption).getOrElse(".*")

    // find *.vsh.* files and parse as config
    val scriptFiles = find(sourceDir, (path, attrs) => {
      path.toString.contains(".vsh.") &&
        attrs.isRegularFile
    })

    scriptFiles.flatMap { file =>
      val conf1 =
        try {
          // first read config to get an idea of the available platforms
          val confTest =
            Config.read(file.toString, modifyFun = false, configMods = subcommand.config_mods())

          val funName = confTest.functionality.name
          val funNs = confTest.functionality.namespace

          // does name & namespace match regex?
          val queryTest = (query, funNs) match {
            case (Some(regex), Some(ns)) => regex.r.findFirstIn(ns + "/" + funName).isDefined
            case (Some(regex), None) => regex.r.findFirstIn(funName).isDefined
            case (None, _) => true
          }
          val nameTest = queryName match {
            case Some(regex) => regex.r.findFirstIn(funName).isDefined
            case None => true
          }
          val namespaceTest = (queryNamespace, funNs) match {
            case (Some(regex), Some(ns)) => regex.r.findFirstIn(ns).isDefined
            case (Some(_), None) => false
            case (None, _) => true
          }

          // if config passes regex checks, return it
          if (queryTest && nameTest && namespaceTest) {
            Some(confTest)
          } else {
            None
          }
        } catch {
          case _: Exception =>
            Console.err.println(s"Reading file '$file' failed")
            None
        }

      if (conf1.isEmpty) {
        Nil
      } else {

        if (platformStr.contains(":") || (new File(platformStr)).exists) {
          // platform is a file
          List(Config.read(
            configPath = file.toString,
            platform = Some(platformStr),
            modifyFun = modifyFun,
            configMods = subcommand.config_mods()
          ))
        } else {
          // platform is a regex for filtering the ids
          val platIDs = conf1.get.platforms.map(_.id)

          val filteredPlats =
            if (platIDs.isEmpty) {
              // config did not contain any platforms, so the native platform should be used
              List(None)
            } else {
              // filter platforms using the regex
              platIDs.filter(platformStr.r.findFirstIn(_).isDefined).map(Some(_))
            }

          filteredPlats.map { plat =>
            Config.read(
              configPath = file.toString,
              platform = plat,
              modifyFun = modifyFun,
              configMods = subcommand.config_mods()
            )
          }
        }
      }
    }
  }

  /**
   * Find all files in a directory and filter according to their properties.
   */
  def find(sourceDir: Path, filter: (Path, BasicFileAttributes) => Boolean): List[Path] = {
    val it = Files.find(sourceDir, Integer.MAX_VALUE, (p, b) => filter(p, b)).iterator()
    JavaConverters.asScalaIterator(it).toList
  }
}<|MERGE_RESOLUTION|>--- conflicted
+++ resolved
@@ -30,28 +30,16 @@
   val name: String = if (pkg.getImplementationTitle != null) pkg.getImplementationTitle else "viash"
   val version: String = if (pkg.getImplementationVersion != null) pkg.getImplementationVersion else "test"
 
-<<<<<<< HEAD
-  def main(args: Array[String]) {
-=======
   def main(args: Array[String]): Unit = {
->>>>>>> 62a9154f
     try {
       internalMain(args)
     } catch {
       case e: Exception => 
-<<<<<<< HEAD
-        println(e.getMessage())
-        System.exit(1)
-    }
-  }
-  def internalMain(args: Array[String]) {
-=======
         System.err.println(e.getMessage())
         System.exit(1)
     }
   }
   def internalMain(args: Array[String]): Unit = {
->>>>>>> 62a9154f
     val (viashArgs, runArgs) = {
         if (args.length > 0 && args(0) == "run") {
           args.span(_ != "--")
