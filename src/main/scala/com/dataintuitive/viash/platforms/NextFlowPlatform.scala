/*
 * Copyright (C) 2020  Data Intuitive
 *
 * This program is free software: you can redistribute it and/or modify
 * it under the terms of the GNU General Public License as published by
 * the Free Software Foundation, either version 3 of the License, or
 * (at your option) any later version.
 *
 * This program is distributed in the hope that it will be useful,
 * but WITHOUT ANY WARRANTY; without even the implied warranty of
 * MERCHANTABILITY or FITNESS FOR A PARTICULAR PURPOSE.  See the
 * GNU General Public License for more details.
 *
 * You should have received a copy of the GNU General Public License
 * along with this program.  If not, see <http://www.gnu.org/licenses/>.
 */

package com.dataintuitive.viash.platforms

import com.dataintuitive.viash.functionality._
import com.dataintuitive.viash.functionality.resources._
import com.dataintuitive.viash.functionality.dataobjects._
import com.dataintuitive.viash.platforms.requirements._
import com.dataintuitive.viash.config.Version
import com.dataintuitive.viash.helpers.Docker

/**
 * / * Platform class for generating NextFlow (DSL2) modules.
 */
case class NextFlowPlatform(
  id: String = "nextflow",
  image: Option[String],
  tag: Option[Version] = None,
  version: Option[Version] = None,
  registry: Option[String] = None,
  executor: Option[String] = None,
  publish: Option[Boolean] = None,
  per_id: Option[Boolean] = None,
  path: Option[String] = None,
  label: Option[String] = None,
  stageInMode: Option[String] = None
) extends Platform {
  val `type` = "nextflow"

  assert(version.isEmpty || tag.isEmpty, "nextflow platform: version and tag should not both be defined")

  val requirements: List[Requirements] = Nil

  private val nativePlatform = NativePlatform(id = id)

  def modifyFunctionality(functionality: Functionality): Functionality = {
    import NextFlowUtils._
    implicit val fun: Functionality = functionality

    val fname = functionality.name

    // get image info
    val imageInfo = Docker.getImageInfo(
      functionality,
      customRegistry = registry,
      customName = image,
      customVersion = (version orElse tag).map(_.toString)
    )

    // get main script/binary
    val mainResource = functionality.mainScript
    val executionCode = mainResource match {
      case Some(e: Executable) => e.path.get
      case _ => fname
    }

    val allPars = functionality.arguments

    def inputFileExtO = allPars
      .filter(_.`type` == "file")
      .find(_.direction == Input)
      .flatMap(_.default.map(_.toString.split('.').last))

    def outputFileExtO = allPars
      .filter(_.`type` == "file")
      .find(_.direction == Output)
      .flatMap(_.default.map(_.toString.split('.').last))

    // All values for arguments/parameters are defined in the root of
    // the params structure. the function name is prefixed as a namespace
    // identifier. A "__" is used to separate namespace and arg/option.

    val namespacedParameters: List[ConfigTuple] =
      functionality.arguments.map { dataObject =>
        namespacedValueTuple(
          dataObject.plainName.replace("-", "_"),
          dataObject.default.map(_.toString).getOrElse("value_not_found")
        )(fun)
      }

    val argumentsAsTuple: List[ConfigTuple] =
      if (functionality.arguments.nonEmpty) {
        List(
          "arguments" → NestedValue(functionality.arguments.map(dataObjectToConfigTuple(_)))
        )
      } else {
        Nil
      }

    val extensionsAsTuple: List[ConfigTuple] = outputFileExtO match {
      case Some(ext) => List(
        "extensions" → NestedValue(List("out" -> ext))
      )
      case None => Nil
    }

<<<<<<< HEAD
    // registry is handled as a parameter later on
    val mainParams: List[ConfigTuple] = List(
        "name" → functionality.name,
        "container" → imageInfo.copy(registry = None).toString, // registry is handled as a separate 'dockerPrefix' parameter
=======
    val containerName:String = {
      val autogen = functionality.namespace.map( _ + "/" + functionality.name).getOrElse(functionality.name)
      image.getOrElse(autogen)
    }

    val containerTag:String = version.map(_.toString).getOrElse("latest")

    val mainParams:List[ConfigTuple] = List(
        "name" → functionality.name,
        "container" → containerName,
        "containerTag" -> containerTag,
>>>>>>> 3c2631fb
        "command" → executionCode
    )

    // fetch test information
    val tests = functionality.tests.getOrElse(Nil)
<<<<<<< HEAD
    val testPaths = tests.map(test => test.filename)
    val testScript: List[String] =
        tests.flatMap{
          case test: Script => Some(test.filename)
          case _ => None
=======
    val testPaths = tests.map(test => test.path.getOrElse("/dev/null")).toList
    val testScript:List[String] =
        tests.filter(_.isInstanceOf[Script]).map{
          case test: Script => test.filename
>>>>>>> 3c2631fb
        }

    // If no tests are defined, isDefined is set to FALSE
    val testConfig:List[ConfigTuple] = List("tests" -> NestedValue(
        List(
          tupleToConfigTuple("isDefined" -> (tests.size > 0)),
          tupleToConfigTuple("testScript" -> testScript.headOption.getOrElse("NA")),
          tupleToConfigTuple("testResources" -> testPaths)
        )
      ))

    /**
     * A few notes:
     * 1. input and output are initialized as empty strings, so that no warnings appear.
     * 2. id is initialized as empty string, which makes sense in test scenarios.
     */
    val asNestedTuples: List[ConfigTuple] = List(
      "docker.enabled" → true,
      "process.container" → "dataintuitive/portash",
      "params" → NestedValue(
        namespacedParameters :::
        List(
          tupleToConfigTuple("id" → ""),
          tupleToConfigTuple("dockerPrefix" -> imageInfo.registry.map(_ + "/").getOrElse("")),
          tupleToConfigTuple("input" → ""),
          tupleToConfigTuple("output" → ""),
<<<<<<< HEAD
          tupleToConfigTuple("testScript" -> testScript.headOption.getOrElse("")), // TODO: what about when there are multiple tests?
          tupleToConfigTuple("testResources" -> testPaths),
=======
>>>>>>> 3c2631fb
          tupleToConfigTuple(functionality.name → NestedValue(
            mainParams :::
            testConfig :::
            extensionsAsTuple :::
            argumentsAsTuple
          ))
        )
    ))

    val setup_nextflowconfig = PlainFile(
      dest = Some("nextflow.config"),
      text = Some(listMapToConfig(asNestedTuples))
    )

    val setup_main_header =
      s"""nextflow.preview.dsl=2
         |import java.nio.file.Paths
         |""".stripMargin

    val setup_main_utils =
      s"""
         |def renderCLI(command, arguments) {
         |
         |    def argumentsList = arguments.collect{ it ->
         |        (it.otype == "")
         |            ? "\\'" + it.value + "\\'"
         |            : (it.type == "boolean_true")
         |                ? it.otype + it.name
         |                : (it.value == "")
         |                    ? ""
         |                    : it.otype + it.name + " \\'" + ((it.value in List && it.multiple) ? it.value.join(it.multiple_sep): it.value) + "\\'"
         |    }
         |
         |    def command_line = command + argumentsList
         |
         |    return command_line.join(" ")
         |}
         |
         |def effectiveContainer(processParams) {
         |    def _registry = params.containsKey("containerRegistry") ? params.containerRegistry + "/" : ""
         |    def _name = processParams.container
         |    def _tag = params.containsKey("containerTag") ? "$${params.containerTag}" : "$${processParams.containerTag}"
         |
         |    return "$${_registry}$${_name}:$${_tag}"
         |}
         |""".stripMargin



    /**
     * What should the output filename be, in terms of the input?
     * This is irrelevant for simple one-step function calling, but it is crucial in a pipeline.
     * This uses the function type, but there is no check on it yet!
     * TODO: Check for conditions
     */
    val setup_main_outFromIn = functionality.function_type match {
      // in and out file format are the same, but also the filenames!
      case Some(AsIs) => """
                          |def getOutputFilename(_params) {
                          |
                          |    def output = _params.arguments.find{it ->
                          |      (it.value.direction == "Output" && it.value.type == "file")
                          |    }
                          |
                          |    return output.value.value
                          |}
                          |""".stripMargin.replace("__e__", inputFileExtO.getOrElse("OOPS")).replace("__f__", fname)
      // Out format is different from in format
      case Some(Convert) | Some(Join) | None => """
                                                  |// files is either String, List[String] or HashMap[String,String]
                                                  |def outFromIn(files) {
                                                  |    if (files in List || files in HashMap) {
                                                  |        // We're in join mode, files is List[String]
                                                  |        return "__f__" + "." + __e__
                                                  |    } else {
                                                  |        // files filename is just a String
                                                  |        def splitString = files.split(/\./)
                                                  |        def prefix = splitString.head()
                                                  |        def extension = splitString.last()
                                                  |        return prefix + "." + "__f__" + "." + __e__
                                                  |    }
                                                  |}
                                                  |""".stripMargin
        .replace("__e__", outputFileExtO.map(ext => s""""$ext"""").getOrElse("extension"))
        .replace("__f__", fname)
      // Out format is different from in format
      case Some(ToDir) => """
                            |def outFromIn(inputstr) {
                            |
                            |    return "__f__"
                            |
                            |}
                            |""".stripMargin.replace("__f__", fname)
      case _ => """
                  |def outFromIn(inputStr) {
                  |
                  |    println(">>> Having a hard time generating an output file name.")
                  |    println(">>> Is the function_type attribute filled out?")
                  |
                  |    return "output"
                  |}
                  |""".stripMargin
    }

    val setup_main_overrideInput =
      """
        |// In: Hashmap key -> DataObjects
        |// Out: Arrays of DataObjects
        |def overrideInput(params, str) {
        |
        |    // `str` in fact can be one of:
        |    // - `String`,
        |    // - `List[String]`,
        |    // - `Map[String, String | List[String]]`
        |    // Please refer to the docs for more info
        |    def overrideArgs = params.arguments.collect{ it ->
        |      (it.value.direction == "Input" && it.value.type == "file")
        |        ? (str in List || str in HashMap)
        |            ? (str in List)
        |                ? it.value + [ "value" : str.join(it.value.multiple_sep)]
        |                : (str[it.value.name] != null)
        |                    ? (str[it.value.name] in List)
        |                        ? it.value + [ "value" : str[it.value.name].join(it.value.multiple_sep)]
        |                        : it.value + [ "value" : str[it.value.name]]
        |                    : it.value
        |            : it.value + [ "value" : str ]
        |        : it.value
        |    }
        |
        |    def newParams = params + [ "arguments" : overrideArgs ]
        |
        |    return newParams
        |}
        |""".stripMargin

    val setup_main_overrideOutput =
      """
        |def overrideOutput(params, str) {
        |
        |    def update = [ "value" : str ]
        |
        |    def overrideArgs = params.arguments.collect{it ->
        |      (it.direction == "Output" && it.type == "file")
        |        ? it + update
        |        : it
        |    }
        |
        |    def newParams = params + [ "arguments" : overrideArgs ]
        |
        |    return newParams
        |}
        |""".stripMargin

    /**
     * Some (implicit) conventions:
     * - `params.output/` is where the output data is published
     * - per_id is for creating directories per (sample) ID, default is true
     * - path is for modifying the layout of the output directory, default is no changes
     */
    val setup_main_process = {

      val per_idParsed:Boolean = per_id.getOrElse(true)
      val pathParsed = path.map(_.split("/").mkString("/") + "/").getOrElse("")

      // If id is the empty string, the subdirectory is not created
      val publishDirString =  per_idParsed match {
        case true => s"$${params.output}/${pathParsed}$${id}/"
        case _ => s"$${params.output}/${pathParsed}"
      }

      val publishDirStr = publish match {
        case Some(true) => s"""publishDir "$publishDirString", mode: 'copy', overwrite: true, enabled: !params.test"""
        case _ => ""
      }

      val labelString = label match {
        case Some(str) => s"label '$str'"
        case _ => ""
      }

      val stageInModeStr = stageInMode match {
        case Some("copy") => "copy"
        case _ => "symlink"
      }

      val preHook = functionality.function_type match {
        case Some(ToDir) => "mkdir " + fname
        case _ => "echo Nothing before"
      }

      val outputStr = functionality.function_type match {
        case Some(ToDir) => "${output}"
        case _ => "${output}"
      }

      s"""
         |
         |process ${fname}_process {
         |  $labelString
         |  tag "$${id}"
         |  echo { (params.debug == true) ? true : false }
         |  cache 'deep'
         |  stageInMode "$stageInModeStr"
         |  container "$${container}"
         |  $publishDirStr
         |  input:
         |    tuple val(id), path(input), val(output), val(container), val(cli)
         |  output:
         |    tuple val("$${id}"), path("$outputStr")
         |  script:
         |    if (params.test)
         |        \"\"\"
         |        # Some useful stuff
         |        export NUMBA_CACHE_DIR=/tmp/numba-cache
         |        # Running the pre-hook when necessary
         |        $preHook
         |        # Adding NXF's `$$moduleDir` to the path in order to resolve our own wrappers
         |        export PATH="./:$${moduleDir}:\\$$PATH"
         |        ./$${params.${fname}.tests.testScript} | tee $$output
         |        \"\"\"
         |    else
         |        \"\"\"
         |        # Some useful stuff
         |        export NUMBA_CACHE_DIR=/tmp/numba-cache
         |        # Running the pre-hook when necessary
         |        $preHook
         |        # Adding NXF's `$$moduleDir` to the path in order to resolve our own wrappers
         |        export PATH="$${moduleDir}:\\$$PATH"
         |        $$cli
         |        \"\"\"
         |}
         |""".stripMargin
    }

    val outFromInStr = functionality.function_type match {
      case Some(AsIs) => "def outputFilename = getOutputFilename(updtParams)"
      case _ => "def outputFilename = (!params.test) ? outFromIn(filename) : updtParams.output"
    }

    val setup_main_workflow =
      s"""
         |workflow $fname {
         |
         |    take:
         |    id_input_params_
         |
         |    main:
         |
         |    def key = "$fname"
         |
         |    def id_input_output_function_cli_ =
         |        id_input_params_.map{ id, input, _params ->
         |            // TODO: make sure input is List[Path], HashMap[String,Path] or Path, otherwise convert
         |            // NXF knows how to deal with an List[Path], not with HashMap !
         |            def checkedInput =
         |                (input in HashMap)
         |                    ? input.collect{ k, v -> v }.flatten()
         |                    : input
         |            // filename is either String, List[String] or HashMap[String, String]
         |            def filename =
         |                (input in List || input in HashMap)
         |                    ? (input in List)
         |                        ? input.collect{ it.name }
         |                        : input.collectEntries{ k, v -> [ k, (v in List) ? v.collect{it.name} : v.name ] }
         |                    : input.name
         |            def defaultParams = params[key] ? params[key] : [:]
         |            def overrideParams = _params[key] ? _params[key] : [:]
         |            def updtParams = defaultParams + overrideParams
         |            // now, switch to arrays instead of hashes...
         |            $outFromInStr
         |            def updtParams1 = overrideInput(updtParams, filename)
         |            def updtParams2 = overrideOutput(updtParams1, outputFilename)
         |            new Tuple5(
         |                id,
         |                checkedInput,
         |                outputFilename,
         |                effectiveContainer(updtParams2),
         |                renderCLI([updtParams2.command], updtParams2.arguments)
         |            )
         |        }
         |    result_ = ${fname}_process(id_input_output_function_cli_) \\
         |        | join(id_input_params_) \\
         |        | map{ id, output, input, original_params ->
         |            new Tuple3(id, output, original_params)
         |        }
         |
         |    emit:
         |    result_
         |
         |}
         |""".stripMargin

    val setup_main_entrypoint = functionality.function_type match {
      case Some(Join) => s"""
                            |workflow {
                            |
                            |   def id = params.id
                            |
                            |   def ch_ = (params.input.contains("*"))
                            |           ? Channel.fromPath(params.input)
                            |                .collect()
                            |                .map{ s -> new Tuple3(id, s, params)}
                            |           : Channel.from(Paths.get(params.input))
                            |                .map{ s -> new Tuple3(id, s, params)}
                            |
                            |   $fname(ch_)
                            |}
                            |""".stripMargin
      case _ => s"""
                   |workflow {
                   |
                   |   def id = params.id
                   |   def inputPath = Paths.get(params.input)
                   |   def ch_ = Channel.from(inputPath).map{ s -> new Tuple3(id, s, params)}
                   |
                   |   $fname(ch_)
                   |}
                   |""".stripMargin
    }

    val setup_test_entrypoint = s"""
                  |workflow test {
                  |
                  |   take:
                  |   rootDir
                  |
                  |   main:
                  |   params.test = true
                  |   params.${fname}.output = "${fname}.log"
                  |
                  |   Channel.from(rootDir) \\
                  |        | filter { params.${fname}.tests.isDefined } \\
                  |        | map{ p -> new Tuple3(
                  |                    "tests",
                  |                    params.${fname}.tests.testResources.collect{ file( p + it ) },
                  |                    params
                  |                )} \\
                  |        | ${fname}
                  |
                  |    emit:
                  |    ${fname}.out
                  |}""".stripMargin

    val setup_main = PlainFile(
      dest = Some("main.nf"),
      text = Some(setup_main_header +
        setup_main_utils +
        setup_main_outFromIn +
        setup_main_overrideInput +
        setup_main_overrideOutput +
        setup_main_process +
        setup_main_workflow +
        setup_main_entrypoint +
        setup_test_entrypoint)
    )

    val additionalResources = mainResource match {
      case None => Nil
      case Some(_: Executable) => Nil
      case Some(_: Script) =>
        nativePlatform.modifyFunctionality(functionality).resources.getOrElse(Nil)
    }

    functionality.copy(
      resources =
        Some(additionalResources ::: List(setup_nextflowconfig, setup_main))
    )
  }
}

object NextFlowUtils {

  import scala.reflect.runtime.universe._

  def quote(str: String): String = '"' + str + '"'

  def quoteLong(str: String): String = str.replace("-", "_")

  abstract trait ValueType

  case class PlainValue[A:TypeTag](val v:A) extends ValueType {
    def toConfig:String = v match {
      case s: String if typeOf[String] =:= typeOf[A] =>
        s"""${quote(s)}"""
      case b: Boolean if typeOf[Boolean] =:= typeOf[A] =>
        s"""${b.toString}"""
      case c: Char if typeOf[Char] =:= typeOf[A]  =>
        s"""${quote(c.toString)}"""
      case i: Int if typeOf[Int] =:= typeOf[A]  =>
        s"""${i}"""
      case l: List[_] =>
        l.map(el => quote(el.toString)).mkString("[ ", ", ", " ]")
      case _ =>
        "Parsing ERROR - Not implemented yet " + v
    }
  }

  case class ConfigTuple(val tuple: (String,ValueType)) {
    def toConfig(indent: String = "  "):String = {
      val (k,v) = tuple
      v match {
        case pv: PlainValue[_] =>
          s"""$indent$k = ${pv.toConfig}"""
        case NestedValue(nv) =>
          nv.map(_.toConfig(indent + "  ")).mkString(s"$indent$k {\n", "\n", s"\n$indent}")
      }
    }
  }

  case class NestedValue(val v:List[ConfigTuple]) extends ValueType

  implicit def tupleToConfigTuple[A:TypeTag](tuple: (String, A)):ConfigTuple = {
    val (k,v) = tuple
    v match {
      case NestedValue(nv) => new ConfigTuple((k, NestedValue(nv)))
      case _ => new ConfigTuple((k, PlainValue(v)))
    }
  }

  def listMapToConfig(m: List[ConfigTuple]): String = {
    m.map(_.toConfig()).mkString("\n")
  }

  def namespacedValueTuple(key: String, value: String)(implicit fun: Functionality): ConfigTuple =
    (s"${fun.name}__$key", value)

  implicit def dataObjectToConfigTuple[T:TypeTag](dataObject: DataObject[T])(implicit fun: Functionality):ConfigTuple = {

    def valuePointer(key: String): String =
      s"$${params.${fun.name}__$key}"

    def valueOrPointer(str: String): String = {
      valuePointer(dataObject.plainName.replace("-", "_"))
    }

    quoteLong(dataObject.plainName) → NestedValue(
      tupleToConfigTuple("name" → dataObject.plainName) ::
      tupleToConfigTuple("otype" → dataObject.otype) ::
      tupleToConfigTuple("required" → dataObject.required) ::
      tupleToConfigTuple("type" → dataObject.`type`) ::
      tupleToConfigTuple("direction" → dataObject.direction.toString) ::
      tupleToConfigTuple("multiple" → dataObject.multiple) ::
      tupleToConfigTuple("multiple_sep" -> dataObject.multiple_sep) ::
      dataObject.description
        .map(x => List(tupleToConfigTuple("description" → x.toString))).getOrElse(Nil) :::
      dataObject.default
        .map(x => List(tupleToConfigTuple("value" → valueOrPointer(x.toString)))).getOrElse(Nil)
      )
  }
}

// vim: tabstop=2:softtabstop=2:shiftwidth=2:expandtab<|MERGE_RESOLUTION|>--- conflicted
+++ resolved
@@ -109,45 +109,25 @@
       case None => Nil
     }
 
-<<<<<<< HEAD
-    // registry is handled as a parameter later on
     val mainParams: List[ConfigTuple] = List(
         "name" → functionality.name,
-        "container" → imageInfo.copy(registry = None).toString, // registry is handled as a separate 'dockerPrefix' parameter
-=======
-    val containerName:String = {
-      val autogen = functionality.namespace.map( _ + "/" + functionality.name).getOrElse(functionality.name)
-      image.getOrElse(autogen)
-    }
-
-    val containerTag:String = version.map(_.toString).getOrElse("latest")
-
-    val mainParams:List[ConfigTuple] = List(
-        "name" → functionality.name,
-        "container" → containerName,
-        "containerTag" -> containerTag,
->>>>>>> 3c2631fb
+        "container" → imageInfo.name,
+        "containerTag" -> imageInfo.tag,
         "command" → executionCode
     )
 
     // fetch test information
     val tests = functionality.tests.getOrElse(Nil)
-<<<<<<< HEAD
-    val testPaths = tests.map(test => test.filename)
-    val testScript: List[String] =
+    val testPaths = tests.map(test => test.path.getOrElse("/dev/null")).toList
+    val testScript: List[String] = {
         tests.flatMap{
           case test: Script => Some(test.filename)
           case _ => None
-=======
-    val testPaths = tests.map(test => test.path.getOrElse("/dev/null")).toList
-    val testScript:List[String] =
-        tests.filter(_.isInstanceOf[Script]).map{
-          case test: Script => test.filename
->>>>>>> 3c2631fb
         }
-
-    // If no tests are defined, isDefined is set to FALSE
-    val testConfig:List[ConfigTuple] = List("tests" -> NestedValue(
+    }
+
+            // If no tests are defined, isDefined is set to FALSE
+    val testConfig: List[ConfigTuple] = List("tests" -> NestedValue(
         List(
           tupleToConfigTuple("isDefined" -> (tests.size > 0)),
           tupleToConfigTuple("testScript" -> testScript.headOption.getOrElse("NA")),
@@ -170,11 +150,8 @@
           tupleToConfigTuple("dockerPrefix" -> imageInfo.registry.map(_ + "/").getOrElse("")),
           tupleToConfigTuple("input" → ""),
           tupleToConfigTuple("output" → ""),
-<<<<<<< HEAD
           tupleToConfigTuple("testScript" -> testScript.headOption.getOrElse("")), // TODO: what about when there are multiple tests?
           tupleToConfigTuple("testResources" -> testPaths),
-=======
->>>>>>> 3c2631fb
           tupleToConfigTuple(functionality.name → NestedValue(
             mainParams :::
             testConfig :::
