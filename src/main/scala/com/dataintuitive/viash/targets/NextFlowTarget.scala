package com.dataintuitive.viash.targets

import com.dataintuitive.viash.functionality._
import com.dataintuitive.viash.functionality.resources._
import com.dataintuitive.viash.functionality.dataobjects._
import com.dataintuitive.viash.targets.environments._
import java.nio.file.Paths
import scala.reflect.ClassTag

/**
 * Target class for generating NextFlow (DSL2) modules.
 */
case class NextFlowTarget(
  image: String,
  apt: Option[AptEnvironment] = None,
  r: Option[REnvironment] = None,
  python: Option[PythonEnvironment] = None,
  executor: Option[String],
  publish: Option[Boolean],
  publishSubDir: Option[Boolean],
  label: Option[String],
  stageInMode: Option[String]
) extends Target {
  val `type` = "nextflow"

  val nativeTarget = NativeTarget(r, python)

  def modifyFunctionality(functionality: Functionality) = {

    val resourcesPath = "/app"

    val fname = functionality.name

    def quote(str:String) = '"' + str + '"'
    def quoteLong(str:String):String = if (str.contains("-")) '"' + str + '"' else str

    // get main script/binary
    val mainResource = functionality.mainScript
    val mainPath = Paths.get(resourcesPath, mainResource.get.filename).toFile().getPath()
    val executionCode = mainResource match {
      case Some(e: Executable) => e.path.get
      case _ => fname
    }

    val allPars = functionality.arguments

    def inputFileExtO = allPars
            .filter(_.`type` == "file")
            .filter(_.direction == Input)
            .headOption
            .flatMap(_.default.map(_.toString.split('.').last))

    def outputFileExtO = allPars
            .filter(_.`type` == "file")
            .filter(_.direction == Output)
            .headOption
            .flatMap(_.default.map(_.toString.split('.').last))

    /**
     * All values for arguments/parameters are defined in the root of
     * the params structure. the function name is prefixed as a namespace
     * identifier. A "__" is used to seperate namespace and arg/option.
     */
    def namespacedValueTuple(key: String, value: String):(String, String) =
      (s"${fname}__${key}", value)

    def valuePointer(key: String, value: String):String = s"$${params.${fname}__${key}}"

    def dataObjectToTuples[T](dataObject:DataObject[T]):List[(String, Any)] = {
      def valueOrPointer(str:String):String =
        if (! dataObject.plainName.contains("-"))
          valuePointer(dataObject.plainName, str)
        else
          // We currently have no solution for keys that contain `-`
          str

      List(
        Some(("name", dataObject.plainName)),
        Some(("otype", dataObject.otype)),
        dataObject.description.map(x =>
            ("description", x.toString)),
        dataObject.default.map(x =>
            ("value", valueOrPointer(x.toString))),
        Some(("required", dataObject.required)),
        Some(("type", dataObject.`type`)),
        Some(("direction", dataObject.direction))
      ).flatMap(x => x)

    }

    // TODO: find a solution of the options containg a `-`
    val namespacedParameters = functionality.arguments
      .map(dataObject => {

          val name = dataObject.plainName

          if (! name.contains("-")) {
            Some(
              namespacedValueTuple(
                name,
                dataObject.default.map(_.toString).getOrElse("value_not_found")
              ))
          } else {
            // We currently have no solution for keys that contain `-`
            println(s"The variable $name contains a -, removing this from the global namespace...")
            None
          }
      }).flatMap(x => x)

    val argumentsAsTuple = if (functionality.arguments.length > 0) {
      List(
        ("arguments", functionality.arguments.map(x => (quoteLong(x.plainName), dataObjectToTuples(x))))
      )
    } else Nil

    val extensionsAsTuple = outputFileExtO match {
      case Some(ext) => List(
        ("extensions", List(("out", ext)))
      )
      case None => Nil
    }

    val asNestedTuples:List[(String, Any)] = List(
      ("docker.enabled", true),
      ("process.container", "dataintuitive/portash"),
      ("params",
        namespacedParameters :::
        List(
          ("id", ""),
          ("outDir", "out"),
          ("input", "test.md"),
          (functionality.name,
            List(
              ("name", functionality.name),
              ("container", image),
              ("command", executionCode)
            )
            ::: extensionsAsTuple
            ::: argumentsAsTuple
            )
          )
        )
      )

    def convertBool(b: Boolean):String = if (b) "true" else "false"

    // TODO: get the type inference right
    def mapToConfig(m:(String, Any), indent:String = ""):String = m match {
        case (k:String, v: List[(String, Any)]) =>
          indent + k + " {\n" + v.map(x => mapToConfig(x, indent + "  ")).mkString("\n") + "\n" + indent + "}"
        case (k:String, v: String) => indent + k + " = " + quote(v)
        case (k:String, v: Boolean) => indent + k + " = " + convertBool(v)
        case (k:String, v: Direction) => indent + k + " = " + quote(v.toString)
        case _ => indent + "Parsing ERROR - Not implemented yet " + m
    }

    def listMapToConfig(m:List[(String, Any)]) = m.map(x => mapToConfig(x)).mkString("\n")

    val setup_nextflowconfig = PlainFile(
      name = Some("nextflow.config"),
      text = Some(
        listMapToConfig(asNestedTuples)
      )
    )

    val setup_main_header = s"""nextflow.preview.dsl=2
        |import java.nio.file.Paths
        |""".stripMargin('|')

<<<<<<< HEAD
    /**
     * Groovy code to parse the params structure and turn it into a CLI instruction.
     * Please note that NO quotes are added, so make sure to add those yourself if needed!
     *
     * TODO: turn this into a functional approach
     */
=======
    // TODO: rewrite this in a functional way
>>>>>>> 33a76552
    val setup_main_utils = s"""
        |def renderCLI(command, arguments) {
        |
        |    def argumentsList = []
        |    def argumentsMap = arguments
        |    argumentsMap.each{ it ->
        |
        |        if (it.otype == "")
        |            argumentsList << it.value
        |        if (it.otype.contains("-"))
        |            (it.type == "boolean_true")
        |            ? argumentsList << it.otype + it.name
        |            : argumentsList << it.otype + it.name + " " + it.value
        |    }
        |
        |    def command_line = command + argumentsList
        |
        |    return command_line.join(" ")
        |}
        |""".stripMargin('|')

    /**
     * What should the output filename be, in terms of the input?
     * This is irrelevant for simple one-step function calling, but it is crucial in a pipeline.
     * This uses the function type, but there is no check on it yet!
     * TODO: Check for conditions
     */
    val setup_main_outFromIn = functionality.function_type match {
      // in and out file format are the same, but also the filenames!
      case Some(AsIs) => """
          |def outFromIn(inputstr) {
          |
          |    return "${inputstr}"
          |}
          |""".stripMargin('|').replace("__e__", inputFileExtO.getOrElse("OOPS")).replace("__f__", fname)
      // Out format is different from in format
      case Some(Convert) => """
          |def outFromIn(inputstr) {
          |
          |    def splitstring = inputstr.split(/\./)
          |    def prefix = splitstring.head()
          |    def extension = splitstring.last()
          |
          |    return prefix + "." + "__f__" + "." + "__e__"
          |}
          |""".stripMargin('|').replace("__e__", outputFileExtO.getOrElse("OOPS")).replace("__f__", fname)
      // Out format is different from in format
      case Some(ToDir) => """
          |def outFromIn(inputstr) {
          |
          |    return "__f__"
          |
          |}
          |""".stripMargin('|').replace("__f__", fname)
      // Out format is different from in format
      case Some(Join) => """
          |def outFromIn(input) {
          |    if (input.getClass() == sun.nio.fs.UnixPath) {
          |        def splitString = input.name.split(/\./)
          |        def prefix = splitString.head()
          |        def extension = splitString.last()
          |
          |        return prefix + "." + "__f__" + "." + "__e__"
          |    } else {
          |        // We're in join mode
          |        return "__f__" + "." + "__e__"
          |    }
          |}
          |""".stripMargin('|').replace("__e__", outputFileExtO.getOrElse("OOPS")).replace("__f__", fname)
      case _ => """
          |def outFromIn(inputStr) {
          |
          |    println(">>> Having a hard time generating an output file name.")
          |    println(">>> Is the function_type attribute filled out?")
          |
          |    return "output"
          |}
          |""".stripMargin('|')
    }

    val setup_main_overrideInput = """
        |// In: Hashmap key -> DataqObjects
        |// Out: Arrays of DataObjects
        |def overrideInput(params, str) {
        |
        |    def overrideOptions = []
        |    def overrideArgs = []
        |
        |    def update = [ "value" : str ]
        |
        |    params.arguments.each{ it ->
        |      (it.value.direction == "Input" && it.value.type == "file")
        |        ? overrideArgs << it.value + update
        |        : overrideArgs << it.value
        |    }
        |    params.options.each{ it ->
        |      (it.value.direction == "Input" && it.value.type == "file")
        |        ? overrideOptions << it.value + update
        |        : overrideOptions << it.value
        |    }
        |
        |    def newParams = params + [ "options" : overrideOptions] + [ "arguments" : overrideArgs ]
        |
        |    return newParams
        |}
        |""".stripMargin('|')

    val setup_main_overrideOutput = """
        |def overrideOutput(params, str) {
        |
        |    def overrideOptions = []
        |    def overrideArgs = []
        |
        |    def update = [ "value" : str ]
        |
        |    params.arguments.each{it ->
        |      (it.direction == "Output" && it.type == "file")
        |        ? overrideArgs << it + update
        |        : overrideArgs << it
        |    }
        |    params.options.each{ it ->
        |     (it.direction == "Output" && it.type == "file")
        |        ? overrideOptions << it + update
        |        : overrideOptions << it
        |    }
        |
        |    def newParams = params + [ "options" : overrideOptions] + [ "arguments" : overrideArgs ]
        |
        |    return newParams
        |}
        |""".stripMargin('|')

    /**
     * Some (implicit) conventions:
     * - `outDir/` is where the output data is published
     * - For multiple samples, an additional subdir `id` can be created, but blank by default
     * - A boolean option `publishSubdir` is available to store processing steps in subdirs
     */
    val setup_main_process = {

      // If id is the empty string, the subdirectory is not created
      val publishDirString = publishSubDir match {
        case Some(true) => "${params.outDir}/${id}/" + fname
        case _ => "${params.outDir}/${id}"
      }

      val publishDirStr = publish match {
        case Some(false) => ""
        case _ => s"""publishDir "$publishDirString", mode: 'copy', overwrite: true"""
      }

      val labelString = label match {
        case Some(str) => s"label '$str'"
        case _ => ""
      }

      val stageInModeStr = stageInMode match {
        case Some("copy") => "copy"
        case _ => "symlink"
      }

      val preHook = functionality.function_type match {
        case Some(ToDir) => "mkdir " + fname
        case _ => "echo Nothing before"
      }

      val outputStr = functionality.function_type match {
        case Some(ToDir) => "${output}/*"
        case _ => "${output}"
      }

      s"""
        |
        |process executor {
        |  $labelString
        |  tag "$${id}"
        |  echo { (params.debug == true) ? true : false }
        |  cache 'deep'
        |  stageInMode "$stageInModeStr"
        |  container "$${container}"
        |  $publishDirStr
        |  input:
        |    tuple val(id), path(input), val(output), val(container), val(cli)
        |  output:
        |    tuple val("$${id}"), path("${outputStr}")
        |  script:
        |    \"\"\"
        |    $preHook
        |    # Adding NXF's `$$moduleDir` to the path in order to resolve our own wrappers
        |    export PATH="$${moduleDir}:$$PATH"
        |    # Echo what will be run
        |    echo Running: $$cli
        |    # Actually run the command
        |    $$cli
        |    \"\"\"
        |
        |}
        |""".stripMargin('|')
    }

    val setup_main_workflow = functionality.function_type match {
      case Some(Join) => s"""
        |workflow $fname {
        |
        |    take:
        |    id_input_params_
        |
        |    main:
        |
        |    def key = "$fname"
        |
        |    def id_input_output_function_cli_ =
        |        id_input_params_.map{ id, input, _params ->
        |            // If the input is not a path name, it's probably an array
        |            // that needs to be concatenated.
        |            def filename = (input.getClass() == sun.nio.fs.UnixPath)
        |                            ? input.name
        |                            : input.join(' ')
        |            def inputPath = (input.getClass() == sun.nio.fs.UnixPath)
        |                              ? input
        |                              : Paths.get(input.join(' '))
        |            def outputFilename = outFromIn(input)
        |            def defaultParams = params[key] ? params[key] : [:]
        |            def overrideParams = _params[key] ? _params[key] : [:]
        |            def updtParams = defaultParams + overrideParams
        |            // now, switch to arrays instead of hashes...
        |            def updtParams1 = overrideInput(updtParams, filename)
        |            def updtParams2 = overrideOutput(updtParams1, outputFilename)
        |            new Tuple5(
        |                id,
        |                inputPath,
        |                outputFilename,
        |                updtParams2.container,
        |                renderCLI([updtParams2.command], updtParams2.arguments)
        |            )
        |        }
        |
        |    result_ = executor(id_input_output_function_cli_) \\
        |        | join(id_input_params_) \\
        |        | map{ id, output, input, original_params ->
        |            new Tuple3(id, output, original_params)
        |        }
        |
        |    emit:
        |    result_
        |
        |}
        |""".stripMargin('|')
      case _ => s"""
        |workflow $fname {
        |
        |    take:
        |    id_input_params_
        |
        |    main:
        |
        |    def key = "$fname"
        |
        |    def id_input_output_function_cli_ =
        |        id_input_params_.map{ id, input, _params ->
        |            def filename = ""
        |            def outputFilename = ""
        |            if (input.getClass() == sun.nio.fs.UnixPath || input.getClass() == com.upplication.s3fs.S3Path) {
        |                // Just a file path as input
        |                filename = input.name
        |                outputFilename = outFromIn(input.name)
        |            } else if (input.getClass() == java.lang.String) {
        |                // Expect this to be a path, so convert to one
        |                filename = Paths.get(input)
        |                outputFilename = outFromIn(input)
        |            } else {
        |                // Probably join mode, act accordingly
        |                filename = input.map{it.toString()}.join(' ')
        |                ouputFilename = outFromInt(input)
        |            }
        |            def defaultParams = params[key] ? params[key] : [:]
        |            def overrideParams = _params[key] ? _params[key] : [:]
        |            def updtParams = defaultParams + overrideParams
        |            // now, switch to arrays instead of hashes...
        |            def updtParams1 = overrideInput(updtParams, filename)
        |            def updtParams2 = overrideOutput(updtParams1, outputFilename)
        |            new Tuple5(
        |                id,
        |                input,
        |                outputFilename,
        |                updtParams2.container,
        |                renderCLI([updtParams2.command], updtParams2.arguments)
        |            )
        |        }
        |
        |    result_ = executor(id_input_output_function_cli_) \\
        |        | join(id_input_params_) \\
        |        | map{ id, output, input, original_params ->
        |            new Tuple3(id, output, original_params)
        |        }
        |
        |    emit:
        |    result_
        |
        |}
        |""".stripMargin('|')
    }

    val setup_main_entrypoint = functionality.function_type match {
      case Some(Join) => s"""
        |workflow {
        |
        |   def id = params.id
        |
        |   def ch_ = (params.input.contains("*"))
        |           ? Channel.fromPath(params.input)
        |                .collect()
        |                .map{ s -> new Tuple3(id, s, params)}
        |           : Channel.from(Paths.get(params.input))
        |                .map{ s -> new Tuple3(id, s, params)}
        |
        |   $fname(ch_)
        |}
        |""".stripMargin('|')
      case _ => s"""
        |workflow {
        |
        |   def id = params.id
        |   def inputPath = Paths.get(params.input)
        |   def ch_ = Channel.from(inputPath).map{ s -> new Tuple3(id, s, params)}
        |
        |   $fname(ch_)
        |}
        |""".stripMargin('|')
    }

    val setup_main = PlainFile(
      name = Some("main.nf"),
      text = Some(setup_main_header +
                  setup_main_utils +
                  setup_main_outFromIn +
                  setup_main_overrideInput +
                  setup_main_overrideOutput +
                  setup_main_process +
                  setup_main_workflow +
                  setup_main_entrypoint)
    )

    val additionalResources = mainResource match {
      case None => {
        println("No additional resources required")
        Nil
      }
      case Some(e: Executable) => {
        println("No additional resources required")
        Nil
      }
      case Some(e: Script) => {
        println(s"Add ${e.`type`} resources")
        nativeTarget.modifyFunctionality(functionality).resources
      }
    }

    functionality.copy(
        resources =
          additionalResources ::: List(setup_nextflowconfig, setup_main)
    )
  }

}<|MERGE_RESOLUTION|>--- conflicted
+++ resolved
@@ -167,16 +167,7 @@
         |import java.nio.file.Paths
         |""".stripMargin('|')
 
-<<<<<<< HEAD
-    /**
-     * Groovy code to parse the params structure and turn it into a CLI instruction.
-     * Please note that NO quotes are added, so make sure to add those yourself if needed!
-     *
-     * TODO: turn this into a functional approach
-     */
-=======
     // TODO: rewrite this in a functional way
->>>>>>> 33a76552
     val setup_main_utils = s"""
         |def renderCLI(command, arguments) {
         |
