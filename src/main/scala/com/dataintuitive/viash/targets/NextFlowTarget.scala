package com.dataintuitive.viash.targets

import com.dataintuitive.viash.functionality.{Functionality, Resource, StringObject}
import com.dataintuitive.viash.functionality.platforms.NativePlatform
import com.dataintuitive.viash.targets.environments._
import com.dataintuitive.viash.functionality.FileObject
import java.nio.file.Paths

import scala.reflect.ClassTag

/**
 * Target class for generating NextFlow (DSL2) modules.
 * Most of the functionality is derived from the DockerTarget and we fall back to it.
 * That also means the syntax needs to be compatible.
 *
 * Extra fields:
 * - executor: the type of 'process' to use, explicitly added to the source files for consistency
 */
case class NextFlowTarget(
  image: String,
  volumes: Option[List[Volume]] = None,
  port: Option[List[String]] = None,
  workdir: Option[String] = None,
  apt: Option[AptEnvironment] = None,
  r: Option[REnvironment] = None,
  python: Option[PythonEnvironment] = None,
  executor: Option[String]
) extends Target {
  val `type` = "nextflow"

  val dockerTarget = DockerTarget(image, volumes, port, workdir, apt, r, python)

  def modifyFunctionality(functionality: Functionality) = {

    val dockerFunctionality = dockerTarget.modifyFunctionality(functionality)

    val resourcesPath = "/app"

    def quote(str:String) = '"' + str + '"'

    // get main script/binary
    // Only the Native platform case is covered for the moment
    val mainResource = functionality.mainResource.get
    val mainPath = Paths.get(resourcesPath, mainResource.name).toFile().getPath()
    val executionCode = functionality.platform match {
      case Some(NativePlatform) => mainResource.path.getOrElse("echo No command provided")
      case _    => { println("Not implemented yet"); mainPath}
    }

    // In the scope of a pipeline, we do not take the outputs into account
<<<<<<< HEAD
    val allArgs = functionality.dataObjects
=======
    val allArgs = functionality.arguments.getOrElse(List()) ::: functionality.inputs
>>>>>>> 7cef1963

    // Use DataObject.tag to know if there is an input file because it should be handled differently
    val inputFileObject:Option[FileObject] = allArgs.collect{ case x:FileObject => x }.headOption

    val parsed


    val paramsAsTuple:(String, List[(String, String)]) =
      ("options",
        functionality.options.map(x => (x.name.getOrElse("nokey"), x.default.map(_.toString).getOrElse("default")))
        )

    val argumentsAsTuple = 
      ("arguments", 
        functionality.arguments.map(x => (x.name.getOrElse("nokey"), x.default.map(_.toString).getOrElse("default")))
        )

    /**
     * Some (implicit) conventions:
     * - `out/` is where the output data is published
     * - For multiple samples, an additional subdir `id` can be created, but its blank by default
     */
    val asNestedTuples:List[(String, Any)] = List(
      ("docker.enabled", true),
      ("process.container", "dataintuitive/portash"),
      ("params",
        List(
          ("id", ""),
          ("outDir", "out"),
          (functionality.name,
            List(
              ("name", functionality.name),
              ("container", image),
              ("command", executionCode),
              paramsAsTuple,
              argumentsAsTuple
            )
            )
          )
        )
      )

    // println(functionality)
    // println(asNestedTuples)

    def convertBool(b: Boolean):String = if (b) "true" else "false"

    def mapToConfig(m:(String, Any), indent:String = ""):String = m match {
        case (k:String, v: List[(String, Any)]) =>
          indent + k + " {\n" + v.map(x => mapToConfig(x, indent + "  ")).mkString("\n") + "\n" + indent + "}"
        case (k:String, v: String) => indent + k + " = " + quote(v)
        case (k:String, v: Boolean) => indent + k + " = " + convertBool(v)
        case _ => indent + "Parsing ERROR - Not implemented yet " + m
    }

    def listMapToConfig(m:List[(String, Any)]) = m.map(x => mapToConfig(x)).mkString("\n")

    val setup_nextflowconfig = Resource(
      name = "nextflow.config",
      code = Some(
        listMapToConfig(asNestedTuples)
      )
    )

    val fname = functionality.name

    val setup_main_header = s"""nextflow.preview.dsl=2
        |import java.nio.file.Paths
        |
        """.stripMargin('|')

    val setup_main_utils = s"""
        |
        |def renderCLI(command, arguments, options) {
        |
        |  def argumentsList = []
        |  def optionsList = []
        |  def argumentsMap = arguments
        |    argumentsMap.each{ it -> argumentsList << it.value }
        |  def optionsMap = options
        |    optionsMap.each{ it -> optionsList << "--" + it.key + " " + it.value }
        |  def command_line = command + argumentsList + optionsList
        |
        |  return command_line.join(" ")
        |
        |}
        """.stripMargin('|')

    /**
     * What should the output filename be, in terms of the input?
     * This is irrelevant for simple one-step function calling, but it is crucial a in a pipeline.
     * This uses the function type, but there is no check on it yet!
     */
    val setup_main_outFromInF = """
        |def outFromIn(inputStr) {
        |
        |    def pattern = ~/^(\w+)\.(\w+)$/
        |    def newFileName = inputStr.replaceFirst(pattern) { _, prefix, ext -> "${prefix}.html" }
        |    println("New filename: " + newFileName)
        |    return newFileName
        |
        |}
        |
    """.stripMargin('|')


    val setup_main_process = s"""
        |
        |process simpleBashExecutor {
        |  echo true
        |  container "$${container}"
        |  publishDir "$${params.outDir}/$${id}", mode: 'copy', overwrite: true
        |  input:
        |    tuple val(id), path(input), val(output), val(container), val(cli)
        |  output:
        |    tuple val("$${id}"), path("$${output}")
        |  script:
        |    \"\"\"
        |    echo Running: $$cli
        |    $$cli
        |    \"\"\"
        |
        |}
        """.stripMargin('|')

    val setup_main_workflow = s"""
        |workflow $fname {
        |
        |    take:
        |    id_input_params_
        |
        |    main:
        |
        |    key = "$fname"
        |
        |    def id_input_output_function_cli_ =
        |        id_input_params_.map{ id, input, _params ->
        |            def defaultParams = params[key] ? params[key] : [:]
        |            def overrideParams = _params[key] ? _params[key] : [:]
        |            def updtParams = defaultParams + overrideParams
        |            println(updtParams)
        |            new Tuple5(
        |                id,
        |                input,
        |                outFromIn(input.toString()),
        |                updtParams.container,
        |                renderCLI([updtParams.command], updtParams.arguments, updtParams.options)
        |            )
        |        }
        |
        |    simpleBashExecutor(id_input_output_function_cli_)
        |
        |}
        """.stripMargin('|')

    val setup_main_entrypoint = s"""
        |workflow {
        |
        |   id = params.id
        |   inputPath = Paths.get(params.$fname.arguments.inputfile)
        |   ch_ = Channel.from(inputPath).map{ s -> new Tuple3(id, s, params.$fname)}
        |
        |   $fname(ch_)
        |}
        """.stripMargin('|')

    val setup_main = Resource(
      name = "main.nf",
      code = Some(setup_main_header + setup_main_utils + setup_main_outFromInF + setup_main_process + setup_main_workflow + setup_main_entrypoint)
    )

    dockerFunctionality.copy(
        resources =
          dockerFunctionality.resources ::: List(setup_nextflowconfig, setup_main)
    )
  }

}<|MERGE_RESOLUTION|>--- conflicted
+++ resolved
@@ -48,19 +48,13 @@
     }
 
     // In the scope of a pipeline, we do not take the outputs into account
-<<<<<<< HEAD
-    val allArgs = functionality.dataObjects
-=======
-    val allArgs = functionality.arguments.getOrElse(List()) ::: functionality.inputs
->>>>>>> 7cef1963
+    val allArgs = functionality.dataObjects // only the inputs?
 
     // Use DataObject.tag to know if there is an input file because it should be handled differently
     val inputFileObject:Option[FileObject] = allArgs.collect{ case x:FileObject => x }.headOption
 
-    val parsed
-
-
-    val paramsAsTuple:(String, List[(String, String)]) =
+
+    val paramsAsTuple =
       ("options",
         functionality.options.map(x => (x.name.getOrElse("nokey"), x.default.map(_.toString).getOrElse("default")))
         )
