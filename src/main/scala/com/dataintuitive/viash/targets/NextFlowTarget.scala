package com.dataintuitive.viash.targets

import com.dataintuitive.viash.functionality.{Functionality, Resource, StringObject}
import com.dataintuitive.viash.functionality.platforms.NativePlatform
import com.dataintuitive.viash.targets.environments._
import com.dataintuitive.viash.functionality.{DataObject, FileObject}
import java.nio.file.Paths

import scala.reflect.ClassTag

/**
 * Target class for generating NextFlow (DSL2) modules.
 * Most of the functionality is derived from the DockerTarget and we fall back to it.
 * That also means the syntax needs to be compatible.
 *
 * Extra fields:
 * - executor: the type of 'process' to use, explicitly added to the source files for consistency
 */
case class NextFlowTarget(
  image: String,
  volumes: Option[List[Volume]] = None,
  port: Option[List[String]] = None,
  workdir: Option[String] = None,
  apt: Option[AptEnvironment] = None,
  r: Option[REnvironment] = None,
  python: Option[PythonEnvironment] = None,
  executor: Option[String]
) extends Target {
  val `type` = "nextflow"

  val dockerTarget = DockerTarget(image, volumes, port, workdir, apt, r, python)

  def modifyFunctionality(functionality: Functionality) = {

    val dockerFunctionality = dockerTarget.modifyFunctionality(functionality)

    val resourcesPath = "/app"

    def quote(str:String) = '"' + str + '"'

    // get main script/binary
    // Only the Native platform case is covered for the moment
    val mainResource = functionality.mainResource.get
    val mainPath = Paths.get(resourcesPath, mainResource.name).toFile().getPath()
    val executionCode = functionality.platform match {
      case Some(NativePlatform) => mainResource.path.getOrElse("echo No command provided")
      case _    => { println("Not implemented yet"); mainPath}
    }

    // In the scope of a pipeline, we do not take the outputs into account
    val allArgs = functionality.dataObjects // only the inputs?

    // Use DataObject.tag to know if there is an input file because it should be handled differently
    val inputFileObject:Option[FileObject] = allArgs.collect{ case x:FileObject => x }.headOption

<<<<<<< HEAD
    def dataObjectToTuples[T](dataObject:DataObject[T]):List[(String, Any)] = List(
      dataObject.name.map(x => ("name", x.toString)),
      dataObject.short.map(x => ("short", x.toString)),
      dataObject.description.map(x => ("description", x.toString)),
      dataObject.default.map(x => ("value", x.toString)),
      dataObject.required.map(x => ("required", x))
    ).flatMap(x => x)

    def nameOrShort[T](dataObject:DataObject[T]):String =
      (dataObject.name, dataObject.short) match {
        case (Some(n), None) => n
        case (None, Some(c)) => c.toString
        case _ => "HELP"
      }

    val paramsAsTuple =
      ("options",
        functionality.inputs.map(x => (nameOrShort(x), dataObjectToTuples(x))) :::
        functionality.outputs.map(x => (nameOrShort(x), dataObjectToTuples(x)))
        )

    val argumentsAsTuple = functionality.arguments.map(_args =>
      ("arguments", _args.map(x => (nameOrShort(x), dataObjectToTuples(x))))
    ).getOrElse(List())
=======

    val paramsAsTuple =
      ("options",
        functionality.options.map(x => (x.name.getOrElse("nokey"), x.default.map(_.toString).getOrElse("default")))
        )

    val argumentsAsTuple = 
      ("arguments", 
        functionality.arguments.map(x => (x.name.getOrElse("nokey"), x.default.map(_.toString).getOrElse("default")))
        )
>>>>>>> 22c77092

    /**
     * Some (implicit) conventions:
     * - `out/` is where the output data is published
     * - For multiple samples, an additional subdir `id` can be created, but its blank by default
     */
    val asNestedTuples:List[(String, Any)] = List(
      ("docker.enabled", true),
      ("process.container", "dataintuitive/portash"),
      ("params",
        List(
          ("id", ""),
          ("outDir", "out"),
          (functionality.name,
            List(
              ("name", functionality.name),
              ("container", image),
              ("command", executionCode),
              paramsAsTuple,
              argumentsAsTuple
            )
            )
          )
        )
      )

    // println(functionality)
    // println(asNestedTuples)

    def convertBool(b: Boolean):String = if (b) "true" else "false"

    def mapToConfig(m:(String, Any), indent:String = ""):String = m match {
        case (k:String, v: List[(String, Any)]) =>
          indent + k + " {\n" + v.map(x => mapToConfig(x, indent + "  ")).mkString("\n") + "\n" + indent + "}"
        case (k:String, v: String) => indent + k + " = " + quote(v)
        case (k:String, v: Boolean) => indent + k + " = " + convertBool(v)
        case _ => indent + "Parsing ERROR - Not implemented yet " + m
    }

    def listMapToConfig(m:List[(String, Any)]) = m.map(x => mapToConfig(x)).mkString("\n")

    val setup_nextflowconfig = Resource(
      name = "nextflow.config",
      code = Some(
        listMapToConfig(asNestedTuples)
      )
    )

    val fname = functionality.name

    val setup_main_header = s"""nextflow.preview.dsl=2
        |import java.nio.file.Paths
        |
        """.stripMargin('|')

    val setup_main_utils = s"""
        |
        |def renderCLI(command, arguments, options) {
        |
        |  def argumentsList = []
        |  def optionsList = []
        |  def argumentsMap = arguments
        |    argumentsMap.each{ it -> argumentsList << it.value }
        |  def optionsMap = options
        |    optionsMap.each{ it -> optionsList << "--" + it.key + " " + it.value }
        |  def command_line = command + argumentsList + optionsList
        |
        |  return command_line.join(" ")
        |
        |}
        """.stripMargin('|')

    /**
     * What should the output filename be, in terms of the input?
     * This is irrelevant for simple one-step function calling, but it is crucial a in a pipeline.
     * This uses the function type, but there is no check on it yet!
     */
    val setup_main_outFromInF = """
        |def outFromIn(inputStr) {
        |
        |    def pattern = ~/^(\w+)\.(\w+)$/
        |    def newFileName = inputStr.replaceFirst(pattern) { _, prefix, ext -> "${prefix}.html" }
        |    println("New filename: " + newFileName)
        |    return newFileName
        |
        |}
        |
    """.stripMargin('|')


    val setup_main_process = s"""
        |
        |process simpleBashExecutor {
        |  echo true
        |  container "$${container}"
        |  publishDir "$${params.outDir}/$${id}", mode: 'copy', overwrite: true
        |  input:
        |    tuple val(id), path(input), val(output), val(container), val(cli)
        |  output:
        |    tuple val("$${id}"), path("$${output}")
        |  script:
        |    \"\"\"
        |    echo Running: $$cli
        |    $$cli
        |    \"\"\"
        |
        |}
        """.stripMargin('|')

    val setup_main_workflow = s"""
        |workflow $fname {
        |
        |    take:
        |    id_input_params_
        |
        |    main:
        |
        |    key = "$fname"
        |
        |    def id_input_output_function_cli_ =
        |        id_input_params_.map{ id, input, _params ->
        |            def defaultParams = params[key] ? params[key] : [:]
        |            def overrideParams = _params[key] ? _params[key] : [:]
        |            def updtParams = defaultParams + overrideParams
        |            println(updtParams)
        |            new Tuple5(
        |                id,
        |                input,
        |                outFromIn(input.toString()),
        |                updtParams.container,
        |                renderCLI([updtParams.command], updtParams.arguments, updtParams.options)
        |            )
        |        }
        |
        |    simpleBashExecutor(id_input_output_function_cli_)
        |
        |}
        """.stripMargin('|')

    val setup_main_entrypoint = s"""
        |workflow {
        |
        |   id = params.id
        |   inputPath = Paths.get(params.$fname.arguments.inputfile)
        |   ch_ = Channel.from(inputPath).map{ s -> new Tuple3(id, s, params.$fname)}
        |
        |   $fname(ch_)
        |}
        """.stripMargin('|')

    val setup_main = Resource(
      name = "main.nf",
      code = Some(setup_main_header + setup_main_utils + setup_main_outFromInF + setup_main_process + setup_main_workflow + setup_main_entrypoint)
    )

    dockerFunctionality.copy(
        resources =
          dockerFunctionality.resources ::: List(setup_nextflowconfig, setup_main)
    )
  }

}<|MERGE_RESOLUTION|>--- conflicted
+++ resolved
@@ -53,7 +53,6 @@
     // Use DataObject.tag to know if there is an input file because it should be handled differently
     val inputFileObject:Option[FileObject] = allArgs.collect{ case x:FileObject => x }.headOption
 
-<<<<<<< HEAD
     def dataObjectToTuples[T](dataObject:DataObject[T]):List[(String, Any)] = List(
       dataObject.name.map(x => ("name", x.toString)),
       dataObject.short.map(x => ("short", x.toString)),
@@ -78,18 +77,6 @@
     val argumentsAsTuple = functionality.arguments.map(_args =>
       ("arguments", _args.map(x => (nameOrShort(x), dataObjectToTuples(x))))
     ).getOrElse(List())
-=======
-
-    val paramsAsTuple =
-      ("options",
-        functionality.options.map(x => (x.name.getOrElse("nokey"), x.default.map(_.toString).getOrElse("default")))
-        )
-
-    val argumentsAsTuple = 
-      ("arguments", 
-        functionality.arguments.map(x => (x.name.getOrElse("nokey"), x.default.map(_.toString).getOrElse("default")))
-        )
->>>>>>> 22c77092
 
     /**
      * Some (implicit) conventions:
