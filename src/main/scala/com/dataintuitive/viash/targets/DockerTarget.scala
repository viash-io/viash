package com.dataintuitive.viash.targets

import com.dataintuitive.viash.functionality._
import com.dataintuitive.viash.functionality.dataobjects._
import com.dataintuitive.viash.functionality.resources._
import com.dataintuitive.viash.targets.environments._
import java.nio.file.Paths
import com.dataintuitive.viash.helpers.BashHelper
import com.dataintuitive.viash.functionality.resources.Resource

case class DockerTarget(
  image: String,
  target_image: Option[String] = None,
  volumes: Option[List[Volume]] = None,
  port: Option[List[String]] = None,
  workdir: Option[String] = None,
  apt: Option[AptEnvironment] = None,
  r: Option[REnvironment] = None,
  python: Option[PythonEnvironment] = None
) extends Target {
  val `type` = "docker"

  def modifyFunctionality(functionality: Functionality) = {
    val resourcesPath = "/app"

    // collect variables
    val dockerArgs = generateDockerRunArgs(functionality)

    // create setup
    val (imageName, setupCommands) = processDockerSetup(functionality, resourcesPath)

    // make commands
<<<<<<< HEAD
    val executor = s"""docker run $dockerArgs -v "$$RESOURCES_DIR":/resources --entrypoint= $imageName"""
    val debuggor = s"""docker run $dockerArgs -v "$$RESOURCES_DIR":/resources -v `pwd`:/pwd --workdir /pwd -t --entrypoint= $imageName sh"""
=======
    val executor = s"""docker run $dockerArgs $imageName"""
    val debuggor = s"""docker run $dockerArgs -v `pwd`:/pwd --entrypoint=sh --workdir /pwd -t $imageName"""
>>>>>>> b6e5f0d7

    // process docker mounts
    val (volPreParse, volParsers, volPostParse, volInputs) = processDockerVolumes(functionality)

    // add docker debug flag
    val (debPreParse, debParsers, debPostParse, debInputs) = addDockerDebug(debuggor)

    // add extra arguments to the functionality file for each of the volumes
    val fun2 = functionality.copy(
      arguments = functionality.arguments ::: volInputs ::: debInputs
    )

    // create new bash script
    val bashScript = BashScript(
        name = Some(functionality.name),
        text = Some(BashHelper.wrapScript(
          executor = executor,
          functionality = fun2,
          resourcesPath = "/resources",
          setupCommands = setupCommands,
          preParse = volPreParse + debPreParse,
          parsers = volParsers + debParsers,
          postParse = volPostParse + debPostParse,
          postRun = ""
        )),
        is_executable = true
      )

    fun2.copy(
      resources = bashScript :: fun2.resources.tail
    )
  }

  def processDockerSetup(functionality: Functionality, resourcesPath: String) = {
    // get dependencies
    val aptInstallCommands = apt.map(_.getInstallCommands()).getOrElse(Nil)
    val rInstallCommands = r.map(_.getInstallCommands()).getOrElse(Nil)
    val pythonInstallCommands = python.map(_.getInstallCommands()).getOrElse(Nil)

    val deps = List(aptInstallCommands, rInstallCommands, pythonInstallCommands).flatten

    // if no extra dependencies are needed, the provided image can just be used,
    // otherwise need to construct a separate docker container
    if (deps.isEmpty) {
      (image, s"docker image inspect $image >/dev/null 2>&1 || docker pull $image")
    } else {
      val imageName = target_image.getOrElse("viash_autogen/" + functionality.name)

      val runCommands = List(aptInstallCommands, rInstallCommands, pythonInstallCommands)

      val dockerFile =
        s"FROM $image\n" +
          runCommands.map(li => if (li.isEmpty) "" else li.mkString("RUN ", " && \\\n  ", "\n")).mkString("\n")

      val setupCommands =
        s"""# create temporary directory to store temporary dockerfile in
          |tmpdir=$$(mktemp -d /tmp/viashdocker-${functionality.name}-XXXXXX)
          |cat > $$tmpdir/Dockerfile << 'VIASHDOCKER'
          |$dockerFile
          |VIASHDOCKER
          |docker build -t $imageName $$tmpdir
          |rm -r $$tmpdir""".stripMargin
      (imageName, setupCommands)
    }
  }

  def generateDockerRunArgs(functionality: Functionality) = {
    // process port parameter
    val portStr = port.getOrElse(Nil).map("-p " + _ + " ").mkString("")

    // process volume parameter
    val volumesGet = volumes.getOrElse(Nil)
    val volStr = volumesGet.map(vol => s"""-v "$$${vol.variable}":"${vol.mount}" """).mkString("")

    // check whether entrypoint should be set to bash
    val entrypointStr = functionality.mainScript match {
      case Some(e: Executable) => ""
      case _ => "--entrypoint bash "
    }

    portStr + volStr + entrypointStr + "-i --rm -v \"$RESOURCES_DIR\":/resources"
  }

  def processDockerVolumes(functionality: Functionality) = {
    val storeVariable = functionality.mainScript match {
      case Some(e: Executable) => None
      case _ => Some("VIASHARGS")
    }

    val parsers =
      if (volumes.getOrElse(Nil).isEmpty) {
        ""
      } else {
        volumes.getOrElse(Nil).map(vol =>
          s"""
            |${BashHelper.argStore("--" + vol.name, vol.variable, "\"$2\"", 2, storeVariable)}
            |${BashHelper.argStoreSed("--" + vol.name, vol.variable, storeVariable)}"""
        ).mkString
      }

    val preParse = ""
    val postParse =
      if (volumes.getOrElse(Nil).isEmpty) {
        ""
      } else {
        volumes.getOrElse(Nil)
          .map(vol =>
            s"""if [ -z $${${vol.variable}+x} ]; then
              |  ${vol.variable}=`pwd`; # todo: produce error here
              |fi""".stripMargin
          )
          .mkString("\n\n# provide temporary defaults for Docker\n", "\n", "")
      }

    val inputs = volumes.getOrElse(Nil).map(vol =>
      StringObject(
        name = "--" + vol.name,
        description = Some(s"Local path to mount directory for volume '${vol.name}'."),
        required = true,
        direction = Input
      )
    )

    (preParse, parsers, postParse, inputs)
  }

  def addDockerDebug(debugCommand: String) = {
    val preParse = ""
    val parsers = "\n" + BashHelper.argStore("---debug", "VIASHDEBUG", "yes", 1, None)
    val postParse =
      s"""
        |
        |# if desired, enter a debug session
        |if [ $${VIASHDEBUG} ]; then
        |  $debugCommand
        |  exit 0
        |fi"""

    val inputs = Nil

    (preParse, parsers, postParse, inputs)
  }
}

case class Volume(
  name: String,
  mount: String
) {
  private val VolumePattern = "^[A-Za-z_]*$".r

  require(
    VolumePattern.findFirstIn(name).isDefined,
    message = s"Volume $name: Should only consist of characters [A-Za-z_]."
  )

  val variable = "VOLUME_" + name.toUpperCase()
}<|MERGE_RESOLUTION|>--- conflicted
+++ resolved
@@ -30,13 +30,8 @@
     val (imageName, setupCommands) = processDockerSetup(functionality, resourcesPath)
 
     // make commands
-<<<<<<< HEAD
-    val executor = s"""docker run $dockerArgs -v "$$RESOURCES_DIR":/resources --entrypoint= $imageName"""
-    val debuggor = s"""docker run $dockerArgs -v "$$RESOURCES_DIR":/resources -v `pwd`:/pwd --workdir /pwd -t --entrypoint= $imageName sh"""
-=======
-    val executor = s"""docker run $dockerArgs $imageName"""
-    val debuggor = s"""docker run $dockerArgs -v `pwd`:/pwd --entrypoint=sh --workdir /pwd -t $imageName"""
->>>>>>> b6e5f0d7
+    val executor = s"""docker run $dockerArgs --entrypoint= $imageName"""
+    val debuggor = s"""docker run $dockerArgs -v `pwd`:/pwd --workdir /pwd -t --entrypoint= $imageName sh"""
 
     // process docker mounts
     val (volPreParse, volParsers, volPostParse, volInputs) = processDockerVolumes(functionality)
