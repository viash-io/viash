--- conflicted
+++ resolved
@@ -45,11 +45,7 @@
 
   def parse(yamlText: String, uri: URI): Config = {
     def errorHandler[C](e: Exception): C = {
-<<<<<<< HEAD
-      println(s"Error parsing '${uri}'. Details:")
-=======
       System.err.println(s"Error parsing '${uri}'. Details:")
->>>>>>> 62a9154f
       throw e
     }
 
