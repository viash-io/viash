/*
 * Copyright (C) 2020  Data Intuitive
 *
 * This program is free software: you can redistribute it and/or modify
 * it under the terms of the GNU General Public License as published by
 * the Free Software Foundation, either version 3 of the License, or
 * (at your option) any later version.
 *
 * This program is distributed in the hope that it will be useful,
 * but WITHOUT ANY WARRANTY; without even the implied warranty of
 * MERCHANTABILITY or FITNESS FOR A PARTICULAR PURPOSE.  See the
 * GNU General Public License for more details.
 *
 * You should have received a copy of the GNU General Public License
 * along with this program.  If not, see <http://www.gnu.org/licenses/>.
 */

package io.viash

import java.nio.file.{Files, Path, Paths}
import java.nio.file.attribute.BasicFileAttributes
import config.Config
import helpers.Scala._
import cli.{CLIConf, ViashCommand, ViashNs}

import scala.collection.JavaConverters
import java.io.File
import java.io.FileNotFoundException
import java.nio.file.NoSuchFileException
import io.viash.helpers.MissingResourceFileException
import io.viash.helpers.BuildStatus._
import io.viash.schemas.CollectedSchemas

object Main {
  private val pkg = getClass.getPackage
  val name: String = if (pkg.getImplementationTitle != null) pkg.getImplementationTitle else "viash"
  val version: String = if (pkg.getImplementationVersion != null) pkg.getImplementationVersion else "test"

  def main(args: Array[String]): Unit = {
    try {
      val exitCode = internalMain(args)
      System.exit(exitCode)
    } catch {
      case e @ ( _: FileNotFoundException | _: NoSuchFileException | _: MissingResourceFileException ) =>
        Console.err.println(s"viash: ${e.getMessage()}")
        System.exit(1)
      case e: Exception =>
        Console.err.println(
          s"""Unexpected error occurred! If you think this is a bug, please post
            |create an issue at https://github.com/viash-io/viash/issues containing
            |a reproducible example and the stack trace below.
            |
            |$name - $version
            |Stacktrace:""".stripMargin
        )
        e.printStackTrace()
        System.exit(1)
    }
  }
  def internalMain(args: Array[String]): Int = {
    val (viashArgs, runArgs) = {
        if (args.length > 0 && args(0) == "run") {
          args.span(_ != "--")
        } else {
          (args, Array[String]())
        }
    }

    val cli = new CLIConf(viashArgs)

    cli.subcommands match {
      case List(cli.run) =>
        val config = readConfig(cli.run)
        ViashRun(config, args = runArgs.dropWhile(_ == "--"), keepFiles = cli.run.keep.toOption.map(_.toBoolean))
      case List(cli.build) =>
        val config = readConfig(cli.build)
        ViashBuild(
          config,
          output = cli.build.output(),
          printMeta = cli.build.printMeta(),
          writeMeta = cli.build.writeMeta(),
          setup = cli.build.setup.toOption,
          push = cli.build.push()
        )
        0 // Exceptions are thrown when something bad happens, so then the '0' is not returned but a '1'. Can be improved further.
      case List(cli.test) =>
        val config = readConfig(cli.test, applyPlatform = false)
        ViashTest(config, keepFiles = cli.test.keep.toOption.map(_.toBoolean))
        0 // Exceptions are thrown when a test fails, so then the '0' is not returned but a '1'. Can be improved further.
      case List(cli.namespace, cli.namespace.build) =>
        val configs = readConfigs(cli.namespace.build)
        ViashNamespace.build(
          configs = configs,
          target = cli.namespace.build.target(),
          setup = cli.namespace.build.setup.toOption,
          push = cli.namespace.build.push(),
          parallel = cli.namespace.build.parallel(),
          writeMeta = cli.namespace.build.writeMeta(),
          flatten = cli.namespace.build.flatten()
        )
        0 // Might be possible to be improved further.
      case List(cli.namespace, cli.namespace.test) =>
        val configs = readConfigs(cli.namespace.test, applyPlatform = false)
        val testResults = ViashNamespace.test(
          configs = configs,
          parallel = cli.namespace.test.parallel(),
          keepFiles = cli.namespace.test.keep.toOption.map(_.toBoolean),
          tsv = cli.namespace.test.tsv.toOption,
          append = cli.namespace.test.append()
        )
        val errors = testResults.flatMap(_.right.toOption).count(status => List(Success, Disabled, TestMissing).contains(status))
        if (errors > 0)
          1
        else
          0
      case List(cli.namespace, cli.namespace.list) =>
        val configs = readConfigs(cli.namespace.list, addOptMainScript = false)
        ViashNamespace.list(
          configs = configs,
          format = cli.namespace.list.format(),
          parseArgumentGroups = cli.namespace.list.parse_argument_groups()
        )
        val errors = configs.flatMap(_.right.toOption).count(status => List(Success, Disabled, TestMissing).contains(status))
        if (errors > 0)
          1
        else
          0
      case List(cli.namespace, cli.namespace.exec) =>
        val configs = readConfigs(cli.namespace.exec, applyPlatform = false)
        ViashNamespace.exec(
          configs = configs,
          command = cli.namespace.exec.cmd(),
          dryrun = cli.namespace.exec.dryrun()
        )
        val errors = configs.flatMap(_.right.toOption).count(status => List(Success, Disabled, TestMissing).contains(status))
        if (errors > 0)
          1
        else
          0
      case List(cli.config, cli.config.view) =>
        val config = Config.read(
          configPath = cli.config.view.config(),
          configMods = cli.config.view.config_mods(),
          addOptMainScript = false
        )
        ViashConfig.view(
          config, 
          format = cli.config.view.format(),
          parseArgumentGroups = cli.config.view.parse_argument_groups()
        )
<<<<<<< HEAD
=======
        ViashConfig.view(config, cli.config.view.format())
        0
>>>>>>> e343abdd
      case List(cli.config, cli.config.inject) =>
        val config = Config.read(
          configPath = cli.config.inject.config(),
          configMods = cli.config.inject.config_mods(),
          addOptMainScript = false
        )
        ViashConfig.inject(config)
        0
      case Nil if (cli.cliexport()) =>
        CLIExport.export()
        0
      case Nil if (cli.schemaexport()) =>
        CollectedSchemas.export()
        0
      case _ =>
        Console.err.println("No subcommand was specified. See `viash --help` for more information.")
        1
    }
  }

  def readConfig(
    subcommand: ViashCommand,
    addOptMainScript: Boolean = true,
    applyPlatform: Boolean = true
  ): Config = {
    Config.read(
      configPath = subcommand.config(),
      platform = subcommand.platform.toOption,
      addOptMainScript = addOptMainScript,
      applyPlatform = applyPlatform,
      configMods = subcommand.config_mods()
    )
  }

  def readConfigs(
    subcommand: ViashNs,
    addOptMainScript: Boolean = true,
    applyPlatform: Boolean = true
  ): List[Either[Config, BuildStatus]] = {
    val source = subcommand.src()
    val query = subcommand.query.toOption
    val queryNamespace = subcommand.query_namespace.toOption
    val queryName = subcommand.query_name.toOption
    val sourceDir = Paths.get(source)

    // create regex for filtering platform ids
    val platformStr = (subcommand.platform.toOption).getOrElse(".*")

    // find *.vsh.* files and parse as config
    val scriptFiles = find(sourceDir, (path, attrs) => {
      path.toString.contains(".vsh.") &&
        attrs.isRegularFile
    })

    scriptFiles.flatMap { file =>
      val conf1 =
        try {
          // first read config to get an idea of the available platforms
          val confTest = Config.read(
            file.toString, 
            addOptMainScript = false,
            applyPlatform = false, 
            configMods = subcommand.config_mods(),
            displayWarnings = false // warnings will be displayed when reading the second time
          )

          val funName = confTest.functionality.name
          val funNs = confTest.functionality.namespace

          // does name & namespace match regex?
          val queryTest = (query, funNs) match {
            case (Some(regex), Some(ns)) => regex.r.findFirstIn(ns + "/" + funName).isDefined
            case (Some(regex), None) => regex.r.findFirstIn(funName).isDefined
            case (None, _) => true
          }
          val nameTest = queryName match {
            case Some(regex) => regex.r.findFirstIn(funName).isDefined
            case None => true
          }
          val namespaceTest = (queryNamespace, funNs) match {
            case (Some(regex), Some(ns)) => regex.r.findFirstIn(ns).isDefined
            case (Some(_), None) => false
            case (None, _) => true
          }

          // if config passes regex checks, return it
          if (queryTest && nameTest && namespaceTest && confTest.functionality.isEnabled) {
            Left(confTest)
          } else {
            Right(Disabled)
          }
        } catch {
          case _: Exception =>
            Console.err.println(s"${Console.RED}Reading file '$file' failed${Console.RESET}")
            Right(ParseError)
        }

      if (conf1.isRight) {
        List(conf1)
      } else {

        val configs = if (platformStr.contains(":") || (new File(platformStr)).exists) {
          // platform is a file
          List(Config.read(
            configPath = file.toString,
            platform = Some(platformStr),
            applyPlatform = applyPlatform,
            addOptMainScript = addOptMainScript,
            configMods = subcommand.config_mods()
          ))
        } else {
          // platform is a regex for filtering the ids
          val platIDs = conf1.left.get.platforms.map(_.id)

          val filteredPlats =
            if (platIDs.isEmpty) {
              // config did not contain any platforms, so the native platform should be used
              List(None)
            } else {
              // filter platforms using the regex
              platIDs.filter(platformStr.r.findFirstIn(_).isDefined).map(Some(_))
            }

          filteredPlats.map { plat =>
            Config.read(
              configPath = file.toString,
              platform = plat,
              applyPlatform = applyPlatform,
              addOptMainScript = addOptMainScript,
              configMods = subcommand.config_mods()
            )
          }
        }
        configs.map(c => Left(c))
      }
    }
  }

  /**
   * Find all files in a directory and filter according to their properties.
   */
  def find(sourceDir: Path, filter: (Path, BasicFileAttributes) => Boolean): List[Path] = {
    val it = Files.find(sourceDir, Integer.MAX_VALUE, (p, b) => filter(p, b)).iterator()
    JavaConverters.asScalaIterator(it).toList
  }
}<|MERGE_RESOLUTION|>--- conflicted
+++ resolved
@@ -148,11 +148,7 @@
           format = cli.config.view.format(),
           parseArgumentGroups = cli.config.view.parse_argument_groups()
         )
-<<<<<<< HEAD
-=======
-        ViashConfig.view(config, cli.config.view.format())
-        0
->>>>>>> e343abdd
+        0
       case List(cli.config, cli.config.inject) =>
         val config = Config.read(
           configPath = cli.config.inject.config(),
