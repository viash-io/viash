/*
 * Copyright (C) 2020  Data Intuitive
 *
 * This program is free software: you can redistribute it and/or modify
 * it under the terms of the GNU General Public License as published by
 * the Free Software Foundation, either version 3 of the License, or
 * (at your option) any later version.
 *
 * This program is distributed in the hope that it will be useful,
 * but WITHOUT ANY WARRANTY; without even the implied warranty of
 * MERCHANTABILITY or FITNESS FOR A PARTICULAR PURPOSE.  See the
 * GNU General Public License for more details.
 *
 * You should have received a copy of the GNU General Public License
 * along with this program.  If not, see <http://www.gnu.org/licenses/>.
 */

package io.viash

import java.nio.file.{Paths, Files, StandardOpenOption}
import io.viash.ViashTest.{ManyTestOutput, TestOutput}
import config.Config
import helpers.IO
import io.viash.helpers.MissingResourceFileException
import io.viash.helpers.status._
import java.nio.file.Path
import io.viash.helpers.NsExecData._
import io.viash.helpers.NsExecData
import sys.process._
import java.io.{ByteArrayOutputStream, File, PrintWriter}

object ViashNamespace {
  def build(
    configs: List[Either[Config, Status]],
    target: String,
    setup: Option[String] = None,
    push: Boolean = false,
    parallel: Boolean = false,
    writeMeta: Boolean = true,
    flatten: Boolean = false
  ) {
    val configs2 = if (parallel) configs.par else configs

    val results = configs2.map { config =>
      config match {
        case Right(_) => config
        case Left(conf) =>
          val funName = conf.functionality.name
          val platformId = conf.platform.get.id
          val out =
            if (!flatten) {
              conf.functionality.namespace
                .map( ns => target + s"/$platformId/$ns/$funName").getOrElse(target + s"/$platformId/$funName")
            } else {
              target
            }
          val namespaceOrNothing = conf.functionality.namespace.map( s => "(" + s + ")").getOrElse("")
          println(s"Exporting $funName $namespaceOrNothing =$platformId=> $out")
          ViashBuild(
            config = conf,
            output = out,
            namespace = conf.functionality.namespace,
            setup = setup,
            push = push,
            writeMeta = writeMeta
          )
          Right(Success)
        }
      }

    printResults(results.map(r => r.fold(fa => Success, fb => fb)).toList, true, false)
  }

  def test(
    configs: List[Either[Config, Status]],
    parallel: Boolean = false,
    keepFiles: Option[Boolean] = None,
    tsv: Option[String] = None,
    append: Boolean = false
  ): List[Either[(Config, ManyTestOutput), Status]] = {
    // we can't currently test nextflow platforms, so exclude them from the tests
    val testableConfigs = configs.filter(conf =>
      conf match {
        case Left(l) if l.platform.get.`type` == "nextflow" => false
        case _ => true
      })

    val configs2 = if (parallel) testableConfigs.par else testableConfigs

    // run all the component tests
    val tsvPath = tsv.map(Paths.get(_))

    // remove if not append
    for (tsv <- tsvPath if !append) {
      Files.deleteIfExists(tsv)
    }

    val tsvExists = tsvPath.exists(Files.exists(_))
    val tsvWriter = tsvPath.map(Files.newBufferedWriter(_, StandardOpenOption.CREATE, StandardOpenOption.WRITE, StandardOpenOption.APPEND))

    val parentTempPath = IO.makeTemp("viash_ns_test")
    if (keepFiles.getOrElse(true)) {
      printf("The working directory for the namespace tests is %s\n", parentTempPath.toString())
    }
    
    try {
      // only print header if file does not exist
      for (writer <- tsvWriter if !tsvExists) {
        writer.write(
          List(
            "namespace",
            "functionality",
            "platform",
            "test_name",
            "exit_code",
            "duration",
            "result"
          ).mkString("\t") + sys.props("line.separator"))
        writer.flush()
      }
      printf(
        s"%s%20s %20s %20s %20s %9s %8s %20s%s\n",
        "",
        "namespace",
        "functionality",
        "platform",
        "test_name",
        "exit_code",
        "duration",
        "result",
        Console.RESET
      )

      val results = configs2.map { config =>
        config match {
          case Right(status) => Right(status)
          case Left(conf) =>
            // get attributes
            val namespace = conf.functionality.namespace.getOrElse("")
            val funName = conf.functionality.name
            val platName = conf.platform.get.id

            // print start message
            printf(s"%s%20s %20s %20s %20s %9s %8s %20s%s\n", "", namespace, funName, platName, "start", "", "", "", Console.RESET)

            // run tests
            // TODO: it would actually be great if this component could subscribe to testresults messages

            val ManyTestOutput(setupRes, testRes) = try {
              ViashTest(
                config = conf,
                keepFiles = keepFiles,
                quiet = true,
                parentTempPath = Some(parentTempPath)
              )
            } catch {
              case e: MissingResourceFileException => 
                Console.err.println(s"${Console.YELLOW}viash ns: ${e.getMessage}${Console.RESET}")
                ManyTestOutput(None, List())
            }

            val testResults =
              if (setupRes.isDefined && setupRes.get.exitValue > 0) {
                Nil
              } else if (testRes.isEmpty) {
                List(TestOutput("tests", -1, "no tests found", "", 0L))
              } else {
                testRes
              }

            // print messages
            val results = setupRes.toList ::: testResults
            for (test ← results) {
              val (col, msg) = {
                if (test.exitValue > 0) {
                  (Console.RED, "ERROR")
                } else if (test.exitValue < 0) {
                  (Console.YELLOW, "MISSING")
                } else {
                  (Console.GREEN, "SUCCESS")
                }
              }

              // print message
              printf(s"%s%20s %20s %20s %20s %9s %8s %20s%s\n", col, namespace, funName, platName, test.name, test.exitValue, test.duration, msg, Console.RESET)

              // write to tsv
              tsvWriter.foreach{writer =>
                writer.append(List(namespace, funName, platName, test.name, test.exitValue, test.duration, msg).mkString("\t") + sys.props("line.separator"))
                writer.flush()
              }
            }

            // return output
            Left((conf, ManyTestOutput(setupRes, testRes)))
          }

      }.toList

      val testResults = results.flatMap(r => r.fold(fa => 
        {
          val setupRes = fa._2.setup
          val testRes = fa._2.tests
          val testStatus =
              if (setupRes.isDefined && setupRes.get.exitValue > 0) {
                Nil
              } else if (testRes.isEmpty) {
                List(TestMissing)
              } else {
                testRes.map(to => if (to.exitValue == 0) Success else TestError)
              }
          val setupStatus = setupRes.toList.map(to => if (to.exitValue == 0) Success else BuildError)
          setupStatus ::: testStatus
        },
        fb => List(fb)))
      printResults(testResults, true, true)

      results
    } catch {
      case e: Exception => 
        println(e.getMessage())
        Nil
    } finally {
      tsvWriter.foreach(_.close())

      // Delete temp path if empty, otherwise fail quietly and keep.
      // (tests should have cleaned themselves according to the overall 'keep' value)
      if (!keepFiles.getOrElse(false)) {
        parentTempPath.toFile().delete()
      }

    }
  }

  def list(configs: List[Either[Config, Status]], format: String = "yaml", parseArgumentGroups: Boolean) {
    val configs2 = configs.flatMap(_.left.toOption)
    ViashConfig.viewMany(configs2, format, parseArgumentGroups)

    printResults(configs.map(_.fold(fa => Success, fb => fb)), false, false)
  }

<<<<<<< HEAD
  def exec(configs: List[Either[Config, BuildStatus]], command: String, dryrun: Boolean, parallel: Boolean) {
=======
  def exec(configs: List[Either[Config, Status]], command: String, dryrun: Boolean) {
>>>>>>> e8bbf577

    val goodConfigs = configs.flatMap(_.left.toOption).groupBy(_.info.get.config)
    // Just take first config. More can be available but those have different platforms. Platforms are currently ignored.
    val configData = goodConfigs.map(c => NsExecData(c._1, c._2.head))
    if (configData.isEmpty) {
      Console.err.println("No config files found to work with.")
      return
    }

    // try to match to something like "cat {arg1} foo {arg2} ;"
    // Slashes for ';' or '+' are not needed here, but let's allow it anyway
    val matchChecker = """([^{}]*\{[\w-]*\})*[^{}]*(\\?[;+])?$"""
    if (!command.matches(matchChecker)) {
      Console.err.println("Invalid command syntax.")
      return
    }

    // Get all fields and trim off curly brackets
    val fields = """\{[^\{\}]*\}""".r.findAllIn(command).map(_.replaceAll("^.|.$", "")).toList
    val unfoundFields = fields.filter(configData.head.getField(_).isEmpty)
    if (!unfoundFields.isEmpty) {
      Console.err.println(s"Not all substitution fields are supported fields: ${unfoundFields.mkString(" ")}.")
      return
    }

    val collectedData = command.endsWith("+") match {
      case true =>
        List(combine(configData))
      case _ =>
        configData
    }

    for (data <- if (parallel) collectedData.par else collectedData) {
      // remove trailing + or ; mode character
      val commandNoMode = command.replaceFirst(""" \\?[;+]$""", "")
      val replacedCommand = 
        fields.foldRight(commandNoMode){ (field, command) => 
          command.replaceAllLiterally(s"{$field}", data.getField(field).get)
        }

      if (dryrun) {
        Console.err.println(s"+ $replacedCommand")
      } else {
        Console.err.println(s"+ $replacedCommand")
        val (exitcode, output) = runExecCommand(replacedCommand)
        Console.err.println(s"  Exit code: $exitcode\n")
        Console.err.println(s"  Output:")
        Console.out.println(output)
      }
    }
  }

  def runExecCommand(command: String) = {
    // run command, collect output
    val stream = new ByteArrayOutputStream
    val printwriter = new PrintWriter(stream)

    val logger = (s: String) => {
      printwriter.println(s)
    }

    // run command, collect output
    try {
      val exitValue = command.!(ProcessLogger(logger, logger))
      printwriter.flush()
      (exitValue, stream.toString)
    } catch {
      case e: Throwable =>
        Console.err.println(s"  Exception: $e")
        (-1, e.getMessage())
    } finally {
      printwriter.close()
    }
  }

  def printResults(statuses: Seq[Status], performedBuild: Boolean, performedTest: Boolean) {
    val successes = statuses.count(_ == Success)

    val successAction = (performedBuild, performedTest) match {
      case (false, false) => "parsed"
      case (true, false) => "built"
      case (true, true) => "built and tested"
      case (false, true) => "[Unknown action!]"
    }

    val messages = List(
      (ParseError, "configs encountered parse errors"),
      (Disabled, "configs were disabled"),
      (BuildError, "configs built failed"),
      (TestError, "tests failed"),
      (TestMissing, "tests missing"),
      (Success, s"configs $successAction successfully"))

    if (successes != statuses.length) {
      Console.err.println(s"${Console.YELLOW}Not all configs $successAction successfully${Console.RESET}")
      for ((status, message) <- messages) {
        val count = statuses.count(_ == status)
        if (count > 0)
          Console.err.println(s"  ${status.color}$count/${statuses.length} ${message}${Console.RESET}")
      }
    }
    else {
      Console.err.println(s"${Console.GREEN}All ${successes} configs $successAction successfully${Console.RESET}")
    }
  }
}<|MERGE_RESOLUTION|>--- conflicted
+++ resolved
@@ -239,11 +239,7 @@
     printResults(configs.map(_.fold(fa => Success, fb => fb)), false, false)
   }
 
-<<<<<<< HEAD
-  def exec(configs: List[Either[Config, BuildStatus]], command: String, dryrun: Boolean, parallel: Boolean) {
-=======
-  def exec(configs: List[Either[Config, Status]], command: String, dryrun: Boolean) {
->>>>>>> e8bbf577
+  def exec(configs: List[Either[Config, Status]], command: String, dryrun: Boolean, parallel: Boolean) {
 
     val goodConfigs = configs.flatMap(_.left.toOption).groupBy(_.info.get.config)
     // Just take first config. More can be available but those have different platforms. Platforms are currently ignored.
