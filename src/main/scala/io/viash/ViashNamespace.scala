--- conflicted
+++ resolved
@@ -52,8 +52,8 @@
         list.foreach(f)
   }
 
-  def targetOutputPath(targetDir: String, platformId: String, config: Config): String =
-    targetOutputPath(targetDir, platformId, config.functionality.namespace, config.functionality.name)
+  def targetOutputPath(targetDir: String, runnerId: String, config: Config): String =
+    targetOutputPath(targetDir, runnerId, config.namespace, config.name)
 
   def targetOutputPath(
     targetDir: String,
@@ -91,11 +91,7 @@
             if (flatten) {
               target
             } else {
-<<<<<<< HEAD
-              targetOutputPath(target, runnerId, ns, funName)
-=======
-              targetOutputPath(target, platformId, conf)
->>>>>>> fea35e98
+              targetOutputPath(target, runnerId, ac.config)
             }
           val nsStr = ns.map(" (" + _ + ")").getOrElse("")
           infoOut(s"Exporting $funName$nsStr =$runnerId=> $out")
