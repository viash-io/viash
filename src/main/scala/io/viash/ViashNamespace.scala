--- conflicted
+++ resolved
@@ -128,14 +128,9 @@
     append: Boolean = false,
     cpus: Option[Int],
     memory: Option[String],
-<<<<<<< HEAD
-    dryRun: Option[Boolean] = None
-  ): List[(AppliedConfig, ManyTestOutput)] = {
-=======
     dryRun: Option[Boolean] = None,
     deterministicWorkingDirectory: Option[String] = None
-  ): List[Either[(Config, ManyTestOutput), Status]] = {
->>>>>>> 516ea098
+  ): List[(AppliedConfig, ManyTestOutput)] = {
     val configs1 = configs.filter{tup => tup match {
       // remove nextflow because unit testing nextflow modules
       // is not yet supported
@@ -180,17 +175,11 @@
           case ac if !ac.validForBuild => throw new RuntimeException("This should not occur.")
           case ac =>
             // get attributes
-<<<<<<< HEAD
             val namespace = ac.config.namespace.getOrElse("")
             val funName = ac.config.name
             val runnerName = ac.runner.get.id
             val engineName = ac.engines.head.id
-=======
-            val namespace = conf.functionality.namespace.getOrElse("")
-            val funName = conf.functionality.name
-            val platName = platform.id
             val directoryName = if(namespace.isEmpty) funName else namespace.replace('/', '_') + "_" + funName
->>>>>>> 516ea098
 
             // print start message
             infoOut(columnFormatString.format(namespace, funName, runnerName, engineName, "start", "", "", ""))
