--- conflicted
+++ resolved
@@ -127,14 +127,9 @@
     tsv: Option[String] = None,
     append: Boolean = false,
     cpus: Option[Int],
-<<<<<<< HEAD
-    memory: Option[String]
-  ): List[(AppliedConfig, ManyTestOutput)] = {
-=======
     memory: Option[String],
     dryRun: Option[Boolean] = None
-  ): List[Either[(Config, ManyTestOutput), Status]] = {
->>>>>>> 211c3832
+  ): List[(AppliedConfig, ManyTestOutput)] = {
     val configs1 = configs.filter{tup => tup match {
       // remove nextflow because unit testing nextflow modules
       // is not yet supported
