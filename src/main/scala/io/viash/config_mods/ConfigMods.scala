--- conflicted
+++ resolved
@@ -17,13 +17,6 @@
 
 package io.viash.config_mods
 
-<<<<<<< HEAD
-// will need to be updated in a next version of scala
-// import scala.jdk.CollectionConverters._
-// import scala.collection.JavaConverters._
-
-=======
->>>>>>> a62b4807
 import java.nio.file.{Files, Path => JPath}
 import java.util.stream.Collectors
 import io.circe.{ACursor, HCursor, FailedCursor, Json}
