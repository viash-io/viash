--- conflicted
+++ resolved
@@ -320,17 +320,16 @@
         |            VIASH_MODE='dockerfile'
         |            shift 1
         |            ;;
-<<<<<<< HEAD
         |        ---docker_run_args)
         |            VIASH_DOCKER_RUN_ARGS+=("$$2")
         |            shift 2
         |            ;;
         |        ---docker_run_args=*)
         |            VIASH_DOCKER_RUN_ARGS+=("$$(ViashRemoveFlags "$$1")")
-=======
+        |            shift 1
+        |            ;;
         |        ---docker_image_id)
         |            VIASH_MODE='docker_image_id'
->>>>>>> 100d913a
         |            shift 1
         |            ;;
         |        ---debug)
