/*
 * Copyright (C) 2020  Data Intuitive
 *
 * This program is free software: you can redistribute it and/or modify
 * it under the terms of the GNU General Public License as published by
 * the Free Software Foundation, either version 3 of the License, or
 * (at your option) any later version.
 *
 * This program is distributed in the hope that it will be useful,
 * but WITHOUT ANY WARRANTY; without even the implied warranty of
 * MERCHANTABILITY or FITNESS FOR A PARTICULAR PURPOSE.  See the
 * GNU General Public License for more details.
 *
 * You should have received a copy of the GNU General Public License
 * along with this program.  If not, see <http://www.gnu.org/licenses/>.
 */

package io.viash

import sys.process.{Process, ProcessLogger}
import java.io.{ByteArrayOutputStream, FileWriter, PrintWriter}
import java.nio.file.{Files, Path, Paths}
import java.time.LocalDateTime
import java.time.temporal.ChronoUnit
import scala.util.Random

import config.Config
import config.{Config, ArgumentGroup}
import config.arguments.{FileArgument, Output}
import config.resources.{BashScript, Script}
import helpers.{IO, Logging, LoggerOutput, LoggerLevel}
import io.viash.helpers.data_structures._
import io.viash.exceptions.MissingResourceFileException
import io.viash.config.ConfigMeta
import io.viash.helpers.DependencyResolver
import io.viash.runners.Runner
import io.viash.config.AppliedConfig
import io.viash.lenses.AppliedConfigLenses._
import io.viash.lenses.ConfigLenses.resourcesLens
import io.viash.runners.ExecutableRunner
import io.viash.engines.NativeEngine

object ViashTest extends Logging {
  case class TestOutput(name: String, exitValue: Int, output: String, logFile: String, duration: Long)
  case class ManyTestOutput(setup: Option[TestOutput], tests: List[TestOutput])

  /**
    * Run a component's unit tests
    *
    * @param appliedConfig A Viash config with runners and engines applied.
    * @param keepFiles Whether to keep temporary files after completion or remove them. 
    *   `Some(true)` means all files will be kept. `Some(false)` means they will be removed. 
    *   `None` means they will be kept if any of the unit tests errored, otherwise removed.
    * @param quiet Whether to output additional information during testing.
    * @param setupStrategy Which Docker setup strategy to use during the executable build (if applicable).
    * @param tempVersion Whether to use a random tag for the temporary Docker image.
    * @param verbosityLevel The verbosity level of the unit test.
    * @param parentTempPath A parent temporary directory.
    * @param cpus How many logical CPUs to use during testing.
    * @param memory How much memory to use during testing.
    * @return A ManyTestOutput containing the results of the unit tests.
    */
  def apply(
    appliedConfig: AppliedConfig,
    keepFiles: Option[Boolean] = None,
    quiet: Boolean = false,
    setupStrategy: Option[String] = None,
    tempVersion: Option[String] = Some("test"),
    verbosityLevel: Int = 6,
    parentTempPath: Option[Path] = None, 
    cpus: Option[Int], 
    memory: Option[String],
    dryRun: Option[Boolean] = None,
    deterministicWorkingDirectory: Option[String] = None,
  ): ManyTestOutput = {
    // create temporary directory
<<<<<<< HEAD
    val dir = IO.makeTemp("viash_test_" + configNameLens.get(appliedConfig), parentTempPath)
=======
    val dir = IO.makeTemp(
      name = deterministicWorkingDirectory.getOrElse(s"viash_test_${config.functionality.name}_"),
      parentTempPath = parentTempPath,
      addRandomized = deterministicWorkingDirectory.isEmpty
    )
>>>>>>> 516ea098
    if (!quiet) infoOut(s"Running tests in temporary directory: '$dir'")

    DependencyResolver.createBuildYaml(dir.toString())

    // set version to temporary value
    // Make dependencies available for the tests
    // Pass the first engine to the config. If no engines were specified in the config, a native engine was added.
    val modifyLenses = 
      configVersionLens.modify(version => tempVersion orElse version) andThen
      configLens.modify{ conf => DependencyResolver.copyDependencies(conf, dir.toString(), appliedConfig.runner.get.id) } andThen
      appliedEnginesLens.modify(_.take(1))
    val modifiedAppliedConfig = modifyLenses(appliedConfig)

    // run tests
    val ManyTestOutput(setupRes, results) = ViashTest.runTests(
      appliedConfig = modifiedAppliedConfig,
      dir = dir,
      verbose = !quiet,
      setupStrategy = setupStrategy.getOrElse("cachedbuild"),
      verbosityLevel = verbosityLevel,
      cpus = cpus,
      memory = memory,
      dryRun = dryRun
    )
    val count = results.count(_.exitValue == 0)
    val anyErrors = setupRes.exists(_.exitValue > 0) || count < results.length

    val errorMessage =
      if (!anyErrors) {
        ""
      } else if (setupRes.exists(_.exitValue > 0)) {
        "Setup failed!"
      } else {
        s"Only $count out of ${results.length} test scripts succeeded!"
      }

    if (!quiet) {
      if (results.isEmpty && !anyErrors) {
        warnOut(s"WARNING! No tests found!")
      } else if (anyErrors) {
        errorOut(s"ERROR! $errorMessage")
      } else {
        successOut(s"SUCCESS! All $count out of ${results.length} test scripts succeeded!")
      }
    }

    // keep temp files if user asks or any errors are encountered

    if (!keepFiles.getOrElse(anyErrors)) {
      if (!quiet) infoOut("Cleaning up temporary directory")
      IO.deleteRecursively(dir)
    }
    // TODO: remove container

    if (anyErrors && !quiet) {
      throw new RuntimeException(errorMessage)
    }

    ManyTestOutput(setupRes, results)
  }

  val consoleLine = "===================================================================="

  def runTests(
    appliedConfig: AppliedConfig,
    dir: Path, 
    verbose: Boolean = true, 
    setupStrategy: String, 
    verbosityLevel: Int, 
    cpus: Option[Int], 
    memory: Option[String],
    dryRun: Option[Boolean]
  ): ManyTestOutput = {
    val conf = appliedConfig.config

    assert(appliedConfig.engines.length == 1, s"Expected exactly one engine to be applied to the config. Got ${appliedConfig.engines}.")
    val engine = appliedConfig.engines.head

    // check to see if we need to set up an engine environment
    val buildResult =
      if (engine.hasSetup) {
        // use an executable to set up the engine environments
        val ac1 = appliedConfig.copy(
          runner = Some(ExecutableRunner())
        )

        // generate runner for engine environments
        val resources = ac1.generateRunner(true)
        val buildDir = dir.resolve("build_engine_environment")
        Files.createDirectories(buildDir)
        try {
          IO.writeResources(resources.resources ::: conf.test_resources.filter(!_.isInstanceOf[Script]), buildDir)
        } catch {
          case e: MissingResourceFileException =>
            // add config file name to the exception and throw again
            if (appliedConfig.config.build_info.isDefined && e.config == "") {
              throw MissingResourceFileException(e.resource, Some(appliedConfig.config.build_info.get.config), cause = e.cause)
            }
            throw e
        }

        // run engine setup commands, collect output
        // todo: setupStrategy might need to be handled differently when non-docker engines need setting up.
        val stream = new ByteArrayOutputStream
        val printWriter = new PrintWriter(stream)
        val logPath = Paths.get(buildDir.toString, "_viash_build_log.txt").toString
        val logWriter = new FileWriter(logPath, true)

        val logger: String => Unit =
          (s: String) => {
            if (verbose) infoOut(s)
            printWriter.println(s)
            logWriter.append(s + sys.props("line.separator"))
          }

        logger(consoleLine)

        // run command, collect output
      
        try {
          val executable = Paths.get(buildDir.toString, conf.name).toString
          val cmd = Seq(executable, "---verbosity", verbosityLevel.toString, "---setup", setupStrategy, "---engine", engine.id)
          logger("+" + cmd.mkString(" "))
          val startTime = LocalDateTime.now

          // create tempdir in test
          val subTmp = Paths.get(buildDir.toString, "tmp")
          Files.createDirectories(subTmp)

          val exitValue = Process(
            cmd,
            cwd = buildDir.toFile,
            ("VIASH_TEMP", subTmp.toString())
          ).!(ProcessLogger(logger, logger))
          val endTime = LocalDateTime.now
          val diffTime = ChronoUnit.SECONDS.between(startTime, endTime)
          printWriter.flush()
          Some(TestOutput("build_executable", exitValue, stream.toString, logPath, diffTime))
        } finally {
          printWriter.close()
          logWriter.close()
        }
      } else {
        None
      }

    // if setup failed, return faster
    if (buildResult.exists(_.exitValue > 0)) {
      return ManyTestOutput(buildResult, Nil)
    }

    // generate executable runner
    val exeConfig = appliedConfig.config.copy(
      engines = List(NativeEngine())
    )
    val exe = ExecutableRunner().generateRunner(exeConfig, true).resources.head

    // fetch tests
    val tests = conf.test_resources

    val testResults = tests.filter(_.isInstanceOf[Script]).map {
      case test: Script if test.read.isEmpty =>
        TestOutput(test.filename, 1, "Test script does not exist.", "", 0L)

      case test: Script =>
        val startTime = LocalDateTime.now

        // make a new directory
        val dirName = "test_" + test.filename.replaceAll("\\.[^\\.]*$", "")
        val newDir = dir.resolve(dirName)
        Files.createDirectories(newDir)
        val dirArg = FileArgument(
          name = "dir",
          direction = Output, // why output?
          default = OneOrMore(dir),
          must_exist = false,
          create_parent = false
        )

        val testFunConfig = configLens.modify(
          conf => Config(
            // set same name, namespace and version
            // to be able to reuse same docker container
            name = conf.name,
            namespace = conf.namespace,
            version = conf.version,
            // set dirArg as argument so that Docker can chown it after execution
            argument_groups = List(ArgumentGroup("default", None, List(dirArg))),
            resources = List(test),
            set_wd_to_resources_dir = true,
            // Make sure we'll be using the same docker registry set in 'links' so we can have the same docker image id.
            // Copy the whole case class instead of selective copy.
            links = conf.links,
          ))(appliedConfig)

        // generate bash script for test
        val resourcesOnlyTest = testFunConfig.generateRunner(true)
        val testBash = BashScript(
          dest = Some("test_executable"),
          text = resourcesOnlyTest.resources.head.text
        )
        val configYaml = ConfigMeta.toMetaFile(appliedConfig.config, Some(dir))

        // assemble full resources list for test
        val confFinal = resourcesLens.set(
          testBash ::
          // the executable, wrapped with an executable runner,
          // to be run inside of the runner of the test
          exe :: 
          // the config file information
          configYaml ::
          // other resources generated by wrapping the test script
          resourcesOnlyTest.additionalResources :::
          // other resources provided in fun.resources
          conf.additionalResources :::
          // other resources provided in fun.tests
          tests.filter(!_.isInstanceOf[Script])
        )(conf)

        // write resources to dir
        IO.writeResources(confFinal.resources, newDir)

        // run command, collect output
        val stream = new ByteArrayOutputStream
        val printWriter = new PrintWriter(stream)
        val logPath = Paths.get(newDir.toString, "_viash_test_log.txt").toString
        val logWriter = new FileWriter(logPath, true)

        val logger: String => Unit =
          (s: String) => {
            if (verbose) infoOut(s)
            printWriter.println(s)
            logWriter.append(s + sys.props("line.separator"))
          }

        logger(consoleLine)

        try {
          // run command, collect output
          val executable = Paths.get(newDir.toString, testBash.filename).toString

          // create tempdir in test
          val subTmp = Paths.get(newDir.toString, "tmp")
          Files.createDirectories(subTmp)

          val cmd = if (dryRun.getOrElse(false))
            Seq("echo", "Running dummy test script")
          else
            Seq(executable) ++ Seq(cpus.map("---cpus=" + _), memory.map("---memory="+_)).flatMap(a => a)
          logger(s"+${cmd.mkString(" ")}")
          val exitValue = Process(
            cmd,
            cwd = newDir.toFile,
            "VIASH_TEMP" -> subTmp.toString
          ).!(ProcessLogger(logger, logger))

          printWriter.flush()

          val endTime = LocalDateTime.now
          val diffTime = ChronoUnit.SECONDS.between(startTime, endTime)
          TestOutput(test.filename, exitValue, stream.toString, logPath, diffTime)
        } finally {
          printWriter.close()
          logWriter.close()
        }
    }

    if (verbose) infoOut(consoleLine)

    ManyTestOutput(buildResult, testResults)
  }

}<|MERGE_RESOLUTION|>--- conflicted
+++ resolved
@@ -74,15 +74,11 @@
     deterministicWorkingDirectory: Option[String] = None,
   ): ManyTestOutput = {
     // create temporary directory
-<<<<<<< HEAD
-    val dir = IO.makeTemp("viash_test_" + configNameLens.get(appliedConfig), parentTempPath)
-=======
     val dir = IO.makeTemp(
-      name = deterministicWorkingDirectory.getOrElse(s"viash_test_${config.functionality.name}_"),
+      name = deterministicWorkingDirectory.getOrElse(s"viash_test_${configNameLens.get(appliedConfig)}_"),
       parentTempPath = parentTempPath,
       addRandomized = deterministicWorkingDirectory.isEmpty
     )
->>>>>>> 516ea098
     if (!quiet) infoOut(s"Running tests in temporary directory: '$dir'")
 
     DependencyResolver.createBuildYaml(dir.toString())
