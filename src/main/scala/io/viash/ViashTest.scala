/*
 * Copyright (C) 2020  Data Intuitive
 *
 * This program is free software: you can redistribute it and/or modify
 * it under the terms of the GNU General Public License as published by
 * the Free Software Foundation, either version 3 of the License, or
 * (at your option) any later version.
 *
 * This program is distributed in the hope that it will be useful,
 * but WITHOUT ANY WARRANTY; without even the implied warranty of
 * MERCHANTABILITY or FITNESS FOR A PARTICULAR PURPOSE.  See the
 * GNU General Public License for more details.
 *
 * You should have received a copy of the GNU General Public License
 * along with this program.  If not, see <http://www.gnu.org/licenses/>.
 */

package io.viash

import sys.process.{Process, ProcessLogger}
import java.io.{ByteArrayOutputStream, FileWriter, PrintWriter}
import java.nio.file.{Files, Path, Paths}
import java.time.LocalDateTime
import java.time.temporal.ChronoUnit
import scala.util.Random

import config.{Config, Version}
import functionality.Functionality
import functionality.arguments.{FileArgument, Output}
import functionality.resources.{BashScript, Script}
import platforms.NativePlatform
import helpers.IO
import helpers.Circe.{OneOrMore, One, More}
import io.viash.helpers.MissingResourceFileException

object ViashTest {
  case class TestOutput(name: String, exitValue: Int, output: String, logFile: String, duration: Long)
  case class ManyTestOutput(setup: Option[TestOutput], tests: List[TestOutput])

  def apply(
    config: Config,
    keepFiles: Option[Boolean] = None,
    quiet: Boolean = false,
    setupStrategy: String = "cachedbuild",
    tempVersion: Boolean = true,
    verbosityLevel: Int = 6,
    parentTempPath: Option[Path] = None, 
    cpus: Option[Int], 
    memory: Option[String]
  ): ManyTestOutput = {
    // create temporary directory
    val dir = IO.makeTemp("viash_test_" + config.functionality.name, parentTempPath)
    if (!quiet) println(s"Running tests in temporary directory: '$dir'")

    // set version to temporary value
    val config2 = if (tempVersion) {
      config.copy(
        functionality = config.functionality.copy(
          version = Some(Version(Random.alphanumeric.take(12).mkString))
        )
      )
    } else {
      config
    }

    // run tests
    val ManyTestOutput(setupRes, results) = ViashTest.runTests(
      config = config2,
      dir = dir,
      verbose = !quiet,
      setupStrategy = setupStrategy,
      verbosityLevel = verbosityLevel,
      cpus = cpus,
      memory = memory
    )
    val count = results.count(_.exitValue == 0)
    val anyErrors = setupRes.exists(_.exitValue > 0) || count < results.length

    val errorMessage =
      if (!anyErrors) {
        ""
      } else if (setupRes.exists(_.exitValue > 0)) {
        "Setup failed!"
      } else {
        s"Only $count out of ${results.length} test scripts succeeded!"
      }

    if (!quiet) {
      if (results.isEmpty && !anyErrors) {
        println(s"${Console.RED}WARNING! No tests found!${Console.RESET}")
      } else if (anyErrors) {
        println(s"${Console.RED}ERROR! $errorMessage${Console.RESET}")
      } else {
        println(s"${Console.GREEN}SUCCESS! All $count out of ${results.length} test scripts succeeded!${Console.RESET}")
      }
    }

    // keep temp files if user asks or any errors are encountered

    if (!keepFiles.getOrElse(anyErrors)) {
      if (!quiet) println("Cleaning up temporary directory")
      IO.deleteRecursively(dir)
    }
    // TODO: remove container

    if (anyErrors && !quiet) {
      throw new RuntimeException(errorMessage)
    }

    ManyTestOutput(setupRes, results)
  }

  def runTests(config: Config, dir: Path, verbose: Boolean = true, setupStrategy: String, verbosityLevel: Int, cpus: Option[Int], memory: Option[String]): ManyTestOutput = {
    val fun = config.functionality
    val platform = config.platform.get

    val consoleLine = "===================================================================="

    // build regular executable
    val configWithReqs = config.copy(
      config.functionality.copy(
        requirements = config.functionality.requirements.copy(
          cpus = if (cpus.isDefined) cpus else config.functionality.requirements.cpus,
          memory = if (memory.isDefined) memory else config.functionality.requirements.memory
        )
      )
    )
    val buildFun = platform.modifyFunctionality(configWithReqs, true)
    val buildDir = dir.resolve("build_executable")
    Files.createDirectories(buildDir)
    try {
      IO.writeResources(buildFun.resources, buildDir)
    } catch {
      case e: MissingResourceFileException =>
        // add config file name to the exception and throw again
        if (config.info.isDefined && e.config == "") {
          throw MissingResourceFileException(e.resource, Some(config.info.get.config), cause= e.cause)
        }
        throw e
    }

    // run command, collect output
    val buildResult =
      if (!platform.hasSetup) {
        None
      } else {
        // todo: setupStrategy will have to be handled differently when non-docker platforms need setting up.
        val stream = new ByteArrayOutputStream
        val printWriter = new PrintWriter(stream)
        val logPath = Paths.get(buildDir.toString, "_viash_build_log.txt").toString
        val logWriter = new FileWriter(logPath, true)

        val logger: String => Unit =
          (s: String) => {
            if (verbose) println(s)
            printWriter.println(s)
            logWriter.append(s + sys.props("line.separator"))
          }

        logger(consoleLine)

        // run command, collect output
        try {
          val executable = Paths.get(buildDir.toString, fun.name).toString
          logger(s"+$executable ---verbosity $verbosityLevel ---setup $setupStrategy")
          val startTime = LocalDateTime.now

          // create tempdir in test
          val subTmp = Paths.get(buildDir.toString, "tmp")
          Files.createDirectories(subTmp)

          val exitValue = Process(
            Seq(executable, "---verbosity", verbosityLevel.toString, "---setup", setupStrategy), 
            cwd = buildDir.toFile,
            ("VIASH_TEMP", subTmp.toString())
          ).!
          val endTime = LocalDateTime.now
          val diffTime = ChronoUnit.SECONDS.between(startTime, endTime)
          printWriter.flush()
          Some(TestOutput("build_executable", exitValue, stream.toString, logPath, diffTime))
        } finally {
          printWriter.close()
          logWriter.close()
        }
      }

    // if setup failed, return faster
    if (buildResult.exists(_.exitValue > 0)) {
      return ManyTestOutput(buildResult, Nil)
    }

    // generate executable for native platform
    val exe = NativePlatform().modifyFunctionality(config, true).resources.head

    // fetch tests
    val tests = fun.test_resources

    val testResults = tests.filter(_.isInstanceOf[Script]).map {
      case test: Script if test.read.isEmpty =>
        TestOutput(test.filename, 1, "Test script does not exist.", "", 0L)

      case test: Script =>
        val startTime = LocalDateTime.now

        // make a new directory
        val dirName = "test_" + test.filename.replaceAll("\\.[^\\.]*$", "")
        val newDir = dir.resolve(dirName)
        Files.createDirectories(newDir)
        val dirArg = FileArgument(
          name = "dir",
          direction = Output,
          default = One(dir)
        )

        // generate bash script for test
        val funOnlyTest = platform.modifyFunctionality(
          config.copy(
            functionality = Functionality(
              // set same name, namespace and version
              // to be able to reuse same docker container
              name = config.functionality.name,
              namespace = config.functionality.namespace,
              version = config.functionality.version,
              // set dirArg as argument so that Docker can chown it after execution
              arguments = List(dirArg),
              argument_groups = Nil,
              resources = List(test),
              set_wd_to_resources_dir = true
            )
          ), 
          testing = true
        )
        val testBash = BashScript(
          dest = Some("test_executable"),
          text = funOnlyTest.resources.head.text
        )

        // assemble full resources list for test
        val funFinal = fun.copy(resources = 
          testBash :: // the test, wrapped in a bash script
            exe :: // the executable, wrapped with a native platform,
            // to be run inside of the platform of the test
            funOnlyTest.additionalResources ::: // other resources generated by wrapping the test script
            fun.additionalResources ::: // other resources provided in fun.resources
            tests.filter(!_.isInstanceOf[Script]) // other resources provided in fun.tests
        )

        // write resources to dir
        IO.writeResources(funFinal.resources, newDir)

        // run command, collect output
        val stream = new ByteArrayOutputStream
        val printWriter = new PrintWriter(stream)
        val logPath = Paths.get(newDir.toString, "_viash_test_log.txt").toString
        val logWriter = new FileWriter(logPath, true)

        val logger: String => Unit =
          (s: String) => {
            if (verbose) println(s)
            printWriter.println(s)
            logWriter.append(s + sys.props("line.separator"))
          }

        logger(consoleLine)

        try {
          // run command, collect output
          val executable = Paths.get(newDir.toString, testBash.filename).toString

          // create tempdir in test
          val subTmp = Paths.get(newDir.toString, "tmp")
          Files.createDirectories(subTmp)

<<<<<<< HEAD
          logger(s"+$executable")
          val exitValue = Process(
            Seq(executable), 
=======
          val cmd = Seq(executable) ++ Seq(cpus.map("---cpus=" + _), memory.map("---memory="+_)).flatMap(a => a)
          logger(s"+${cmd.mkString(" ")}")
          val exitValue = Process(
            cmd,
>>>>>>> f7fc7e10
            cwd = newDir.toFile,
            "VIASH_TEMP" -> subTmp.toString
          ).!(ProcessLogger(logger, logger))

          printWriter.flush()

          val endTime = LocalDateTime.now
          val diffTime = ChronoUnit.SECONDS.between(startTime, endTime)
          TestOutput(test.filename, exitValue, stream.toString, logPath, diffTime)
        } finally {
          printWriter.close()
          logWriter.close()
        }
    }

    if (verbose) println(consoleLine)

    ManyTestOutput(buildResult, testResults)
  }
}<|MERGE_RESOLUTION|>--- conflicted
+++ resolved
@@ -271,16 +271,10 @@
           val subTmp = Paths.get(newDir.toString, "tmp")
           Files.createDirectories(subTmp)
 
-<<<<<<< HEAD
-          logger(s"+$executable")
-          val exitValue = Process(
-            Seq(executable), 
-=======
           val cmd = Seq(executable) ++ Seq(cpus.map("---cpus=" + _), memory.map("---memory="+_)).flatMap(a => a)
           logger(s"+${cmd.mkString(" ")}")
           val exitValue = Process(
             cmd,
->>>>>>> f7fc7e10
             cwd = newDir.toFile,
             "VIASH_TEMP" -> subTmp.toString
           ).!(ProcessLogger(logger, logger))
