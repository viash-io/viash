/*
 * Copyright (C) 2020  Data Intuitive
 *
 * This program is free software: you can redistribute it and/or modify
 * it under the terms of the GNU General Public License as published by
 * the Free Software Foundation, either version 3 of the License, or
 * (at your option) any later version.
 *
 * This program is distributed in the hope that it will be useful,
 * but WITHOUT ANY WARRANTY; without even the implied warranty of
 * MERCHANTABILITY or FITNESS FOR A PARTICULAR PURPOSE.  See the
 * GNU General Public License for more details.
 *
 * You should have received a copy of the GNU General Public License
 * along with this program.  If not, see <http://www.gnu.org/licenses/>.
 */

package io.viash

import java.nio.file.{Files, Paths}
import scala.sys.process.{Process, ProcessLogger}
import io.viash.helpers.status._

import config._
import platforms.Platform
import helpers.IO

object ViashBuild {
  def apply(
    config: Config,
    platform: Platform,
    output: String,
    setup: Option[String] = None,
    push: Boolean = false
<<<<<<< HEAD
  ): Status = {
    val fun = config.functionality
=======
  ) {
    val fun = platform.modifyFunctionality(config, testing = false)
>>>>>>> 1c978900

    // create dir
    val dir = Paths.get(output)
    Files.createDirectories(dir)

    // get the path of where the executable will be written to
    val exec_path = fun.mainScript.map(scr => Paths.get(output, scr.resourcePath).toString)

    // convert config to a yaml wrapped inside a PlainFile
    val configYaml = ConfigMeta.toMetaFile(config, Some(dir))

    // write resources to output directory
    IO.writeResources(configYaml :: fun.resources, dir)

    // if '--setup <strat>' was passed, run './executable ---setup <strat>'
<<<<<<< HEAD
    val setupResult =
      if (setup.isDefined && exec_path.isDefined && config.platform.exists(_.hasSetup)) {
        val cmd = Array(exec_path.get, "---setup", setup.get)
        val res = Process(cmd).!(ProcessLogger(println, println))
        res
      }
      else 0

    // if '--push' was passed, run './executable ---setup push'
    val pushResult =
      if (push && exec_path.isDefined && config.platform.exists(_.hasSetup)) {
        val cmd = Array(exec_path.get, "---setup push")
        val res = Process(cmd).!(ProcessLogger(println, println))
        res
      }
      else 0

    // if '-m' was passed, print some yaml about the created output fiels
    if (printMeta) {
      println(toWriteConfig.info.get.consoleString)
    }

    (setupResult, pushResult) match {
      case (0, 0) => Success
      case (1, _) => SetupError
      case (0, 1) => PushError
=======
    if (setup.isDefined && exec_path.isDefined && platform.hasSetup) {
      val cmd = Array(exec_path.get, "---setup", setup.get)
      val _ = Process(cmd).!(ProcessLogger(println, println))
    }

    // if '--push' was passed, run './executable ---setup push'
    if (push && exec_path.isDefined && platform.hasSetup) {
      val cmd = Array(exec_path.get, "---setup push")
      val _ = Process(cmd).!(ProcessLogger(println, println))
>>>>>>> 1c978900
    }
  }
}<|MERGE_RESOLUTION|>--- conflicted
+++ resolved
@@ -32,13 +32,8 @@
     output: String,
     setup: Option[String] = None,
     push: Boolean = false
-<<<<<<< HEAD
   ): Status = {
-    val fun = config.functionality
-=======
-  ) {
     val fun = platform.modifyFunctionality(config, testing = false)
->>>>>>> 1c978900
 
     // create dir
     val dir = Paths.get(output)
@@ -54,9 +49,8 @@
     IO.writeResources(configYaml :: fun.resources, dir)
 
     // if '--setup <strat>' was passed, run './executable ---setup <strat>'
-<<<<<<< HEAD
     val setupResult =
-      if (setup.isDefined && exec_path.isDefined && config.platform.exists(_.hasSetup)) {
+      if (setup.isDefined && exec_path.isDefined && platform.hasSetup) {
         val cmd = Array(exec_path.get, "---setup", setup.get)
         val res = Process(cmd).!(ProcessLogger(println, println))
         res
@@ -65,33 +59,16 @@
 
     // if '--push' was passed, run './executable ---setup push'
     val pushResult =
-      if (push && exec_path.isDefined && config.platform.exists(_.hasSetup)) {
+      if (push && exec_path.isDefined && platform.hasSetup) {
         val cmd = Array(exec_path.get, "---setup push")
-        val res = Process(cmd).!(ProcessLogger(println, println))
-        res
+        val _ = Process(cmd).!(ProcessLogger(println, println))
       }
       else 0
-
-    // if '-m' was passed, print some yaml about the created output fiels
-    if (printMeta) {
-      println(toWriteConfig.info.get.consoleString)
-    }
-
+    
     (setupResult, pushResult) match {
       case (0, 0) => Success
       case (1, _) => SetupError
       case (0, 1) => PushError
-=======
-    if (setup.isDefined && exec_path.isDefined && platform.hasSetup) {
-      val cmd = Array(exec_path.get, "---setup", setup.get)
-      val _ = Process(cmd).!(ProcessLogger(println, println))
-    }
-
-    // if '--push' was passed, run './executable ---setup push'
-    if (push && exec_path.isDefined && platform.hasSetup) {
-      val cmd = Array(exec_path.get, "---setup push")
-      val _ = Process(cmd).!(ProcessLogger(println, println))
->>>>>>> 1c978900
     }
   }
 }