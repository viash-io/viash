--- conflicted
+++ resolved
@@ -162,16 +162,11 @@
       }
     }
 
-<<<<<<< HEAD
     if (conf1.functionality.status == Status.Deprecated && displayWarnings)
       Console.err.println(s"${Console.YELLOW}Warning: The status of the component '${conf1.functionality.name}' is set to deprecated.${Console.RESET}")
     
-    if (conf1.functionality.resources.isEmpty && displayWarnings)
+    if (conf1.functionality.resources.isEmpty && displayWarnings && optScript.isEmpty)
       Console.err.println(s"${Console.YELLOW}Warning: no resources specified!${Console.RESET}")
-=======
-    if (conf1.functionality.resources.isEmpty && optScript.isEmpty)
-      Console.err.println("Warning: no resources specified!")
->>>>>>> 148061dc
 
     if (!modifyConfig) {
       return conf1
