/*
 * Copyright (C) 2020  Data Intuitive
 *
 * This program is free software: you can redistribute it and/or modify
 * it under the terms of the GNU General Public License as published by
 * the Free Software Foundation, either version 3 of the License, or
 * (at your option) any later version.
 *
 * This program is distributed in the hope that it will be useful,
 * but WITHOUT ANY WARRANTY; without even the implied warranty of
 * MERCHANTABILITY or FITNESS FOR A PARTICULAR PURPOSE.  See the
 * GNU General Public License for more details.
 *
 * You should have received a copy of the GNU General Public License
 * along with this program.  If not, see <http://www.gnu.org/licenses/>.
 */

package io.viash.config

import io.viash.config_mods.ConfigModParser
import io.viash.functionality._
import io.viash.platforms._
import io.viash.helpers.{Git, GitInfo, IO}
import io.viash.helpers.circe._
import io.viash.helpers.status._

import java.net.URI
import io.circe.yaml.parser
import io.viash.functionality.resources._

import java.io.File
import io.circe.DecodingFailure
import io.circe.ParsingFailure
import io.viash.config_mods.ConfigMods
import java.nio.file.Paths

import io.viash.schemas._
import java.io.ByteArrayOutputStream
import java.nio.file.FileSystemNotFoundException

@description(
  """A Viash configuration is a YAML file which contains metadata to describe the behaviour and build target(s) of a component.  
    |We commonly name this file `config.vsh.yaml` in our examples, but you can name it however you choose.  
    |""".stripMargin)
@example(
  """functionality:
    |  name: hello_world
    |  arguments:
    |    - type: string
    |      name: --input
    |      default: "world"
    |  resources:
    |    - type: bash_script
    |      path: script.sh
    |      text: echo Hello $par_input
    |platforms:
    |  - type: docker
    |    image: "bash:4.0"
    |""".stripMargin, "yaml")
case class Config(
  @description(
    """The @[functionality](functionality) describes the behaviour of the script in terms of arguments and resources.
      |By specifying a few restrictions (e.g. mandatory arguments) and adding some descriptions, Viash will automatically generate a stylish command-line interface for you.
      |""".stripMargin)
  functionality: Functionality,

  @description(
    """A list of platforms to generate target artifacts for.
      |
      | - @[native_platform](Native)
      | - @[docker_platform](Docker)
      | - @[nextflow_platform](Nextflow VDSL3)
      |""".stripMargin)
  platforms: List[Platform] = Nil,

  @internalFunctionality
  info: Option[Info] = None
) {

  @description(
    """Config inheritance by including YAML partials. This is useful for defining common APIs in
      |separate files. `__merge__` can be used in any level of the YAML. For example,
      |not just in the config but also in the functionality or any of the platforms.
      |
      |WARNING: this argument is an EXPERIMENTAL feature. Changes to the API are expected.
      |""".stripMargin)
  @example("__merge__: ../api/common_interface.yaml", "yaml")
  @since("Viash 0.6.3")
  @undocumented
  val `__merge__`: Option[File] = None
  

  /**
    * Detect a config's platform
    * 
    * Order of execution:
    *   - if a platform id is passed, look up the platform in the platforms list
    *   - else if a platform yaml is passed, read platform from file
    *   - else if platforms is a non-empty list, use the first platform
    *   - else use the native platform
    *
    * @param platformStr A platform ID referring to one of the config's platforms, or a path to a YAML file
    * @return A platform
    */
  def findPlatform(platformStr: Option[String]): Platform = {
    if (platformStr.isDefined) {
      val pid = platformStr.get

      val platformNames = this.platforms.map(_.id)

      if (platformNames.contains(pid)) {
        this.platforms(platformNames.indexOf(pid))
      } else if (pid.endsWith(".yaml") || pid.endsWith(".yml")) {
        Platform.parse(IO.uri(platformStr.get))
      } else {
        throw new RuntimeException("platform must be a platform id specified in the config or a path to a platform yaml file.")
      }
    } else if (this.platforms.nonEmpty) {
      this.platforms.head
    } else {
      NativePlatform()
    }
  }
}

object Config {
  def parse(uri: URI, preparseMods: Option[ConfigMods]): Config = {
    val str = IO.read(uri)
    parse(str, uri, preparseMods)
  }

  def parse(yamlText: String, uri: URI, preparseMods: Option[ConfigMods]): Config = {
    def errorHandler[C](e: Exception): C = {
      Console.err.println(s"${Console.RED}Error parsing '${uri}'.${Console.RESET}\nDetails:")
      throw e
    }

    // read json
    val js1 = parser.parse(yamlText).fold(errorHandler, a => a)

    // apply inheritance if need be
    val js2 = js1.inherit(uri)

    if (js1 != js2) {
      Console.err.println("Warning: Config inheritance (__merge__) is an experimental feature. Changes to the API are expected.")
    }

    // apply preparse config mods
    val js3 = preparseMods match {
      case None => js2
      case Some(cmds) => cmds(js2, preparse = true)
    }

    // parse as config
    val config = js3.as[Config].fold(errorHandler, identity)

    // make paths absolute
    val resources = config.functionality.resources.map(_.copyWithAbsolutePath(uri))
    val tests = config.functionality.test_resources.map(_.copyWithAbsolutePath(uri))

    // copy resources with updated paths into config and return
    config.copy(
      functionality = config.functionality.copy(
        resources = resources,
        test_resources = tests
      )
    )
  }

  def readYAML(config: String): (String, Option[Script]) = {
    val configUri = IO.uri(config)
    readYAML(configUri)
  }

  def readYAML(configUri: URI): (String, Option[Script]) = {
    // get config text
    val configStr = IO.read(configUri)
    val configUriStr = configUri.toString

    // get extension
    val extension = configUriStr.substring(configUriStr.lastIndexOf(".") + 1).toLowerCase()

    // get basename
    val basenameRegex = ".*/".r
    val basename = basenameRegex.replaceFirstIn(configUriStr, "")

    // detect whether a script (with joined header) was passed or a joined yaml
    // using the extension
    if ((extension == "yml" || extension == "yaml") && configStr.contains("functionality:")) {
      (configStr, None)
    } else if (Script.extensions.contains(extension)) {
      // detect scripting language from extension
      val scriptObj = Script.fromExt(extension)

      // check whether viash header contains a functionality
      val commentStr = scriptObj.commentStr + "'"
      val headerComm = commentStr + " "
      assert(
        configStr.contains(s"$commentStr functionality:"),
        message = s"""viash script should contain a functionality header: "$commentStr functionality: <...>""""
      )

      // split header and body
      val (header, body) = configStr.split("\n").partition(_.startsWith(headerComm))
      val yaml = header.map(s => s.drop(3)).mkString("\n")
      val code = body.mkString("\n")

      val script = Script(dest = Some(basename), text = Some(code), `type` = scriptObj.`type`)

      (yaml, Some(script))
    } else {
      throw new RuntimeException("config file (" + configUri + ") must be a yaml file containing a viash config.")
    }
  }

  // reads and modifies the config based on the current setup
  def read(
    configPath: String,
    addOptMainScript: Boolean = true,
    configMods: List[String] = Nil
  ): Config = {
    val uri = IO.uri(configPath)
    readFromUri(
      uri = uri,
      addOptMainScript = addOptMainScript,
      configMods = configMods
    )
  }

  def readFromUri(
    uri: URI,
    addOptMainScript: Boolean = true,
    configMods: List[String] = Nil
  ): Config = {
    // read cli config mods
    val confMods = ConfigMods.parseConfigMods(configMods)

    /* STRING */
    // read yaml as string
    val (yamlText, optScript) = readYAML(uri)
    
    /* JSON 0: parsed from string */
    // parse yaml into Json
    def parsingErrorHandler[C](e: Exception): C = {
      Console.err.println(s"${Console.RED}Error parsing '${uri}'.${Console.RESET}\nDetails:")
      throw e
    }
    val json0 = parser.parse(yamlText).fold(parsingErrorHandler, identity)

    /* JSON 1: after inheritance */
    // apply inheritance if need be
    val json1 = json0.inherit(uri)

    /* JSON 2: after preparse config mods  */
    // apply preparse config mods if need be
    val json2 = confMods(json1, preparse = true)

    /* CONFIG 0: converted from json */
    // convert Json into Config
    val conf0 = json2.as[Config].fold(parsingErrorHandler, identity)

    /* CONFIG 1: make resources absolute */
    // make paths absolute
    val resources = conf0.functionality.resources.map(_.copyWithAbsolutePath(uri))
    val tests = conf0.functionality.test_resources.map(_.copyWithAbsolutePath(uri))

    // copy resources with updated paths into config and return
    val conf1 = conf0.copy(
      functionality = conf0.functionality.copy(
        resources = resources,
        test_resources = tests
      )
    )

    /* CONFIG 2: apply post-parse config mods */
    // apply config mods only if need be
    val conf2 = 
      if (confMods.postparseCommands.nonEmpty) {
        // turn config back into json
        val js = encodeConfig(conf1)
        // apply config mods
        val modifiedJs = confMods(js, preparse = false)
        // turn json back into a config
        modifiedJs.as[Config].fold(throw _, identity)
      } else {
        conf1
      }

    /* CONFIG 3: add info */
    // gather git info
    // todo: resolve git in project?
    val path = Paths.get(uri).toFile().getParentFile
    val GitInfo(_, rgr, gc, gt) = Git.getInfo(path)

    // create info object
    val info = 
      Info(
        viash_version = Some(io.viash.Main.version),
        config = uri.toString.replaceAll("^file:/+", "/"),
        git_commit = gc,
        git_remote = rgr,
        git_tag = gt
      )
    
    // add info and additional resources
    val conf3 = conf2.copy(
      info = Some(info),
    )

    // print warnings if need be
    if (conf2.functionality.status == Status.Deprecated)
      Console.err.println(s"${Console.YELLOW}Warning: The status of the component '${conf2.functionality.name}' is set to deprecated.${Console.RESET}")
    
    if (conf2.functionality.resources.isEmpty && optScript.isEmpty)
      Console.err.println(s"${Console.YELLOW}Warning: no resources specified!${Console.RESET}")

    if (!addOptMainScript) {
      return conf3
    }
    
    /* CONFIG 4: add main script if config is stored inside script */
    // add info and additional resources
    val conf4 = conf3.copy(
      functionality = conf3.functionality.copy(
        resources = optScript.toList ::: conf3.functionality.resources
      )
    )

    conf4
  }

  def readConfigs(
    source: String,
    query: Option[String] = None,
    queryNamespace: Option[String] = None,
    queryName: Option[String] = None,
    configMods: List[String] = Nil,
    addOptMainScript: Boolean = true
  ): List[Either[Config, Status]] = {

    val sourceDir = Paths.get(source)

    // find [^\.]*.vsh.* files and parse as config
    val scriptFiles = IO.find(sourceDir, (path, attrs) => {
      path.toString.contains(".vsh.") &&
        !path.toFile.getName.startsWith(".") &&
        attrs.isRegularFile
    })

    scriptFiles.map { file =>
      try {
        // read config to get an idea of the name and namespaces
        // warnings will be captured for now, and will be displayed when reading the second time
        val stdout = new ByteArrayOutputStream()
        val stderr = new ByteArrayOutputStream()
        val config = 
          Console.withErr(stderr) {
            Console.withOut(stdout) {
              Config.read(
                file.toString, 
                addOptMainScript = addOptMainScript,
                configMods = configMods
              )
            }
          }

        val funName = config.functionality.name
        val funNs = config.functionality.namespace

        // does name & namespace match regex?
        val queryTest = (query, funNs) match {
          case (Some(regex), Some(ns)) => regex.r.findFirstIn(ns + "/" + funName).isDefined
          case (Some(regex), None) => regex.r.findFirstIn(funName).isDefined
          case (None, _) => true
        }
        val nameTest = queryName match {
          case Some(regex) => regex.r.findFirstIn(funName).isDefined
          case None => true
        }
        val namespaceTest = (queryNamespace, funNs) match {
          case (Some(regex), Some(ns)) => regex.r.findFirstIn(ns).isDefined
          case (Some(_), None) => false
          case (None, _) => true
        }

        // if config passes regex checks, show warning and return it
        if (queryTest && nameTest && namespaceTest && config.functionality.isEnabled) {
          // TODO: stdout and stderr are no longer in the correct order :/
          Console.out.print(stdout.toString)
          Console.err.print(stderr.toString)
          Left(config)
        } else {
<<<<<<< HEAD
          // platform is a regex for filtering the ids
          val platIDs = conf1.swap.toOption.get.platforms.map(_.id)

          val filteredPlats =
            if (platIDs.isEmpty) {
              // config did not contain any platforms, so the native platform should be used
              List(None)
            } else {
              // filter platforms using the regex
              platIDs.filter(platformStr.r.findFirstIn(_).isDefined).map(Some(_))
            }

          filteredPlats.map { plat =>
            Config.read(
              configPath = file.toString,
              platform = plat,
              applyPlatform = applyPlatform,
              addOptMainScript = addOptMainScript,
              configMods = configMods
            )
          }
=======
          Right(Disabled)
>>>>>>> 6a4bdb2b
        }
      } catch {
        case _: Exception =>
          Console.err.println(s"${Console.RED}Reading file '$file' failed${Console.RESET}")
          Right(ParseError)
      }
    }
  }
}<|MERGE_RESOLUTION|>--- conflicted
+++ resolved
@@ -390,31 +390,7 @@
           Console.err.print(stderr.toString)
           Left(config)
         } else {
-<<<<<<< HEAD
-          // platform is a regex for filtering the ids
-          val platIDs = conf1.swap.toOption.get.platforms.map(_.id)
-
-          val filteredPlats =
-            if (platIDs.isEmpty) {
-              // config did not contain any platforms, so the native platform should be used
-              List(None)
-            } else {
-              // filter platforms using the regex
-              platIDs.filter(platformStr.r.findFirstIn(_).isDefined).map(Some(_))
-            }
-
-          filteredPlats.map { plat =>
-            Config.read(
-              configPath = file.toString,
-              platform = plat,
-              applyPlatform = applyPlatform,
-              addOptMainScript = addOptMainScript,
-              configMods = configMods
-            )
-          }
-=======
           Right(Disabled)
->>>>>>> 6a4bdb2b
         }
       } catch {
         case _: Exception =>
