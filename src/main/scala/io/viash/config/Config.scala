/*
 * Copyright (C) 2020  Data Intuitive
 *
 * This program is free software: you can redistribute it and/or modify
 * it under the terms of the GNU General Public License as published by
 * the Free Software Foundation, either version 3 of the License, or
 * (at your option) any later version.
 *
 * This program is distributed in the hope that it will be useful,
 * but WITHOUT ANY WARRANTY; without even the implied warranty of
 * MERCHANTABILITY or FITNESS FOR A PARTICULAR PURPOSE.  See the
 * GNU General Public License for more details.
 *
 * You should have received a copy of the GNU General Public License
 * along with this program.  If not, see <http://www.gnu.org/licenses/>.
 */

package io.viash.config

import io.viash.config_mods.ConfigModParser
import io.viash.functionality._
import io.viash.platforms.Platform
import io.viash.helpers.{Git, GitInfo, IO, Logging}
import io.viash.helpers.circe._
import io.viash.helpers.status._
import io.viash.helpers.Yaml

import java.net.URI
import io.viash.functionality.resources._

import java.io.File
import io.viash.config_mods.ConfigMods
import java.nio.file.Paths

import io.viash.schemas._
import java.io.ByteArrayOutputStream
import java.nio.file.FileSystemNotFoundException
import io.viash.runners.{Runner, ExecutableRunner, NextflowRunner}
import io.viash.engines.{Engine, NativeEngine, DockerEngine}

@description(
  """A Viash configuration is a YAML file which contains metadata to describe the behaviour and build target(s) of a component.  
    |We commonly name this file `config.vsh.yaml` in our examples, but you can name it however you choose.  
    |""".stripMargin)
@example(
  """functionality:
    |  name: hello_world
    |  arguments:
    |    - type: string
    |      name: --input
    |      default: "world"
    |  resources:
    |    - type: bash_script
    |      path: script.sh
    |      text: echo Hello $par_input
    |runners:
    |  - type: executable
    |engines:
    |  - type: docker
    |    image: "bash:4.0"
    |""".stripMargin, "yaml")
case class Config(
  @description(
    """The @[functionality](functionality) describes the behaviour of the script in terms of arguments and resources.
      |By specifying a few restrictions (e.g. mandatory arguments) and adding some descriptions, Viash will automatically generate a stylish command-line interface for you.
      |""".stripMargin)
  functionality: Functionality,

  @description(
    """A list of runners to execute target artifacts.
      |
      | - @[ExecutableRunner](executable_runner)
      | - @[NextflowRunner](nextflow_runner)
      |""".stripMargin)
  @since("Viash 0.8.0")
  @default("Empty")
  runners: List[Runner] = Nil,
  @description(
    """A list of engine environments to execute target artifacts in.
      |
      | - @[NativeEngine](native_engine)
      | - @[DockerEngine](docker_engine)
      |""".stripMargin)
  @since("Viash 0.8.0")
  @default("Empty")
  engines: List[Engine] = Nil,

  @internalFunctionality
  info: Option[Info] = None
) {

  @description(
    """Config inheritance by including YAML partials. This is useful for defining common APIs in
      |separate files. `__merge__` can be used in any level of the YAML. For example,
      |not just in the config but also in the functionality or any of the engines.
      |""".stripMargin)
  @example("__merge__: ../api/common_interface.yaml", "yaml")
  @since("Viash 0.6.3")
  private val `__merge__`: Option[File] = None

  @description(
  """A list of platforms to generate target artifacts for.
    |
    | - @[Native](platform_native)
    | - @[Docker](platform_docker)
    | - @[Nextflow](platform_nextflow)
    |""".stripMargin)
  @default("Empty")
  @deprecated("Use 'engines' and 'runners' instead.", "0.8.0", "0.9.0")
  private val platforms: List[Platform] = Nil
  
  /**
    * Find the runner
    * 
    * Order of execution:
    *   - if an runner id is passed, look up the runner in the runners list
    *   - else if runners is a non-empty list, use the first runner
    *   - else use the executable runner
    *
    * @param runnerStr An runner ID referring to one of the config's runners
    * @return An runner
    */
  def findRunner(query: Option[String]): Runner = {
    findRunners(query).head
  }

  /**
    * Find the runners
    * 
    * Order of execution:
    *   - if an runner id is passed, look up the runner in the runners list
    *   - else if runners is a non-empty list, use the first runner
    *   - else use the executable runner
    *
    * @param query An runner ID referring to one of the config's runners
    * @return An runner
    */
  def findRunners(query: Option[String]): List[Runner] = {
    // TODO: match on query, there's no need to do a .* if query is None
    val regex = query.getOrElse(".*").r

    val foundMatches = runners.filter{ e =>
      regex.findFirstIn(e.id).isDefined
    }
    
    foundMatches match {
      case li if li.nonEmpty =>
        li
      case Nil if query.isDefined =>
        throw new RuntimeException(s"no runner id matching regex '$regex' could not be found in the config.")
      case _ =>
        // TODO: switch to the getRunners.head ?
        List(ExecutableRunner())
    }
  }

  /**
    * Find the engines
    * 
    * Order of execution:
    *   - if an engine id is passed, look up the engine in the engines list
    *   - else if engines is a non-empty list, use the first engine
    *   - else use the executable engine
    *
    * @param query An engine ID referring to one of the config's engines
    * @return An engine
    */
  def findEngines(query: Option[String]): List[Engine] = {
    // TODO: match on query, there's no need to do a .* if query is None
    val regex = query.getOrElse(".*").r

    val foundMatches = engines.filter{ e =>
      regex.findFirstIn(e.id).isDefined
    }
    
    foundMatches match {
      case li if li.nonEmpty =>
        li
      case Nil if query.isDefined =>
        throw new RuntimeException(s"no engine id matching regex '$regex' could not be found in the config.")
      case _ =>
        // TODO: switch to the getEngines.head ?
        List(NativeEngine())
    }
  }
}

object Config extends Logging {
  def readYAML(config: String): (String, Option[Script]) = {
    val configUri = IO.uri(config)
    readYAML(configUri)
  }

  def readYAML(configUri: URI): (String, Option[Script]) = {
    // get config text
    val configStr = IO.read(configUri)
    val configUriStr = configUri.toString

    // get extension
    val extension = configUriStr.substring(configUriStr.lastIndexOf(".") + 1).toLowerCase()

    // get basename
    val basenameRegex = ".*/".r
    val basename = basenameRegex.replaceFirstIn(configUriStr, "")

    // detect whether a script (with joined header) was passed or a joined yaml
    // using the extension
    if ((extension == "yml" || extension == "yaml") && configStr.contains("functionality:")) {
      (configStr, None)
    } else if (Script.extensions.contains(extension)) {
      // detect scripting language from extension
      val scriptObj = Script.fromExt(extension)

      // check whether viash header contains a functionality
      val commentStr = scriptObj.commentStr + "'"
      val headerComm = commentStr + " "
      assert(
        configStr.contains(s"$commentStr functionality:"),
        message = s"""viash script should contain a functionality header: "$commentStr functionality: <...>""""
      )

      // split header and body
      val (header, body) = configStr.split("\n").partition(_.startsWith(headerComm))
      val yaml = header.map(s => s.drop(3)).mkString("\n")
      val code = body.mkString("\n")

      val script = Script(dest = Some(basename), text = Some(code), `type` = scriptObj.`type`)

      (yaml, Some(script))
    } else {
      throw new RuntimeException("config file (" + configUri + ") must be a yaml file containing a viash config.")
    }
  }

  // reads and modifies the config based on the current setup
  def read(
    configPath: String,
    projectDir: Option[URI] = None,
    addOptMainScript: Boolean = true,
    configMods: List[String] = Nil
  ): Config = {
    val uri = IO.uri(configPath)
    readFromUri(
      uri = uri,
      projectDir = projectDir,
      addOptMainScript = addOptMainScript,
      configMods = configMods
    )
  }

  def readFromUri(
    uri: URI,
    projectDir: Option[URI] = None,
    addOptMainScript: Boolean = true,
    configMods: List[String] = Nil
  ): Config = {
    // read cli config mods
    val confMods = ConfigMods.parseConfigMods(configMods)

    /* STRING */
    // read yaml as string
    val (yamlText, optScript) = readYAML(uri)

    // replace valid yaml definitions for +.inf with "+.inf" so that circe doesn't trip over its toes
    val replacedYamlText = Yaml.replaceInfinities(yamlText)
    
    /* JSON 0: parsed from string */
    // parse yaml into Json
    val json0 = Convert.textToJson(replacedYamlText, uri.toString())

    /* JSON 1: after inheritance */
    // apply inheritance if need be
    val json1 = json0.inherit(uri, projectDir)

    /* JSON 2: after preparse config mods  */
    // apply preparse config mods if need be
    val json2 = confMods(json1, preparse = true)

    /* CONFIG 0: converted from json */
    // convert Json into Config
    val conf0 = Convert.jsonToClass[Config](json2, uri.toString())

    /* CONFIG 1: store parent path in resource to be able to access them in the future */
    val parentURI = uri.resolve("")
    val resources = conf0.functionality.resources.map(_.copyWithAbsolutePath(parentURI, projectDir))
    val tests = conf0.functionality.test_resources.map(_.copyWithAbsolutePath(parentURI, projectDir))

    // copy resources with updated paths into config and return
    val conf1 = conf0.copy(
      functionality = conf0.functionality.copy(
        resources = resources,
        test_resources = tests
      )
    )

    /* CONFIG 2: apply post-parse config mods */
    // apply config mods only if need be
    val conf2 = 
      if (confMods.postparseCommands.nonEmpty) {
        // turn config back into json
        val js = encodeConfig(conf1)
        // apply config mods
        val modifiedJs = confMods(js, preparse = false)
        // turn json back into a config
        modifiedJs.as[Config].fold(throw _, identity)
      } else {
        conf1
      }

    /* CONFIG 3: add info */
    // gather git info
    // todo: resolve git in project?
    val conf3 = uri.getScheme() match {
      case "file" =>
        val path = Paths.get(uri).toFile().getParentFile
        val GitInfo(_, rgr, gc, gt) = Git.getInfo(path)

        // create info object
        val info = 
          Info(
            viash_version = Some(io.viash.Main.version),
            config = uri.toString.replaceAll("^file:/+", "/"),
            git_commit = gc,
            git_remote = rgr,
            git_tag = gt
          )
        // add info and additional resources
        conf2.copy(
          info = Some(info),
        )
      case _ => conf2
    }

    // print warnings if need be
    if (conf2.functionality.status == Status.Deprecated)
      warn(s"Warning: The status of the component '${conf2.functionality.name}' is set to deprecated.")
    
    if (conf2.functionality.resources.isEmpty && optScript.isEmpty)
      warn(s"Warning: no resources specified!")

    if (!addOptMainScript) {
      return conf3
    }
    
    /* CONFIG 4: add main script if config is stored inside script */
    // add info and additional resources
    val conf4 = conf3.copy(
      functionality = conf3.functionality.copy(
        resources = optScript.toList ::: conf3.functionality.resources
      )
    )

    conf4
  }

  def readConfigs(
    source: String,
    projectDir: Option[URI] = None,
    query: Option[String] = None,
    queryNamespace: Option[String] = None,
    queryName: Option[String] = None,
    configMods: List[String] = Nil,
    addOptMainScript: Boolean = true
<<<<<<< HEAD
  ): List[AppliedConfig] = {
=======
  ): (List[Either[Config, Status]], List[Config]) = {
>>>>>>> 65235af5

    val sourceDir = Paths.get(source)

    // find [^\.]*.vsh.* files and parse as config
    val scriptFiles = IO.find(sourceDir, (path, attrs) => {
      path.toString.contains(".vsh.") &&
        !path.toFile.getName.startsWith(".") &&
        attrs.isRegularFile
    })

    val allConfigsWithStdOutErr = scriptFiles.map { file =>
      try {
        // read config to get an idea of the name and namespaces
        // warnings will be captured for now, and will be displayed when reading the second time
        val stdout = new ByteArrayOutputStream()
        val stderr = new ByteArrayOutputStream()
        val appliedConfig: AppliedConfig = 
          Console.withErr(stderr) {
            Console.withOut(stdout) {
              Config.read(
                file.toString,
                projectDir = projectDir,
                addOptMainScript = addOptMainScript,
                configMods = configMods
              )
            }
          }
          Left((config, stdout, stderr))
      } catch {
        case _: Exception =>
          error(s"Reading file '$file' failed")
          Right(ParseError)
      }
    }

<<<<<<< HEAD
        val funName = appliedConfig.config.functionality.name
        val funNs = appliedConfig.config.functionality.namespace
        val isEnabled = appliedConfig.config.functionality.isEnabled
=======
    val filteredConfigs: List[Either[Config, Status]] = allConfigsWithStdOutErr.map { 
      case Left((config, stdout, stderr)) => 
        val funName = config.functionality.name
        val funNs = config.functionality.namespace
>>>>>>> 65235af5

        // does name & namespace match regex?
        val queryTest = (query, funNs) match {
          case (Some(regex), Some(ns)) => regex.r.findFirstIn(ns + "/" + funName).isDefined
          case (Some(regex), None) => regex.r.findFirstIn(funName).isDefined
          case (None, _) => true
        }
        val nameTest = queryName match {
          case Some(regex) => regex.r.findFirstIn(funName).isDefined
          case None => true
        }
        val namespaceTest = (queryNamespace, funNs) match {
          case (Some(regex), Some(ns)) => regex.r.findFirstIn(ns).isDefined
          case (Some(_), None) => false
          case (None, _) => true
        }

        // if config passes regex checks, show warning and return it
        if (queryTest && nameTest && namespaceTest && isEnabled) {
          // TODO: stdout and stderr are no longer in the correct order :/
          val stdout_s = stdout.toString()
          val stderr_s = stderr.toString()
          if (!stdout_s.isEmpty())
            infoOut(stdout_s)
          if (!stderr_s.isEmpty())
            info(stderr_s)
          appliedConfig
        } else {
          appliedConfig.setStatus(Disabled)
        }
<<<<<<< HEAD
      } catch {
        case _: Exception =>
          error(s"Reading file '$file' failed")
          AppliedConfig(Config(Functionality("failed")), None, Nil, Some(ParseError))
      }
=======
      case Right(status) => Right(status)
>>>>>>> 65235af5
    }

    val allConfigs = allConfigsWithStdOutErr.collect({ case Left((config, _, _)) if config.functionality.isEnabled => config })

    (filteredConfigs, allConfigs)
  }
}<|MERGE_RESOLUTION|>--- conflicted
+++ resolved
@@ -106,7 +106,7 @@
     | - @[Nextflow](platform_nextflow)
     |""".stripMargin)
   @default("Empty")
-  @deprecated("Use 'engines' and 'runners' instead.", "0.8.0", "0.9.0")
+  @deprecated("Use 'engines' and 'runners' instead.", "0.9.0", "0.10.0")
   private val platforms: List[Platform] = Nil
   
   /**
@@ -361,11 +361,7 @@
     queryName: Option[String] = None,
     configMods: List[String] = Nil,
     addOptMainScript: Boolean = true
-<<<<<<< HEAD
   ): List[AppliedConfig] = {
-=======
-  ): (List[Either[Config, Status]], List[Config]) = {
->>>>>>> 65235af5
 
     val sourceDir = Paths.get(source)
 
@@ -376,7 +372,7 @@
         attrs.isRegularFile
     })
 
-    val allConfigsWithStdOutErr = scriptFiles.map { file =>
+    scriptFiles.map { file =>
       try {
         // read config to get an idea of the name and namespaces
         // warnings will be captured for now, and will be displayed when reading the second time
@@ -393,24 +389,10 @@
               )
             }
           }
-          Left((config, stdout, stderr))
-      } catch {
-        case _: Exception =>
-          error(s"Reading file '$file' failed")
-          Right(ParseError)
-      }
-    }
-
-<<<<<<< HEAD
+
         val funName = appliedConfig.config.functionality.name
         val funNs = appliedConfig.config.functionality.namespace
         val isEnabled = appliedConfig.config.functionality.isEnabled
-=======
-    val filteredConfigs: List[Either[Config, Status]] = allConfigsWithStdOutErr.map { 
-      case Left((config, stdout, stderr)) => 
-        val funName = config.functionality.name
-        val funNs = config.functionality.namespace
->>>>>>> 65235af5
 
         // does name & namespace match regex?
         val queryTest = (query, funNs) match {
@@ -441,19 +423,11 @@
         } else {
           appliedConfig.setStatus(Disabled)
         }
-<<<<<<< HEAD
       } catch {
         case _: Exception =>
           error(s"Reading file '$file' failed")
           AppliedConfig(Config(Functionality("failed")), None, Nil, Some(ParseError))
       }
-=======
-      case Right(status) => Right(status)
->>>>>>> 65235af5
-    }
-
-    val allConfigs = allConfigsWithStdOutErr.collect({ case Left((config, _, _)) if config.functionality.isEnabled => config })
-
-    (filteredConfigs, allConfigs)
+    }
   }
 }