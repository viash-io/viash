/*
 * Copyright (C) 2020  Data Intuitive
 *
 * This program is free software: you can redistribute it and/or modify
 * it under the terms of the GNU General Public License as published by
 * the Free Software Foundation, either version 3 of the License, or
 * (at your option) any later version.
 *
 * This program is distributed in the hope that it will be useful,
 * but WITHOUT ANY WARRANTY; without even the implied warranty of
 * MERCHANTABILITY or FITNESS FOR A PARTICULAR PURPOSE.  See the
 * GNU General Public License for more details.
 *
 * You should have received a copy of the GNU General Public License
 * along with this program.  If not, see <http://www.gnu.org/licenses/>.
 */

package io.viash.config

import io.viash.config_mods.ConfigModParser
import io.viash.functionality._
import io.viash.platforms._
import io.viash.helpers.{Git, GitInfo, IO}
import io.viash.helpers.circe._
import io.viash.helpers.status._

import java.net.URI
import io.circe.yaml.parser
import io.viash.functionality.resources._

import java.io.File
import io.circe.DecodingFailure
import io.circe.ParsingFailure
import io.viash.config_mods.ConfigMods
import java.nio.file.Paths

import io.viash.schemas._
import java.io.ByteArrayOutputStream
import cats.instances.boolean

@description(
  """A Viash configuration is a YAML file which contains metadata to describe the behaviour and build target(s) of a component.  
    |We commonly name this file `config.vsh.yaml` in our examples, but you can name it however you choose.  
    |""".stripMargin)
@example(
  """functionality:
    |  name: hello_world
    |  arguments:
    |    - type: string
    |      name: --input
    |      default: "world"
    |  resources:
    |    - type: bash_script
    |      path: script.sh
    |      text: echo Hello $par_input
    |platforms:
    |  - type: docker
    |    image: "bash:4.0"
    |""".stripMargin, "yaml")
case class Config(
  @description(
    """The @[functionality](functionality) describes the behaviour of the script in terms of arguments and resources.
      |By specifying a few restrictions (e.g. mandatory arguments) and adding some descriptions, Viash will automatically generate a stylish command-line interface for you.
      |""".stripMargin)
  functionality: Functionality,

  @description(
    """A list of platforms to generate target artifacts for.
      |
      | - @[native_platform](Native)
      | - @[docker_platform](Docker)
      | - @[nextflow_platform](Nextflow VDSL3)
      |""".stripMargin)
  platforms: List[Platform] = Nil,

  @internalFunctionality
  info: Option[Info] = None
) {
  
  @description(
    """Argument for inheriting YAML partials. This is useful for defining common APIs in
      |separate files. `__inherits__` can be used in any level of the YAML. For example,
      |not just in the config but also in the functionality or any of the platforms.
      |""".stripMargin)
  @example("__inherits__: ../api/common_interface.yaml", "yaml")
  @since("Viash 0.6.2")
  @undocumented
  val `__inherits__`: Option[File] = None
  

  /**
    * Detect a config's platform
    * 
    * Order of execution:
    *   - if a platform id is passed, look up the platform in the platforms list
    *   - else if a platform yaml is passed, read platform from file
    *   - else if platforms is a non-empty list, use the first platform
    *   - else use the native platform
    *
    * @param platformStr A platform ID referring to one of the config's platforms, or a path to a YAML file
    * @return A platform
    */
  def findPlatform(platformStr: Option[String]): Platform = {
    if (platformStr.isDefined) {
      val pid = platformStr.get

      val platformNames = this.platforms.map(_.id)

      if (platformNames.contains(pid)) {
        this.platforms(platformNames.indexOf(pid))
      } else if (pid.endsWith(".yaml") || pid.endsWith(".yml")) {
        Platform.parse(IO.uri(platformStr.get))
      } else {
        throw new RuntimeException("platform must be a platform id specified in the config or a path to a platform yaml file.")
      }
    } else if (this.platforms.nonEmpty) {
      this.platforms.head
    } else {
      NativePlatform()
    }
  }
}

object Config {
  def readYAML(config: String): (String, Option[Script]) = {
    // get config uri
    val configUri = IO.uri(config)

    // get config text
    val configStr = IO.read(configUri)
    val configUriStr = configUri.toString

    // get extension
    val extension = configUriStr.substring(configUriStr.lastIndexOf(".") + 1).toLowerCase()

    // get basename
    val basenameRegex = ".*/".r
    val basename = basenameRegex.replaceFirstIn(configUriStr, "")

    // detect whether a script (with joined header) was passed or a joined yaml
    // using the extension
    if ((extension == "yml" || extension == "yaml") && configStr.contains("functionality:")) {
      (configStr, None)
    } else if (Script.extensions.contains(extension)) {
      // detect scripting language from extension
      val scriptObj = Script.fromExt(extension)

      // check whether viash header contains a functionality
      val commentStr = scriptObj.commentStr + "'"
      val headerComm = commentStr + " "
      assert(
        configStr.contains(s"$commentStr functionality:"),
        message = s"""viash script should contain a functionality header: "$commentStr functionality: <...>""""
      )

      // split header and body
      val (header, body) = configStr.split("\n").partition(_.startsWith(headerComm))
      val yaml = header.map(s => s.drop(3)).mkString("\n")
      val code = body.mkString("\n")

      val script = Script(dest = Some(basename), text = Some(code), `type` = scriptObj.`type`)

      (yaml, Some(script))
    } else {
      throw new RuntimeException("config file (" + config + ") must be a yaml file containing a viash config.")
    }
  }

  // reads and modifies the config based on the current setup
  def read(
    configPath: String,
    addOptMainScript: Boolean = true,
    configMods: List[String] = Nil
  ): Config = {

    // make URI
    val uri = IO.uri(configPath)

    // read cli config mods
    val cliConfMods = ConfigMods.parseConfigMods(configMods)
    
    // read vcm config mods
    // TODO: do not look for vcm files when uri protocol does not allow listing the directory
    val vcmConfMods = ConfigMods.findAllVcm(Paths.get(uri).getParent())

    // combine config mods
    val confMods = vcmConfMods + cliConfMods

    /* STRING */
    // read yaml as string
    val (yamlText, optScript) = readYAML(configPath)
    
    /* JSON 0: parsed from string */
    // parse yaml into Json
    def parsingErrorHandler[C](e: Exception): C = {
      Console.err.println(s"${Console.RED}Error parsing '${uri}'.${Console.RESET}\nDetails:")
      throw e
    }
    val json0 = parser.parse(yamlText).fold(parsingErrorHandler, identity)

    /* JSON 1: after inheritance */
    // apply inheritance if need be
    val json1 = json0.inherit(uri)

    /* JSON 2: after preparse config mods  */
    // apply preparse config mods if need be
    val json2 = confMods(json1, preparse = true)

    /* CONFIG 0: converted from json */
    // convert Json into Config
    val conf0 = json2.as[Config].fold(parsingErrorHandler, identity)

    /* CONFIG 1: make resources absolute */
    // make paths absolute
    val resources = conf0.functionality.resources.map(_.copyWithAbsolutePath(uri))
    val tests = conf0.functionality.test_resources.map(_.copyWithAbsolutePath(uri))

    // copy resources with updated paths into config and return
    val conf1 = conf0.copy(
      functionality = conf0.functionality.copy(
        resources = resources,
        test_resources = tests
      )
    )

    /* CONFIG 2: apply post-parse config mods */
    // apply config mods only if need be
    val conf2 = 
      if (confMods.postparseCommands.nonEmpty) {
        // turn config back into json
        val js = encodeConfig(conf1)
        // apply config mods
        val modifiedJs = confMods(js, preparse = false)
        // turn json back into a config
        modifiedJs.as[Config].fold(throw _, identity)
      } else {
        conf1
      }

    /* CONFIG 3: add info */
    // gather git info
    val path = new File(configPath).getParentFile
    val GitInfo(_, rgr, gc, gt) = Git.getInfo(path)

    // create info object
    val info = 
      Info(
        viash_version = Some(io.viash.Main.version),
        config = configPath,
        git_commit = gc,
        git_remote = rgr,
        git_tag = gt
      )
    
    // add info and additional resources
    val conf3 = conf2.copy(
      info = Some(info),
    )

    // print warnings if need be
    if (conf2.functionality.status == Status.Deprecated)
      Console.err.println(s"${Console.YELLOW}Warning: The status of the component '${conf2.functionality.name}' is set to deprecated.${Console.RESET}")
    
    if (conf2.functionality.resources.isEmpty && optScript.isEmpty)
      Console.err.println(s"${Console.YELLOW}Warning: no resources specified!${Console.RESET}")

    if (!addOptMainScript) {
      return conf3
    }
    
    /* CONFIG 4: add main script if config is stored inside script */
    // add info and additional resources
    val conf4 = conf3.copy(
      functionality = conf3.functionality.copy(
        resources = optScript.toList ::: conf3.functionality.resources
      )
    )

    conf4
  }

  def readConfigs(
    source: String,
    query: Option[String] = None,
    queryNamespace: Option[String] = None,
    queryName: Option[String] = None,
    configMods: List[String] = Nil,
    addOptMainScript: Boolean = true
  ): List[Either[Config, Status]] = {

    val sourceDir = Paths.get(source)

    // find *.vsh.* files and parse as config
    val scriptFiles = IO.find(sourceDir, (path, attrs) => {
      path.toString.contains(".vsh.") &&
        attrs.isRegularFile
    })

    scriptFiles.map { file =>
      try {
        // read config to get an idea of the name and namespaces
        // warnings will be captured for now, and will be displayed when reading the second time
        val stdout = new ByteArrayOutputStream()
        val stderr = new ByteArrayOutputStream()
        val config = 
          Console.withErr(stderr) {
            Console.withOut(stdout) {
              Config.read(
                file.toString, 
                addOptMainScript = addOptMainScript,
                configMods = configMods
              )
            }
          }

        val funName = config.functionality.name
        val funNs = config.functionality.namespace

        // does name & namespace match regex?
        val queryTest = (query, funNs) match {
          case (Some(regex), Some(ns)) => regex.r.findFirstIn(ns + "/" + funName).isDefined
          case (Some(regex), None) => regex.r.findFirstIn(funName).isDefined
          case (None, _) => true
        }
        val nameTest = queryName match {
          case Some(regex) => regex.r.findFirstIn(funName).isDefined
          case None => true
        }
        val namespaceTest = (queryNamespace, funNs) match {
          case (Some(regex), Some(ns)) => regex.r.findFirstIn(ns).isDefined
          case (Some(_), None) => false
          case (None, _) => true
        }

        // if config passes regex checks, show warning and return it
        if (queryTest && nameTest && namespaceTest && config.functionality.isEnabled) {
          // TODO: stdout and stderr are no longer in the correct order :/
<<<<<<< HEAD
          Console.out.println(stdout.toString)
          Console.err.println(stderr.toString)
          Left(config)
=======
          Console.out.print(stdout.toString)
          Console.err.print(stderr.toString)
          Left(confTest)
>>>>>>> 7438f63f
        } else {
          Right(Disabled)
        }
      } catch {
        case _: Exception =>
          Console.err.println(s"${Console.RED}Reading file '$file' failed${Console.RESET}")
          Right(ParseError)
      }
    }
  }
}<|MERGE_RESOLUTION|>--- conflicted
+++ resolved
@@ -335,15 +335,9 @@
         // if config passes regex checks, show warning and return it
         if (queryTest && nameTest && namespaceTest && config.functionality.isEnabled) {
           // TODO: stdout and stderr are no longer in the correct order :/
-<<<<<<< HEAD
-          Console.out.println(stdout.toString)
-          Console.err.println(stderr.toString)
-          Left(config)
-=======
           Console.out.print(stdout.toString)
           Console.err.print(stderr.toString)
-          Left(confTest)
->>>>>>> 7438f63f
+          Left(config)
         } else {
           Right(Disabled)
         }
