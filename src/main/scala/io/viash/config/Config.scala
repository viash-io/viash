/*
 * Copyright (C) 2020  Data Intuitive
 *
 * This program is free software: you can redistribute it and/or modify
 * it under the terms of the GNU General Public License as published by
 * the Free Software Foundation, either version 3 of the License, or
 * (at your option) any later version.
 *
 * This program is distributed in the hope that it will be useful,
 * but WITHOUT ANY WARRANTY; without even the implied warranty of
 * MERCHANTABILITY or FITNESS FOR A PARTICULAR PURPOSE.  See the
 * GNU General Public License for more details.
 *
 * You should have received a copy of the GNU General Public License
 * along with this program.  If not, see <http://www.gnu.org/licenses/>.
 */

package io.viash.config

import io.viash.config_mods.ConfigModParser
import arguments._
import resources._
import dependencies._
import io.viash.functionality.Functionality
import io.viash.platforms.Platform
import io.viash.helpers.{Git, GitInfo, IO, Logging}
import io.viash.helpers.circe._
import io.viash.helpers.{status => BuildStatus};
import io.viash.helpers.Yaml
import io.viash.ViashNamespace.targetOutputPath

import java.net.URI

import java.io.File
import io.viash.config_mods.ConfigMods
import java.nio.file.Paths
import io.circe.Json

import io.viash.schemas._
import java.io.ByteArrayOutputStream
import java.nio.file.FileSystemNotFoundException
import io.viash.runners.{Runner, ExecutableRunner, NextflowRunner}
import io.viash.engines.{Engine, NativeEngine, DockerEngine}
import io.viash.helpers.ReplayableMultiOutputStream
import io.viash.packageConfig.PackageConfig
import io.viash.lenses.ConfigLenses._
import Status._
import io.viash.wrapper.BashWrapper
import scala.collection.immutable.ListMap

@description(
  """A Viash configuration is a YAML file which contains metadata to describe the behaviour and build target(s) of a component.  
    |We commonly name this file `config.vsh.yaml` in our examples, but you can name it however you choose.  
    |""".stripMargin)
@example(
  """name: hello_world
    |arguments:
    |  - type: string
    |    name: --input
    |    default: "world"
    |resources:
    |  - type: bash_script
    |    path: script.sh
    |    text: echo Hello $par_input
    |runners:
    |  - type: executable
    |engines:
    |  - type: docker
    |    image: "bash:4.0"
    |""".stripMargin, "yaml")
case class Config(
  @description("Name of the component and the filename of the executable when built with `viash build`.")
  @example("name: this_is_my_component", "yaml")
  name: String,

  @description("Namespace this component is a part of. See the @[Namespaces guide](namespace) for more information on namespaces.")
  @example("namespace: fancy_components", "yaml")
  namespace: Option[String] = None,

  @description("Version of the component. This field will be used to version the executable and the Docker container.")
  @example("version: 0.8", "yaml")
  version: Option[String] = None,

  @description(
    """A list of @[authors](author). An author must at least have a name, but can also have a list of roles, an e-mail address, and a map of custom properties.
      +
      +Suggested values for roles are:
      + 
      +| Role | Abbrev. | Description |
      +|------|---------|-------------|
      +| maintainer | mnt | for the maintainer of the code. Ideally, exactly one maintainer is specified. |
      +| author | aut | for persons who have made substantial contributions to the software. |
      +| contributor | ctb| for persons who have made smaller contributions (such as code patches).
      +| datacontributor | dtc | for persons or organisations that contributed data sets for the software
      +| copyrightholder | cph | for all copyright holders. This is a legal concept so should use the legal name of an institution or corporate body.
      +| funder | fnd | for persons or organizations that furnished financial support for the development of the software
      +
      +The [full list of roles](https://www.loc.gov/marc/relators/relaterm.html) is extremely comprehensive.
      +""".stripMargin('+'))
  @example(
    """authors:
      |  - name: Jane Doe
      |    role: [author, maintainer]
      |    email: jane@doe.com
      |    info:
      |      github: janedoe
      |      twitter: janedoe
      |      orcid: XXAABBCCXX
      |      groups: [ one, two, three ]
      |  - name: Tim Farbe
      |    roles: [author]
      |    email: tim@far.be
      |""".stripMargin, "yaml")
  @since("Viash 0.3.1")
  @default("Empty")
  authors: List[Author] = Nil,

  @description(
    """A grouping of the @[arguments](argument), used to display the help message.
      |
      | - `name: foo`, the name of the argument group. 
      | - `description: Description of foo`, a description of the argument group. Multiline descriptions are supported.
      | - `arguments: [arg1, arg2, ...]`, list of the arguments.
      |
      |""".stripMargin)
  @example(
    """argument_groups:
      |  - name: "Input"
      |    arguments:
      |      - name: "--id"
      |        type: string
      |        required: true
      |      - name: "--input"
      |        type: file
      |        required: true
      |  - name: "Output"
      |    arguments:
      |      - name: "--output"
      |        type: file
      |        direction: output
      |        required: true
      |      - name: "--output_optional"
      |        type: file
      |        direction: output
      |""".stripMargin,
      "yaml")
  @exampleWithDescription(
    """component_name
      |
      |  Input:
      |      --id
      |          type: string
      |
      |      --input
      |          type: file
      |
      |  Output:
      |      --output
      |          type: file
      |
      |      --optional_output
      |          type: file
      |""".stripMargin,
      "bash",
      "This results in the following output when calling the component with the `--help` argument:")
  @since("Viash 0.5.14")
  @default("Empty")
  argument_groups: List[ArgumentGroup] = Nil,

  @description(
    """@[Resources](resources) are files that support the component. The first resource should be @[a script](scripting_languages) that will be executed when the component is run. Additional resources will be copied to the same directory.
      |
      |Common properties:
      |
      | * type: `file` / `r_script` / `python_script` / `bash_script` / `javascript_script` / `scala_script` / `csharp_script`, specifies the type of the resource. The first resource cannot be of type `file`. When the type is not specified, the default type is simply `file`.
      | * dest: filename, the resulting name of the resource.  From within a script, the file can be accessed at `meta["resources_dir"] + "/" + dest`. If unspecified, `dest` will be set to the basename of the `path` parameter.
      | * path: `path/to/file`, the path of the input file. Can be a relative or an absolute path, or a URI. Mutually exclusive with `text`.
      | * text: ...multiline text..., the content of the resulting file specified as a string. Mutually exclusive with `path`.
      | * is_executable: `true` / `false`, whether the resulting resource file should be made executable.
      |""".stripMargin)
  @example(
    """resources:
      |  - type: r_script
      |    path: script.R
      |  - type: file
      |    path: resource1.txt
      |""".stripMargin,
      "yaml")
  @default("Empty")
  resources: List[Resource] = Nil,

  @description("A description of the component. This will be displayed with `--help`.")
  @example(
    """description: |
      +  This component performs function Y and Z.
      +  It is possible to make this a multiline string.
      +""".stripMargin('+'),
      "yaml")
  description: Option[String] = None,

  @description("A description on how to use the component. This will be displayed with `--help` under the 'Usage:' section.")
  @example("usage: Place the executable in a directory containing TSV files and run it", "yaml")
  usage: Option[String] = None,

  @description("""One or more @[scripts](scripting_languages) to be used to test the component behaviour when `viash test` is invoked. Additional files of type `file` will be made available only during testing. Each test script should expect no command-line inputs, be platform-independent, and return an exit code >0 when unexpected behaviour occurs during testing. See @[Unit Testing](unit_testing) for more info.""")
  @example(
    """test_resources:
      |  - type: bash_script
      |    path: tests/test1.sh
      |  - type: r_script
      |    path: tests/test2.R
      |  - path: resource1.txt
      |""".stripMargin,
      "yaml")
  @default("Empty")
  test_resources: List[Resource] = Nil,

  @description("Structured information. Can be any shape: a string, vector, map or even nested map.")
  @example(
    """info:
      |  twitter: wizzkid
      |  classes: [ one, two, three ]""".stripMargin, "yaml")
  @since("Viash 0.4.0")
  @default("Empty")
  info: Json = Json.Null,

  @description("Allows setting a component to active, deprecated or disabled.")
  @since("Viash 0.6.0")
  @default("Enabled")
  status: Status = Status.Enabled,
  
  @description(
    """@[Computational requirements](computational_requirements) related to running the component. 
      |`cpus` specifies the maximum number of (logical) cpus a component is allowed to use., whereas
      |`memory` specifies the maximum amount of memory a component is allowed to allicate. Memory units must be
      |in B, KB, MB, GB, TB or PB for SI units (1000-base), or KiB, MiB, GiB, TiB or PiB for binary IEC units (1024-base).""".stripMargin)
  @example(
    """requirements:
      |  cpus: 5
      |  memory: 10GB
      |""".stripMargin,
      "yaml")
  @since("Viash 0.6.0")
  @default("Empty")
  requirements: ComputationalRequirements = ComputationalRequirements(),

  @description("Allows listing Viash components required by this Viash component")
  @exampleWithDescription(
    """dependencies:
      |  - name: qc/multiqc
      |    repository: 
      |      type: github
      |      uri: openpipelines-bio/modules
      |      tag: 0.3.0
      |""".stripMargin,
    "yaml",
    "Full specification of a repository")
  @exampleWithDescription(
    """dependencies:
      |  - name: qc/multiqc
      |    repository: "github://openpipelines-bio/modules:0.3.0"
      |""".stripMargin,
    "yaml",
    "Full specification of a repository using sugar syntax")
  @exampleWithDescription(
    """dependencies:
      |  - name: qc/multiqc
      |    repository: "openpipelines-bio"
      |""".stripMargin,
    "yaml",
    "Reference to a repository fully specified under 'repositories'")
  @default("Empty")
  dependencies: List[Dependency] = Nil,

  @description(
    """(Pre-)defines repositories that can be used as repository in dependencies.
      |Allows reusing repository definitions in case it is used in multiple dependencies.""".stripMargin)
  @example(
    """repositories:
      |  - name: openpipelines-bio
      |    type: github
      |    uri: openpipelines-bio/modules
      |    tag: 0.3.0
      |""".stripMargin,
      "yaml")
  @default("Empty")
  repositories: List[RepositoryWithName] = Nil,

  @description("The keywords of the components.")
  @example("keywords: [ bioinformatics, genomics ]", "yaml")
  @default("Empty")
  @since("Viash 0.9.0")
  keywords: List[String] = Nil,

  @description("The license of the package.")
  @example("license: MIT", "yaml")
  @default("Empty")
  @since("Viash 0.9.0")
  license: Option[String] = None,

  @description("The organization of the package.")
  @example("organization: viash-io", "yaml")
  @default("Empty")
  @since("Viash 0.9.0")
  organization: Option[String] = None,

  @description("References to external resources related to the component.")
  @example(
    """references:
      |  doi: 10.1000/xx.123456.789
      |  bibtex: |
      |    @article{foo,
      |      title={Foo},
      |      author={Bar},
      |      journal={Baz},
      |      year={2024}
      |    }
      |""".stripMargin, "yaml")
  @default("Empty")
  @since("Viash 0.9.0")
  references: References = References(),

  @description("External links of the component.")
  @example(
    """links:
      |  repository: "https://github.com/viash-io/viash"
      |  docker_registry: "https://ghcr.io"
      |  homepage: "https://viash.io"
      |  documentation: "https://viash.io/reference/"
      |  issue_tracker: "https://github.com/viash-io/viash/issues"
      |""".stripMargin, "yaml")
  @default("Empty")
  @since("Viash 0.9.0")
  links: Links = Links(),
  // The variables below are for internal use and shouldn't be publicly documented

  // setting this to true will change the working directory
  // to the resources directory when running the script
  // this is used when running `viash test`.
  @internalFunctionality
  set_wd_to_resources_dir: Boolean = false,

  @description(
    """A list of runners to execute target artifacts.
      |
      | - @[ExecutableRunner](executable_runner)
      | - @[NextflowRunner](nextflow_runner)
      |""".stripMargin)
  @since("Viash 0.8.0")
  @default("Empty")
  runners: List[Runner] = Nil,
  @description(
    """A list of engine environments to execute target artifacts in.
      |
      | - @[NativeEngine](native_engine)
      | - @[DockerEngine](docker_engine)
      |""".stripMargin)
  @since("Viash 0.8.0")
  @default("Empty")
  engines: List[Engine] = Nil,

  @undocumented
  build_info: Option[BuildInfo] = None,

  @description("The package config content used during build.")
  @since("Viash 0.9.0")
  @undocumented
  package_config: Option[PackageConfig] = None,
) {
  @description(
    """The @[functionality](functionality) describes the behaviour of the script in terms of arguments and resources.
      |By specifying a few restrictions (e.g. mandatory arguments) and adding some descriptions, Viash will automatically generate a stylish command-line interface for you.
      |""".stripMargin)
  @deprecated("Functionality level is deprecated, all functionality fields are now located on the top level of the config file.", "0.9.0", "0.10.0")
  @default("")
  private val functionality: Functionality = Functionality("foo")

  @description(
    """Config inheritance by including YAML partials. This is useful for defining common APIs in
      |separate files. `__merge__` can be used in any level of the YAML. For example,
      |not just in the config but also in the argument_groups or any of the engines.
      |""".stripMargin)
  @example("__merge__: ../api/common_interface.yaml", "yaml")
  @since("Viash 0.6.3")
  private val `__merge__`: Option[File] = None

  @description(
  """A list of platforms to generate target artifacts for.
    |
    | - @[Native](platform_native)
    | - @[Docker](platform_docker)
    | - @[Nextflow](platform_nextflow)
    |""".stripMargin)
  @default("Empty")
  @deprecated("Use 'engines' and 'runners' instead.", "0.9.0", "0.10.0")
  private val platforms: List[Platform] = Nil
  
  /**
    * Find the runner
    * 
    * Order of execution:
    *   - if an runner id is passed, look up the runner in the runners list
    *   - else if runners is a non-empty list, use the first runner
    *   - else use the executable runner
    *
    * @param runnerStr An runner ID referring to one of the config's runners
    * @return An runner
    */
  def findRunner(query: Option[String]): Runner = {
    findRunners(query).head
  }

  /**
    * Find the runners
    * 
    * Order of execution:
    *   - if an runner id is passed, look up the runner in the runners list
    *   - else if runners is a non-empty list, use the first runner
    *   - else use the executable runner
    *
    * @param query An runner ID referring to one of the config's runners
    * @return An runner
    */
  def findRunners(query: Option[String]): List[Runner] = {
    // TODO: match on query, there's no need to do a .* if query is None
    val regex = query.getOrElse(".*").r

    val foundMatches = runners.filter{ e =>
      regex.findFirstIn(e.id).isDefined
    }
    
    foundMatches match {
      case li if li.nonEmpty =>
        li
      case Nil if query.isDefined =>
        throw new RuntimeException(s"no runner id matching regex '$regex' could not be found in the config.")
      case _ =>
        // TODO: switch to the getRunners.head ?
        List(ExecutableRunner())
    }
  }

  /**
    * Find the engines
    * 
    * Order of execution:
    *   - if an engine id is passed, look up the engine in the engines list
    *   - else if engines is a non-empty list, use the first engine
    *   - else use the executable engine
    *
    * @param query An engine ID referring to one of the config's engines
    * @return An engine
    */
  def findEngines(query: Option[String]): List[Engine] = {
    // TODO: match on query, there's no need to do a .* if query is None
    val regex = query.getOrElse(".*").r

    val foundMatches = engines.filter{ e =>
      regex.findFirstIn(e.id).isDefined
    }
    
    foundMatches match {
      case li if li.nonEmpty =>
        li
      case Nil if query.isDefined =>
        throw new RuntimeException(s"no engine id matching regex '$regex' could not be found in the config.")
      case _ =>
        // TODO: switch to the getEngines.head ?
        List(NativeEngine())
    }
  }


  // Combine all arguments into one combined list
  def allArguments = argument_groups.flatMap(arg => arg.arguments)
    
  // check whether there are not multiple positional arguments with multiplicity >1
  // and if there is one, whether its position is last
  {
    val positionals = allArguments.filter(a => a.flags == "")
    val multiix = positionals.indexWhere(_.multiple)

    require(
      multiix == -1 || multiix == positionals.length - 1,
      message = s"positional argument ${positionals(multiix).name} should be last since it has multiplicity >1"
    )
  }

  // check component name
  require(name.matches("^[A-Za-z][A-Za-z0-9_]*$"), message = "component name must begin with a letter and consist only of alphanumeric characters or underscores.")

  // check arguments
  {
    val allNames = allArguments.map(a => a.name) ::: allArguments.flatMap(a => a.alternatives)
    val allNamesCounted = allNames.groupBy(identity).map(a => (a._1, a._2.length))

    allArguments.foreach { arg =>
      require(arg.name.matches("^(-?|--|\\$)[A-Za-z][A-Za-z0-9_]*$"), message = s"argument $arg.name: name must begin with a letter and consist only of alphanumeric characters or underscores.")
      (arg.name :: arg.alternatives).foreach { argName =>
        require(!Config.reservedParameters.contains(argName), message = s"argument $argName: name is reserved by viash")
        require(!argName.matches("^\\$VIASH_"), message = s"argument $argName: environment variables beginning with 'VIASH_' are reserved for viash.")
        require(allNamesCounted(argName) == 1, message = s"argument $argName: name or alternative name is not unique.")
      }
    }
  }

  def getArgumentLikes(includeMeta: Boolean = false, includeDependencies: Boolean = false, filterInputs: Boolean = false, filterOutputs: Boolean = false): List[Argument[_]] = {
    // start with arguments
    val args0 = allArguments

    // add meta if need be
    val args1 = args0 ++ { if (includeMeta) BashWrapper.metaArgs else Nil }

    // add dependencies if need be
    val args2 = args1 ++ { if (includeDependencies) dependencies.map( d => StringArgument(d.scriptName, required = false, dest = "dep") ) else Nil }
    
    // filter input files if need be
    val args3 = if (filterInputs) args2.filter{d => d.direction == Input || d.isInstanceOf[FileArgument]} else args2
    
    // filter output files if need be
    val args4 = if (filterOutputs) args3.filter{d => d.direction == Output || d.isInstanceOf[FileArgument]} else args3

    args4
  }
  def getArgumentLikesGroupedByDest(includeMeta: Boolean = false, includeDependencies: Boolean = false, filterInputs: Boolean = false, filterOutputs: Boolean = false): ListMap[String, List[Argument[_]]] = {
    val x = getArgumentLikes(includeMeta, includeDependencies, filterInputs, filterOutputs).groupBy(_.dest)
    val y = Seq("par", "meta", "dep").map(k => (k, x.getOrElse(k, Nil)))
    ListMap(y: _*)
  }

  def mainScript: Option[Script] =
    resources.headOption.flatMap {
      case s: Script => Some(s)
      case _ => None
    }
  def mainCode: Option[String] = mainScript.flatMap(_.read)
  // provide function to use resources.tail but that allows resources to be an empty list
  // If mainScript ends up being None because the first resource isn't a script, return the whole list
  def additionalResources = resources match {
    case head :: tail if head.isInstanceOf[Script] => tail
    case list => list
  }

  def isEnabled: Boolean = status != Status.Disabled
}

object Config extends Logging {
  def readYAML(config: String): (String, Option[Script]) = {
    val configUri = IO.uri(config)
    readYAML(configUri)
  }

  def readYAML(configUri: URI): (String, Option[Script]) = {
    // get config text
    val configStr = IO.read(configUri)
    val configUriStr = configUri.toString

    // get extension
    val extension = configUriStr.substring(configUriStr.lastIndexOf(".") + 1).toLowerCase()

    // get basename
    val basenameRegex = ".*/".r
    val basename = basenameRegex.replaceFirstIn(configUriStr, "")

    // detect whether a script (with joined header) was passed or a joined yaml
    // using the extension
    if ((extension == "yml" || extension == "yaml") && configStr.contains("name:")) {
      (configStr, None)
    } else if (Script.extensions.contains(extension)) {
      // detect scripting language from extension
      val scriptObj = Script.fromExt(extension)

      // check whether viash header contains a name
      val commentStr = scriptObj.commentStr + "'"
      val headerComm = commentStr + " "
      assert(
        configStr.contains(s"$commentStr name:"),
        message = s"""viash script should contain a name header: "$commentStr name: <...>""""
      )

      // split header and body
      val (header, body) = configStr.split("\n").partition(_.startsWith(headerComm))
      val yaml = header.map(s => s.drop(3)).mkString("\n")
      val code = body.mkString("\n")

      val script = Script(dest = Some(basename), text = Some(code), `type` = scriptObj.`type`)

      (yaml, Some(script))
    } else {
      throw new RuntimeException("config file (" + configUri + ") must be a yaml file containing a viash config.")
    }
  }

  // reads and modifies the config based on the current setup
  def read(
    configPath: String,
    addOptMainScript: Boolean = true,
    viashPackage: Option[PackageConfig] = None,
  ): Config = {
    val uri = IO.uri(configPath)
    readFromUri(
      uri = uri,
      addOptMainScript = addOptMainScript,
      viashPackage = viashPackage
    )
  }

  def readFromUri(
    uri: URI,
    addOptMainScript: Boolean = true,
    viashPackage: Option[PackageConfig] = None,
  ): Config = {
    val packageDir = viashPackage.flatMap(_.rootDir).map(_.toUri())
    val configMods: List[String] = viashPackage.map(_.config_mods.toList).getOrElse(Nil)

    // read cli config mods
    val confMods = ConfigMods.parseConfigMods(configMods)

    /* STRING */
    // read yaml as string
    val (yamlText, optScript) = readYAML(uri)

    // replace valid yaml definitions for +.inf with "+.inf" so that circe doesn't trip over its toes
    val replacedYamlText = Yaml.replaceInfinities(yamlText)
    
    /* JSON 0: parsed from string */
    // parse yaml into Json
    val json0 = Convert.textToJson(replacedYamlText, uri.toString())

    /* JSON 1: after inheritance */
    // apply inheritance if need be
    val json1 = json0.inherit(uri, packageDir)

    /* JSON 2: after preparse config mods  */
    // apply preparse config mods if need be
    val json2 = confMods(json1, preparse = true)

    /* CONFIG Base: converted from json */
    // convert Json into Config
    val confBase = Convert.jsonToClass[Config](json2, uri.toString())

    /* CONFIG 0: apply values from package config */
    // apply values from package config if need be
    val conf0 = {
      val vpVersion = viashPackage.flatMap(_.version)
      val vpRepositories = viashPackage.map(_.repositories).getOrElse(Nil)
      val vpLicense = viashPackage.flatMap(_.license)
      val vpOrganization = viashPackage.flatMap(_.organization)
      val vpRepository = viashPackage.flatMap(_.links.repository)
      val vpDockerRegistry = viashPackage.flatMap(_.links.docker_registry)

      val lenses =
        versionLens.modify(_ orElse vpVersion) andThen
        licenseLens.modify(_ orElse vpLicense) andThen
        organizationLens.modify(_ orElse vpOrganization) andThen
        repositoriesLens.modify(vpRepositories ::: _) andThen
        linksRepositoryLens.modify(_ orElse vpRepository) andThen
        linksDockerRegistryLens.modify(_ orElse vpDockerRegistry)
        
      lenses(confBase)
    }

    /* CONFIG 1: apply post-parse config mods */
    // apply config mods only if need be
    val conf1 = 
      if (confMods.postparseCommands.nonEmpty) {
        // turn config back into json
        val js = encodeConfig(conf0)
        // apply config mods
        val modifiedJs = confMods(js, preparse = false)
        // turn json back into a config
        Convert.jsonToClass[Config](modifiedJs, uri.toString())
      } else {
        conf0
      }

    /* CONFIG 2: store parent path in resource to be able to access them in the future */
    // copy resources with updated paths into config and return
    val parentURI = uri.resolve("")
    val resources = conf1.resources.map(_.copyWithAbsolutePath(parentURI, packageDir))
    val tests = conf1.test_resources.map(_.copyWithAbsolutePath(parentURI, packageDir))

    val conf2a = resourcesLens.set(resources)(conf1)
    val conf2 = testResourcesLens.set(tests)(conf2a)

    /* CONFIG 3: add info */
    // gather git info
    // todo: resolve git in package?
    val conf3 = uri.getScheme() match {
      case "file" =>
        val path = Paths.get(uri).toFile().getParentFile
        val GitInfo(_, rgr, gc, gt) = Git.getInfo(path)

        // create info object
        val info = 
          BuildInfo(
            viash_version = Some(io.viash.Main.version),
            config = uri.toString.replaceAll("^file:/+", "/"),
            git_commit = gc,
            git_remote = rgr,
            git_tag = gt
          )
        // add info and additional resources
        conf2.copy(
          build_info = Some(info),
        )
      case _ => conf2
    }

    // print warnings if need be
    if (conf3.status == Status.Deprecated)
      warn(s"Warning: The status of the component '${conf3.name}' is set to deprecated.")
    
    if (conf3.resources.isEmpty && optScript.isEmpty)
      warn(s"Warning: no resources specified!")

    /* CONFIG 4: add Viash Package Config */
    val conf4 = conf3.copy(
      package_config = viashPackage
    )

    if (!addOptMainScript) {
      return conf4
    }
    
    /* CONFIG 5: add main script if config is stored inside script */
    // add info and additional resources
    val conf5 = resourcesLens.modify(optScript.toList ::: _)(conf4)

    conf5
  }

  def readConfigs(
    source: String,
    query: Option[String] = None,
    queryNamespace: Option[String] = None,
    queryName: Option[String] = None,
    addOptMainScript: Boolean = true,
    viashPackage: Option[PackageConfig] = None,
  ): List[AppliedConfig] = {

    val sourceDir = Paths.get(source)

    // find [^\.]*.vsh.* files and parse as config
    val scriptFiles = IO.find(sourceDir, (path, attrs) => {
      path.toString.contains(".vsh.") &&
        !path.toFile.getName.startsWith(".") &&
        attrs.isRegularFile
    })

    scriptFiles.map { file =>
      try {
        val rmos = new ReplayableMultiOutputStream()

        val appliedConfig: AppliedConfig = 
          // Don't output any warnings now. Only output warnings if the config passes the regex checks.
          // When replaying, output directly to the console. Logger functions were already called, so we don't want to call them again.
          Console.withErr(rmos.getOutputStream(Console.err.print)) {
            Console.withOut(rmos.getOutputStream(Console.out.print)) {
              read(
                file.toString,
                addOptMainScript = addOptMainScript,
                viashPackage = viashPackage
              )
            }
          }

        val funName = appliedConfig.config.name
        val funNs = appliedConfig.config.namespace
        val isEnabled = appliedConfig.config.isEnabled

        // does name & namespace match regex?
        val queryTest = (query, funNs) match {
          case (Some(regex), Some(ns)) => regex.r.findFirstIn(ns + "/" + funName).isDefined
          case (Some(regex), None) => regex.r.findFirstIn(funName).isDefined
          case (None, _) => true
        }
        val nameTest = queryName match {
          case Some(regex) => regex.r.findFirstIn(funName).isDefined
          case None => true
        }
        val namespaceTest = (queryNamespace, funNs) match {
          case (Some(regex), Some(ns)) => regex.r.findFirstIn(ns).isDefined
          case (Some(_), None) => false
          case (None, _) => true
        }

        if (!isEnabled) {
          appliedConfig.setStatus(BuildStatus.Disabled)
        } else if (queryTest && nameTest && namespaceTest) {
          // if config passes regex checks, show warnings if there are any
          rmos.replay()
          appliedConfig
        } else {
          appliedConfig.setStatus(BuildStatus.DisabledByQuery)
        }
      } catch {
        case _: Exception =>
          error(s"Reading file '$file' failed")
          AppliedConfig(Config("failed"), None, Nil, Some(BuildStatus.ParseError))
      }
    }
<<<<<<< HEAD
=======

    val allConfigs = allConfigsWithStdOutErr.collect({ case Left((config, _, _)) if config.functionality.isEnabled => config })

    // Verify that all configs except the disabled ones are unique
    // Even configs disabled by the query should be unique as they might be picked up as a dependency
    // Only allowed exception are configs where the status is set to disabled
    val uniqueConfigs = allConfigs.groupBy(c => targetOutputPath("", "", c))
    val duplicateConfigs = uniqueConfigs.filter(_._2.size > 1)
    if (duplicateConfigs.nonEmpty) {
      val duplicateNames = duplicateConfigs.keys.map(_.dropWhile(_ == '/')).toSeq.sorted.mkString(", ")
      throw new RuntimeException(s"Duplicate component name${ if (duplicateConfigs.size == 1) "" else "s" } found: $duplicateNames")
    }

    (filteredConfigs, allConfigs)
>>>>>>> fea35e98
  }

val reservedParameters = List("-h", "--help", "--version", "---v", "---verbose", "---verbosity")
}<|MERGE_RESOLUTION|>--- conflicted
+++ resolved
@@ -748,7 +748,7 @@
         attrs.isRegularFile
     })
 
-    scriptFiles.map { file =>
+    val allConfigs = scriptFiles.map { file =>
       try {
         val rmos = new ReplayableMultiOutputStream()
 
@@ -800,23 +800,19 @@
           AppliedConfig(Config("failed"), None, Nil, Some(BuildStatus.ParseError))
       }
     }
-<<<<<<< HEAD
-=======
-
-    val allConfigs = allConfigsWithStdOutErr.collect({ case Left((config, _, _)) if config.functionality.isEnabled => config })
 
     // Verify that all configs except the disabled ones are unique
     // Even configs disabled by the query should be unique as they might be picked up as a dependency
     // Only allowed exception are configs where the status is set to disabled
-    val uniqueConfigs = allConfigs.groupBy(c => targetOutputPath("", "", c))
+    val allEnabledConfigs = allConfigs.collect{ case ac if ac.config.isEnabled => ac.config }
+    val uniqueConfigs = allEnabledConfigs.groupBy(c => targetOutputPath("", "", c))
     val duplicateConfigs = uniqueConfigs.filter(_._2.size > 1)
     if (duplicateConfigs.nonEmpty) {
       val duplicateNames = duplicateConfigs.keys.map(_.dropWhile(_ == '/')).toSeq.sorted.mkString(", ")
       throw new RuntimeException(s"Duplicate component name${ if (duplicateConfigs.size == 1) "" else "s" } found: $duplicateNames")
     }
 
-    (filteredConfigs, allConfigs)
->>>>>>> fea35e98
+    allConfigs
   }
 
 val reservedParameters = List("-h", "--help", "--version", "---v", "---verbose", "---verbosity")
