--- conflicted
+++ resolved
@@ -23,11 +23,7 @@
 import arguments._
 import resources._
 import Status._
-<<<<<<< HEAD
 import dependencies._
-import io.circe.generic.extras._
-=======
->>>>>>> 6a4bdb2b
 import io.viash.schemas._
 import io.viash.wrapper.BashWrapper
 
@@ -271,7 +267,12 @@
   @since("Viash 0.6.0")
   requirements: ComputationalRequirements = ComputationalRequirements(),
 
+  @description("Allows listing Viash components required by this Viash component")
   dependencies: List[Dependency] = Nil,
+
+  @description(
+    """(Pre-)defines repositories that can be used as repository in dependencies.
+      |Allows reusing repository definitions in case it is used in multiple dependencies.""".stripMargin)
   repositories: List[Repository] = Nil,
   // The variables below are for internal use and shouldn't be publicly documented
 
