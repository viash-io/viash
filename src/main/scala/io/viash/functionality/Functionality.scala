/*
 * Copyright (C) 2020  Data Intuitive
 *
 * This program is free software: you can redistribute it and/or modify
 * it under the terms of the GNU General Public License as published by
 * the Free Software Foundation, either version 3 of the License, or
 * (at your option) any later version.
 *
 * This program is distributed in the hope that it will be useful,
 * but WITHOUT ANY WARRANTY; without even the implied warranty of
 * MERCHANTABILITY or FITNESS FOR A PARTICULAR PURPOSE.  See the
 * GNU General Public License for more details.
 *
 * You should have received a copy of the GNU General Public License
 * along with this program.  If not, see <http://www.gnu.org/licenses/>.
 */

package io.viash.functionality

import arguments._
import resources._
import Status._
import io.viash.config.Version
import io.circe.generic.extras._
import io.viash.schemas._
import io.viash.wrapper.BashWrapper

@description(
  """The functionality-part of the config file describes the behaviour of the script in terms of arguments and resources.
    |By specifying a few restrictions (e.g. mandatory arguments) and adding some descriptions, Viash will automatically generate a stylish command-line interface for you.
    |""".stripMargin)
case class Functionality(
  @description("Name of the component and the filename of the executable when built with `viash build`.")
  @example("name: this_is_my_component", "yaml")
  name: String,

  @description("Namespace this component is a part of. See the @[namespace](Namespaces guide) for more information on namespaces.")
  @example("namespace: fancy_components", "yaml")
  namespace: Option[String] = None,

  @description("Version of the component. This field will be used to version the executable and the Docker container.")
  @example("version: 0.8", "yaml")
  version: Option[Version] = None,

  @description(
    """A list of authors. An author must at least have a name, but can also have a list of roles, an e-mail address, and a map of custom properties.
      +
      +Suggested values for roles are:
      + 
      +| Role | Abbrev. | Description |
      +|------|---------|-------------|
      +| maintainer | mnt | for the maintainer of the code. Ideally, exactly one maintainer is specified. |
      +| author | aut | for persons who have made substantial contributions to the software. |
      +| contributor | ctb| for persons who have made smaller contributions (such as code patches).
      +| datacontributor | dtc | for persons or organisations that contributed data sets for the software
      +| copyrightholder | cph | for all copyright holders. This is a legal concept so should use the legal name of an institution or corporate body.
      +| funder | fnd | for persons or organizations that furnished financial support for the development of the software
      +
      +The [full list of roles](https://www.loc.gov/marc/relators/relaterm.html) is extremely comprehensive.
      +""".stripMargin('+'))
  @example(
    """authors:
      |  - name: Bob Cando
      |    roles: [maintainer, author]
      |    email: bob@can.do
      |    props: {github: bobcando, orcid: 0000-0001-0002-0003}
      |  - name: Tim Farbe
      |    roles: [author]
      |    email: tim@far.be""".stripMargin,
      "yaml")
  @since("Viash 0.3.1")
  authors: List[Author] = Nil,

  @description("A list of input arguments in addition to the `arguments` list. Any arguments specified here will have their `type` set to `file` and the `direction` set to `input` by default.")
  @example(
    """inputs:
      |  - name: input_file
      |  - name: another_input""".stripMargin,
      "yaml")
  @exampleWithDescription(
    """component_with_inputs
      |  
      |  Inputs:
      |      input_file
      |          type: file
      |  
      |      another_input
      |          type: file""".stripMargin,
      "bash",
      "This results in the following output when calling the component with the `--help` argument:")
  @since("Viash 0.5.11")
  @deprecated("Use `arguments` instead.", "Viash 0.6.0")
  inputs: List[Argument[_]] = Nil,

  @description("A list of output arguments in addition to the `arguments` list. Any arguments specified here will have their `type` set to `file` and thr `direction` set to `output` by default.")
  @example(
    """outputs:
      |  - name: output_file
      |  - name: another_output""".stripMargin,
      "yaml")
  @exampleWithDescription(
    """component_with_outputs
      |  
      |  Outputs:
      |      output_file
      |          type: file, output
      |  
      |      another_output
      |          type: file, output""".stripMargin,
      "bash",
      "This results in the following output when calling the component with the `--help` argument:")
  @since("Viash 0.5.11")
  @deprecated("Use `arguments` instead.", "Viash 0.6.0")
  outputs: List[Argument[_]] = Nil,
  
  @description(
    """A list of arguments for this component. For each argument, a type and a name must be specified. Depending on the type of argument, different properties can be set. See these reference pages per type for more information:  
      |
      | - @[arg_string](string)
      | - @[arg_file](file)
      | - @[arg_integer](integer)
      | - @[arg_double](double)
      | - @[arg_boolean](boolean)
      | - @[arg_boolean_true](boolean_true)
      | - @[arg_boolean_false](boolean_false)
      |""".stripMargin)
  @example(
    """arguments:
      |   - name: --foo
      |    type: file
      |    alternatives: [-f]
      |    description: Description of foo
      |    default: "/foo/bar"
      |    must_exist: true
      |    direction: output
      |    required: false
      |    multiple: true
      |    multiple_sep: ","
      |   - name: --bar
      |    type: string
      |""".stripMargin,
      "yaml")
  arguments: List[Argument[_]] = Nil,

  @description(
    """A grouping of the arguments, used to display the help message.
      |
      | - `name: foo`, the name of the argument group. 
      | - `description: Description of foo`, a description of the argument group. Multiline descriptions are supported.
      | - `arguments: [arg1, arg2, ...]`, list of the arguments names.
      |
      |""".stripMargin)
  @example(
    """argument_groups:
      |  - name: "Input"
      |    arguments:
      |      - name: "--id"
      |        type: string
      |        required: true
      |      - name: "--input"
      |        type: file
      |        required: true
      |  - name: "Output"
      |    arguments:
      |      - name: "--output"
      |        type: file
      |        direction: output
      |        required: true
      |      - name: "--output_optional"
      |        type: file
      |        direction: output
      |""".stripMargin,
      "yaml")
  @exampleWithDescription(
    """component_name
      |
      |  Input:
      |      --id
      |          type: string
      |
      |      --input
      |          type: file
      |
      |  Output:
      |      --output
      |          type: file
      |
      |      --optional_output
      |          type: file
      |""".stripMargin,
      "bash",
      "This results in the following output when calling the component with the `--help` argument:")
  @since("Viash 0.5.14")
  argument_groups: List[ArgumentGroup] = Nil,

  @description(
    """@[resources](Resources) are files that support the component. The first resource should be @[scripting_languages](a script) that will be executed when the functionality is run. Additional resources will be copied to the same directory.
      |
      |Common properties:
      |
      | * type: `file` / `r_script` / `python_script` / `bash_script` / `javascript_script` / `scala_script` / `csharp_script`, the type of resource. The first resource cannot be of type `file`. When the type is not specified, the default type is simply `file`.
      | * name: filename, the resulting name of the resource.
      | * path: `path/to/file`, the path of the input file. Can be a relative or an absolute path, or a URI.
      | * text: ...multiline text..., the raw content of the input file. Exactly one of path or text must be defined, the other undefined.
      | * is_executable: `true` / `false`, whether the resulting file is made executable.
      |""".stripMargin)
  @example(
    """resources:
      |  - type: r_script
      |    path: script.R
      |  - type: file
      |    path: resource1.txt
      |""".stripMargin,
      "yaml")
  resources: List[Resource] = Nil,

  @description("A description of the component. This will be displayed with `--help`.")
  @example(
    """description: |
      +  This component performs function Y and Z.
      +  It is possible to make this a multiline string.
      +""".stripMargin('+'),
      "yaml")
  description: Option[String] = None,

  @description("A description on how to use the component. This will be displayed with `--help` under the 'Usage:' section.")
  @example("usage: Place the executable in a directory containing TSV files and run it", "yaml")
  usage: Option[String] = None,

  @description("""One or more @[scripting_language](scripts) to be used to test the component behaviour when `viash test` is invoked. Additional files of type `file` will be made available only during testing. Each test script should expect no command-line inputs, be platform-independent, and return an exit code >0 when unexpected behaviour occurs during testing. See @[unit_testing](Unit Testing) for more info.""")
  @example(
    """test_resources:
      |  - type: bash_script
      |    path: tests/test1.sh
      |  - type: r_script
      |    path: tests/test2.R
      |  - path: resource1.txt
      |""".stripMargin,
      "yaml")
  test_resources: List[Resource] = Nil,

  @description("A map for storing custom annotations.")
  @example("info: {twitter: wizzkid, appId: com.example.myApplication}", "yaml")
  @since("Viash 0.4.0")
  info: Map[String, String] = Map.empty[String, String],

  @description("Allows setting a component to active, deprecated or disabled.")
  @since("Viash 0.6.0")
  status: Status = Status.Enabled,
  
  @description(
    """Computational requirements related to running the component. 
      |`n_proc` specifies the maximum number of processes a component is allowed to spawn in parallel, whereas
      |`memory` specifies the maximum amount of memory a component is allowed to allicate. Memory units must be
      |in B, KB, MB, GB, TB or PB.""".stripMargin)
  @example(
    """requirements:
      |  n_proc: 5
      |  memory: 10GB
      |""".stripMargin,
      "yaml")
  @since("Viash 0.6.0")
  requirements: ComputationalRequirements = ComputationalRequirements(),

  // The variables below are for internal use and shouldn't be publicly documented

  // setting this to true will change the working directory
  // to the resources directory when running the script
  // this is used when running `viash test`.
  set_wd_to_resources_dir: Boolean = false
) {
  // START OF REMOVED PARAMETERS THAT ARE STILL DOCUMENTED
  @description("Adds the resources directory to the PATH variable when set to true. This is set to false by default.")
  @since("Viash 0.5.5")
  @removed("Extending the PATH turned out to be not desirable.", "Viash 0.5.11")
  private val add_resources_to_path: Boolean = false

  @description("One or more Bash/R/Python scripts to be used to test the component behaviour when `viash test` is invoked. Additional files of type `file` will be made available only during testing. Each test script should expect no command-line inputs, be platform-independent, and return an exit code >0 when unexpected behaviour occurs during testing.")
  @deprecated("Use `test_resources` instead. No functional difference.", "Viash 0.5.13")
  private val tests: List[Resource] = Nil

  @description("Setting this to false with disable this component when using namespaces.")
  @since("Viash 0.5.13")
  @deprecated("Use `status` instead.", "Viash 0.6.0")
  private val enabled: Boolean = true
  // END OF REMOVED PARAMETERS THAT ARE STILL DOCUMENTED
  if (inputs.nonEmpty) {
    Console.err.println("Warning: .functionality.inputs is deprecated. Please use .functionality.arguments instead.")
  }
  if (outputs.nonEmpty) {
    Console.err.println("Warning: .functionality.outputs is deprecated. Please use .functionality.arguments instead.")
  }

  // note that in the Functionality companion object, defaults gets added to inputs and outputs *before* actually 
  // parsing the configuration file with Circe. This is done in the .prepare step.
  inputs.foreach { input =>
    require(input.direction == Input, s"input ${input.name} can only have input as direction")
  }
  outputs.foreach { output =>
    require(output.direction == Output, s"input ${output.name} can only have output as direction")
  }

  // Combine inputs, outputs and arguments into one combined list
  def allArguments = inputs ::: outputs ::: arguments ::: argument_groups.flatMap(_.argumentArguments)

  // check argument groups
  {
    val allArgumentNames = allArguments.map(_.plainName)
    for (group <- argument_groups; argument <- group.stringArguments) {
      require(allArgumentNames.contains(argument), s"group '${group.name}' has unknown argument '$argument'")
    }
    argument_groups.flatMap(_.stringArguments).groupBy(identity).foreach { case (arg, args) => 
      require(args.length == 1, s"argument '${arg}' can be in at most one argument group")
    }
  }

  private def addToArgGroup(argumentGroups: List[ArgumentGroup], name: String, arguments: List[Argument[_]]): List[ArgumentGroup] = {
    val argNamesInGroups = argumentGroups.flatMap(_.stringArguments).toSet

    // Check if 'arguments' is in 'argumentGroups'. 
    val argumentsNotInGroup = arguments.filter(arg => !argNamesInGroups.contains(arg.plainName))

    // Check whether an argument group of 'name' exists.
    val existing = argumentGroups.find(gr => name == gr.name)

    // if there are no arguments missing from the argument group, just return the existing group (if any)
    if (argumentsNotInGroup.isEmpty) {
      existing.toList

    // if there are missing arguments and there is an existing group, add the missing arguments to it
    } else if (existing.isDefined) {
      List(existing.get.copy(
        arguments = existing.get.arguments.toList ::: argumentsNotInGroup.map(arg => Right(arg))
      ))
    
    // else create a new group
    } else {
      List(ArgumentGroup(
        name = name,
        arguments = argumentsNotInGroup.map(arg => Right(arg))
      ))
    }
  }

  def allArgumentGroups: List[ArgumentGroup] = {
    val inputGroup = addToArgGroup(argument_groups, "Inputs", inputs)
    val outputGroup = addToArgGroup(argument_groups, "Outputs", outputs)
    val defaultGroup = addToArgGroup(argument_groups, "Arguments", arguments)
    val groupsFiltered = argument_groups.filter(gr => !List("Inputs", "Outputs", "Arguments").contains(gr.name))

    inputGroup ::: outputGroup ::: defaultGroup ::: groupsFiltered
  }
    
  // check whether there are not multiple positional arguments with multiplicity >1
  // and if there is one, whether its position is last
  {
    val positionals = allArguments.filter(a => a.flags == "")
    val multiix = positionals.indexWhere(_.multiple)

    require(
      multiix == -1 || multiix == positionals.length - 1,
      message = s"positional argument ${positionals(multiix).name} should be last since it has multiplicity >1"
    )
  }

  // check functionality name
  require(name.matches("^[A-Za-z][A-Za-z0-9_]*$"), message = "functionality name must begin with a letter and consist only of alphanumeric characters or underscores.")

  // check arguments
  {
    val allNames = allArguments.map(a => a.name) ::: allArguments.flatMap(a => a.alternatives)
    val allNamesCounted = allNames.groupBy(identity).map(a => (a._1, a._2.length))

    allArguments.foreach { arg =>
      require(arg.name.matches("^(-?|--|\\$)[A-Za-z][A-Za-z0-9_]*$"), message = s"argument $arg.name: name must begin with a letter and consist only of alphanumeric characters or underscores.")
      (arg.name :: arg.alternatives).foreach { argName =>
        require(!Functionality.reservedParameters.contains(argName), message = s"argument $argName: name is reserved by viash")
        require(!argName.matches("^\\$VIASH_"), message = s"argument $argName: environment variables beginning with 'VIASH_' are reserved for viash.")
        require(allNamesCounted(argName) == 1, message = s"argument $argName: name or alternative name is not unique.")
      }
    }
  }

  def getArgumentLikes(includeMeta: Boolean = false, filterInputs: Boolean = false, filterOutputs: Boolean = false): List[Argument[_]] = {
    // start with arguments
    val args0 = allArguments

    // add meta if need be
    val args1 = args0 ++ { if (includeMeta) BashWrapper.metaArgs else Nil }
    
    // filter input files if need be
    val args2 = if (filterInputs) args1.filter{d => d.direction == Input || d.isInstanceOf[FileArgument]} else args1
    
    // filter output files if need be
    val args3 = if (filterOutputs) args2.filter{d => d.direction == Output || d.isInstanceOf[FileArgument]} else args2

<<<<<<< HEAD
    args2
=======
    args3
>>>>>>> 17e01824
  }
  def getArgumentLikesGroupedByDest(includeMeta: Boolean = false, filterInputs: Boolean = false, filterOutputs: Boolean = false): Map[String, List[Argument[_]]] = {
    val x = getArgumentLikes(includeMeta, filterInputs, filterOutputs).groupBy(_.dest)
    val y = Map("par" -> Nil, "meta" -> Nil)
    (x.toSeq ++ y.toSeq).groupBy(_._1).map { 
      case (k, li) => (k, li.flatMap(_._2).toList) 
    }
  }

  def mainScript: Option[Script] =
    resources.headOption.flatMap {
      case s: Script => Some(s)
      case _ => None
    }
  def mainCode: Option[String] = mainScript.flatMap(_.read)
  // provide function to use resources.tail but that allows resources to be an empty list
  def additionalResources = resources match {
    case _ :: tail => tail
    case _ => List.empty[Resource]
  }

  def isEnabled: Boolean = status != Status.Disabled
}

object Functionality {
  val reservedParameters = List("-h", "--help", "--version", "---v", "---verbose", "---verbosity")
}<|MERGE_RESOLUTION|>--- conflicted
+++ resolved
@@ -394,11 +394,7 @@
     // filter output files if need be
     val args3 = if (filterOutputs) args2.filter{d => d.direction == Output || d.isInstanceOf[FileArgument]} else args2
 
-<<<<<<< HEAD
-    args2
-=======
     args3
->>>>>>> 17e01824
   }
   def getArgumentLikesGroupedByDest(includeMeta: Boolean = false, filterInputs: Boolean = false, filterOutputs: Boolean = false): Map[String, List[Argument[_]]] = {
     val x = getArgumentLikes(includeMeta, filterInputs, filterOutputs).groupBy(_.dest)
