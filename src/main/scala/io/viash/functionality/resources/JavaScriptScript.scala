/*
 * Copyright (C) 2020  Data Intuitive
 *
 * This program is free software: you can redistribute it and/or modify
 * it under the terms of the GNU General Public License as published by
 * the Free Software Foundation, either version 3 of the License, or
 * (at your option) any later version.
 *
 * This program is distributed in the hope that it will be useful,
 * but WITHOUT ANY WARRANTY; without even the implied warranty of
 * MERCHANTABILITY or FITNESS FOR A PARTICULAR PURPOSE.  See the
 * GNU General Public License for more details.
 *
 * You should have received a copy of the GNU General Public License
 * along with this program.  If not, see <http://www.gnu.org/licenses/>.
 */

package io.viash.functionality.resources

import io.viash.functionality._
import io.viash.functionality.arguments._
import io.viash.wrapper.BashWrapper

import java.net.URI
import io.viash.helpers.Bash

case class JavaScriptScript(
  path: Option[String] = None,
  text: Option[String] = None,
  dest: Option[String] = None,
  is_executable: Option[Boolean] = Some(true),
  parent: Option[URI] = None,
  entrypoint: Option[String] = None,
  `type`: String = JavaScriptScript.`type`
) extends Script {
  assert(entrypoint.isEmpty, message = s"Entrypoints are not (yet) supported for resources of type ${`type`}.")
  
  val companion = JavaScriptScript
  def copyResource(path: Option[String], text: Option[String], dest: Option[String], is_executable: Option[Boolean], parent: Option[URI]): Resource = {
    copy(path = path, text = text, dest = dest, is_executable = is_executable, parent = parent)
  }

  def generateInjectionMods(functionality: Functionality): ScriptInjectionMods = {
    val argsAndMeta = functionality.getArgumentLikesGroupedByDest(includeMeta = true, filterInputs = true)

    val paramsCode = argsAndMeta.map { case (dest, params) =>
    val parSet = params.map { par =>
      // val env_name = par.VIASH_PAR
      val env_name = Bash.getEscapedArgument(par.VIASH_PAR, "'", """\'""", """\\\'""")

      val parse = par match {
        case a: BooleanArgumentBase if a.multiple =>
          s"""$env_name.split('${a.multiple_sep}').map(x => x.toLowerCase() === 'true')"""
        case a: IntegerArgument if a.multiple =>
          s"""$env_name.split('${a.multiple_sep}').map(x => parseInt(x))"""
        case a: LongArgument if a.multiple =>
          s"""$env_name.split('${a.multiple_sep}').map(x => parseInt(x))"""
        case a: DoubleArgument if a.multiple =>
          s"""$env_name.split('${a.multiple_sep}').map(x => parseFloat(x))"""
        case a: FileArgument if a.multiple =>
          s"""$env_name.split('${a.multiple_sep}')"""
        case a: StringArgument if a.multiple =>
          s"""$env_name.split('${a.multiple_sep}')"""
        case _: BooleanArgumentBase => s"""$env_name.toLowerCase() === 'true'"""
        case _: IntegerArgument => s"""parseInt($env_name)"""
        case _: LongArgument => s"""parseInt($env_name)"""
        case _: DoubleArgument => s"""parseFloat($env_name)"""
        case _: FileArgument => s"""$env_name"""
        case _: StringArgument => s"""$env_name"""
      }

      s"""'${par.plainName}': $$VIASH_DOLLAR$$( if [ ! -z $${${par.VIASH_PAR}+x} ]; then echo "$parse"; else echo undefined; fi )"""
    }
    s"""let $dest = {
      |  ${parSet.mkString(",\n  ")}
      |};
<<<<<<< HEAD
      """.stripMargin
=======
      |""".stripMargin
>>>>>>> 17e01824
    }
    ScriptInjectionMods(params = paramsCode.mkString)
  }

  def command(script: String): String = {
    "node \"" + script + "\""
  }

  def commandSeq(script: String): Seq[String] = {
    Seq("node", script)
  }
}

object JavaScriptScript extends ScriptCompanion {
  val commentStr = "//"
  val extension = "js"
  val `type` = "javascript_script"
}<|MERGE_RESOLUTION|>--- conflicted
+++ resolved
@@ -74,11 +74,7 @@
     s"""let $dest = {
       |  ${parSet.mkString(",\n  ")}
       |};
-<<<<<<< HEAD
-      """.stripMargin
-=======
       |""".stripMargin
->>>>>>> 17e01824
     }
     ScriptInjectionMods(params = paramsCode.mkString)
   }
