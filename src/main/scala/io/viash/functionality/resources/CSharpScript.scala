/*
 * Copyright (C) 2020  Data Intuitive
 *
 * This program is free software: you can redistribute it and/or modify
 * it under the terms of the GNU General Public License as published by
 * the Free Software Foundation, either version 3 of the License, or
 * (at your option) any later version.
 *
 * This program is distributed in the hope that it will be useful,
 * but WITHOUT ANY WARRANTY; without even the implied warranty of
 * MERCHANTABILITY or FITNESS FOR A PARTICULAR PURPOSE.  See the
 * GNU General Public License for more details.
 *
 * You should have received a copy of the GNU General Public License
 * along with this program.  If not, see <http://www.gnu.org/licenses/>.
 */

package io.viash.functionality.resources

import io.viash.functionality._
import io.viash.functionality.arguments._
import io.viash.wrapper.BashWrapper

import java.net.URI
import io.viash.helpers.Bash

case class CSharpScript(
  path: Option[String] = None,
  text: Option[String] = None,
  dest: Option[String] = None,
  is_executable: Option[Boolean] = Some(true),
  parent: Option[URI] = None,
  entrypoint: Option[String] = None,
  `type`: String = CSharpScript.`type`
) extends Script {
  assert(entrypoint.isEmpty, message = s"Entrypoints are not (yet) supported for resources of type ${`type`}.")
  val companion = CSharpScript
  def copyResource(path: Option[String], text: Option[String], dest: Option[String], is_executable: Option[Boolean], parent: Option[URI]): Resource = {
    copy(path = path, text = text, dest = dest, is_executable = is_executable, parent = parent)
  }

  def generateInjectionMods(functionality: Functionality): ScriptInjectionMods = {
    val quo = "\"'\"'\""

    val argsAndMeta = functionality.getArgumentLikesGroupedByDest(includeMeta = true, filterInputs = true)

    val paramsCode = argsAndMeta.map { case (dest, params) =>
    val parSet = params.map{ par =>
      // val env_name = par.VIASH_PAR
      val env_name = Bash.getEscapedArgument(par.VIASH_PAR, quo, """\"""", """\\\"""")

      val parse = { par match {
        case a: BooleanArgumentBase if a.multiple =>
          s"""$env_name.Split($quo${a.multiple_sep}$quo).Select(x => bool.Parse(x.ToLower())).ToArray()"""
        case a: IntegerArgument if a.multiple =>
          s"""$env_name.Split($quo${a.multiple_sep}$quo).Select(x => Convert.ToInt32(x)).ToArray()"""
        case a: LongArgument if a.multiple =>
          s"""$env_name.Split($quo${a.multiple_sep}$quo).Select(x => Convert.ToInt64(x)).ToArray()"""
        case a: DoubleArgument if a.multiple =>
          s"""$env_name.Split($quo${a.multiple_sep}$quo).Select(x => Convert.ToDouble(x)).ToArray()"""
        case a: FileArgument if a.multiple =>
          s"""$env_name.Split($quo${a.multiple_sep}$quo).ToArray()"""
        case a: StringArgument if a.multiple =>
          s"""$env_name.Split($quo${a.multiple_sep}$quo).ToArray()"""
        case _: BooleanArgumentBase => s"""bool.Parse($env_name.ToLower())"""
        case _: IntegerArgument => s"""Convert.ToInt32($env_name)"""
        case _: LongArgument => s"""Convert.ToInt64($env_name)"""
        case _: DoubleArgument => s"""Convert.ToDouble($env_name)"""
        case _: FileArgument => s"""$env_name"""
        case _: StringArgument => s"""$env_name"""
      }}

      val class_ = par match {
        case _: BooleanArgumentBase => "bool"
        case _: IntegerArgument => "int"
        case _: LongArgument => "long"
        case _: DoubleArgument => "double"
        case _: FileArgument => "string"
        case _: StringArgument => "string"
      }

      val notFound = par match {
        case a: Argument[_] if a.multiple => Some(s"new $class_[0]")
        case a: StringArgument if !a.required => Some(s"(${class_}) null")
        case a: FileArgument if !a.required => Some(s"(${class_}) null")
        case a: Argument[_] if !a.required => Some(s"(${class_}?) null")
        case _: Argument[_] => None
      }

      val setter = notFound match {
        case Some(nf) =>
          s"""$$VIASH_DOLLAR$$( if [ ! -z $${${par.VIASH_PAR}+x} ]; then echo "$parse"; else echo "$nf"; fi )"""
        case None => parse.replaceAll(quo, "\"")
      }

      s"${par.plainName} = $setter"
      }

      s"""var $dest = new {
      |  ${parSet.mkString(",\n  ")}
      |};
<<<<<<< HEAD
      """.stripMargin
=======
      |""".stripMargin
>>>>>>> 17e01824
    }

    ScriptInjectionMods(params = paramsCode.mkString)
  }

  def command(script: String): String = {
    "dotnet script \"" + script + "\""
  }

  def commandSeq(script: String): Seq[String] = {
    Seq("dotnet", "script", script)
  }
}

object CSharpScript extends ScriptCompanion {
  val commentStr = "//"
  val extension = "csx"
  val `type` = "csharp_script"
}
<|MERGE_RESOLUTION|>--- conflicted
+++ resolved
@@ -99,11 +99,7 @@
       s"""var $dest = new {
       |  ${parSet.mkString(",\n  ")}
       |};
-<<<<<<< HEAD
-      """.stripMargin
-=======
       |""".stripMargin
->>>>>>> 17e01824
     }
 
     ScriptInjectionMods(params = paramsCode.mkString)
