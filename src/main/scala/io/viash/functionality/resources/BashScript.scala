/*
 * Copyright (C) 2020  Data Intuitive
 *
 * This program is free software: you can redistribute it and/or modify
 * it under the terms of the GNU General Public License as published by
 * the Free Software Foundation, either version 3 of the License, or
 * (at your option) any later version.
 *
 * This program is distributed in the hope that it will be useful,
 * but WITHOUT ANY WARRANTY; without even the implied warranty of
 * MERCHANTABILITY or FITNESS FOR A PARTICULAR PURPOSE.  See the
 * GNU General Public License for more details.
 *
 * You should have received a copy of the GNU General Public License
 * along with this program.  If not, see <http://www.gnu.org/licenses/>.
 */

package io.viash.functionality.resources

import io.viash.functionality._
import io.viash.functionality.arguments._
import io.viash.wrapper.BashWrapper

import java.net.URI
import io.viash.helpers.Bash

case class BashScript(
  path: Option[String] = None,
  text: Option[String] = None,
  dest: Option[String] = None,
  is_executable: Option[Boolean] = Some(true),
  parent: Option[URI] = None,
  entrypoint: Option[String] = None,
  `type`: String = BashScript.`type`
) extends Script {
  assert(entrypoint.isEmpty, message = s"Entrypoints are not (yet) supported for resources of type ${`type`}.")

  val companion = BashScript
  def copyResource(path: Option[String], text: Option[String], dest: Option[String], is_executable: Option[Boolean], parent: Option[URI]): Resource = {
    copy(path = path, text = text, dest = dest, is_executable = is_executable, parent = parent)
  }

  def generateInjectionMods(functionality: Functionality): ScriptInjectionMods = {
    val argsAndMeta = functionality.getArgumentLikes(includeMeta = true, filterInputs = true)

    val parSet = argsAndMeta.map { par =>
      val parse = par.par + "=" + Bash.getEscapedArgument(par.VIASH_PAR, "'", """\'""", """\'\"\'\"\'""")
      s"""$$VIASH_DOLLAR$$( if [ ! -z $${${par.VIASH_PAR}+x} ]; then echo "$parse"; fi )"""
    }
<<<<<<< HEAD
    val paramsCode = 
      s"""${parSet.mkString("\n")}
       |""".stripMargin
=======
    val paramsCode = parSet.mkString("\n") + "\n"
>>>>>>> 17e01824
    ScriptInjectionMods(params = paramsCode)
  }

  def command(script: String): String = {
    "bash \"" + script + "\""
  }

  def commandSeq(script: String): Seq[String] = {
    Seq("bash", script)
  }
}

object BashScript extends ScriptCompanion {
  val commentStr = "#"
  val extension = "sh"
  val `type` = "bash_script"
}<|MERGE_RESOLUTION|>--- conflicted
+++ resolved
@@ -47,13 +47,7 @@
       val parse = par.par + "=" + Bash.getEscapedArgument(par.VIASH_PAR, "'", """\'""", """\'\"\'\"\'""")
       s"""$$VIASH_DOLLAR$$( if [ ! -z $${${par.VIASH_PAR}+x} ]; then echo "$parse"; fi )"""
     }
-<<<<<<< HEAD
-    val paramsCode = 
-      s"""${parSet.mkString("\n")}
-       |""".stripMargin
-=======
     val paramsCode = parSet.mkString("\n") + "\n"
->>>>>>> 17e01824
     ScriptInjectionMods(params = paramsCode)
   }
 
