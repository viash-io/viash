--- conflicted
+++ resolved
@@ -118,11 +118,7 @@
     required: Boolean,
     direction: Direction,
     multiple: Boolean,
-<<<<<<< HEAD
-    multiple_sep: Char,
-=======
     multiple_sep: String,
->>>>>>> 76e220dd
     dest: String
   ): Argument[String] = {
     copy(name, alternatives, description, example, default, required, this.choices, direction, multiple, multiple_sep, dest, `type`)
