--- conflicted
+++ resolved
@@ -121,11 +121,7 @@
         // Stopgap solution to be able to use built repositories which were not built with dependency aware Viash version.
         // TODO remove this section once it's deemed no longer necessary
         if (Paths.get(r3.localPath, "target").toFile().exists() && !Paths.get(r3.localPath, "target", ".build.yaml").toFile().exists()) {
-<<<<<<< HEAD
-          warn(s"Creating temporary 'target/.build.yaml' file for ${r3.name} as this file seems to be missing.")
-=======
-          Console.err.println(s"${Console.YELLOW}Creating temporary 'target/.build.yaml' file for ${r3.`type`} as this file seems to be missing.${Console.RESET}")
->>>>>>> 9a13dd8c
+          warn(s"Creating temporary 'target/.build.yaml' file for ${r3.`type`} as this file seems to be missing.")
           Files.createFile(Paths.get(r3.localPath, "target", ".build.yaml"))
         }
         r3
