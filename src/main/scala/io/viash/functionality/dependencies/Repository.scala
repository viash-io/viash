/*
 * Copyright (C) 2020  Data Intuitive
 *
 * This program is free software: you can redistribute it and/or modify
 * it under the terms of the GNU General Public License as published by
 * the Free Software Foundation, either version 3 of the License, or
 * (at your option) any later version.
 *
 * This program is distributed in the hope that it will be useful,
 * but WITHOUT ANY WARRANTY; without even the implied warranty of
 * MERCHANTABILITY or FITNESS FOR A PARTICULAR PURPOSE.  See the
 * GNU General Public License for more details.
 *
 * You should have received a copy of the GNU General Public License
 * along with this program.  If not, see <http://www.gnu.org/licenses/>.
 */

package io.viash.functionality.dependencies

import io.viash.helpers.IO
import io.viash.schemas._
import java.nio.file.Path
import java.nio.file.Paths
import java.nio.file.Files

@description("Specifies a repository where dependency components can be found.")
@subclass("LocalRepository")
@subclass("GitRepository")
@subclass("GithubRepository")
@subclass("ViashhubRepository")
abstract class Repository extends CopyableRepo[Repository] {
  @description("Defines the repository type. This determines how the repository will be fetched and handled.")
  val `type`: String

  @description("Defines which version of the dependency component to use. Typically this can be a specific tag, branch or commit hash.")
  val tag: Option[String]

  @description("Defines a subfolder of the repository to use as base to look for the dependency components.")
  val path: Option[String]

  @internalFunctionality
  @description("Local path to the repository files.")
  val localPath: String

  def copyRepo(
    `type`: String = this.`type`,
    tag: Option[String] = this.tag,
    path: Option[String] = this.path,
    localPath: String = this.localPath
  ): Repository

  def subOutputPath: String
}

object Repository {
  private val sugarSyntaxRegex = raw"([a-zA-Z_0-9\+]+)://([\w/\-\.:]+)(@[A-Za-z0-9][\w\./]*)?".r
  private def getGitTag(tag: String): Option[String] = tag match {
    case null => None
    case s => Some(s.stripPrefix("@"))
  }

  def unapply(str: String): Option[Repository] = {
    str match {
      case sugarSyntaxRegex("git+https", uri, tag) =>
        Some(GitRepository(
          uri = "https://" + uri,
          tag = getGitTag(tag)
        ))
      case sugarSyntaxRegex("github", repo, tag) =>
        Some(GithubRepository(
          repo = repo,
          tag = getGitTag(tag)
        ))
      case sugarSyntaxRegex("vsh", repo, tag) =>
        Some(ViashhubRepository(
          repo = repo,
          tag = getGitTag(tag)
        ))
<<<<<<< HEAD
      case sugarSyntaxRegex("local", path, tag) =>
        Some(LocalRepository(
          "TODO generate name",
          path = Some(path),
          tag = getGitTag(tag)
        ))
      case "local" =>
        Some(LocalRepository("TODO generate name"))
=======
      case sugarSyntaxRegex("local", repo, tag) =>
        Some(LocalRepository())
>>>>>>> 6a3d96d5
      case _ => None
    }
  }

  // A poor man's approach to caching. The cache is only valid within this run of Viash.
  // However, it solves the issue of having to fetch the same repository over and over again, now we just do it once per run.
  // When proper multi-session caching would need to check for changed code bases, now we get this virtually for free.
  // We just fetched a code base and we have to assume it will not change within this session.
  private val cachedRepos = scala.collection.mutable.ListBuffer[Repository]()
  private def getCachedRepository(repo: Repository): Option[Repository] = {
    // Don't compare localPath as that is the information we're looking for.
    val foundRepo = cachedRepos.find(p => p.copyRepo(localPath = "").equals(repo))
    // Map Some(foundRepo) to original repo but with localPath filled in, returns None if no cache found.
    foundRepo.map(r => repo.copyRepo(localPath = r.localPath))
  }
  private def storeRepositoryInCache(repo: Repository) = {
    // don't cache local repositories with a path relative to the config. Identical paths but to different configs *might* result in different resolved paths.
    repo match {
      case r: LocalRepository if r.path.isDefined && !r.path.get.startsWith("/") =>
        // don't do anything, this repo is not reliably cacheable
      case _ =>
        cachedRepos.append(repo)
    }
  }

  def cache(repo: Repository, configDir: Path, projectRootDir: Option[Path]): Repository = {

    // Check if we can get a locally cached version of the repo
    val existingRepo = getCachedRepository(repo)
    if (existingRepo.isDefined)
      return existingRepo.get

    // No cache found so fetch it
    val newRepo = repo match {
      case r: AbstractGitRepository => {
        val r2 = r.checkoutSparse()
        val r3 = r2.checkout()
        // Stopgap solution to be able to use built repositories which were not built with dependency aware Viash version.
        // TODO remove this section once it's deemed no longer necessary
        if (Paths.get(r3.localPath, "target").toFile().exists() && !Paths.get(r3.localPath, "target", ".build.yaml").toFile().exists()) {
          Console.err.println(s"${Console.YELLOW}Creating temporary 'target/.build.yaml' file for ${r3.`type`} as this file seems to be missing.${Console.RESET}")
          Files.createFile(Paths.get(r3.localPath, "target", ".build.yaml"))
        }
        r3
      }
      case r: LocalRepositoryTrait if r.path.isDefined => {
        val localPath = r.path.get match {
          case s if s.startsWith("/") => 
            // resolve path relative to the project root
            IO.resolveProjectPath(s, projectRootDir.map(p => p.toUri())).getPath()
          case s =>
            // resolve path relative to the config file
            configDir.resolve(s).toString()
        }
        r.copyRepo(localPath = localPath)
      }
      case r => r
    }

    // Store the newly fetched repo in the cache
    storeRepositoryInCache(newRepo)
    newRepo
  }
}<|MERGE_RESOLUTION|>--- conflicted
+++ resolved
@@ -76,19 +76,13 @@
           repo = repo,
           tag = getGitTag(tag)
         ))
-<<<<<<< HEAD
       case sugarSyntaxRegex("local", path, tag) =>
         Some(LocalRepository(
-          "TODO generate name",
           path = Some(path),
           tag = getGitTag(tag)
         ))
       case "local" =>
-        Some(LocalRepository("TODO generate name"))
-=======
-      case sugarSyntaxRegex("local", repo, tag) =>
         Some(LocalRepository())
->>>>>>> 6a3d96d5
       case _ => None
     }
   }
