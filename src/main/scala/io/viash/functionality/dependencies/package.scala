--- conflicted
+++ resolved
@@ -29,20 +29,12 @@
   import io.viash.helpers.circe.DeriveConfiguredEncoderStrict._
 
   // encoders and decoders for Argument
-<<<<<<< HEAD
   implicit val encodeDependency: Encoder.AsObject[Dependency] = deriveConfiguredEncoderStrict
   implicit val encodeGitRepository: Encoder.AsObject[GitRepository] = deriveConfiguredEncoderStrict
   implicit val encodeGithubRepository: Encoder.AsObject[GithubRepository] = deriveConfiguredEncoderStrict
   implicit val encodeViashhubRepository: Encoder.AsObject[ViashhubRepository] = deriveConfiguredEncoderStrict
   implicit val encodeLocalRepository: Encoder.AsObject[LocalRepository] = deriveConfiguredEncoderStrict
-=======
-  implicit val encodeDependency: Encoder.AsObject[Dependency] = deriveConfiguredEncoder
-  implicit val encodeGitRepository: Encoder.AsObject[GitRepository] = deriveConfiguredEncoder
-  implicit val encodeGithubRepository: Encoder.AsObject[GithubRepository] = deriveConfiguredEncoder
-  implicit val encodeViashhubRepository: Encoder.AsObject[ViashhubRepository] = deriveConfiguredEncoder
-  implicit val encodeLocalRepository: Encoder.AsObject[LocalRepository] = deriveConfiguredEncoder
   // Repositories _WithName are also of type Repository, so we must define an encoder for them as well
->>>>>>> 9a13dd8c
   implicit def encodeRepository[A <: Repository]: Encoder[A] = Encoder.instance {
     par =>
       val typeJson = Json.obj("type" -> Json.fromString(par.`type`))
