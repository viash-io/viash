--- conflicted
+++ resolved
@@ -27,13 +27,9 @@
   import functionality.arguments._
   import functionality.resources._
   import functionality.Status._
-<<<<<<< HEAD
   import functionality.dependencies._
-  import io.viash.helpers.Circe._
-=======
   import io.viash.helpers.circe._
   import io.viash.helpers.circe.DeriveConfiguredDecoderWithDeprecationCheck._
->>>>>>> 6a4bdb2b
 
   // encoder and decoder for Functionality
   implicit val encodeFunctionality: Encoder.AsObject[Functionality] = deriveConfiguredEncoder
