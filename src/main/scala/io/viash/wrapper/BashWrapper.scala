--- conflicted
+++ resolved
@@ -235,11 +235,7 @@
     val localDependenciesStrings = localDependencies.map{ d =>
       // relativize the path of the main component to the local dependency
       // TODO ideally we'd already have 'thisPath' precalculated but until that day, calculate it here
-<<<<<<< HEAD
-      val thisPath = ViashNamespace.targetOutputPath("", "invalid_runner_name", config.namespace, config.name)
-=======
-      val thisPath = ViashNamespace.targetOutputPath("", "invalid_platform_name", config)
->>>>>>> fea35e98
+      val thisPath = ViashNamespace.targetOutputPath("", "invalid_runner_name", config)
       val relativePath = Paths.get(thisPath).relativize(Paths.get(d.configInfo.getOrElse("executable", "")))
       s"${d.VIASH_DEP}=\"$$VIASH_META_RESOURCES_DIR/$relativePath\""
     }
