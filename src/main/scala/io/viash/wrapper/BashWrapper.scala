--- conflicted
+++ resolved
@@ -119,11 +119,8 @@
     functionality: Functionality,
     mods: BashWrapperMods = BashWrapperMods(),
     debugPath: Option[String] = None,
-<<<<<<< HEAD
+    config: Config,
     warnFlag: Boolean = true
-=======
-    config: Config
->>>>>>> 01ee6dbe
   ): String = {
     // Add pipes after each newline. Prevents pipes being stripped when a string starts with a pipe (with optional leading spaces).
     def escapePipes(s: String) = s.replaceAll("\n", "\n|")
@@ -230,7 +227,6 @@
       .map(h => Escaper(h, newline = true))
       .mkString("# ", "\n# ", "")
 
-<<<<<<< HEAD
     val flagWarningStr = 
       if (warnFlag) {
         s"""
@@ -238,7 +234,7 @@
       } else {
         ""
       }
-=======
+
     val (localDependencies, remoteDependencies) = config.functionality.dependencies
       .partition(d => d.isLocalDependency)
     val localDependenciesStrings = localDependencies.map{ d =>
@@ -255,7 +251,6 @@
         s"# ${d.VIASH_DEP} not found!"
     }
     val dependenciesStr = (localDependenciesStrings ++ remoteDependenciesStrings).mkString("\n")
->>>>>>> 01ee6dbe
 
     /* GENERATE BASH SCRIPT */
     s"""#!/usr/bin/env bash
