--- conflicted
+++ resolved
@@ -32,7 +32,7 @@
     |      label: [lowcpu, midmem]
     |""".stripMargin,
   "yaml")
-@deprecated("Use 'engines' and 'runners' instead.", "0.8.0", "0.9.0")
+@deprecated("Use 'engines' and 'runners' instead.", "0.9.0", "0.10.0")
 @subclass("nextflow")
 case class NextflowPlatform(
   @description("Every platform can be given a specific id that can later be referred to explicitly when running or building the Viash component.")
@@ -92,222 +92,4 @@
   @description("Specifies the Docker platform id to be used to run Nextflow.")
   @default("docker")
   container: String = "docker"
-<<<<<<< HEAD
-) extends Platform
-=======
-) extends Platform {
-  def escapeSingleQuotedString(txt: String): String = {
-    Escaper(txt, slash = true, singleQuote = true, newline = true)
-  }
-
-  def modifyFunctionality(config: Config, testing: Boolean): Functionality = {
-    val condir = containerDirective(config)
-
-    // create main.nf file
-    val mainFile = PlainFile(
-      dest = Some("main.nf"),
-      text = Some(renderMainNf(config, condir))
-    )
-    val nextflowConfigFile = PlainFile(
-      dest = Some("nextflow.config"),
-      text = Some(renderNextflowConfig(config.functionality, condir))
-    )
-    // TODO: create and write dockerfile when #518 is merged into main
-    // val dockerfile = PlainFile(
-    //   dest = Some("Dockerfile"),
-    //   text = Some(dockerEngine.dockerFile(...))
-    // )
-
-    // remove main
-    val otherResources = config.functionality.additionalResources
-
-    config.functionality.copy(
-      resources = mainFile :: nextflowConfigFile :: otherResources
-    )
-  }
-
-  def containerDirective(config: Config): Option[DockerImageInfo] = {
-    val plat = config.platforms.find(p => p.id == container)
-    plat match {
-      case Some(p: DockerPlatform) => 
-        Some(Docker.getImageInfo(
-          functionality = Some(config.functionality),
-          registry = p.target_registry,
-          organization = p.target_organization,
-          name = p.target_image,
-          tag = p.target_tag.map(_.toString),
-          namespaceSeparator = p.namespace_separator
-        ))
-      case Some(_) => 
-        throw new RuntimeException(s"NextflowPlatform 'container' variable: Platform $container is not a Docker Platform")
-      case None => None
-      case _ => ???
-    }
-  }
-
-  def renderNextflowConfig(functionality: Functionality, containerDirective: Option[DockerImageInfo]): String = {
-    val versStr = functionality.version.map(ver => s"\n  version = '$ver'").getOrElse("")
-
-    val descStr = functionality.description.map{des => 
-      val escDes = escapeSingleQuotedString(des)
-      s"\n  description = '$escDes'"
-    }.getOrElse("")
-
-    val authStr = 
-      if (functionality.authors.isEmpty) {
-        "" 
-      } else {
-        val escAut = escapeSingleQuotedString(functionality.authors.map(_.name).mkString(", "))
-        s"\n  author = '$escAut'"
-      }
-
-    // TODO: define profiles
-    val profileStr = 
-      if (containerDirective.isDefined || functionality.mainScript.map(_.`type`) == Some(NextflowScript.`type`)) {
-        "\n\n" + NextflowHelper.profilesHelper
-      } else {
-        ""
-      }
-
-    val processLabels = config.labels.map{ case (k, v) => s"withLabel: $k { $v }"}
-    val inlineScript = config.script.toList
-
-    s"""manifest {
-    |  name = '${functionality.name}'
-    |  mainScript = 'main.nf'
-    |  nextflowVersion = '!>=20.12.1-edge'$versStr$descStr$authStr
-    |}$profileStr
-    |
-    |process{
-    |  ${processLabels.mkString("\n  ")}
-    |}
-    |
-    |${inlineScript.mkString("\n")}
-    |""".stripMargin
-  }
-
-  // interpreted from BashWrapper
-  def renderMainNf(config: Config, containerDirective: Option[DockerImageInfo]): String = {
-
-    if (config.functionality.mainScript.isEmpty) {
-      throw new RuntimeException("No main script defined")
-    }
-
-    val mainScript = config.functionality.mainScript.get
-
-    if (mainScript.isInstanceOf[Executable]) {
-      throw new NotImplementedError(
-        "Running executables through a NextflowPlatform is not (yet) implemented. " +
-          "Create a support ticket to request this functionality if necessary."
-      )
-    }
-
-    /************************* MAIN.NF *************************/
-
-    val directivesToJson = directives.copy(
-      // if a docker platform is defined but the directives.container isn't, use the image of the dockerplatform as default
-      container = directives.container orElse containerDirective.map(cd => Left(cd.toMap)),
-      // is memory requirements are defined but directives.memory isn't, use that instead
-      memory = directives.memory orElse config.functionality.requirements.memoryAsBytes.map(_.toString + " B"),
-      // is cpu requirements are defined but directives.cpus isn't, use that instead
-      cpus = directives.cpus orElse config.functionality.requirements.cpus.map(np => Left(np))
-    )
-
-    val innerWorkflowFactory = mainScript match {
-      // if mainscript is a nextflow workflow
-      case scr: NextflowScript =>
-        s"""// user-provided Nextflow code
-          |${scr.readWithoutInjection.get.split("\n").mkString("\n|")}
-          |
-          |// inner workflow hook
-          |def innerWorkflowFactory(args) {
-          |  return ${scr.entrypoint}
-          |}""".stripMargin
-      // else if it is a vdsl3 module
-      case _ => 
-        s"""// inner workflow hook
-          |def innerWorkflowFactory(args) {
-          |  def rawScript = ${NextflowHelper.generateScriptStr(config)}
-          |  
-          |  return vdsl3WorkflowFactory(args, meta, rawScript)
-          |}
-          |
-          |""".stripMargin + 
-          NextflowHelper.vdsl3Helper
-    }
-
-    NextflowHelper.generateHeader(config) + "\n\n" +
-      NextflowHelper.workflowHelper +
-      s"""
-      |
-      |nextflow.enable.dsl=2
-      |
-      |// START COMPONENT-SPECIFIC CODE
-      |
-      |// create meta object
-      |meta = [
-      |  "resources_dir": moduleDir.normalize(),
-      |  "config": ${NextflowHelper.generateConfigStr(config)}
-      |]
-      |
-      |// resolve dependencies dependencies (if any)
-      |${NextflowHelper.renderDependencies(config).split("\n").mkString("\n|")}
-      |
-      |// inner workflow
-      |${innerWorkflowFactory.split("\n").mkString("\n|")}
-      |
-      |// defaults
-      |meta["defaults"] = ${NextflowHelper.generateDefaultWorkflowArgs(config, directivesToJson, auto, debug)}
-      |
-      |// initialise default workflow
-      |meta["workflow"] = workflowFactory([key: meta.config.functionality.name], meta.defaults, meta)
-      |
-      |// add workflow to environment
-      |nextflow.script.ScriptMeta.current().addDefinition(meta.workflow)
-      |
-      |// anonymous workflow for running this module as a standalone
-      |workflow {
-      |  // add id argument if it's not already in the config
-      |  // TODO: deep copy
-      |  def newConfig = deepClone(meta.config)
-      |  def newParams = deepClone(params)
-      |
-      |  def argsContainsId = newConfig.functionality.allArguments.any{it.plainName == "id"}
-      |  if (!argsContainsId) {
-      |    def idArg = [
-      |      'name': '--id',
-      |      'required': false,
-      |      'type': 'string',
-      |      'description': 'A unique id for every entry.',
-      |      'multiple': false
-      |    ]
-      |    newConfig.functionality.arguments.add(0, idArg)
-      |    newConfig = processConfig(newConfig)
-      |  }
-      |  if (!newParams.containsKey("id")) {
-      |    newParams.id = "run"
-      |  }
-      |
-      |  helpMessage(newConfig)
-      |
-      |  channelFromParams(newParams, newConfig)
-      |    // make sure id is not in the state if id is not in the args
-      |    | map {id, state ->
-      |      if (!argsContainsId) {
-      |        [id, state.findAll{k, v -> k != "id"}]
-      |      } else {
-      |        [id, state]
-      |      }
-      |    }
-      |    | meta.workflow.run(
-      |      auto: [ publish: "state" ]
-      |    )
-      |}
-      |
-      |// END COMPONENT-SPECIFIC CODE
-      |""".stripMargin
-  }
-}
-
-// vim: tabstop=2:softtabstop=2:shiftwidth=2:expandtab
->>>>>>> 65235af5
+) extends Platform