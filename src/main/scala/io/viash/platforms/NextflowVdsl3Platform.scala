--- conflicted
+++ resolved
@@ -154,15 +154,11 @@
     |  name = '${functionality.name}'
     |  mainScript = 'main.nf'
     |  nextflowVersion = '!>=20.12.1-edge'$versStr$descStr$authStr
-<<<<<<< HEAD
-    |}$dockerTemp
+    |}$profileStr
     |
     |process{
     |  ${processLabels.mkString("\n  ")}
     |}""".stripMargin
-=======
-    |}$profileStr""".stripMargin
->>>>>>> 3c822ec2
   }
 
   // interpreted from BashWrapper
