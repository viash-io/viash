/*
 * Copyright (C) 2020  Data Intuitive
 *
 * This program is free software: you can redistribute it and/or modify
 * it under the terms of the GNU General Public License as published by
 * the Free Software Foundation, either version 3 of the License, or
 * (at your option) any later version.
 *
 * This program is distributed in the hope that it will be useful,
 * but WITHOUT ANY WARRANTY; without even the implied warranty of
 * MERCHANTABILITY or FITNESS FOR A PARTICULAR PURPOSE.  See the
 * GNU General Public License for more details.
 *
 * You should have received a copy of the GNU General Public License
 * along with this program.  If not, see <http://www.gnu.org/licenses/>.
 */

package io.viash.helpers

import java.nio.file.{ Path, Paths }
import io.viash.functionality.dependencies.Repository
import io.viash.config.Config
import io.viash.lenses.ConfigLenses._
import io.viash.lenses.FunctionalityLenses._
import io.viash.lenses.RepositoryLens._
import io.viash.functionality.dependencies.GithubRepository
import java.nio.file.Files
import java.io.IOException
import java.io.UncheckedIOException
import io.viash.helpers.{IO, Logging}
import io.circe.yaml.parser
import io.circe.Json
import io.viash.config.Config._
import io.viash.ViashNamespace
import io.viash.functionality.dependencies.Dependency
import io.viash.functionality.resources.NextflowScript
import io.viash.exceptions.MissingDependencyException

object DependencyResolver extends Logging {

  /**
    * Modify the config so all of the dependencies are available locally 
    *
    * @param config Component configuration
    * @param runnerId Used to create the path where to store retrieved dependencies
    * @param projectRootDir Location of the Project Config, used for relative referencing
    * @param namespaceConfigs Needed for local dependencies
    * @return A config with dependency information added
    */
  def modifyConfig(config: Config, runnerId: Option[String], projectRootDir: Option[Path], namespaceConfigs: List[Config] = Nil): Config = {

    // Check all fun.repositories have valid names
    val repositories = config.functionality.repositories
    require(repositories.isEmpty || repositories.groupBy(r => r.name).map{ case(k, l) => l.length }.max == 1, "Repository names should be unique")
    require(repositories.filter(r => r.name.isEmpty()).length == 0, "Repository names can't be empty")


    // Convert all fun.dependency.repository with sugar syntax to full repositories
    val config1 = composedDependenciesLens.modify(_.map(d =>
      d.repository match {
        case Left(Repository(repo)) => d.copy(repository = Right(repo))
        case _ => d
      }
    ))(config)

    // Check all remaining fun.dependency.repository names (Left) refering to fun.repositories can be matched
    val dependencyRepoNames = composedDependenciesLens.get(config1).flatMap(_.repository.left.toOption)
    val definedRepoNames = composedRepositoriesLens.get(config1).map(_.name)
    dependencyRepoNames.foreach(name =>
      require(definedRepoNames.contains(name), s"Named dependency repositories should exist in the list of repositories. '$name' not found.")
    )

    // Match repositories defined in dependencies by name to the list of repositories, fill in repository in dependency
    val config2 = composedDependenciesLens.modify(_
      .map(d => 
        d.repository match {
          case Left(name) => d.copy(repository = Right(composedRepositoriesLens.get(config1).find(r => r.name == name).get))
          case _ => d
        }
      )
      )(config1)

    // get caches and store in repository classes
    val config3 = composedDependenciesLens.modify(_
      .map{d =>
        val repo = d.repository.toOption.get
        val configDir = Paths.get(config2.info.get.config).getParent()
        val localRepoPath = Repository.cache(repo, configDir, projectRootDir)
        d.copy(repository = Right(localRepoPath))
      }
      )(config2)

    // find the referenced config in the locally cached repository
    val config4 = composedDependenciesLens.modify(_
      .map{dep =>
        val repo = dep.workRepository.get

        val config =
          if (dep.isLocalDependency) {
            findLocalConfig(repo.localPath.toString(), namespaceConfigs, dep.name, runnerId)
          } else {
            findRemoteConfig(repo.localPath.toString(), dep.name, runnerId)
          }

        dep.copy(
          foundConfigPath = config.map(_._1),
          configInfo = config.map(_._2).getOrElse(Map.empty)
        )
      }
      )(config3)

    // Check if all dependencies were found
    val missingDependencies = composedDependenciesLens.get(config4).filter(d => d.foundConfigPath.isEmpty || d.configInfo.isEmpty)
    if (missingDependencies.nonEmpty) {
      throw new MissingDependencyException(missingDependencies)
    }

    config4
  }

  def copyDependencies(config: Config, output: String, runnerId: String): Config = {
    composedDependenciesLens.modify(_.map(dep => {

      if (dep.isLocalDependency) {
        // Dependency solving will be done by building the component and dependencies of that component will be handled there.
        // However, we have to fill in writtenPath. This will be needed when this built component is used as a dependency and we have to resolve dependencies of dependencies.
        val writtenPath = ViashNamespace.targetOutputPath(output, runnerId, None, dep.name)
        dep.copy(writtenPath = Some(writtenPath))
      } else {
        // copy the dependency to the output folder
        val dependencyOutputPath = Paths.get(output, "dependencies", dep.subOutputPath.get)
        if (dependencyOutputPath.toFile().exists())
          IO.deleteRecursively(dependencyOutputPath)
        Files.createDirectories(dependencyOutputPath)          

        val dependencyRepoPath = Paths.get(dep.foundConfigPath.get).getParent()
        // Copy dependencies
        IO.copyFolder(dependencyRepoPath, dependencyOutputPath)
        // Copy dependencies of dependencies, all the way down
        // Parse new location of the copied dependency. That way that path can be used to determine the new location of namespace dependencies
        recurseBuiltDependencies(Paths.get(output), Paths.get(dep.workRepository.get.localPath), dependencyOutputPath.toString(), dep)
        // Store location of the copied files
        dep.copy(writtenPath = Some(dependencyOutputPath.toString()))
<<<<<<< HEAD
      } else {
        error(s"Could not find dependency artifacts for ${dep.name}. Skipping copying dependency artifacts.")
        dep
=======
>>>>>>> ff60bf9f
      }

    }))(config)
  }

  // Find configs from the local repository. These still need to be built so we have to deduce the information we want.
  def findLocalConfig(targetDir: String, namespaceConfigs: List[Config], name: String, runnerId: Option[String]): Option[(String, Map[String, String])] = {

    val config = namespaceConfigs.filter{ c => 
        val fullName = c.functionality.namespace.fold("")(n => n + "/") + c.functionality.name
        fullName == name
      }
      .headOption

    config.map{ c =>
      val path = c.info.get.config
      // fill in the location of the executable where it will be located
      val executableName = runnerId match {
        case Some("nextflow") => "main.nf"
        case _ => c.functionality.name
      }
      val executable = Paths.get(ViashNamespace.targetOutputPath("", runnerId.get, c.functionality.namespace, c.functionality.name), executableName).toString()
      val info = c.info.get.copy(executable = Some(executable))
      // Convert case class to map, do some extra conversions of Options while we're at it
      val map = (info.productElementNames zip info.productIterator).map{
          case (k, s: String) => (k, s)
          case (k, Some(s: String)) => (k, s)
          case (k, None) => (k, "")
        }.toMap
      // Add the functionality name and namespace to it
      val map2 = Map(("functionalityName" -> c.functionality.name), ("functionalityNamespace" -> c.functionality.namespace.getOrElse("")))
      (path, map ++ map2)
    }
  }

  // Read built config artifact in a minimalistic way. This prevents minor schema changes breaking things.
  def findRemoteConfig(path: String, name: String, runnerId: Option[String]): Option[(String, Map[String, String])] = {
    if (!Files.exists(Paths.get(path)))
      return None

    val scriptFiles = IO.find(Paths.get(path), (path, attrs) => {
      path.toString.contains(".vsh.") &&
        path.toFile.getName.startsWith(".") &&
        attrs.isRegularFile
    })

    val scriptInfo = scriptFiles
      .map(_.toString())
      .map(scriptPath => (scriptPath, getSparseConfigInfo(scriptPath)))

    scriptInfo
      .filter{
        case(scriptPath, info) => 
          (info("functionalityNamespace"), info("functionalityName")) match {
            case (ns, n) if !ns.isEmpty() => s"$ns/$n" == name
            case (_, n) => n == name
          }
      }
      .filter{
        case(scriptPath, info) =>
          (runnerId, info.get("runner"), info.get("platform")) match { // also try matching on platform as fallback, fetch it already
            case (None, _, _) => true // if we don't filter for the incoming runnerId, we want all the output runners
            case (Some(id), Some(runner), _) => runner == id // default behaviour, filter for the incoming runnerId
            case (Some("executable"), _, Some("native")) => true // legacy code for platform, match executable runner to native platform
            case (Some(id), _, Some(plat)) => plat == id // legacy code for platform, filter for the incoming runnerId matching platform id
            case _ => false
          }
      }
      .headOption
  }

  // Read a config file from a built target. Get meta info, functionality name & namespace
  def getSparseConfigInfo(configPath: String): Map[String, String] = {
    try {
      // No support for project configs, config mods, ...
      // The yaml file in the target folder should be final
      // We're also assuming that the file will be proper yaml and an actual viash config file
      val yamlText = IO.read(IO.uri(configPath))
      val json = parser.parse(yamlText).toOption.get

      def getFunctionalityName(json: Json): Option[String] = {
        json.hcursor.downField("functionality").downField("name").as[String].toOption
      }
      def getFunctionalityNamespace(json: Json): Option[String] = {
        json.hcursor.downField("functionality").downField("namespace").as[String].toOption
      }
      def getInfo(json: Json): Option[Map[String, String]] = {
        json.hcursor.downField("info").as[Map[String, String]].toOption
      }

      val functionalityName = getFunctionalityName(json)
      val functonalityNamespace = getFunctionalityNamespace(json)
      val info = getInfo(json).getOrElse(Map.empty) +
        ("functionalityName" -> functionalityName.getOrElse("")) +
        ("functionalityNamespace" -> functonalityNamespace.getOrElse(""))

      info
    }
    catch {
      case _: Throwable => Map.empty
    }
  }

  // Read a config file from a built target. Extract dependencies 'writtenPath'.
  def getSparseDependencyInfo(configPath: String): List[String] = {
    try {
      val yamlText = IO.read(IO.uri(configPath))
      val json = parser.parse(yamlText).toOption.get

      val dependencies = json.hcursor.downField("functionality").downField("dependencies").focus.flatMap(_.asArray).get
      dependencies.flatMap(_.hcursor.downField("writtenPath").as[String].toOption).toList
    } catch {
      case _: Throwable => Nil
    }
  }

  // Add the '.build.yaml' file as relative root marker. File content to be decided.
  def createBuildYaml(output: String): Unit = {
    Files.createDirectories(Paths.get(output))
    val filePath = Paths.get(output, ".build.yaml")
    if (Files.notExists(filePath))
      Files.createFile(filePath)
  }

  // Handle dependencies of dependencies. For a given already built component, get their dependencies, copy them to our new target folder and recurse into these.
  def recurseBuiltDependencies(output: Path, repoPath: Path, builtDependencyPath: String, dependency: Dependency, depth: Int = 0): Unit = {

    // Limit recursion depth to prevent infinite loops in e.g. cross dependencies (TODO)
    if (depth > 10)
      throw new RuntimeException("Copying dependencies traces too deep. Possibibly caused by a cross dependency.")

    // this returns paths relative to `repoPath` of dependencies to be copied to `output`
    val dependencyPaths = getSparseDependencyInfo(builtDependencyPath + "/.config.vsh.yaml")

    for (dp <- dependencyPaths) {
      // Get the source & destination path for the dependency, functionality depends whether it was a previous dependency or not.
      // Paths are relativized depending the original dependency.
      val (sourcePath, destPath) = Dependency.getSourceAndDestinationFromWrittenPath(dp, output, repoPath, dependency)

      // Make sure the destination is clean so first remove the destination folder if it exists
      if (destPath.toFile().exists())
        IO.deleteRecursively(destPath)
      // Then re-create it
      Files.createDirectories(destPath)
      // Then copy files to it
      IO.copyFolder(sourcePath, destPath)

      // Check for more dependencies
      recurseBuiltDependencies(output, repoPath, destPath.toString(), dependency, depth + 1)
    }
  }

  // Get the runner to be used for dependencies. If the main script is a Nextflow script, use 'nextflow', otherwise use 'native'.
  // Exception is when there is no runner set for the config, then we must return 'None' too.
  def getDependencyRunnerId(config: Config, runner: Option[String]): Option[String] = {
    (config.functionality.mainScript, runner) match {
      case (_, None) => None
      case (None, _) => None
      case (Some(n: NextflowScript), _) => Some("nextflow")
      case _ => Some("executable")
    }
  }
}<|MERGE_RESOLUTION|>--- conflicted
+++ resolved
@@ -141,12 +141,6 @@
         recurseBuiltDependencies(Paths.get(output), Paths.get(dep.workRepository.get.localPath), dependencyOutputPath.toString(), dep)
         // Store location of the copied files
         dep.copy(writtenPath = Some(dependencyOutputPath.toString()))
-<<<<<<< HEAD
-      } else {
-        error(s"Could not find dependency artifacts for ${dep.name}. Skipping copying dependency artifacts.")
-        dep
-=======
->>>>>>> ff60bf9f
       }
 
     }))(config)
