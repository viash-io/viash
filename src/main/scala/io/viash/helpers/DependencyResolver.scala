/*
 * Copyright (C) 2020  Data Intuitive
 *
 * This program is free software: you can redistribute it and/or modify
 * it under the terms of the GNU General Public License as published by
 * the Free Software Foundation, either version 3 of the License, or
 * (at your option) any later version.
 *
 * This program is distributed in the hope that it will be useful,
 * but WITHOUT ANY WARRANTY; without even the implied warranty of
 * MERCHANTABILITY or FITNESS FOR A PARTICULAR PURPOSE.  See the
 * GNU General Public License for more details.
 *
 * You should have received a copy of the GNU General Public License
 * along with this program.  If not, see <http://www.gnu.org/licenses/>.
 */

package io.viash.helpers

import java.nio.file.{ Path, Paths }
import io.viash.functionality.dependencies.Repository
import io.viash.config.Config
import io.viash.lenses.ConfigLenses._
import io.viash.lenses.FunctionalityLenses._
import io.viash.lenses.RepositoryLens._
import io.viash.functionality.dependencies.GithubRepository
import java.nio.file.Files
import java.io.IOException
import java.io.UncheckedIOException
import io.viash.platforms.Platform

object DependencyResolver {

  // Modify the config so all of the dependencies are available locally
  def modifyConfig(config: Config, maxRecursionDepth: Integer = 10): Config = {

    // Check recursion level
    require(maxRecursionDepth >= 0, "Not all dependencies evaluated as the recursion is too deep")

    // Check all fun.repositories have valid names
    val repositories = config.functionality.repositories
    require(repositories.isEmpty || repositories.groupBy(r => r.name).map{ case(k, l) => l.length }.max == 1, "Repository names should be unique")
    require(repositories.filter(r => r.name.isEmpty()).length == 0, "Repository names can't be empty")


    // Convert all fun.dependency.repository with sugar syntax to full repositories
    // val repoRegex = raw"(\w+)://([A-Za-z0-9/_\-\.]+)@([A-Za-z0-9]+)".r  // TODO improve regex
    val repoRegex = raw"(\w+://[A-Za-z0-9/_\-\.]+@[A-Za-z0-9]*)".r
    val config1 = composedDependenciesLens.modify(_.map(d =>
        d.repository match {
          case Left(repoRegex(s)) => d.copy(repository = Right(Repository.fromSugarSyntax(s)))
          case _ => d
        }
      ))(config)

    // Check all remaining fun.dependency.repository names (Left) refering to fun.repositories can be matched
    val dependencyRepoNames = composedDependenciesLens.get(config1).flatMap(_.repository.left.toOption)
    val definedRepoNames = composedRepositoriesLens.get(config1).map(_.name)
    dependencyRepoNames.foreach(name =>
      require(definedRepoNames.contains(name), s"Named dependency repositories should exist in the list of repositories. '$name' not found.")
    )

    // Match repositories defined in dependencies by name to the list of repositories, fill in repository in dependency
    val config2 = composedDependenciesLens.modify(_
      .map(d => 
        d.repository match {
          case Left(name) => d.copy(repository = Right(composedRepositoriesLens.get(config1).find(r => r.name == name).get))
          case _ => d
        }
      )
      )(config1)

    // get caches and store in repository classes
    val config3 = composedDependenciesLens.modify(_
      .map{d =>
        val repo = d.repository.toOption.get
        val localRepoPath = Repository.cache(repo)
        d.copy(repository = Right(localRepoPath))
      }
      )(config2)

    // find the referenced config in the locally cached repository
    val config4 = composedDependenciesLens.modify(_
      .map{dep =>
        val repo = dep.workRepository.get
        // search for configs in the repository and filter by namespace/name
        val configs = Config.readConfigs(
          source = repo.localPath,
          query = Some(s"^${dep.name}$$"),
          queryNamespace = None,
          queryName = None,
          configMods = Nil,
          addOptMainScript = false
        )
        val dependencyConfig = configs.flatMap(_.swap.toOption).headOption
        val configPath = dependencyConfig.flatMap(_.info).map(_.config)
        dep.copy(foundConfigPath = configPath, workConfig = dependencyConfig)
      }
      )(config3)
    
    // recurse through our dependencies to solve their dependencies
    composedDependenciesLens.modify(_
      .map{dep =>
        dep.workConfig match {
          case Some(depConf) =>
            dep.copy(workConfig = Some(modifyConfig(depConf, maxRecursionDepth - 1)))
          case _ =>
            dep
        }
      }
      )(config4)
  }

  def copyDependencies(config: Config, output: String, platform: Option[Platform]): Unit = {
    for (dep <- composedDependenciesLens.get(config)) {
      // copy the dependency to the output folder
      val dependencyOutputPath = Paths.get(output, dep.name)
      if (dependencyOutputPath.toFile().exists())
        IO.deleteRecursively(dependencyOutputPath)
      Files.createDirectories(dependencyOutputPath)
      
      val platformId = platform.map(_.id).getOrElse("")
      val dependencyRepoPath = Paths.get(dep.workRepository.get.localPath.stripPrefix("/"), dep.workRepository.get.path.getOrElse("").stripPrefix("/"), "target", platformId, dep.name)

<<<<<<< HEAD
      copyFolder(dependencyRepoPath, dependencyOutputPath)
=======
      IO.copyFolder(Paths.get(dep.repository.toOption.get.localPath), dependencyPath)
>>>>>>> 1b5667ca

      // more recursion for the dependencies of dependencies
      copyDependencies(dep.workConfig.get, output, platform)
    }
  }

}<|MERGE_RESOLUTION|>--- conflicted
+++ resolved
@@ -28,6 +28,7 @@
 import java.io.IOException
 import java.io.UncheckedIOException
 import io.viash.platforms.Platform
+import io.viash.helpers.IO
 
 object DependencyResolver {
 
@@ -122,11 +123,7 @@
       val platformId = platform.map(_.id).getOrElse("")
       val dependencyRepoPath = Paths.get(dep.workRepository.get.localPath.stripPrefix("/"), dep.workRepository.get.path.getOrElse("").stripPrefix("/"), "target", platformId, dep.name)
 
-<<<<<<< HEAD
-      copyFolder(dependencyRepoPath, dependencyOutputPath)
-=======
-      IO.copyFolder(Paths.get(dep.repository.toOption.get.localPath), dependencyPath)
->>>>>>> 1b5667ca
+      IO.copyFolder(Paths.get(dep.repository.toOption.get.localPath), dependencyOutputPath)
 
       // more recursion for the dependencies of dependencies
       copyDependencies(dep.workConfig.get, output, platform)
