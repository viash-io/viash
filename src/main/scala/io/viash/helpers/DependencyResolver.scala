/*
 * Copyright (C) 2020  Data Intuitive
 *
 * This program is free software: you can redistribute it and/or modify
 * it under the terms of the GNU General Public License as published by
 * the Free Software Foundation, either version 3 of the License, or
 * (at your option) any later version.
 *
 * This program is distributed in the hope that it will be useful,
 * but WITHOUT ANY WARRANTY; without even the implied warranty of
 * MERCHANTABILITY or FITNESS FOR A PARTICULAR PURPOSE.  See the
 * GNU General Public License for more details.
 *
 * You should have received a copy of the GNU General Public License
 * along with this program.  If not, see <http://www.gnu.org/licenses/>.
 */

package io.viash.helpers

import java.nio.file.{ Path, Paths }
import io.viash.config.Config
import io.viash.lenses.ConfigLenses._
import io.viash.lenses.RepositoryLens._
import io.viash.config.dependencies.{Dependency, Repository, GithubRepository}
import java.nio.file.Files
import java.io.IOException
import java.io.UncheckedIOException
import io.viash.helpers.{IO, Logging}
import io.circe.Json
import io.viash.config.Config._
import io.viash.ViashNamespace
import io.viash.config.resources.NextflowScript
import io.viash.exceptions.MissingDependencyException
import io.viash.helpers.circe.Convert

object DependencyResolver extends Logging {

  /**
    * Modify the config so all of the dependencies are available locally 
    *
    * @param config Component configuration
    * @param runnerId Used to create the path where to store retrieved dependencies
    * @param packageRootDir Location of the Package Config, used for relative referencing
    * @param namespaceConfigs Needed for local dependencies
    * @return A config with dependency information added
    */
  def modifyConfig(config: Config, runnerId: Option[String], packageRootDir: Option[Path], namespaceConfigs: List[Config] = Nil): Config = {

    // Check all fun.repositories have valid names
    val repositories = config.repositories
    require(repositories.isEmpty || repositories.groupBy(r => r.name).map{ case(k, l) => l.length }.max == 1, "Repository names should be unique")
    require(repositories.filter(r => r.name.isEmpty()).length == 0, "Repository names can't be empty")


    // Convert all fun.dependency.repository with sugar syntax to full repositories
    val config1 = dependenciesLens.modify(_.map(d =>
      d.repository match {
        case Left(Repository(repo)) => d.copy(repository = Right(repo))
        case _ => d
      }
    ))(config)

    // Check all remaining fun.dependency.repository names (Left) refering to fun.repositories can be matched
    val dependencyRepoNames = dependenciesLens.get(config1).flatMap(_.repository.left.toOption)
    val definedRepoNames = repositoriesLens.get(config1).map(_.name)
    dependencyRepoNames.foreach(name =>
      require(definedRepoNames.contains(name), s"Named dependency repositories should exist in the list of repositories. '$name' not found.")
    )

    // Match repositories defined in dependencies by name to the list of repositories, fill in repository in dependency
    val config2 = dependenciesLens.modify(_
      .map(d => 
        d.repository match {
          case Left(name) => d.copy(repository = Right(repositoriesLens.get(config1).find(r => r.name == name).get))
          case _ => d
        }
      )
      )(config1)

    // get caches and store in repository classes
    val config3 = dependenciesLens.modify(_
      .map{d =>
        val repo = d.repository.toOption.get
        val configDir = Paths.get(config2.build_info.get.config).getParent()
        val localRepoPath = Repository.cache(repo, configDir, packageRootDir)
        d.copy(repository = Right(localRepoPath))
      }
      )(config2)

    // find the referenced config in the locally cached repository
    val config4 = dependenciesLens.modify(_
      .map{dep =>
        val repo = dep.workRepository.get

        val config =
          if (dep.isLocalDependency) {
            findLocalConfig(repo.localPath.toString(), namespaceConfigs, dep.name, runnerId)
          } else {
            findRemoteConfig(repo.localPath.toString(), dep.name, runnerId)
          }

        dep.copy(
          foundConfigPath = config.map(_._1),
          configInfo = config.map(_._2).getOrElse(Map.empty)
        )
      }
      )(config3)

    // Check if all dependencies were found
    val missingDependencies = dependenciesLens.get(config4).filter(d => d.foundConfigPath.isEmpty || d.configInfo.isEmpty)
    if (missingDependencies.nonEmpty) {
      throw new MissingDependencyException(missingDependencies)
    }

    config4
  }

  def copyDependencies(config: Config, output: String, runnerId: String): Config = {
    dependenciesLens.modify(_.map(dep => {

      if (dep.isLocalDependency) {
        // Dependency solving will be done by building the component and dependencies of that component will be handled there.
        // However, we have to fill in writtenPath. This will be needed when this built component is used as a dependency and we have to resolve dependencies of dependencies.
        val writtenPath = ViashNamespace.targetOutputPath(output, runnerId, None, dep.name)
        dep.copy(writtenPath = Some(writtenPath))
      } else {
        // copy the dependency to the output folder
        val dependencyOutputPath = Paths.get(output, "dependencies", dep.subOutputPath.get)
        if (dependencyOutputPath.toFile().exists())
          IO.deleteRecursively(dependencyOutputPath)
        Files.createDirectories(dependencyOutputPath)          

        val dependencyRepoPath = Paths.get(dep.foundConfigPath.get).getParent()
        // Copy dependencies
        IO.copyFolder(dependencyRepoPath, dependencyOutputPath)
        // Copy dependencies of dependencies, all the way down
        // Parse new location of the copied dependency. That way that path can be used to determine the new location of namespace dependencies
        recurseBuiltDependencies(Paths.get(output), Paths.get(dep.workRepository.get.localPath), dependencyOutputPath.toString(), dep)
        // Store location of the copied files
        dep.copy(writtenPath = Some(dependencyOutputPath.toString()))
      }

    }))(config)
  }

  // Find configs from the local repository. These still need to be built so we have to deduce the information we want.
  def findLocalConfig(targetDir: String, namespaceConfigs: List[Config], name: String, runnerId: Option[String]): Option[(String, Map[String, String])] = {

    val config = namespaceConfigs.filter{ c => 
        val fullName = c.namespace.fold("")(n => n + "/") + c.name
        fullName == name
      }
      .headOption

    config.map{ c =>
      val path = c.build_info.get.config
      // fill in the location of the executable where it will be located
      // TODO: it would be better if this was already filled in somewhere else
      val executable = runnerId.map{ rid =>
          val executableName = rid match {
            case "nextflow" => "main.nf"
            case _ => c.name
          }
<<<<<<< HEAD
          Paths.get(ViashNamespace.targetOutputPath("", rid, c.namespace, c.name), executableName).toString()
=======
          Paths.get(ViashNamespace.targetOutputPath("", pid, c), executableName).toString()
>>>>>>> fea35e98
      }
      val info = c.build_info.get.copy(
        executable = executable
      )
      // Convert case class to map, do some extra conversions of Options while we're at it
      val map = (info.productElementNames zip info.productIterator).map{
          case (k, s: String) => (k, s)
          case (k, Some(s: String)) => (k, s)
          case (k, None) => (k, "")
        }.toMap
      // Add the functionality name and namespace to it
      val map2 = Map(
        ("name" -> c.name),
        ("namespace" -> c.namespace.getOrElse(""))
      )
      (path, map ++ map2)
    }
  }

  // Read built config artifact in a minimalistic way. This prevents minor schema changes breaking things.
  def findRemoteConfig(path: String, name: String, runnerId: Option[String]): Option[(String, Map[String, String])] = {
    if (!Files.exists(Paths.get(path)))
      return None

    val scriptFiles = IO.find(Paths.get(path), (path, attrs) => {
      path.toString.contains(".vsh.") &&
        path.toFile.getName.startsWith(".") &&
        attrs.isRegularFile
    })

    val scriptInfo = scriptFiles
      .map(_.toString())
      .map(scriptPath => (scriptPath, getSparseConfigInfo(scriptPath)))

    scriptInfo
      .filter{
        case(scriptPath, info) => 
          (info("namespace"), info("name")) match {
            case (ns, n) if !ns.isEmpty() => s"$ns/$n" == name
            case (_, n) => n == name
          }
      }
      .filter{
        case(scriptPath, info) =>
          (runnerId, info.get("runner"), info.get("platform")) match { // also try matching on platform as fallback, fetch it already
            case (None, _, _) => true // if we don't filter for the incoming runnerId, we want all the output runners
            case (Some(id), Some(runner), _) => runner == id // default behaviour, filter for the incoming runnerId
            case (Some("executable"), _, Some("native")) => true // legacy code for platform, match executable runner to native platform
            case (Some(id), _, Some(plat)) => plat == id // legacy code for platform, filter for the incoming runnerId matching platform id
            case _ => false
          }
      }
      .headOption
  }

  // Read a config file from a built target. Get meta info, functionality name & namespace
  def getSparseConfigInfo(configPath: String): Map[String, String] = {
    try {
      // No support for package configs, config mods, ...
      // The yaml file in the target folder should be final
      // We're also assuming that the file will be proper yaml and an actual viash config file
      val yamlText = IO.read(IO.uri(configPath))
      val json = Convert.textToJson(yamlText, configPath)
      val legacyMode = json.hcursor.downField("functionality").succeeded

      def getName(json: Json): Option[String] = {
        if (legacyMode)
          json.hcursor.downField("functionality").downField("name").as[String].toOption
        else
          json.hcursor.downField("name").as[String].toOption
      }
      def getNamespace(json: Json): Option[String] = {
        if (legacyMode)
          json.hcursor.downField("functionality").downField("namespace").as[String].toOption
        else
          json.hcursor.downField("namespace").as[String].toOption
      }
      def getInfo(json: Json): Option[Map[String, String]] = {
        if (legacyMode)
          json.hcursor.downField("info").as[Map[String, String]].toOption
        else
          json.hcursor.downField("build_info").as[Map[String, String]].toOption
      }

      val info = getInfo(json).getOrElse(Map.empty) +
        ("name" -> getName(json).getOrElse("")) +
        ("namespace" -> getNamespace(json).getOrElse(""))

      info
    }
    catch {
      case _: Throwable => Map.empty
    }
  }

  // Read a config file from a built target. Extract dependencies 'writtenPath'.
  def getSparseDependencyInfo(configPath: String): List[String] = {
    try {
      val yamlText = IO.read(IO.uri(configPath))
      val json = Convert.textToJson(yamlText, configPath)
      val legacyMode = json.hcursor.downField("functionality").succeeded

      val dependencies =
        if (legacyMode) 
          json.hcursor.downField("functionality").downField("dependencies").focus.flatMap(_.asArray).get
        else
          json.hcursor.downField("dependencies").focus.flatMap(_.asArray).get
      dependencies.flatMap(_.hcursor.downField("writtenPath").as[String].toOption).toList
    } catch {
      case _: Throwable => Nil
    }
  }

  // Add the '.build.yaml' file as relative root marker. File content to be decided.
  def createBuildYaml(output: String): Unit = {
    Files.createDirectories(Paths.get(output))
    val filePath = Paths.get(output, ".build.yaml")
    if (Files.notExists(filePath))
      Files.createFile(filePath)
  }

  // Handle dependencies of dependencies. For a given already built component, get their dependencies, copy them to our new target folder and recurse into these.
  def recurseBuiltDependencies(output: Path, repoPath: Path, builtDependencyPath: String, dependency: Dependency, depth: Int = 0): Unit = {

    // Limit recursion depth to prevent infinite loops in e.g. cross dependencies (TODO)
    if (depth > 10)
      throw new RuntimeException("Copying dependencies traces too deep. Possibibly caused by a cross dependency.")

    // this returns paths relative to `repoPath` of dependencies to be copied to `output`
    val dependencyPaths = getSparseDependencyInfo(builtDependencyPath + "/.config.vsh.yaml")

    for (dp <- dependencyPaths) {
      // Get the source & destination path for the dependency, functionality depends whether it was a previous dependency or not.
      // Paths are relativized depending the original dependency.
      val (sourcePath, destPath) = Dependency.getSourceAndDestinationFromWrittenPath(dp, output, repoPath, dependency)

      // Make sure the destination is clean so first remove the destination folder if it exists
      if (destPath.toFile().exists())
        IO.deleteRecursively(destPath)
      // Then re-create it
      Files.createDirectories(destPath)
      // Then copy files to it
      IO.copyFolder(sourcePath, destPath)

      // Check for more dependencies
      recurseBuiltDependencies(output, repoPath, destPath.toString(), dependency, depth + 1)
    }
  }

  // Get the runner to be used for dependencies. If the main script is a Nextflow script, use 'nextflow', otherwise use 'native'.
  // Exception is when there is no runner set for the config, then we must return 'None' too.
  def getDependencyRunnerId(config: Config, runner: Option[String]): Option[String] = {
    (config.mainScript, runner) match {
      case (_, None) => None
      case (None, _) => None
      case (Some(n: NextflowScript), _) => Some("nextflow")
      case _ => Some("executable")
    }
  }
}<|MERGE_RESOLUTION|>--- conflicted
+++ resolved
@@ -161,11 +161,7 @@
             case "nextflow" => "main.nf"
             case _ => c.name
           }
-<<<<<<< HEAD
-          Paths.get(ViashNamespace.targetOutputPath("", rid, c.namespace, c.name), executableName).toString()
-=======
-          Paths.get(ViashNamespace.targetOutputPath("", pid, c), executableName).toString()
->>>>>>> fea35e98
+          Paths.get(ViashNamespace.targetOutputPath("", rid, c), executableName).toString()
       }
       val info = c.build_info.get.copy(
         executable = executable
