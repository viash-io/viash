--- conflicted
+++ resolved
@@ -2297,7 +2297,6 @@
   return drctv
 }
 
-<<<<<<< HEAD
 // helper file: 'src/main/resources/io/viash/platforms/nextflow/workflowFactory/processWorkflowArgs.nf'
 // depends on: thisConfig, thisDefaultWorkflowArgs
 def processWorkflowArgs(Map args) {
@@ -2312,28 +2311,11 @@
     workflowArgs["key"] = workflowArgs["key"](thisConfig.functionality.name)
   }
   def key = workflowArgs["key"]
-=======
-// helper file: 'src/main/resources/io/viash/platforms/nextflow/workflowFactory/processProcessArgs.nf'
-// depends on: thisConfig, thisDefaultProcessArgs
-def processProcessArgs(Map args) {
-  // override defaults with args
-  def processArgs = thisDefaultProcessArgs + args
-
-  // check whether 'key' exists
-  assert processArgs.containsKey("key") : "Error in module '${thisConfig.functionality.name}': key is a required argument"
-
-  // if 'key' is a closure, apply it to the original key
-  if (processArgs["key"] instanceof Closure) {
-    processArgs["key"] = processArgs["key"](thisConfig.functionality.name)
-  }
-  def key = processArgs["key"]
->>>>>>> ae2e6e49
   assert key instanceof CharSequence : "Expected process argument 'key' to be a String. Found: class ${key.getClass()}"
   assert key ==~ /^[a-zA-Z_]\w*$/ : "Error in module '$key': Expected process argument 'key' to consist of only letters, digits or underscores. Found: ${key}"
 
   // check for any unexpected keys
   def expectedKeys = ["key", "directives", "auto", "map", "mapId", "mapData", "mapPassthrough", "filter", "fromState", "toState", "args", "renameKeys", "debug"]
-<<<<<<< HEAD
   def unexpectedKeys = workflowArgs.keySet() - expectedKeys
   assert unexpectedKeys.isEmpty() : "Error in module '$key': unexpected arguments to the '.run()' function: '${unexpectedKeys.join("', '")}'"
 
@@ -2567,7 +2549,7 @@
 
   def inputPaths = thisConfig.functionality.allArguments
     .findAll { it.type == "file" && it.direction == "input" }
-    .collect { ', path(viash_par_' + it.plainName + ')' }
+    .collect { ', path(viash_par_' + it.plainName + ', stageAs: "_viash_par/' + it.plainName + '_?/*")' }
     .join()
 
   def outputPaths = thisConfig.functionality.allArguments
@@ -2601,7 +2583,7 @@
   def inputFileExports = thisConfig.functionality.allArguments
     .findAll { it.type == "file" && it.direction.toLowerCase() == "input" }
     .collect { par ->
-      viash_par_contents = !par.required && !par.multiple ? "viash_par_${par.plainName}[0]" : "viash_par_${par.plainName}.join(\"${par.multiple_sep}\")"
+      viash_par_contents = "(viash_par_${par.plainName} instanceof List ? viash_par_${par.plainName}.join(\"${par.multiple_sep}\") : viash_par_${par.plainName})"
       "\n\${viash_par_${par.plainName}.empty ? \"\" : \"export VIASH_PAR_${par.plainName.toUpperCase()}=\\\"\" + ${viash_par_contents} + \"\\\"\"}"
     }
 
@@ -2632,686 +2614,6 @@
 
   // publishdir assert
   def assertStr = (workflowArgs.auto.publish == true) || workflowArgs.auto.transcript ? 
-    """\nassert task.publishDir.size() > 0: "if auto.publish is true, params.publish_dir needs to be defined.\\n  Example: --publish_dir './output/'" """ :
-    ""
-
-  // generate process string
-  def procStr = 
-  """nextflow.enable.dsl=2
-  |
-  |process $procKey {$drctvStrs
-  |input:
-  |  tuple val(id)$inputPaths, val(args), path(resourcesDir)
-  |output:
-  |  tuple val("\$id")$outputPaths, optional: true
-  |stub:
-  |\"\"\"
-  |touch2() { mkdir -p "\\\$(dirname "\\\$1")" && touch "\\\$1" ; }
-  |$stub
-  |\"\"\"
-  |script:$assertStr
-  |def escapeText = { s -> s.toString().replaceAll('([`"])', '\\\\\\\\\$1') }
-  |def parInject = args
-  |  .findAll{key, value -> value != null}
-  |  .collect{key, value -> "export VIASH_PAR_\${key.toUpperCase()}=\\\"\${escapeText(value)}\\\""}
-  |  .join("\\n")
-  |\"\"\"
-  |# meta exports
-  |export VIASH_META_RESOURCES_DIR="\${resourcesDir.toRealPath().toAbsolutePath()}"
-  |export VIASH_META_TEMP_DIR="${['docker', 'podman', 'charliecloud'].any{ it == workflow.containerEngine } ? '/tmp' : tmpDir}"
-  |export VIASH_META_FUNCTIONALITY_NAME="${thisConfig.functionality.name}"
-  |export VIASH_META_EXECUTABLE="\\\$VIASH_META_RESOURCES_DIR/\\\$VIASH_META_FUNCTIONALITY_NAME"
-  |export VIASH_META_CONFIG="\\\$VIASH_META_RESOURCES_DIR/.config.vsh.yaml"
-  |\${task.cpus ? "export VIASH_META_CPUS=\$task.cpus" : "" }
-  |\${task.memory?.bytes != null ? "export VIASH_META_MEMORY_B=\$task.memory.bytes" : "" }
-  |if [ ! -z \\\${VIASH_META_MEMORY_B+x} ]; then
-  |  export VIASH_META_MEMORY_KB=\\\$(( (\\\$VIASH_META_MEMORY_B+1023) / 1024 ))
-  |  export VIASH_META_MEMORY_MB=\\\$(( (\\\$VIASH_META_MEMORY_KB+1023) / 1024 ))
-  |  export VIASH_META_MEMORY_GB=\\\$(( (\\\$VIASH_META_MEMORY_MB+1023) / 1024 ))
-  |  export VIASH_META_MEMORY_TB=\\\$(( (\\\$VIASH_META_MEMORY_GB+1023) / 1024 ))
-  |  export VIASH_META_MEMORY_PB=\\\$(( (\\\$VIASH_META_MEMORY_TB+1023) / 1024 ))
-  |fi
-  |
-  |# meta synonyms
-  |export VIASH_TEMP="\\\$VIASH_META_TEMP_DIR"
-  |export TEMP_DIR="\\\$VIASH_META_TEMP_DIR"
-  |
-  |# create output dirs if need be
-  |function mkdir_parent {
-  |  for file in "\\\$@"; do 
-  |    mkdir -p "\\\$(dirname "\\\$file")"
-  |  done
-  |}
-  |$createParentStr
-  |
-  |# argument exports${inputFileExports.join()}
-  |\$parInject
-  |
-  |# process script
-  |${escapedScript}
-  |\"\"\"
-  |}
-  |""".stripMargin()
-
-  // TODO: print on debug
-  // if (workflowArgs.debug == true) {
-  //   println("######################\n$procStr\n######################")
-  // }
-
-  // create runtime process
-  def ownerParams = new nextflow.script.ScriptBinding.ParamsMap()
-  def binding = new nextflow.script.ScriptBinding().setParams(ownerParams)
-  def module = new nextflow.script.IncludeDef.Module(name: procKey)
-  def scriptParser = new nextflow.script.ScriptParser(session)
-    .setModule(true)
-    .setBinding(binding)
-  scriptParser.scriptPath = meta.getScriptPath()
-  def moduleScript = scriptParser.runScript(procStr)
-    .getScript()
-
-  // register module in meta
-  meta.addModule(moduleScript, module.name, module.alias)
-
-  // retrieve and return process from meta
-  return meta.getProcess(procKey)
-}
-
-// helper file: 'src/main/resources/io/viash/platforms/nextflow/workflowFactory/vdsl3WorkflowFactory.nf'
-// depends on: thisConfig, resourcesDir
-def vdsl3WorkflowFactory(Map args) {
-  def key = args["key"]
-  def processObj = null
-=======
-  def unexpectedKeys = processArgs.keySet() - expectedKeys
-  assert unexpectedKeys.isEmpty() : "Error in module '$key': unexpected arguments to the '.run()' function: '${unexpectedKeys.join("', '")}'"
-
-  // check whether directives exists and apply defaults
-  assert processArgs.containsKey("directives") : "Error in module '$key': directives is a required argument"
-  assert processArgs["directives"] instanceof Map : "Error in module '$key': Expected process argument 'directives' to be a Map. Found: class ${processArgs['directives'].getClass()}"
-  processArgs["directives"] = processDirectives(thisDefaultProcessArgs.directives + processArgs["directives"])
-
-  // check whether directives exists and apply defaults
-  assert processArgs.containsKey("auto") : "Error in module '$key': auto is a required argument"
-  assert processArgs["auto"] instanceof Map : "Error in module '$key': Expected process argument 'auto' to be a Map. Found: class ${processArgs['auto'].getClass()}"
-  processArgs["auto"] = processAuto(thisDefaultProcessArgs.auto + processArgs["auto"])
->>>>>>> ae2e6e49
-
-  workflow processWf {
-    take: input_
-    main:
-
-    if (processObj == null) {
-      processObj = vdsl3ProcessFactory(args)
-    }
-    
-    output_ = input_
-      | map { tuple ->
-        def id = tuple[0]
-        def data_ = tuple[1]
-
-        if (workflow.stubRun) {
-          // add id if missing
-          data_ = [id: 'stub'] + data_
-        }
-
-        // process input files separately
-        def inputPaths = thisConfig.functionality.allArguments
-          .findAll { it.type == "file" && it.direction == "input" }
-          .collect { par ->
-            def val = data_.containsKey(par.plainName) ? data_[par.plainName] : []
-            def inputFiles = []
-            if (val == null) {
-              inputFiles = []
-            } else if (val instanceof List) {
-              inputFiles = val
-            } else if (val instanceof Path) {
-              inputFiles = [ val ]
-            } else {
-              inputFiles = []
-            }
-            if (!workflow.stubRun) {
-              // throw error when an input file doesn't exist
-              inputFiles.each{ file -> 
-                assert file.exists() :
-                  "Error in module '${key}' id '${id}' argument '${par.plainName}'.\n" +
-                  "  Required input file does not exist.\n" +
-                  "  Path: '$file'.\n" +
-                  "  Expected input file to exist"
-              }
-            }
-            inputFiles 
-          } 
-
-        // remove input files
-        def argsExclInputFiles = thisConfig.functionality.allArguments
-          .findAll { (it.type != "file" || it.direction != "input") && data_.containsKey(it.plainName) }
-          .collectEntries { par ->
-            def parName = par.plainName
-            def val = data_[parName]
-            if (par.multiple && val instanceof Collection) {
-              val = val.join(par.multiple_sep)
-            }
-            if (par.direction == "output" && par.type == "file") {
-              val = val.replaceAll('\\$id', id).replaceAll('\\$key', key)
-            }
-            [parName, val]
-          }
-
-        [ id ] + inputPaths + [ argsExclInputFiles, resourcesDir ]
-      }
-      | processObj
-      | map { output ->
-        def outputFiles = thisConfig.functionality.allArguments
-          .findAll { it.type == "file" && it.direction == "output" }
-          .indexed()
-          .collectEntries{ index, par ->
-            out = output[index + 1]
-            // strip dummy '.exitcode' file from output (see nextflow-io/nextflow#2678)
-            if (!out instanceof List || out.size() <= 1) {
-              if (par.multiple) {
-                out = []
-              } else {
-                assert !par.required :
-                    "Error in module '${key}' id '${output[0]}' argument '${par.plainName}'.\n" +
-                    "  Required output file is missing"
-                out = null
-              }
-            } else if (out.size() == 2 && !par.multiple) {
-              out = out[1]
-            } else {
-              out = out.drop(1)
-            }
-            [ par.plainName, out ]
-          }
-        
-        // drop null outputs
-        outputFiles.removeAll{it.value == null}
-
-        [ output[0], outputFiles ]
-      }
-    emit: output_
-  }
-
-  return processWf
-}
-
-// helper file: 'src/main/resources/io/viash/platforms/nextflow/workflowFactory/workflowFactory.nf'
-def _debug(workflowArgs, debugKey) {
-  if (workflowArgs.debug) {
-    view { "process '${workflowArgs.key}' $debugKey tuple: $it"  }
-  } else {
-    map { it }
-  }
-}
-
-// depends on: thisConfig, innerWorkflowFactory
-def workflowFactory(Map args) {
-  def workflowArgs = processWorkflowArgs(args)
-  def key_ = workflowArgs["key"]
-  
-  workflow workflowInstance {
-    take: input_
-
-    main:
-    mid1_ = input_
-      | checkUniqueIds([:])
-      | _debug(workflowArgs, "input")
-      | map { tuple ->
-        tuple = tuple.clone()
-        
-        if (workflowArgs.map) {
-          tuple = workflowArgs.map(tuple)
-        }
-        if (workflowArgs.mapId) {
-          tuple[0] = workflowArgs.mapId(tuple[0])
-        }
-        if (workflowArgs.mapData) {
-          tuple[1] = workflowArgs.mapData(tuple[1])
-        }
-        if (workflowArgs.mapPassthrough) {
-          tuple = tuple.take(2) + workflowArgs.mapPassthrough(tuple.drop(2))
-        }
-
-        // check tuple
-        assert tuple instanceof List : 
-          "Error in module '${key_}': element in channel should be a tuple [id, data, ...otherargs...]\n" +
-          "  Example: [\"id\", [input: file('foo.txt'), arg: 10]].\n" +
-          "  Expected class: List. Found: tuple.getClass() is ${tuple.getClass()}"
-        assert tuple.size() >= 2 : 
-          "Error in module '${key_}': expected length of tuple in input channel to be two or greater.\n" +
-          "  Example: [\"id\", [input: file('foo.txt'), arg: 10]].\n" +
-          "  Found: tuple.size() == ${tuple.size()}"
-        
-        // check id field
-        assert tuple[0] instanceof CharSequence : 
-          "Error in module '${key_}': first element of tuple in channel should be a String\n" +
-          "  Example: [\"id\", [input: file('foo.txt'), arg: 10]].\n" +
-          "  Found: ${tuple[0]}"
-        
-        // match file to input file
-        if (workflowArgs.auto.simplifyInput && (tuple[1] instanceof Path || tuple[1] instanceof List)) {
-          def inputFiles = thisConfig.functionality.allArguments
-            .findAll { it.type == "file" && it.direction == "input" }
-          
-          assert inputFiles.size() == 1 : 
-              "Error in module '${key_}' id '${tuple[0]}'.\n" +
-              "  Anonymous file inputs are only allowed when the process has exactly one file input.\n" +
-              "  Expected: inputFiles.size() == 1. Found: inputFiles.size() is ${inputFiles.size()}"
-
-          tuple[1] = [[ inputFiles[0].plainName, tuple[1] ]].collectEntries()
-        }
-
-        // check data field
-        assert tuple[1] instanceof Map : 
-          "Error in module '${key_}' id '${tuple[0]}': second element of tuple in channel should be a Map\n" +
-          "  Example: [\"id\", [input: file('foo.txt'), arg: 10]].\n" +
-          "  Expected class: Map. Found: tuple[1].getClass() is ${tuple[1].getClass()}"
-
-        // rename keys of data field in tuple
-        if (workflowArgs.renameKeys) {
-          assert workflowArgs.renameKeys instanceof Map : 
-              "Error renaming data keys in module '${key_}' id '${tuple[0]}'.\n" +
-              "  Example: renameKeys: ['new_key': 'old_key'].\n" +
-              "  Expected class: Map. Found: renameKeys.getClass() is ${workflowArgs.renameKeys.getClass()}"
-          assert tuple[1] instanceof Map : 
-              "Error renaming data keys in module '${key_}' id '${tuple[0]}'.\n" +
-              "  Expected class: Map. Found: tuple[1].getClass() is ${tuple[1].getClass()}"
-
-          // TODO: allow renameKeys to be a function?
-          workflowArgs.renameKeys.each { newKey, oldKey ->
-            assert newKey instanceof CharSequence : 
-              "Error renaming data keys in module '${key_}' id '${tuple[0]}'.\n" +
-              "  Example: renameKeys: ['new_key': 'old_key'].\n" +
-              "  Expected class of newKey: String. Found: newKey.getClass() is ${newKey.getClass()}"
-            assert oldKey instanceof CharSequence : 
-              "Error renaming data keys in module '${key_}' id '${tuple[0]}'.\n" +
-              "  Example: renameKeys: ['new_key': 'old_key'].\n" +
-              "  Expected class of oldKey: String. Found: oldKey.getClass() is ${oldKey.getClass()}"
-            assert tuple[1].containsKey(oldKey) : 
-              "Error renaming data keys in module '${key}' id '${tuple[0]}'.\n" +
-              "  Key '$oldKey' is missing in the data map. tuple[1].keySet() is '${tuple[1].keySet()}'"
-            tuple[1].put(newKey, tuple[1][oldKey])
-          }
-          tuple[1].keySet().removeAll(workflowArgs.renameKeys.collect{ newKey, oldKey -> oldKey })
-        }
-        tuple
-      }
-
-    if (workflowArgs.filter) {
-      mid2_ = mid1_
-        | filter{workflowArgs.filter(it)}
-    } else {
-      mid2_ = mid1_
-    }
-
-    if (workflowArgs.fromState) {
-      mid3_ = mid2_
-        | map{
-          def new_data = workflowArgs.fromState(it.take(2))
-          [it[0], new_data]
-        }
-    } else {
-      mid3_ = mid2_
-    }
-
-    // fill in defaults
-    mid4_ = mid3_
-      | map { tuple ->
-        def id_ = tuple[0]
-        def data_ = tuple[1]
-
-        // TODO: could move fromState to here
-
-        // fetch default params from functionality
-        def defaultArgs = thisConfig.functionality.allArguments
-          .findAll { it.containsKey("default") }
-          .collectEntries { [ it.plainName, it.default ] }
-
-        // fetch overrides in params
-        def paramArgs = thisConfig.functionality.allArguments
-          .findAll { par ->
-            def argKey = key_ + "__" + par.plainName
-            params.containsKey(argKey)
-          }
-          .collectEntries { [ it.plainName, params[key_ + "__" + it.plainName] ] }
-        
-        // fetch overrides in data
-        def dataArgs = thisConfig.functionality.allArguments
-          .findAll { data_.containsKey(it.plainName) }
-          .collectEntries { [ it.plainName, data_[it.plainName] ] }
-        
-        // combine params
-        def combinedArgs = defaultArgs + paramArgs + workflowArgs.args + dataArgs
-
-        // remove arguments with explicit null values
-        combinedArgs
-          .removeAll{_, val -> val == null || val == "viash_no_value" || val == "force_null"}
-
-        combinedArgs = processInputs(combinedArgs, thisConfig, id_, key_)
-
-        [id_, combinedArgs] + tuple.drop(2)
-      }
-
-    // TODO: move some of the _meta.join_id wrangling to the safeJoin() function.
-
-    out0_ = mid4_
-      | _debug(workflowArgs, "processed")
-      // run workflow
-      | innerWorkflowFactory(workflowArgs)
-      // check output tuple
-      | map { id_, output_ ->
-
-        // see if output map contains metadata
-        def meta_ =
-          output_ instanceof Map && output_.containsKey("_meta") ? 
-          output_["_meta"] :
-          [:]
-        if (!meta_.containsKey("join_id")) {
-          meta_ = meta_ + ["join_id": id_]
-        }
-        
-        // remove metadata
-        output_ = output_.findAll{k, v -> k != "_meta"}
-
-        output_ = processOutputs(output_, thisConfig, id_, key_)
-
-        if (workflowArgs.auto.simplifyOutput && output_.size() == 1) {
-          output_ = output_.values()[0]
-        }
-
-        [meta_.join_id, meta_, id_, output_]
-      }
-      // | view{"out0_: ${it.take(3)}"}
-
-    // TODO: this join will fail if the keys changed during the innerWorkflowFactory
-    // join the output [join_id, meta, id, output] with the previous state [id, state, ...]
-    out1_ = safeJoin(out0_, mid2_, key_)
-      // input tuple format: [join_id, meta, id, output, prev_state, ...]
-      // output tuple format: [join_id, meta, id, new_state, ...]
-      | map{ tup ->
-        def new_state = workflowArgs.toState(tup.drop(2).take(3))
-        tup.take(3) + [new_state] + tup.drop(5)
-      }
-
-    if (workflowArgs.auto.publish == "state") {
-      out1pub_ = out1_
-        // input tuple format: [join_id, meta, id, new_state, ...]
-        // output tuple format: [join_id, meta, id, new_state]
-        | map{ tup ->
-          tup.take(4)
-        }
-
-      safeJoin(out1pub_, mid4_, key_)
-        // input tuple format: [join_id, meta, id, new_state, orig_state, ...]
-        // output tuple format: [id, new_state, orig_state]
-        | map { tup ->
-          tup.drop(2).take(3)
-      }
-        | publishStatesByConfig(key: key_, config: thisConfig)
-    }
-
-    // remove join_id and meta
-    out2_ = out1_
-      | map { tup ->
-        // input tuple format: [join_id, meta, id, new_state, ...]
-        // output tuple format: [id, new_state, ...]
-        tup.drop(2)
-      }
-      | _debug(workflowArgs, "output")
-
-    out2_
-
-    emit: out2_
-  }
-
-  def wf = workflowInstance.cloneWithName(key_)
-
-  // add factory function
-  wf.metaClass.run = { runArgs ->
-    workflowFactory(runArgs)
-  }
-  // add config to module for later introspection
-  wf.metaClass.config = thisConfig
-
-  return wf
-<<<<<<< HEAD
-=======
-}
-
-// helper file: 'src/main/resources/io/viash/platforms/nextflow/workflowFactory/vdsl3RunWorkflowFactory.nf'
-// depends on: thisConfig, params, resourcesDir
-// TODO: do the defaultArgs, paramArgs and args.args need to be merged somewhere else?
-def vdsl3RunWorkflowFactory(Map args) {
-  def key = args["key"]
-  def processObj = null
-
-  workflow processWf {
-    take: input_
-    main:
-
-    if (processObj == null) {
-      processObj = processFactory(args)
-    }
-    
-    output_ = input_
-      | map { tuple ->
-        def id = tuple[0]
-        def data_ = tuple[1]
-
-        if (workflow.stubRun) {
-          // add id if missing
-          data_ = [id: 'stub'] + data_
-        }
-
-        // process input files separately
-        def inputPaths = thisConfig.functionality.allArguments
-          .findAll { it.type == "file" && it.direction == "input" }
-          .collect { par ->
-            def val = data_.containsKey(par.plainName) ? data_[par.plainName] : []
-            def inputFiles = []
-            if (val == null) {
-              inputFiles = []
-            } else if (val instanceof List) {
-              inputFiles = val
-            } else if (val instanceof Path) {
-              inputFiles = [ val ]
-            } else {
-              inputFiles = []
-            }
-            if (!workflow.stubRun) {
-              // throw error when an input file doesn't exist
-              inputFiles.each{ file -> 
-                assert file.exists() :
-                  "Error in module '${key}' id '${id}' argument '${par.plainName}'.\n" +
-                  "  Required input file does not exist.\n" +
-                  "  Path: '$file'.\n" +
-                  "  Expected input file to exist"
-              }
-            }
-            inputFiles 
-          } 
-
-        // remove input files
-        def argsExclInputFiles = thisConfig.functionality.allArguments
-          .findAll { (it.type != "file" || it.direction != "input") && data_.containsKey(it.plainName) }
-          .collectEntries { par ->
-            def parName = par.plainName
-            def val = data_[parName]
-            if (par.multiple && val instanceof Collection) {
-              val = val.join(par.multiple_sep)
-            }
-            if (par.direction == "output" && par.type == "file") {
-              val = val.replaceAll('\\$id', id).replaceAll('\\$key', key)
-            }
-            [parName, val]
-          }
-
-        [ id ] + inputPaths + [ argsExclInputFiles, resourcesDir ]
-      }
-      | processObj
-      | map { output ->
-        def outputFiles = thisConfig.functionality.allArguments
-          .findAll { it.type == "file" && it.direction == "output" }
-          .indexed()
-          .collectEntries{ index, par ->
-            out = output[index + 1]
-            // strip dummy '.exitcode' file from output (see nextflow-io/nextflow#2678)
-            if (!out instanceof List || out.size() <= 1) {
-              if (par.multiple) {
-                out = []
-              } else {
-                assert !par.required :
-                    "Error in module '${key}' id '${output[0]}' argument '${par.plainName}'.\n" +
-                    "  Required output file is missing"
-                out = null
-              }
-            } else if (out.size() == 2 && !par.multiple) {
-              out = out[1]
-            } else {
-              out = out.drop(1)
-            }
-            [ par.plainName, out ]
-          }
-        
-        // drop null outputs
-        outputFiles.removeAll{it.value == null}
-
-        [ output[0], outputFiles ]
-      }
-    emit: output_
-  }
-
-  return processWf
-}
-
-// helper file: 'src/main/resources/io/viash/platforms/nextflow/workflowFactory/processFactory.nf'
-// depends on: thisConfig, thisScript, session?
-def processFactory(Map processArgs) {
-  // autodetect process key
-  def wfKey = processArgs["key"]
-  def procKeyPrefix = "${wfKey}_process"
-  def meta = nextflow.script.ScriptMeta.current()
-  def existing = meta.getProcessNames().findAll{it.startsWith(procKeyPrefix)}
-  def numbers = existing.collect{it.replace(procKeyPrefix, "0").toInteger()}
-  def newNumber = (numbers + [-1]).max() + 1
-
-  def procKey = newNumber == 0 ? procKeyPrefix : "$procKeyPrefix$newNumber"
-
-  if (newNumber > 0) {
-    log.warn "Key for module '${wfKey}' is duplicated.\n",
-      "If you run a component multiple times in the same workflow,\n" +
-      "it's recommended you set a unique key for every call,\n" +
-      "for example: ${wfKey}.run(key: \"foo\")."
-  }
-
-  // subset directives and convert to list of tuples
-  def drctv = processArgs.directives
-
-  // TODO: unit test the two commands below
-  // convert publish array into tags
-  def valueToStr = { val ->
-    // ignore closures
-    if (val instanceof CharSequence) {
-      if (!val.matches('^[{].*[}]$')) {
-        '"' + val + '"'
-      } else {
-        val
-      }
-    } else if (val instanceof List) {
-      "[" + val.collect{valueToStr(it)}.join(", ") + "]"
-    } else if (val instanceof Map) {
-      "[" + val.collect{k, v -> k + ": " + valueToStr(v)}.join(", ") + "]"
-    } else {
-      val.inspect()
-    }
-  }
-
-  // multiple entries allowed: label, publishdir
-  def drctvStrs = drctv.collect { key, value ->
-    if (key in ["label", "publishDir"]) {
-      value.collect{ val ->
-        if (val instanceof Map) {
-          "\n$key " + val.collect{ k, v -> k + ": " + valueToStr(v) }.join(", ")
-        } else if (val == null) {
-          ""
-        } else {
-          "\n$key " + valueToStr(val)
-        }
-      }.join()
-    } else if (value instanceof Map) {
-      "\n$key " + value.collect{ k, v -> k + ": " + valueToStr(v) }.join(", ")
-    } else {
-      "\n$key " + valueToStr(value)
-    }
-  }.join()
-
-  def inputPaths = thisConfig.functionality.allArguments
-    .findAll { it.type == "file" && it.direction == "input" }
-    .collect { ', path(viash_par_' + it.plainName + ', stageAs: "_viash_par/' + it.plainName + '_?/*")' }
-    .join()
-
-  def outputPaths = thisConfig.functionality.allArguments
-    .findAll { it.type == "file" && it.direction == "output" }
-    .collect { par ->
-      // insert dummy into every output (see nextflow-io/nextflow#2678)
-      if (!par.multiple) {
-        ', path{[".exitcode", args.' + par.plainName + ']}'
-      } else {
-        ', path{[".exitcode"] + args.' + par.plainName + '}'
-      }
-    }
-    .join()
-
-  // TODO: move this functionality somewhere else?
-  if (processArgs.auto.transcript) {
-    outputPaths = outputPaths + ', path{[".exitcode", ".command*"]}'
-  } else {
-    outputPaths = outputPaths + ', path{[".exitcode"]}'
-  }
-
-  // create dirs for output files (based on BashWrapper.createParentFiles)
-  def createParentStr = thisConfig.functionality.allArguments
-    .findAll { it.type == "file" && it.direction == "output" && it.create_parent }
-    .collect { par -> 
-      "\${ args.containsKey(\"${par.plainName}\") ? \"mkdir_parent \\\"\" + (args[\"${par.plainName}\"] instanceof String ? args[\"${par.plainName}\"] : args[\"${par.plainName}\"].join('\" \"')) + \"\\\"\" : \"\" }"
-    }
-    .join("\n")
-
-  // construct inputFileExports
-  def inputFileExports = thisConfig.functionality.allArguments
-    .findAll { it.type == "file" && it.direction.toLowerCase() == "input" }
-    .collect { par ->
-      viash_par_contents = "(viash_par_${par.plainName} instanceof List ? viash_par_${par.plainName}.join(\"${par.multiple_sep}\") : viash_par_${par.plainName})"
-      "\n\${viash_par_${par.plainName}.empty ? \"\" : \"export VIASH_PAR_${par.plainName.toUpperCase()}=\\\"\" + ${viash_par_contents} + \"\\\"\"}"
-    }
-
-  // NOTE: if using docker, use /tmp instead of tmpDir!
-  def tmpDir = java.nio.file.Paths.get(
-    System.getenv('NXF_TEMP') ?: 
-    System.getenv('VIASH_TEMP') ?: 
-    System.getenv('VIASH_TMPDIR') ?: 
-    System.getenv('VIASH_TEMPDIR') ?: 
-    System.getenv('VIASH_TMP') ?: 
-    System.getenv('TEMP') ?: 
-    System.getenv('TMPDIR') ?: 
-    System.getenv('TEMPDIR') ?:
-    System.getenv('TMP') ?: 
-    '/tmp'
-  ).toAbsolutePath()
-
-  // construct stub
-  def stub = thisConfig.functionality.allArguments
-    .findAll { it.type == "file" && it.direction == "output" }
-    .collect { par -> 
-      "\${ args.containsKey(\"${par.plainName}\") ? \"touch2 \\\"\" + (args[\"${par.plainName}\"] instanceof String ? args[\"${par.plainName}\"].replace(\"_*\", \"_0\") : args[\"${par.plainName}\"].join('\" \"')) + \"\\\"\" : \"\" }"
-    }
-    .join("\n")
-
-  // escape script
-  def escapedScript = thisScript.replace('\\', '\\\\').replace('$', '\\$').replace('"""', '\\"\\"\\"')
-
-  // publishdir assert
-  def assertStr = (processArgs.auto.publish == true) || processArgs.auto.transcript ? 
     """\nassert task.publishDir.size() > 0: "if auto.publish is true, params.publish_dir needs to be defined.\\n  Example: --publish_dir './output/'" """ :
     ""
 
@@ -3375,7 +2677,7 @@
   |""".stripMargin()
 
   // TODO: print on debug
-  // if (processArgs.debug == true) {
+  // if (workflowArgs.debug == true) {
   //   println("######################\n$procStr\n######################")
   // }
 
@@ -3386,7 +2688,7 @@
   def scriptParser = new nextflow.script.ScriptParser(session)
     .setModule(true)
     .setBinding(binding)
-  scriptParser.scriptPath = nextflow.script.ScriptMeta.current().getScriptPath()
+  scriptParser.scriptPath = meta.getScriptPath()
   def moduleScript = scriptParser.runScript(procStr)
     .getScript()
 
@@ -3395,5 +2697,350 @@
 
   // retrieve and return process from meta
   return meta.getProcess(procKey)
->>>>>>> ae2e6e49
+}
+
+// helper file: 'src/main/resources/io/viash/platforms/nextflow/workflowFactory/vdsl3WorkflowFactory.nf'
+// depends on: thisConfig, resourcesDir
+def vdsl3WorkflowFactory(Map args) {
+  def key = args["key"]
+  def processObj = null
+
+  workflow processWf {
+    take: input_
+    main:
+
+    if (processObj == null) {
+      processObj = vdsl3ProcessFactory(args)
+    }
+    
+    output_ = input_
+      | map { tuple ->
+        def id = tuple[0]
+        def data_ = tuple[1]
+
+        if (workflow.stubRun) {
+          // add id if missing
+          data_ = [id: 'stub'] + data_
+        }
+
+        // process input files separately
+        def inputPaths = thisConfig.functionality.allArguments
+          .findAll { it.type == "file" && it.direction == "input" }
+          .collect { par ->
+            def val = data_.containsKey(par.plainName) ? data_[par.plainName] : []
+            def inputFiles = []
+            if (val == null) {
+              inputFiles = []
+            } else if (val instanceof List) {
+              inputFiles = val
+            } else if (val instanceof Path) {
+              inputFiles = [ val ]
+            } else {
+              inputFiles = []
+            }
+            if (!workflow.stubRun) {
+              // throw error when an input file doesn't exist
+              inputFiles.each{ file -> 
+                assert file.exists() :
+                  "Error in module '${key}' id '${id}' argument '${par.plainName}'.\n" +
+                  "  Required input file does not exist.\n" +
+                  "  Path: '$file'.\n" +
+                  "  Expected input file to exist"
+              }
+            }
+            inputFiles 
+          } 
+
+        // remove input files
+        def argsExclInputFiles = thisConfig.functionality.allArguments
+          .findAll { (it.type != "file" || it.direction != "input") && data_.containsKey(it.plainName) }
+          .collectEntries { par ->
+            def parName = par.plainName
+            def val = data_[parName]
+            if (par.multiple && val instanceof Collection) {
+              val = val.join(par.multiple_sep)
+            }
+            if (par.direction == "output" && par.type == "file") {
+              val = val.replaceAll('\\$id', id).replaceAll('\\$key', key)
+            }
+            [parName, val]
+          }
+
+        [ id ] + inputPaths + [ argsExclInputFiles, resourcesDir ]
+      }
+      | processObj
+      | map { output ->
+        def outputFiles = thisConfig.functionality.allArguments
+          .findAll { it.type == "file" && it.direction == "output" }
+          .indexed()
+          .collectEntries{ index, par ->
+            out = output[index + 1]
+            // strip dummy '.exitcode' file from output (see nextflow-io/nextflow#2678)
+            if (!out instanceof List || out.size() <= 1) {
+              if (par.multiple) {
+                out = []
+              } else {
+                assert !par.required :
+                    "Error in module '${key}' id '${output[0]}' argument '${par.plainName}'.\n" +
+                    "  Required output file is missing"
+                out = null
+              }
+            } else if (out.size() == 2 && !par.multiple) {
+              out = out[1]
+            } else {
+              out = out.drop(1)
+            }
+            [ par.plainName, out ]
+          }
+        
+        // drop null outputs
+        outputFiles.removeAll{it.value == null}
+
+        [ output[0], outputFiles ]
+      }
+    emit: output_
+  }
+
+  return processWf
+}
+
+// helper file: 'src/main/resources/io/viash/platforms/nextflow/workflowFactory/workflowFactory.nf'
+def _debug(workflowArgs, debugKey) {
+  if (workflowArgs.debug) {
+    view { "process '${workflowArgs.key}' $debugKey tuple: $it"  }
+  } else {
+    map { it }
+  }
+}
+
+// depends on: thisConfig, innerWorkflowFactory
+def workflowFactory(Map args) {
+  def workflowArgs = processWorkflowArgs(args)
+  def key_ = workflowArgs["key"]
+  
+  workflow workflowInstance {
+    take: input_
+
+    main:
+    mid1_ = input_
+      | checkUniqueIds([:])
+      | _debug(workflowArgs, "input")
+      | map { tuple ->
+        tuple = tuple.clone()
+        
+        if (workflowArgs.map) {
+          tuple = workflowArgs.map(tuple)
+        }
+        if (workflowArgs.mapId) {
+          tuple[0] = workflowArgs.mapId(tuple[0])
+        }
+        if (workflowArgs.mapData) {
+          tuple[1] = workflowArgs.mapData(tuple[1])
+        }
+        if (workflowArgs.mapPassthrough) {
+          tuple = tuple.take(2) + workflowArgs.mapPassthrough(tuple.drop(2))
+        }
+
+        // check tuple
+        assert tuple instanceof List : 
+          "Error in module '${key_}': element in channel should be a tuple [id, data, ...otherargs...]\n" +
+          "  Example: [\"id\", [input: file('foo.txt'), arg: 10]].\n" +
+          "  Expected class: List. Found: tuple.getClass() is ${tuple.getClass()}"
+        assert tuple.size() >= 2 : 
+          "Error in module '${key_}': expected length of tuple in input channel to be two or greater.\n" +
+          "  Example: [\"id\", [input: file('foo.txt'), arg: 10]].\n" +
+          "  Found: tuple.size() == ${tuple.size()}"
+        
+        // check id field
+        assert tuple[0] instanceof CharSequence : 
+          "Error in module '${key_}': first element of tuple in channel should be a String\n" +
+          "  Example: [\"id\", [input: file('foo.txt'), arg: 10]].\n" +
+          "  Found: ${tuple[0]}"
+        
+        // match file to input file
+        if (workflowArgs.auto.simplifyInput && (tuple[1] instanceof Path || tuple[1] instanceof List)) {
+          def inputFiles = thisConfig.functionality.allArguments
+            .findAll { it.type == "file" && it.direction == "input" }
+          
+          assert inputFiles.size() == 1 : 
+              "Error in module '${key_}' id '${tuple[0]}'.\n" +
+              "  Anonymous file inputs are only allowed when the process has exactly one file input.\n" +
+              "  Expected: inputFiles.size() == 1. Found: inputFiles.size() is ${inputFiles.size()}"
+
+          tuple[1] = [[ inputFiles[0].plainName, tuple[1] ]].collectEntries()
+        }
+
+        // check data field
+        assert tuple[1] instanceof Map : 
+          "Error in module '${key_}' id '${tuple[0]}': second element of tuple in channel should be a Map\n" +
+          "  Example: [\"id\", [input: file('foo.txt'), arg: 10]].\n" +
+          "  Expected class: Map. Found: tuple[1].getClass() is ${tuple[1].getClass()}"
+
+        // rename keys of data field in tuple
+        if (workflowArgs.renameKeys) {
+          assert workflowArgs.renameKeys instanceof Map : 
+              "Error renaming data keys in module '${key_}' id '${tuple[0]}'.\n" +
+              "  Example: renameKeys: ['new_key': 'old_key'].\n" +
+              "  Expected class: Map. Found: renameKeys.getClass() is ${workflowArgs.renameKeys.getClass()}"
+          assert tuple[1] instanceof Map : 
+              "Error renaming data keys in module '${key_}' id '${tuple[0]}'.\n" +
+              "  Expected class: Map. Found: tuple[1].getClass() is ${tuple[1].getClass()}"
+
+          // TODO: allow renameKeys to be a function?
+          workflowArgs.renameKeys.each { newKey, oldKey ->
+            assert newKey instanceof CharSequence : 
+              "Error renaming data keys in module '${key_}' id '${tuple[0]}'.\n" +
+              "  Example: renameKeys: ['new_key': 'old_key'].\n" +
+              "  Expected class of newKey: String. Found: newKey.getClass() is ${newKey.getClass()}"
+            assert oldKey instanceof CharSequence : 
+              "Error renaming data keys in module '${key_}' id '${tuple[0]}'.\n" +
+              "  Example: renameKeys: ['new_key': 'old_key'].\n" +
+              "  Expected class of oldKey: String. Found: oldKey.getClass() is ${oldKey.getClass()}"
+            assert tuple[1].containsKey(oldKey) : 
+              "Error renaming data keys in module '${key}' id '${tuple[0]}'.\n" +
+              "  Key '$oldKey' is missing in the data map. tuple[1].keySet() is '${tuple[1].keySet()}'"
+            tuple[1].put(newKey, tuple[1][oldKey])
+          }
+          tuple[1].keySet().removeAll(workflowArgs.renameKeys.collect{ newKey, oldKey -> oldKey })
+        }
+        tuple
+      }
+
+    if (workflowArgs.filter) {
+      mid2_ = mid1_
+        | filter{workflowArgs.filter(it)}
+    } else {
+      mid2_ = mid1_
+    }
+
+    if (workflowArgs.fromState) {
+      mid3_ = mid2_
+        | map{
+          def new_data = workflowArgs.fromState(it.take(2))
+          [it[0], new_data]
+        }
+    } else {
+      mid3_ = mid2_
+    }
+
+    // fill in defaults
+    mid4_ = mid3_
+      | map { tuple ->
+        def id_ = tuple[0]
+        def data_ = tuple[1]
+
+        // TODO: could move fromState to here
+
+        // fetch default params from functionality
+        def defaultArgs = thisConfig.functionality.allArguments
+          .findAll { it.containsKey("default") }
+          .collectEntries { [ it.plainName, it.default ] }
+
+        // fetch overrides in params
+        def paramArgs = thisConfig.functionality.allArguments
+          .findAll { par ->
+            def argKey = key_ + "__" + par.plainName
+            params.containsKey(argKey)
+          }
+          .collectEntries { [ it.plainName, params[key_ + "__" + it.plainName] ] }
+        
+        // fetch overrides in data
+        def dataArgs = thisConfig.functionality.allArguments
+          .findAll { data_.containsKey(it.plainName) }
+          .collectEntries { [ it.plainName, data_[it.plainName] ] }
+        
+        // combine params
+        def combinedArgs = defaultArgs + paramArgs + workflowArgs.args + dataArgs
+
+        // remove arguments with explicit null values
+        combinedArgs
+          .removeAll{_, val -> val == null || val == "viash_no_value" || val == "force_null"}
+
+        combinedArgs = processInputs(combinedArgs, thisConfig, id_, key_)
+
+        [id_, combinedArgs] + tuple.drop(2)
+      }
+
+    // TODO: move some of the _meta.join_id wrangling to the safeJoin() function.
+
+    out0_ = mid4_
+      | _debug(workflowArgs, "processed")
+      // run workflow
+      | innerWorkflowFactory(workflowArgs)
+      // check output tuple
+      | map { id_, output_ ->
+
+        // see if output map contains metadata
+        def meta_ =
+          output_ instanceof Map && output_.containsKey("_meta") ? 
+          output_["_meta"] :
+          [:]
+        if (!meta_.containsKey("join_id")) {
+          meta_ = meta_ + ["join_id": id_]
+        }
+        
+        // remove metadata
+        output_ = output_.findAll{k, v -> k != "_meta"}
+
+        output_ = processOutputs(output_, thisConfig, id_, key_)
+
+        if (workflowArgs.auto.simplifyOutput && output_.size() == 1) {
+          output_ = output_.values()[0]
+        }
+
+        [meta_.join_id, meta_, id_, output_]
+      }
+      // | view{"out0_: ${it.take(3)}"}
+
+    // TODO: this join will fail if the keys changed during the innerWorkflowFactory
+    // join the output [join_id, meta, id, output] with the previous state [id, state, ...]
+    out1_ = safeJoin(out0_, mid2_, key_)
+      // input tuple format: [join_id, meta, id, output, prev_state, ...]
+      // output tuple format: [join_id, meta, id, new_state, ...]
+      | map{ tup ->
+        def new_state = workflowArgs.toState(tup.drop(2).take(3))
+        tup.take(3) + [new_state] + tup.drop(5)
+      }
+
+    if (workflowArgs.auto.publish == "state") {
+      out1pub_ = out1_
+        // input tuple format: [join_id, meta, id, new_state, ...]
+        // output tuple format: [join_id, meta, id, new_state]
+        | map{ tup ->
+          tup.take(4)
+        }
+
+      safeJoin(out1pub_, mid4_, key_)
+        // input tuple format: [join_id, meta, id, new_state, orig_state, ...]
+        // output tuple format: [id, new_state, orig_state]
+        | map { tup ->
+          tup.drop(2).take(3)
+      }
+        | publishStatesByConfig(key: key_, config: thisConfig)
+    }
+
+    // remove join_id and meta
+    out2_ = out1_
+      | map { tup ->
+        // input tuple format: [join_id, meta, id, new_state, ...]
+        // output tuple format: [id, new_state, ...]
+        tup.drop(2)
+      }
+      | _debug(workflowArgs, "output")
+
+    out2_
+
+    emit: out2_
+  }
+
+  def wf = workflowInstance.cloneWithName(key_)
+
+  // add factory function
+  wf.metaClass.run = { runArgs ->
+    workflowFactory(runArgs)
+  }
+  // add config to module for later introspection
+  wf.metaClass.config = thisConfig
+
+  return wf
 }