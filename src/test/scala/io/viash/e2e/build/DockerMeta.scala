--- conflicted
+++ resolved
@@ -50,13 +50,8 @@
       assert(exec.toFile.canExecute)
       
       // check meta
-<<<<<<< HEAD
       assert(meta.toFile.exists, meta.toString + " should exist")
-      val metaStr = Source.fromFile(meta.toFile).getLines.mkString("\n")
-=======
-      assert(meta.toFile.exists)
       val metaStr = Source.fromFile(meta.toFile).getLines().mkString("\n")
->>>>>>> e15b9188
 
       val viashVersion = io.viash.Main.version
 
@@ -124,13 +119,8 @@
       assert(exec.toFile.canExecute)
 
       // check meta
-<<<<<<< HEAD
       assert(meta.toFile.exists, meta.toString + " should exist")
-      val metaStr = Source.fromFile(meta.toFile).getLines.mkString("\n")
-=======
-      assert(meta.toFile.exists)
       val metaStr = Source.fromFile(meta.toFile).getLines().mkString("\n")
->>>>>>> e15b9188
 
       val viashVersion = io.viash.Main.version
 
