--- conflicted
+++ resolved
@@ -40,7 +40,7 @@
     assert(nsFolder.exists)
     assert(nsFolder.isDirectory)
 
-    for ((component, _, _, _) <- components) {
+    for ((component, _, _, _) ← components) {
       val executable = componentExecutableFile(component)
       assert(executable.exists)
       assert(executable.canExecute)
@@ -51,20 +51,15 @@
   }
 
   test("Check whether the executable can run") {
-    for ((component, _, _, _) <- components) {
+    for ((component, _, _, _) ← components) {
       Exec.run(
         Seq(componentExecutableFile(component).toString, "--help")
       )
     }
   }
 
-<<<<<<< HEAD
-  test("Check whether particular keywords can be found in the usage") {
-    for ((component, _, _, _) <- components) {
-=======
   for ((component, _, _, _) ← components) {
   test(s"Check whether particular keywords can be found in the usage with component $component") {
->>>>>>> 8837caea
       val configFile = getClass.getResource(s"/testns/src/$component/config.vsh.yaml").getPath
       val functionality = Config.read(configFile, applyPlatform = false).functionality
 
@@ -86,7 +81,7 @@
   }
 
   test("Check whether output is correctly created") {
-    for ((component, input1, input2, expectedOutput) <- components) {
+    for ((component, input1, input2, expectedOutput) ← components) {
       val output = Paths.get(tempFolStr, s"output_$component.txt").toFile
 
       Exec.run(
@@ -110,7 +105,7 @@
     }
   }
 
-  override def afterAll(): Unit = {
+  override def afterAll() {
     IO.deleteRecursively(temporaryFolder)
   }
 }