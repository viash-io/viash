--- conflicted
+++ resolved
@@ -4,10 +4,11 @@
 import org.scalatest.funsuite.AnyFunSuite
 import io.viash.schemas.CollectedSchemas
 import scala.sys.process.Process
-<<<<<<< HEAD
 import org.scalatest.PrivateMethodTester
+import io.viash.helpers.Logger
 
 class SchemaTest extends AnyFunSuite with BeforeAndAfterAll with PrivateMethodTester{
+  Logger.UseColorOverride.value = Some(false)
 
   test("Check type name trimming") {
     val checks = Map (
@@ -28,12 +29,6 @@
       assert(res == v, s"$k -> $v != $res")
     }
   }
-=======
-import io.viash.helpers.Logger
-
-class SchemaTest extends AnyFunSuite with BeforeAndAfterAll {
-  Logger.UseColorOverride.value = Some(false)
->>>>>>> 24426c92
     
   test("All schema class val members should be annotated") {
     val nonAnnotated = CollectedSchemas.getAllNonAnnotated
