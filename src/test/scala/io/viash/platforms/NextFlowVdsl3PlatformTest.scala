--- conflicted
+++ resolved
@@ -231,237 +231,6 @@
     outputFileMatchChecker(stdOut, "process 'step3[^']*' output tuple", "^11 .*$")
   }
 
-<<<<<<< HEAD
-  val expectedFoo: List[CheckArg] = List(
-    MatchCheck("input", ".*/lines3.txt"),
-    EqualsCheck("real_number", "10.5"),
-    EqualsCheck("whole_number", "3"),
-    EqualsCheck("str", "foo"),
-    NotAvailCheck("reality"),
-    NotAvailCheck("optional"),
-    EqualsCheck("optional_with_default", "foo"),
-    EqualsCheck("multiple", "[a, b, c]")
-  )
-  val expectedBar: List[CheckArg] = List(
-    MatchCheck("input", ".*/lines5.txt"),
-    EqualsCheck("real_number", "0.5"),
-    EqualsCheck("whole_number", "10"),
-    EqualsCheck("str", "foo"),
-    EqualsCheck("reality", "true"),
-    EqualsCheck("optional", "bar"),
-    EqualsCheck("optional_with_default", "The default value."),
-    NotAvailCheck("multiple")
-  )
-
-  test("Run config pipeline", NextFlowTest) {
-
-    val (exitCode, stdOut, stdErr) = runNextflowProcess(
-      mainScript = "workflows/pipeline3/main.nf",
-      entry = Some("base"),
-      args = List(
-        "--id", "foo",
-        "--input", "resources/lines3.txt",
-        "--real_number", "10.5",
-        "--whole_number", "3",
-        "--str", "foo",
-        "--optional_with_default", "foo",
-        "--multiple", "a:b:c",
-        "--publish_dir", "output",
-      )
-    )
-
-    assert(exitCode == 0, s"\nexit code was $exitCode\nStd output:\n$stdOut\nStd error:\n$stdErr")
-
-    val debugPrints = outputTupleProcessor(stdOut, "DEBUG")
-    checkDebugArgs("foo", debugPrints, expectedFoo)
-  }
-
-  test("Run config pipeline with yamlblob", NextFlowTest) {
-    val fooArgs = "{id: foo, input: resources/lines3.txt, whole_number: 3, optional_with_default: foo, multiple: [a, b, c]}"
-    val barArgs = "{id: bar, input: resources/lines5.txt, real_number: 0.5, optional: bar, reality: true}"
-
-    val (exitCode, stdOut, stdErr) = runNextflowProcess(
-      mainScript = "workflows/pipeline3/main.nf",
-      entry = Some("base"),
-      args = List(
-        "--param_list", s"[$fooArgs, $barArgs]",
-        "--real_number", "10.5",
-        "--whole_number", "10",
-        "--str", "foo",
-        "--publish_dir", "output",
-      )
-    )
-
-    assert(exitCode == 0, s"\nexit code was $exitCode\nStd output:\n$stdOut\nStd error:\n$stdErr")
-    
-    val debugPrints = outputTupleProcessor(stdOut, "DEBUG")
-    checkDebugArgs("foo", debugPrints, expectedFoo)
-    checkDebugArgs("bar", debugPrints, expectedBar)
-    // Check location of resource file, vdsl3 makes it relative to the param_list file, yamlblob or asis can't do that so there it must be relative to the workflow
-    assert(debugPrints.find(_._1 == "foo").get._2("input").equals(resourcesPath+"/lines3.txt"))
-  }
-
-  test("Run config pipeline with yaml file", NextFlowTest) {
-    val param_list_file = Paths.get(resourcesPath, "pipeline3.yaml").toFile.toString
-    val (exitCode, stdOut, stdErr) = runNextflowProcess(
-      mainScript = "workflows/pipeline3/main.nf",
-      entry = Some("base"),
-      args = List(
-        "--param_list", param_list_file,
-        "--real_number", "10.5",
-        "--whole_number", "10",
-        "--str", "foo",
-        "--publish_dir", "output",
-        )
-    )
-
-    assert(exitCode == 0, s"\nexit code was $exitCode\nStd output:\n$stdOut\nStd error:\n$stdErr")
-    
-    val debugPrints = outputTupleProcessor(stdOut, "DEBUG")
-    checkDebugArgs("foo", debugPrints, expectedFoo)
-    checkDebugArgs("bar", debugPrints, expectedBar)
-    // Check location of resource file, vdsl3 makes it relative to the param_list file, yamlblob or asis can't do that so there it must be relative to the workflow
-    assert(debugPrints.find(_._1 == "foo").get._2("input").equals(resourcesPath+"/lines3.txt"))
-  }
-
-  test("Run config pipeline with json file", NextFlowTest) {
-    val param_list_file = Paths.get(resourcesPath, "pipeline3.json").toFile.toString
-    val (exitCode, stdOut, stdErr) = runNextflowProcess(
-      mainScript = "workflows/pipeline3/main.nf",
-      entry = Some("base"),
-      args = List(
-        "--param_list", param_list_file,
-        "--real_number", "10.5",
-        "--whole_number", "10",
-        "--str", "foo",
-        "--publish_dir", "output",
-        )
-    )
-
-    assert(exitCode == 0, s"\nexit code was $exitCode\nStd output:\n$stdOut\nStd error:\n$stdErr")
-    
-    val debugPrints = outputTupleProcessor(stdOut, "DEBUG")
-    checkDebugArgs("foo", debugPrints, expectedFoo)
-    checkDebugArgs("bar", debugPrints, expectedBar)
-    // Check location of resource file, vdsl3 makes it relative to the param_list file, yamlblob or asis can't do that so there it must be relative to the workflow
-    assert(debugPrints.find(_._1 == "foo").get._2("input").equals(resourcesPath+"/lines3.txt"))
-  }
-
-  test("Run config pipeline with csv file", NextFlowTest) {
-    val param_list_file = Paths.get(resourcesPath, "pipeline3.csv").toFile.toString
-    val (exitCode, stdOut, stdErr) = runNextflowProcess(
-      mainScript = "workflows/pipeline3/main.nf",
-      entry = Some("base"),
-      args = List(
-        "--param_list", param_list_file,
-        "--real_number", "10.5",
-        "--whole_number", "10",
-        "--str", "foo",
-        "--publish_dir", "output",
-        )
-    )
-
-    assert(exitCode == 0, s"\nexit code was $exitCode\nStd output:\n$stdOut\nStd error:\n$stdErr")
-    
-    val debugPrints = outputTupleProcessor(stdOut, "DEBUG")
-    checkDebugArgs("foo", debugPrints, expectedFoo)
-    checkDebugArgs("bar", debugPrints, expectedBar)
-    // Check location of resource file, vdsl3 makes it relative to the param_list file, yamlblob or asis can't do that so there it must be relative to the workflow
-    assert(debugPrints.find(_._1 == "foo").get._2("input").equals(resourcesPath+"/lines3.txt"))
-  }
-
-  test("Run config pipeline asis, default nextflow implementation", NextFlowTest) {
-    val param_list_file = Paths.get(resourcesPath, "pipeline3.asis.yaml").toFile.toString
-    val (exitCode, stdOut, stdErr) = runNextflowProcess(
-      mainScript = "workflows/pipeline3/main.nf",
-      entry = Some("base"),
-      paramsFile = Some(param_list_file),
-      args = List(
-        "--real_number", "10.5",
-        "--whole_number", "10",
-        "--str", "foo",
-        "--publish_dir", "output",
-      )
-    )
-
-    assert(exitCode == 0, s"\nexit code was $exitCode\nStd output:\n$stdOut\nStd error:\n$stdErr")
-    
-    val debugPrints = outputTupleProcessor(stdOut, "DEBUG")
-    checkDebugArgs("foo", debugPrints, expectedFoo)
-    checkDebugArgs("bar", debugPrints, expectedBar)
-    // Check location of resource file, vdsl3 makes it relative to the param_list file, yamlblob or asis can't do that so there it must be relative to the workflow
-    assert(debugPrints.find(_._1 == "foo").get._2("input").equals(resourcesPath+"/lines3.txt"))
-  }
-
-  test("Run module as standalone", NextFlowTest) {
-    val (exitCode, stdOut, stdErr) = runNextflowProcess(
-      mainScript = "target/nextflow/step2/main.nf",
-      args = List(
-        "--input1", "resources/lines3.txt",
-        "--input2", "resources/lines5.txt",
-        "--publish_dir", "moduleOutput1"
-      )
-    )
-
-    assert(exitCode == 0, s"\nexit code was $exitCode\nStd output:\n$stdOut\nStd error:\n$stdErr")
-    
-    val src = Source.fromFile(tempFolStr+"/moduleOutput1/run.step2.output1.txt")
-    try {
-      val moduleOut = src.getLines().mkString(",")
-      assert(moduleOut.equals("one,two,three"))
-    } finally {
-      src.close()
-    }
-  }
-
-  test("Run module as standalone, yamlblob", NextFlowTest) {
-    val fooArgs = "{input1: resources/lines3.txt, input2: resources/lines5.txt}"
-    val (exitCode, stdOut, stdErr) = runNextflowProcess(
-      mainScript = "target/nextflow/step2/main.nf",
-      args = List(
-        "--param_list", s"[$fooArgs]",
-        "--publish_dir", "moduleOutput2"
-      )
-    )
-
-    assert(exitCode == 0, s"\nexit code was $exitCode\nStd output:\n$stdOut\nStd error:\n$stdErr")
-    
-    val src = Source.fromFile(tempFolStr+"/moduleOutput2/run.step2.output1.txt")
-    try {
-      val moduleOut = src.getLines().mkString(",")
-      assert(moduleOut.equals("one,two,three"))
-    } finally {
-      src.close()
-    }
-  }
-
-  test("Run module as standalone, test optional input", NextFlowTest) {
-
-    Files.copy(Paths.get(resourcesPath, "lines5.txt"), Paths.get(resourcesPath, "lines5-bis.txt"))
-
-    val (exitCode, stdOut, stdErr) = runNextflowProcess(
-      mainScript = "target/nextflow/step2/main.nf",
-      args = List(
-        "--input1", "resources/lines3.txt",
-        "--input2", "resources/lines5.txt",
-        "--optional", "resources/lines5-bis.txt",
-        "--publish_dir", "moduleOutput3"
-      )
-    )
-
-    assert(exitCode == 0, s"\nexit code was $exitCode\nStd output:\n$stdOut\nStd error:\n$stdErr")
-    
-    val src = Source.fromFile(tempFolStr+"/moduleOutput3/run.step2.output1.txt")
-    try {
-      val moduleOut = src.getLines().mkString(",")
-      assert(moduleOut.equals("one,two,three,1,2,3,4,5"))
-    } finally {
-      src.close()
-    }
-  }
-
-=======
->>>>>>> 6a4bdb2b
   test("Check whether --help is same as Viash's --help", NextFlowTest) {
     // except that WorkflowHelper.nf will not print alternatives, and
     // will always prefix argument names with -- (so --foo, not -f or foo).
