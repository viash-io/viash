package io.viash.helpers

import org.scalatest.BeforeAndAfterAll
import org.scalatest.funsuite.AnyFunSuite

<<<<<<< HEAD
class EscaperTest extends AnyFunSuite with BeforeAndAfterAll {
    val s = "a \\ b $ c ` d \" e ' f \n g"
=======
class EscaperTest extends FunSuite with BeforeAndAfterAll {
  val s = "a \\ b $ c ` d \" e ' f \n g"
>>>>>>> 6a4bdb2b
    
  test("escape with default parameters work") {
    assert(Escaper(s) == s)
  }
    
  test("escaping slash works") {
    assert(Escaper(s, slash = true) == "a \\\\ b $ c ` d \" e ' f \n g")
  }
    
  test("escaping dollar works") {
    assert(Escaper(s, dollar = true) == "a \\ b \\$ c ` d \" e ' f \n g")
  }
    
  test("escaping backtick works") {
    assert(Escaper(s, backtick = true) == "a \\ b $ c \\` d \" e ' f \n g")
  }
    
  test("escaping quote works") {
    assert(Escaper(s, quote = true) == "a \\ b $ c ` d \\\" e ' f \n g")
  }
    
  test("escaping singleQuote works") {
    assert(Escaper(s, singleQuote = true) == "a \\ b $ c ` d \" e \\' f \n g")
  }
    
  test("escaping newline works") {
    assert(Escaper(s, newline = true) == "a \\ b $ c ` d \" e ' f \\n g")
  }
}<|MERGE_RESOLUTION|>--- conflicted
+++ resolved
@@ -3,13 +3,8 @@
 import org.scalatest.BeforeAndAfterAll
 import org.scalatest.funsuite.AnyFunSuite
 
-<<<<<<< HEAD
 class EscaperTest extends AnyFunSuite with BeforeAndAfterAll {
     val s = "a \\ b $ c ` d \" e ' f \n g"
-=======
-class EscaperTest extends FunSuite with BeforeAndAfterAll {
-  val s = "a \\ b $ c ` d \" e ' f \n g"
->>>>>>> 6a4bdb2b
     
   test("escape with default parameters work") {
     assert(Escaper(s) == s)
