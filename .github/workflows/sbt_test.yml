--- conflicted
+++ resolved
@@ -14,15 +14,9 @@
           - { name: 'ubuntu_latest', os: ubuntu-latest }
           - { name: 'macos_latest', os: macos-latest }
         java:
-<<<<<<< HEAD
-          - { ver: '11', run_nextflow: true, run_coverage: false }
-          - { ver: '17', run_nextflow: true, run_coverage: true }
-          - { ver: '21', run_nextflow: false, run_coverage: false }
-=======
           - { ver: '11', run_nextflow: true, run_coverage: false, nxf_ver: "22.04.5" }
           - { ver: '17', run_nextflow: true, run_coverage: true, nxf_ver: latest }
-          - { ver: '20', run_nextflow: true, run_coverage: false, nxf_ver: latest-edge }
->>>>>>> 7fcf5857
+          - { ver: '21', run_nextflow: true, run_coverage: false, nxf_ver: latest-edge }
 
     steps:
     - uses: actions/checkout@v4
