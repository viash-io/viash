name: pandoc
description: empty
platform: Native
arguments:
- name: inputfile
  type: file
  required: true
  default: test.md
<<<<<<< HEAD
options:
=======
  tag: input
- short: s
  type: string
  require: false
outputs:
>>>>>>> 7cef1963
- name: o
  type: file
  description: The path to the output file.
  default: test.html
  required: true
<<<<<<< HEAD
  direction: output
=======
  tag: output
>>>>>>> 7cef1963
resources:
- name: main
  path: pandoc<|MERGE_RESOLUTION|>--- conflicted
+++ resolved
@@ -6,25 +6,14 @@
   type: file
   required: true
   default: test.md
-<<<<<<< HEAD
+  tag: input
 options:
-=======
-  tag: input
-- short: s
-  type: string
-  require: false
-outputs:
->>>>>>> 7cef1963
 - name: o
   type: file
   description: The path to the output file.
   default: test.html
   required: true
-<<<<<<< HEAD
-  direction: output
-=======
   tag: output
->>>>>>> 7cef1963
 resources:
 - name: main
-  path: pandoc+  path: pandoc
